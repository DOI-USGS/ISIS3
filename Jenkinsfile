// vim: ft=groovy

<<<<<<< HEAD
node {
    parallel(
        'centos': {
            stage('CentOS') {
                build 'ISIS-Builds/CentOS'
            }
        },
        'fedora': {
            stage('Fedora') {
                build 'ISIS-Builds/Fedora'
            }
        },
        'ubuntu': {
            stage('Ubuntu') {
                build 'ISIS-Builds/Ubuntu'
            }
        }
    )
}
=======
pipeline 
{
    agent any
    stages
    {
        stage('CI')
        {
            parallel
            {
                stage('Mac')
                {
                    agent{ label 'mac'}
                    steps{
                        build 'ISIS-Builds/Mac'
                    }
                }
                stage('CentOS')
                {
                    steps
                    {
                        build 'ISIS-Builds/CentOS'
                    }
                }
                stage('Fedora')
                {
                    steps
                    {
                        build 'ISIS-Builds/Fedora'
                    }
                }
                stage('Ubuntu')
                {
                    steps
                    {
                        build 'ISIS-Builds/Ubuntu'
                    }
                }
            }
        }
    }
}
>>>>>>> 3c33b9e1
<|MERGE_RESOLUTION|>--- conflicted
+++ resolved
@@ -1,27 +1,6 @@
 // vim: ft=groovy
 
-<<<<<<< HEAD
-node {
-    parallel(
-        'centos': {
-            stage('CentOS') {
-                build 'ISIS-Builds/CentOS'
-            }
-        },
-        'fedora': {
-            stage('Fedora') {
-                build 'ISIS-Builds/Fedora'
-            }
-        },
-        'ubuntu': {
-            stage('Ubuntu') {
-                build 'ISIS-Builds/Ubuntu'
-            }
-        }
-    )
-}
-=======
-pipeline 
+pipeline
 {
     agent any
     stages
@@ -60,6 +39,5 @@
                 }
             }
         }
-    }
-}
->>>>>>> 3c33b9e1
+    )
+}
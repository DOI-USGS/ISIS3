--- conflicted
+++ resolved
@@ -1,8 +1,5 @@
-<<<<<<< HEAD
-//properties([pipelineTriggers([githubPush()])])
-=======
 properties([pipelineTriggers([githubPush()])])
->>>>>>> fee8957b
+
 
 def nodes = [:]
 
@@ -12,13 +9,10 @@
             stage ("Fedora 25") {
                 git branch: 'dev', url: 'https://github.com/USGS-Astrogeology/ISIS3.git'
                 sh """
-<<<<<<< HEAD
-=======
                     git clone https://github.com/abseil/googletest.git gtest
                     sed -i "s|usgs-astrogeology|http://astro-bin.wr.usgs.gov/conda-usgs-astrogeology|" environment.yml
                     sed -i "s|conda-forge|http://astro-bin.wr.usgs.gov/conda-forge|" environment.yml
                     sed -i "s|defaults|http://astro-bin.wr.usgs.gov/conda|" environment.yml
->>>>>>> fee8957b
                     conda env create -n isis3 -f environment.yml
                     source activate isis3
                     mkdir -p ./install ./build && cd build
@@ -41,13 +35,10 @@
             stage ("CentOS 7") {
                 git branch: 'dev', url: 'https://github.com/USGS-Astrogeology/ISIS3.git'
                 sh """
-<<<<<<< HEAD
-=======
                     git clone https://github.com/abseil/googletest.git gtest
                     sed -i "s|usgs-astrogeology|http://astro-bin.wr.usgs.gov/conda-usgs-astrogeology|" environment.yml
                     sed -i "s|conda-forge|http://astro-bin.wr.usgs.gov/conda-forge|" environment.yml
                     sed -i "s|defaults|http://astro-bin.wr.usgs.gov/conda|" environment.yml
->>>>>>> fee8957b
                     conda env create -n isis3 -f environment.yml
                     source activate isis3
                     mkdir -p ./install ./build && cd build
@@ -70,13 +61,10 @@
             stage ("Debian 9") {
                 git branch: 'dev', url: 'https://github.com/USGS-Astrogeology/ISIS3.git'
                 sh """
-<<<<<<< HEAD
-=======
                     git clone https://github.com/abseil/googletest.git gtest
                     sed -i "s|usgs-astrogeology|http://astro-bin.wr.usgs.gov/conda-usgs-astrogeology|" environment.yml
                     sed -i "s|conda-forge|http://astro-bin.wr.usgs.gov/conda-forge|" environment.yml
                     sed -i "s|defaults|http://astro-bin.wr.usgs.gov/conda|" environment.yml
->>>>>>> fee8957b
                     conda env create -n isis3 -f environment.yml
                     source activate isis3
                     mkdir -p ./install ./build && cd build
@@ -99,13 +87,10 @@
             stage ("Ubuntu 18.04") {
                 git branch: 'dev', url: 'https://github.com/USGS-Astrogeology/ISIS3.git'
                 sh """
-<<<<<<< HEAD
-=======
                     git clone https://github.com/abseil/googletest.git gtest
                     sed -i "s|usgs-astrogeology|http://astro-bin.wr.usgs.gov/conda-usgs-astrogeology|" environment.yml
                     sed -i "s|conda-forge|http://astro-bin.wr.usgs.gov/conda-forge|" environment.yml
                     sed -i "s|defaults|http://astro-bin.wr.usgs.gov/conda|" environment.yml
->>>>>>> fee8957b
                     conda env create -n isis3 -f environment.yml
                     source activate isis3
                     mkdir -p ./install ./build && cd build
@@ -122,4 +107,5 @@
     }
 }
 
+
 parallel nodes
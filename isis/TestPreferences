#######################################################
# This file allows the user to customize their Isis
# configuration.  See the Isis Preference Dictionary
# on our website isis.astrogeology.usgs.gov for a
# full description of each group.
########################################################

########################################################
# Customize elements of the user interface
#
# ProgressBarPercent = 1 | 2 | 5 | 10
# ProgressBar = On | Off
# GuiStyle = windows | motif | cde | motifplus | 
#            platinum | sgi | kde | aqua
# GuiHelpBrowser = { your preferred browser, may need path }
# GuiFontName = helvetica | times | charter | any legal font
# GuiFontSize = 10 | 12 | 14 | any font point size
# HistoryPath = { your preferred loaction for the application
#                 .par files }
# HistoryRecording = On | Off
# HistoryLength    = (your preferred count of history entries
#                      to remember)
########################################################

Group=UserInterface
  ProgressBarPercent = 10
  ProgressBar        = Off
  GuiHelpBrowser     = firefox
  GuiFontName        = helvetica
  GuiFontSize        = 10
  GuiWidth           = 460
  GuiHeight          = 600
  HistoryPath        = $HOME/.Isis/history
  HistoryRecording   = Off
  HistoryLength      = 10
EndGroup

########################################################
# Customize how errors are reported
#
# FileLine = On | Off
# Format = Standard | Pvl
# StackTrace = On | Off
########################################################

Group = ErrorFacility
  FileLine = Off
  Format = Standard
  StackTrace = Off
EndGroup

########################################################
# Specify which ray-tracing engine to use for shape
# models.
# 
# Leave the ShapeModel Group commented-out to continue
# using the ISIS3 default. 
#
# RayTraceEngine = Bullet | Embree
# OnError = Continue | Fail
# Tolerance = { numerical value that will be set as the
#           tolerance for the Bullet or Embree shape
#           model } 
# 
########################################################

#Group = ShapeModel
#  RayTraceEngine = Embree
#  OnError = Continue
#  CubeSupported = False
#  Tolerance = DBL_MAX
#EndGroup

########################################################
# Customize how session logging is handled
#
# TerminalOutput = On | Off
#    On - in command-line mode - user input parameters,
#                           results, and accounting are
#                           reported to the terminal.
#                           Errors are reported in Pvl
#                           also to the terminal.
#       -  in interactive mode - same as command-line
#                           mode, but output is directed
#                           to the gui.  In the case of
#                           an error, nothing is reported
#                           to the gui except a pop-up
#                           window displaying the error.
#    Off - in command-line mode - only the results are
#                           reported to the terminal, or
#                           in the case of an error, 
#                           the error is reported in Pvl
#                           to the terminal.
#        - in interactive mode - same as command-line mode,
#                           but the error is reported in
#                           a pop-up window in the gui.
# FileOutput = On | Off
# FileName = print.prt | /mydirectory/myfile.prt
# FileAccess = Append | Overwrite
########################################################

Group = SessionLog
  TerminalOutput = Off
  FileOutput     = On
  FileName       = print.prt
  FileAccess     = Append
EndGroup

########################################################
# Customize how cubes are created
#
# Overwrite = Error | Allow
# Format = Attached | Detached
# History = On | Off
# MaximumSize = max # of gigabytes
########################################################

Group = CubeCustomization
  Overwrite  = Allow
  Format     = Attached
  History    = On
  MaximumSize = 12 
EndGroup

########################################################
# Customize how other files are created
#
# Overwrite = Error | Allow
#
# If Error, then overwrites of any non-cube
# file will be disallowed and an error will be thrown
########################################################

Group = FileCustomization
  Overwrite  = Allow
EndGroup

########################################################
# Customize how Isis uses your computer's resources.
#
# CubeWriteThread = Always | Optimized | Never
#   Always - Override Isis program defaults and always
#     use a separate thread for writing out cubes. This
#     will probably improve performance for some
#     programs, will probably negatively impact programs
#     that read/write the same file. This option should
#     be used with caution.
#   Optimized - Let the Isis program decide based on
#     it's own internal knowledge.
#   Never - Revert to the original method of writing
#     cubes always.
#
# GlobalThreads = Optimized | N
#   Optimized - The number of global (active processing)
#     threads used will match the current system's number
#     of CPU cores.
#   N -
#     Global (processing threads) encapsulate most of Isis'
#     CPU-intensive operations. This should be a
#     positive whole number greater than 0. This number
#     does not cull the number of other thread-types in
#     Isis, for example the cube write thread, but it
#     should fairly accurately reflect overall potential
#     CPU usage in Isis.
########################################################
Group = Performance
  CubeWriteThread = Optimized
  GlobalThreads = 2
EndGroup

########################################################
# Customize the location of mission specific data
# files (calibration and spice kernels).  Usually this
# should be left to the Isis administrator
########################################################

Group = DataDirectory
<<<<<<< HEAD
  Apollo15     = $ISIS3DATA/apollo15
  Apollo16     = $ISIS3DATA/apollo16
  Apollo17     = $ISIS3DATA/apollo17
  Base         = $ISIS3DATA/base
  Cassini      = $ISIS3DATA/cassini
  Chan1        = $ISIS3DATA/chan1
  Chandrayaan1 = $ISIS3DATA/chandrayaan1
  Clementine1  = $ISIS3DATA/clementine1
  Clipper      = $ISIS3DATA/../datalocal/clipper
  Control      = $ISIS3DATA/control
  Dawn         = $ISISDATA/dawn
  Galileo      = $ISIS3DATA/galileo
  Hayabusa     = $ISIS3DATA/hayabusa
  Hayabusa2    = $ISIS3DATA/hayabusa2
  Juno         = $ISIS3DATA/juno
  Kaguya       = $ISIS3DATA/kaguya
  Lo           = $ISIS3DATA/lo
  Lro          = $ISIS3DATA/lro
  Mariner10    = $ISIS3DATA/mariner10
  Mer          = $ISIS3DATA/mer
  Mex          = $ISIS3DATA/mex
  Messenger    = $ISIS3DATA/messenger
  Mgs          = $ISIS3DATA/mgs
  Mro          = $ISIS3DATA/mro
  Near         = $ISIS3DATA/near
  NewHorizons  = $ISIS3DATA/newhorizons
  Odyssey      = $ISIS3DATA/odyssey
  OsirisRex    = $ISIS3DATA/../datalocal/osirisrex
  Rolo         = $ISIS3DATA/rolo
  Rosetta      = $ISIS3DATA/rosetta
  Smart1       = $ISIS3DATA/smart1
  Tgo          = $ISIS3DATA/tgo
  Viking1      = $ISIS3DATA/viking1
  Viking2      = $ISIS3DATA/viking2
  Voyager1     = $ISIS3DATA/voyager1
  Voyager2     = $ISIS3DATA/voyager2
=======
  Apollo15     = $ISISDATA/apollo15
  Apollo16     = $ISISDATA/apollo16
  Apollo17     = $ISISDATA/apollo17
  Base         = $ISISDATA/base
  Cassini      = $ISISDATA/cassini
  Chan1        = $ISISDATA/chan1
  Chandrayaan1 = $ISISDATA/chandrayaan1
  Clementine1  = $ISISDATA/clementine1
  Clipper      = $ISISDATA/../datalocal/clipper
  Control      = $ISISDATA/control
  Dawn         = $ISISDATA/dawn
  Galileo      = $ISISDATA/galileo
  Hayabusa     = $ISISDATA/hayabusa
  Hayabusa2    = $ISISDATA/hayabusa2
  Juno         = $ISISDATA/juno
  Kaguya       = $ISISDATA/kaguya
  Lo           = $ISISDATA/lo
  Lro          = $ISISDATA/lro
  Mariner10    = $ISISDATA/mariner10
  Mer          = $ISISDATA/mer
  Mex          = $ISISDATA/mex
  Messenger    = $ISISDATA/messenger
  Mgs          = $ISISDATA/mgs
  Mro          = $ISISDATA/mro
  Near         = $ISISDATA/near
  NewHorizons  = $ISISDATA/newhorizons
  Odyssey      = $ISISDATA/odyssey
  OsirisRex    = $ISISDATA/../datalocal/osirisrex
  Rolo         = $ISISDATA/rolo
  Rosetta      = $ISISDATA/rosetta
  Smart1       = $ISISDATA/smart1
  Tgo          = $ISISDATA/tgo
  Viking1      = $ISISDATA/viking1
  Viking2      = $ISISDATA/viking2
  Voyager1     = $ISISDATA/voyager1
  Voyager2     = $ISISDATA/voyager2
>>>>>>> 1ddeaf49
  Temporary    = .
EndGroup

End<|MERGE_RESOLUTION|>--- conflicted
+++ resolved
@@ -175,44 +175,6 @@
 ########################################################
 
 Group = DataDirectory
-<<<<<<< HEAD
-  Apollo15     = $ISIS3DATA/apollo15
-  Apollo16     = $ISIS3DATA/apollo16
-  Apollo17     = $ISIS3DATA/apollo17
-  Base         = $ISIS3DATA/base
-  Cassini      = $ISIS3DATA/cassini
-  Chan1        = $ISIS3DATA/chan1
-  Chandrayaan1 = $ISIS3DATA/chandrayaan1
-  Clementine1  = $ISIS3DATA/clementine1
-  Clipper      = $ISIS3DATA/../datalocal/clipper
-  Control      = $ISIS3DATA/control
-  Dawn         = $ISISDATA/dawn
-  Galileo      = $ISIS3DATA/galileo
-  Hayabusa     = $ISIS3DATA/hayabusa
-  Hayabusa2    = $ISIS3DATA/hayabusa2
-  Juno         = $ISIS3DATA/juno
-  Kaguya       = $ISIS3DATA/kaguya
-  Lo           = $ISIS3DATA/lo
-  Lro          = $ISIS3DATA/lro
-  Mariner10    = $ISIS3DATA/mariner10
-  Mer          = $ISIS3DATA/mer
-  Mex          = $ISIS3DATA/mex
-  Messenger    = $ISIS3DATA/messenger
-  Mgs          = $ISIS3DATA/mgs
-  Mro          = $ISIS3DATA/mro
-  Near         = $ISIS3DATA/near
-  NewHorizons  = $ISIS3DATA/newhorizons
-  Odyssey      = $ISIS3DATA/odyssey
-  OsirisRex    = $ISIS3DATA/../datalocal/osirisrex
-  Rolo         = $ISIS3DATA/rolo
-  Rosetta      = $ISIS3DATA/rosetta
-  Smart1       = $ISIS3DATA/smart1
-  Tgo          = $ISIS3DATA/tgo
-  Viking1      = $ISIS3DATA/viking1
-  Viking2      = $ISIS3DATA/viking2
-  Voyager1     = $ISIS3DATA/voyager1
-  Voyager2     = $ISIS3DATA/voyager2
-=======
   Apollo15     = $ISISDATA/apollo15
   Apollo16     = $ISISDATA/apollo16
   Apollo17     = $ISISDATA/apollo17
@@ -249,7 +211,6 @@
   Viking2      = $ISISDATA/viking2
   Voyager1     = $ISISDATA/voyager1
   Voyager2     = $ISISDATA/voyager2
->>>>>>> 1ddeaf49
   Temporary    = .
 EndGroup
 

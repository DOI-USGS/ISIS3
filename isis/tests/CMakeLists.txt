cmake_minimum_required(VERSION 3.10)

add_dependencies(isis3 isis3)

file(GLOB test_source "${CMAKE_SOURCE_DIR}/tests/*.cpp")


# Link runISISTests with what we want to test and the GTest and pthread library
add_executable(runISISTests
<<<<<<< HEAD
               ColorTests.cpp
               FileNameTests.cpp
               MatrixTests.cpp)
=======
               IsisTestMain.cpp
               ${test_source})
>>>>>>> 6bf151a4
               
target_link_libraries(runISISTests isis3 ${ALLLIBS} ${GTEST_LIBRARIES} ${GTEST_MAIN_LIBRARIES} pthread)

gtest_discover_tests(runISISTests WORKING_DIRECTORY ${CMAKE_SOURCE_DIR}/tests)<|MERGE_RESOLUTION|>--- conflicted
+++ resolved
@@ -7,14 +7,8 @@
 
 # Link runISISTests with what we want to test and the GTest and pthread library
 add_executable(runISISTests
-<<<<<<< HEAD
-               ColorTests.cpp
-               FileNameTests.cpp
-               MatrixTests.cpp)
-=======
                IsisTestMain.cpp
                ${test_source})
->>>>>>> 6bf151a4
                
 target_link_libraries(runISISTests isis3 ${ALLLIBS} ${GTEST_LIBRARIES} ${GTEST_MAIN_LIBRARIES} pthread)
 

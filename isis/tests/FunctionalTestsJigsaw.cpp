<<<<<<< HEAD
#include <iostream>

#include <QFile>
#include <QHash>
#include <QSet>
#include <QString>
#include <QStringList>
#include <QTextStream>

#include "jigsaw.h"
#include "Angle.h"
#include "ControlNet.h"
#include "ControlPoint.h"
#include "ControlMeasure.h"
#include "Distance.h"
#include "FileName.h"
#include "Fixtures.h"
#include "Latitude.h"
#include "Longitude.h"
#include "SurfacePoint.h"
#include "TestUtilities.h"
#include "gmock/gmock.h"
#include "UserInterface.h"
#include "CSVReader.h"
#include "Pvl.h"
#include "PvlGroup.h"
=======
#include "Pvl.h"
#include "PvlGroup.h"
#include "ControlNet.h"
>>>>>>> 24e277c4
#include "Statistics.h"

#include "jigsaw.h"

#include "TestUtilities.h"
#include "Fixtures.h"
#include "gmock/gmock.h"

using namespace Isis;
using namespace testing; 


static QString APP_XML = FileName("$ISISROOT/bin/xml/jigsaw.xml").expanded();

TEST_F(ApolloNetwork, FunctionalTestJigsawApollo) {
  QVector<QString> args = {"radius=yes",
                            "errorpropagation=yes",
                            "spsolve=position",
                            "spacecraft_position_sigma=1000.0",
                            "camsolve=angles",
                            "twist=yes",
                            "camera_angles_sigma=2.",
                            "update=no",
                            "bundleout_txt=no",
                            "cnet="+controlNetPath,
                            "fromlist="+tempDir.path() + "/cubes.lis",
                            "onet="+tempDir.path()+"/apollo_out.net",
                            "file_prefix="+tempDir.path()+"/"};

  UserInterface ui(APP_XML, args);

  jigsaw(ui);

  // Test points.csv, images.csv, residuals.csv 

  QString pointsOutput = tempDir.path() + "/bundleout_points.csv";
  QString imagesOutput = tempDir.path() + "/bundleout_images.csv";
  QString residualsOutput = tempDir.path() + "/residuals.csv";
  ControlNet outputNet(tempDir.path()+"/apollo_out.net");

  // Check for the correct header output format and csv file structure for the points.csv file
  CSVReader::CSVAxis csvLine;
  CSVReader line = CSVReader(pointsOutput,
                               false, 0, ',', false, true);

  int numColumns = line.columns();
  int numRows = line.rows();

  ASSERT_EQ(numColumns, 12);
  ASSERT_EQ(numRows, 398);

  // Validate the line information is correct
  csvLine = line.getRow(0);
  compareCsvLine(csvLine, "3-d,3-d,3-d,Sigma,Sigma,Sigma,Correction,Correction,Correction,Coordinate,Coordinate,Coordinate");

  csvLine = line.getRow(1);
  compareCsvLine(csvLine, "Point,Point,Accepted,Rejected,Residual,Latitude,Longitude,Radius,Latitude,Longitude,Radius,Latitude,Longitude,Radius,X,Y,Z");

  csvLine = line.getRow(2);
  compareCsvLine(csvLine, "Label,Status,Measures,Measures,RMS,(dd),(dd),(km),(m),(m),(m),(m),(m),(m),(km),(km),(km)");

  // Compare all of the values from the network against the values in the CSV 
  QList<ControlPoint*> points = outputNet.GetPoints();

  EXPECT_EQ(numRows-3, points.length());

  ControlPoint* outputPoint;
  for (int i=3; i < numRows; i++) {
    csvLine = line.getRow(i);
    EXPECT_NO_THROW({
      outputPoint = outputNet.GetPoint(csvLine[0]); 
    }) << "Point in points.csv file is not present in the output network.";
    EXPECT_EQ(outputPoint->GetPointTypeString().toUpper().toStdString(), QString(csvLine[1]).toStdString());
    EXPECT_EQ(outputPoint->GetNumMeasures() - outputPoint->GetNumberOfRejectedMeasures(), csvLine[2].toInt());
    EXPECT_EQ(outputPoint->GetNumberOfRejectedMeasures(), csvLine[3].toInt());
    EXPECT_NEAR(outputPoint->GetResidualRms(), csvLine[4].toDouble(), 0.01);
    SurfacePoint sp = outputPoint->GetAdjustedSurfacePoint();
    SurfacePoint originalSP = outputPoint->GetAprioriSurfacePoint();
    EXPECT_NEAR(sp.GetLatitude().planetocentric(Angle::Degrees), csvLine[5].toDouble(), 0.000001);
    EXPECT_NEAR(sp.GetLongitude().positiveEast(Angle::Degrees), csvLine[6].toDouble(), 0.000001);
    EXPECT_NEAR(sp.GetLocalRadius().kilometers(), csvLine[7].toDouble(), 0.000001);
    EXPECT_NEAR(sp.GetLatSigmaDistance().meters(), csvLine[8].toDouble(), 0.000001);
    EXPECT_NEAR(sp.GetLonSigmaDistance().meters(), csvLine[9].toDouble(), 0.000001);
    EXPECT_NEAR(sp.GetLocalRadiusSigma().meters(), csvLine[10].toDouble(), 0.000001);

    EXPECT_NEAR(sp.GetLocalRadius().meters() - originalSP.GetLocalRadius().meters(), csvLine[13].toDouble(), 0.000001);

    EXPECT_NEAR(sp.GetX().kilometers(), csvLine[14].toDouble(), 0.000001);
    EXPECT_NEAR(sp.GetY().kilometers(), csvLine[15].toDouble(), 0.000001);
    EXPECT_NEAR(sp.GetZ().kilometers(), csvLine[16].toDouble(), 0.000001);
  }

  // Spot check a few points for hard-coded values
  // A few "Free" points:
  compareCsvLine(line.getRow(30), "AS15_000031957,FREE,3,0,0.33,24.25013429,6.15097049,1735.93990498,270.686673,265.71814949,500.96936636,860.25757782,-1823.63225092,-677.74580607,1573.65050902,169.59077233,712.98695579");
  compareCsvLine(line.getRow(185), "AS15_000055107,FREE,2,0,2.22,24.26598395,6.7584199,1735.27498642,303.08880622,295.63583269,562.91702785,876.14340919,-1869.62256482,-708.50507503,1570.96622125,186.17020478,713.15150216");
  compareCsvLine(line.getRow(396), "AS15_Tie14,FREE,4,0,0.76,23.34007345,4.52764905,1737.15233677,245.96408206,251.30256849,443.11511364,1022.0802375,-1897.32803894,-372.27333324,1590.02287604,125.90958875,688.23852718");

  // A few "Constrained" points:
  compareCsvLine(line.getRow(352), "AS15_SocetPAN_01,CONSTRAINED,3,0,0.27,27.61487917,2.18951566,1735.78407256,160.95594035,162.33480464,285.90370753,103.62038201,223.18289907,306.44755665,1536.92627508,58.76110233,804.5813224", 2);
  compareCsvLine(line.getRow(360), "AS15_SocetPAN_10,CONSTRAINED,4,0,1.14,25.96587004,3.54262524,1735.7217212,113.85792191,113.34018724,189.03898836,-54.11384188,174.35206204,4.97119624,1557.52735028,96.42556503,759.96089173", 2);
  compareCsvLine(line.getRow(380), "AS15_SocetPAN_40,CONSTRAINED,2,0,0.42,25.77498986,1.88090885,1735.56132008,133.81390715,132.83511312,230.53183344,23.85721705,82.0639009,171.57008493,1562.04594094,51.29735453,754.68811809", 2);

  // Check for the correct line output format and csv file structure for the images.csv file
  line = CSVReader(imagesOutput,
                     false, 0, ',', false, true);

  numColumns = line.columns();
  numRows = line.rows();

  ASSERT_EQ(numColumns, 34);
  ASSERT_EQ(numRows, 9);

  // Validate the line information is correct
  csvLine = line.getRow(0);
  compareCsvLine(csvLine, "Image,rms,rms,rms,X,X,X,X,X,Y,Y,Y,Y,Y,Z,Z,Z,Z,Z,RA,RA,RA,RA,RA,DEC,DEC,DEC,DEC,DEC,TWIST,TWIST,TWIST,TWIST,TWIST");
  csvLine = line.getRow(1);
  compareCsvLine(csvLine, "Filename,sample res,line res,total res,Initial,Correction,Final,Apriori Sigma,Adj Sigma,Initial,Correction,Final,Apriori Sigma,Adj Sigma,Initial,Correction,Final,Apriori Sigma,Adj Sigma,Initial,Correction,Final,Apriori Sigma,Adj Sigma,Initial,Correction,Final,Apriori Sigma,Adj Sigma,Initial,Correction,Final,Apriori Sigma,Adj Sigma");

  // Since there are few lines left, just test all remaining lines:
  csvLine = line.getRow(2);
  compareCsvLine(csvLine,
"cube1.cub,1.4775447404019,2.7418764825318,2.2023879205705,774.31325994618,0.66867452194612,774.98193446812,1000.0,0.66224060,1070.7396447319,-1.1002200905474,1069.6394246413,1000.0,0.43290316,1281.8228287147,-0.45849850672954,1281.3643302079,1000.0,0.54474183,143.75643505897,0.55133443011393,144.30776948908,2.0,0.36404432,46.120746428714,0.17614019313154,46.296886621845,2.0,0.23277628,-168.38036906625,-0.47498900185037,-168.8553580681,2.0,0.29075877", 1);

  compareCsvLine(line.getRow(3),
"cube2.cub,1.3226216663653,1.2405002035852,1.2822185514634,807.40648922512,0.69654326156559,808.10303248669,1000.0,0.57888224,1052.4498749809,-0.96327187949306,1051.4866031015,1000.0,0.38960862,1276.1624273959,-0.28924089930814,1275.8731864966,1000.0,0.45879385,142.09480144256,0.57573715081764,142.67053859338,2.0,0.36232721,46.380723240595,0.18178389767783,46.562507138273,2.0,0.23283200,-167.23409620674,-0.48023085646307,-167.7143270632,2.0,0.28905743", 1);
  compareCsvLine(line.getRow(4),
"cube3.cub,1.0551824938999,1.2494288227077,1.1563914731711,840.1468023615,0.78500512575822,840.93180748726,1000.0,0.50254430,1033.7079747498,-0.85015359390486,1032.8578211559,1000.0,0.38078186,1269.9529056955,-0.12214007887034,1269.8307656167,1000.0,0.40203785,140.43705778894,0.59084918829917,141.02790697724,2.0,0.36076038,46.66560674281,0.16383404619686,46.829440789007,2.0,0.23287739,-166.11784867517,-0.48897359391078,-166.60682226908,2.0,0.28757386", 1);
  compareCsvLine(line.getRow(5),
"cube4.cub,1.3502729604515,1.353711082842,1.3519931145416,872.53562217205,0.84854359880116,873.38416577086,1000.0,0.43826180,1014.5161278324,-0.71668415091661,1013.7994436815,1000.0,0.40745608,1263.1947139434,0.060025366522923,1263.2547393099,1000.0,0.38749885,138.82875165909,0.59675276674134,139.42550442583,2.0,0.35906774,46.979962778796,0.15383884472574,47.133801623522,2.0,0.23295681,-165.05256071326,-0.4845337845258,-165.53709449778,2.0,0.28606425", 1);
  compareCsvLine(line.getRow(6),
"cube5.cub,1.0263921013246,1.1679291845654,1.0994406136352,904.5796666618,0.93777162375064,905.51743828555,1000.0,0.39302293,994.86764790093,-0.57507847205151,994.29256942888,1000.0,0.46264597,1255.8845902492,0.22662104012307,1256.1112112893,1000.0,0.41928560,137.21862030953,0.61179683816536,137.8304171477,2.0,0.35719491,47.323691611416,0.15310733827143,47.476798949688,2.0,0.23298158,-163.98385410236,-0.48795663815321,-164.47181074051,2.0,0.28449883", 1);
  compareCsvLine(line.getRow(7), "cube6.cub,1.4808878258505,1.8005531118893,1.6484872249257,657.49557080071,0.62269372858298,658.11826452929,1000.0,0.45809629,1126.2181683192,0.078381328281994,1126.2965496475,1000.0,0.63657967,1301.3147739155,0.19617725731274,1301.5109511729,1000.0,0.64002265,118.21104209923,0.96148569390809,119.17252779314,2.0,0.32064269,53.317384096946,-0.13644143601752,53.180942660929,2.0,0.22650237,-150.28440526839,-0.61302136663558,-150.89742663503,2.0,0.28070089", 1);
  compareCsvLine(line.getRow(8), "cube7.cub,14.959149730568,8.8574178952351,12.292884373335,489.97204152251,0.39576403287539,490.36780555539,1000.0,0.51371964,1197.7389611966,-0.60564162355907,1197.133319573,1000.0,0.35200830,1313.3186725115,-0.082013858944591,1313.2366586526,1000.0,0.47543551,159.32459434907,0.64488282485685,159.96947717393,2.0,0.21847866,84.419718861554,0.2565469596083,84.676265821162,2.0,0.23543646,-178.65839562226,-0.27266123419525,-178.93105685646,2.0,0.21759697", 1);

  // Check for the correct line output format and csv file structure for the residuals.csv file
  line = CSVReader(residualsOutput,
                     false, 0, ',', false, true);

  numColumns = line.columns();
  numRows = line.rows();

  ASSERT_EQ(numColumns, 7);
  ASSERT_EQ(numRows, 972);

  // Validate the line information is correct
  csvLine = line.getRow(0);
  compareCsvLine(csvLine, "x image,y image,Measured,Measured,sample,line,Residual Vector");
  csvLine = line.getRow(1);
  compareCsvLine(csvLine, "Point,Image,Image,coordinate,coordinate,Sample,Line,residual,residual,Magnitude");
  csvLine = line.getRow(2);
  compareCsvLine(csvLine, "Label,Filename,Serial Number,(mm),(mm),(pixels),(pixels),(pixels),(pixels),(pixels),Rejected");

  // Check line/sample and residuals 
  // Check all measures
  ControlMeasure* measure;
  for (int i=3; i < numRows; i++) {
    csvLine = line.getRow(i);
    EXPECT_NO_THROW({
      outputPoint = outputNet.GetPoint(csvLine[0]); 
    }) << "Point in residuals.csv is not present in output network.";
    EXPECT_NO_THROW({
      measure = outputPoint->GetMeasure(csvLine[2]);
   }) << "Point in residuals.csv is not present in output network.";
    // Compare sample, line, residuals
    EXPECT_NEAR(csvLine[5].toDouble(), measure->GetSample(), 0.000001);
    EXPECT_NEAR(csvLine[6].toDouble(), measure->GetLine(), 0.000001);
    EXPECT_NEAR(csvLine[7].toDouble(), measure->GetSampleResidual(), 0.000001);
    EXPECT_NEAR(csvLine[8].toDouble(), measure->GetLineResidual(), 0.000001);
    EXPECT_NEAR(csvLine[9].toDouble(), measure->GetResidualMagnitude(), 0.000001);
  }

  // Spot check a few measures for hard-coded values:
  compareCsvLine(line.getRow(14), "AS15_000031448,/tmp/qt_temp-l7wTTZ/cube1.cub,APOLLO15/METRIC/1971-07-31T14:00:53.547,    -24.91466687,     -8.24555718,   4109.77150653,   2450.19288272,-0.00343036,      0.70304341,      0.70305178", 2); 

  compareCsvLine(line.getRow(142), "AS15_000032200,/tmp/qt_temp-l7wTTZ/cube2.cub,APOLLO15/METRIC/1971-07-31T14:01:16.947,    -25.59176645,    -10.57595225,   4143.71597937,   2333.56318790,     -0.00372340,      0.48459237,      0.48460667", 2);
  compareCsvLine(line.getRow(424), "AS15_000055094,/tmp/qt_temp-l7wTTZ/cube1.cub,APOLLO15/METRIC/1971-07-31T14:00:53.547,     20.35945982,     34.23830188,   1844.18431849,   4576.36730130,      0.00691810,     -0.57578795,      0.57582951", 2);
  compareCsvLine(line.getRow(970), "AS15_test01,/tmp/qt_temp-l7wTTZ/cube3.cub,APOLLO15/METRIC/1971-07-31T14:01:40.346,     -5.04180936,    -34.53366079,   3115.51026031,   1134.42313078,     -3.07166949,      1.44947401,      3.39648765", 2);

  // Test output network size
  ControlNet inputNet(controlNetPath);
  EXPECT_EQ(outputNet.GetNumPoints(), inputNet.GetNumPoints());
  EXPECT_EQ(outputNet.GetNumMeasures(), inputNet.GetNumMeasures());

  // Check that each input point is in the output net and check that the type is the same
  QList<ControlPoint*> inputPoints = inputNet.GetPoints();

  for (int i=0; i < inputPoints.length(); i++) {
    ControlPoint* inputPoint = inputPoints[i];
    ControlPoint* outputPoint;
    EXPECT_NO_THROW({
        outputPoint = outputNet.GetPoint(inputPoint->GetId());
    }
    );

    QString outputType = outputPoint->GetPointTypeString();
    QString inputType = inputPoint->GetPointTypeString();
    EXPECT_EQ(outputType.toStdString(), inputType.toStdString());
  }
}

TEST_F(ObservationPair, FunctionalTestJigsawCamSolveAll) {
  // delete to remove old camera for when cam is updated
  delete cubeL;
  delete cubeR;      
  
  QTemporaryDir prefix;
  QString outCnetFileName = prefix.path() + "/outTemp.net";
  QVector<QString> args = {"fromlist="+cubeListFile, "cnet="+cnetPath, "onet="+outCnetFileName, 
                           "observations=yes", "update=yes", "Cksolvedegree=3", 
                           "Camsolve=all", "twist=no", "Spsolve=none", "Radius=no", "imagescsv=on", "file_prefix="+prefix.path()+"/"};

  UserInterface options(APP_XML, args);
  
  Pvl log; 
  try {
    jigsaw(options, &log);
  }
  catch (IException &e) {
    FAIL() << "Unable to bundle: " << e.what() << std::endl;
  }
  
  // images were updated 
  cubeL = new Cube(cubeLPath, "r");
  cubeR = new Cube(cubeRPath, "r");
  
  ControlNet oNet;
  oNet.ReadControl(outCnetFileName);

  EXPECT_NEAR(oNet.AverageResidual(), 0.123132, 0.00001); 
  EXPECT_NEAR(oNet.GetMaximumResidual(), 0.379967, 0.00001);
  ASSERT_EQ(oNet.GetNumIgnoredMeasures(), 0);
  ASSERT_EQ(oNet.GetNumValidPoints(), 46);
  
  QList<ControlPoint*> points = oNet.GetPoints(); 
  
  Statistics xstats;
  Statistics ystats;
  Statistics zstats;

  for (int i = 0; i < points.size(); i++) { 
      xstats.AddData(points.at(i)->GetAdjustedSurfacePoint().GetX().kilometers());
      ystats.AddData(points.at(i)->GetAdjustedSurfacePoint().GetY().kilometers());
      zstats.AddData(points.at(i)->GetAdjustedSurfacePoint().GetZ().kilometers());
  }
  
  EXPECT_NEAR(xstats.Average(),           1556.64806314499741, 0.00001);
  EXPECT_NEAR(xstats.StandardDeviation(), 10.663072757957551,  0.00001);
  EXPECT_NEAR(xstats.Minimum(),           1540.43360835455860, 0.00001);
  EXPECT_NEAR(xstats.Maximum(),           1574.6528854394717,  0.00001);

  EXPECT_NEAR(ystats.Average(),           98.326253648503553, 0.00001);
  EXPECT_NEAR(ystats.StandardDeviation(), 1.3218686492693708, 0.00001);
  EXPECT_NEAR(ystats.Minimum(),           96.795117686735381, 0.00001);
  EXPECT_NEAR(ystats.Maximum(),           100.04990583087032, 0.00001);

  EXPECT_NEAR(zstats.Average(),           763.0309515939565,  0.00001);
  EXPECT_NEAR(zstats.StandardDeviation(), 19.783664466904419, 0.00001);
  EXPECT_NEAR(zstats.Minimum(),           728.82827218510067, 0.00001);
  EXPECT_NEAR(zstats.Maximum(),           793.9672179283682,  0.00001); 

  Camera *cam = cubeL->camera(); 
  SpiceRotation *rot = cam->instrumentRotation();
  std::vector<double> a1; 
  std::vector<double> a2; 
  std::vector<double> a3;

  rot->GetPolynomial(a1, a2, a3); 
  
  EXPECT_NEAR(a1.at(0), 2.16338,    0.0001);
  EXPECT_NEAR(a1.at(1), -0.0264475, 0.0001);
  EXPECT_NEAR(a1.at(2), 0.00469675, 0.0001);
  EXPECT_NEAR(a1.at(3), 0.0210955,  0.0001);
  
  EXPECT_NEAR(a2.at(0), 1.83011,     0.0001);
  EXPECT_NEAR(a2.at(1), -0.0244244,  0.0001);
  EXPECT_NEAR(a2.at(2), -0.00456569, 0.0001);
  EXPECT_NEAR(a2.at(3), 0.00637157,  0.0001);

  QFile file(prefix.path() + "/bundleout_images.csv");
  if (!file.open(QIODevice::ReadOnly)) {
    FAIL() << file.errorString().toStdString();
  }
  
  // skip the first two lines, we don't want to compare the header. 
  file.readLine();
  file.readLine(); 

  QString line = file.readLine();
  QStringList elems = line.split(","); 
  
  // RA(t0) final
  EXPECT_NEAR(elems.at(21).toDouble(), 123.9524918, 0.00001); 
  // RA(t1) final
  EXPECT_NEAR(elems.at(26).toDouble(), -1.51532975, 0.00001); 
  // RA(t2) final
  EXPECT_NEAR(elems.at(31).toDouble(), 0.2691039,   0.00001); 
  // RA(t3) final
  EXPECT_NEAR(elems.at(36).toDouble(), 1.208684781, 0.00001); 

  // DEC(t0) final
  EXPECT_NEAR(elems.at(41).toDouble(), 104.8575294,       0.00001); 
  // DEC(t1) final
  EXPECT_NEAR(elems.at(46).toDouble(), -1.399416621,      0.00001); 
  // DEC(t2) final
  EXPECT_NEAR(elems.at(51).toDouble(), -0.26159502200533, 0.00001); 
  // DEC(t3) final
  EXPECT_NEAR(elems.at(56).toDouble(), 0.365064224,       0.00001); 
  
  
  line = file.readLine();
  elems = line.split(","); 
  
  // RA(t0) final
  EXPECT_NEAR(elems.at(21).toDouble(), 121.4164029, 0.00001); 
  // RA(t1) final
  EXPECT_NEAR(elems.at(26).toDouble(), -1.510464718, 0.00001); 
  // RA(t2) final
  EXPECT_NEAR(elems.at(31).toDouble(), 0.253046705,   0.00001); 
  // RA(t3) final
  EXPECT_NEAR(elems.at(36).toDouble(), 1.203832854, 0.00001); 

  // DEC(t0) final
  EXPECT_NEAR(elems.at(41).toDouble(), 106.11241033284,      0.00001); 
  // DEC(t1) final
  EXPECT_NEAR(elems.at(46).toDouble(), -1.4160602752902001,  0.00001); 
  // DEC(t2) final
  EXPECT_NEAR(elems.at(51).toDouble(), -0.26704142,          0.00001); 
  // DEC(t3) final
  EXPECT_NEAR(elems.at(56).toDouble(), 0.365717165,          0.00001); 
<<<<<<< HEAD

}
=======
  
}

TEST_F(ObservationPair, FunctionalTestJigsawErrorNoSolve) {
  QTemporaryDir prefix;
  QString outCnetFileName = prefix.path() + "/outTemp.net";
  QVector<QString> args = {"fromlist="+cubeListFile, "cnet="+cnetPath, "onet="+outCnetFileName, 
                           "camsolve=None", "spsolve=None"};

  UserInterface options(APP_XML, args);
  
  Pvl log; 
  
  try {
    jigsaw(options, &log);
    FAIL() << "Should throw" << std::endl;
  }
  catch (IException &e) {
    EXPECT_THAT(e.what(), HasSubstr("Must either solve for camera pointing or spacecraft position"));
  }
}


TEST_F(ObservationPair, FunctionalTestJigsawErrorTBParamsNoTarget) {
  QTemporaryDir prefix;
  QString outCnetFileName = prefix.path() + "/outTemp.net";
  
  // just use isdPath for a valid PVL file without the wanted groups
  QVector<QString> args = {"fromlist="+cubeListFile, "cnet="+cnetPath, "onet="+outCnetFileName, "SOLVETARGETBODY=TRUE", "tbparameters="+cubeRPath};

  UserInterface options(APP_XML, args);
  
  Pvl log; 
  
  try {
    jigsaw(options, &log);
    FAIL() << "Should throw an exception" << std::endl;
  }
  catch (IException &e) {
    EXPECT_THAT(e.what(), HasSubstr("Input Target parameters file missing main Target object"));
  } 
}


TEST_F(ObservationPair, FunctionalTestJigsawErrorTBParamsNoSolve) {
  QTemporaryDir prefix;
  QString outCnetFileName = prefix.path() + "/outTemp.net";
  
  std::istringstream iss(R"(
    Object = Target
    Group = "NAME"
       Name=Enceladus
    EndGroup
    END_OBJECT
  )"); 
  
  QString tbsolvepath = prefix.path() + "/tbsolve.pvl";
  Pvl tbsolve; 
  iss >> tbsolve; 
  tbsolve.write(tbsolvepath);

  // just use isdPath for a valid PVL file without the wanted groups
  QVector<QString> args = {"fromlist="+cubeListFile, "cnet="+cnetPath, "onet="+outCnetFileName, "SOLVETARGETBODY=TRUE", "tbparameters="+tbsolvepath};

  UserInterface options(APP_XML, args);
  
  Pvl log; 
  
  try {
    jigsaw(options, &log);
    FAIL() << "Should throw an exception" << std::endl;
  }
  catch (IException &e) {
    EXPECT_THAT(e.what(), HasSubstr("Must solve for at least one target body option"));
  } 
}
>>>>>>> 24e277c4
<|MERGE_RESOLUTION|>--- conflicted
+++ resolved
@@ -1,4 +1,3 @@
-<<<<<<< HEAD
 #include <iostream>
 
 #include <QFile>
@@ -15,21 +14,14 @@
 #include "ControlMeasure.h"
 #include "Distance.h"
 #include "FileName.h"
-#include "Fixtures.h"
 #include "Latitude.h"
 #include "Longitude.h"
 #include "SurfacePoint.h"
-#include "TestUtilities.h"
 #include "gmock/gmock.h"
 #include "UserInterface.h"
 #include "CSVReader.h"
 #include "Pvl.h"
 #include "PvlGroup.h"
-=======
-#include "Pvl.h"
-#include "PvlGroup.h"
-#include "ControlNet.h"
->>>>>>> 24e277c4
 #include "Statistics.h"
 
 #include "jigsaw.h"
@@ -360,11 +352,6 @@
   EXPECT_NEAR(elems.at(51).toDouble(), -0.26704142,          0.00001); 
   // DEC(t3) final
   EXPECT_NEAR(elems.at(56).toDouble(), 0.365717165,          0.00001); 
-<<<<<<< HEAD
-
-}
-=======
-  
 }
 
 TEST_F(ObservationPair, FunctionalTestJigsawErrorNoSolve) {
@@ -440,4 +427,3 @@
     EXPECT_THAT(e.what(), HasSubstr("Must solve for at least one target body option"));
   } 
 }
->>>>>>> 24e277c4

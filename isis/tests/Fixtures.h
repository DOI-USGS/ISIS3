#ifndef Fixtures_h
#define Fixtures_h

#include "gtest/gtest.h"

#include <string>

#include <QString>
#include <QTemporaryDir>
#include <QTemporaryFile>

#include <nlohmann/json.hpp>

#include "Cube.h"
#include "IException.h"
#include "Pvl.h"
#include "PvlGroup.h"
#include "PvlObject.h"
#include "ImagePolygon.h"
#include "PolygonTools.h"
#include "Blob.h"
#include "ControlNet.h"
#include "FileList.h"
#include "FileName.h"

#include <geos/io/WKTReader.h>
#include <geos/io/WKTWriter.h>
#include "geos/geom/CoordinateArraySequence.h"
#include "geos/geom/CoordinateSequence.h"
#include "geos/geom/LinearRing.h"
#include "geos/geom/Polygon.h"

using json = nlohmann::json;

namespace Isis {

  class TempTestingFiles : public ::testing::Test {
    protected:
      QTemporaryDir tempDir;

      void SetUp() override;
  };



  class SmallCube : public TempTestingFiles {
    protected:
      Cube *testCube;

      void SetUp() override;
      void TearDown() override;
  };


  class LargeCube : public TempTestingFiles {
    protected:
      Cube *testCube;

      void SetUp() override;
      void TearDown() override;
  };


  class SpecialSmallCube : public TempTestingFiles {
    protected:
      Cube *testCube;

      void SetUp() override;
      void TearDown() override;
  };


  class DefaultCube : public TempTestingFiles {
    protected:
      Cube *testCube;
      Cube *projTestCube;

      Pvl label;
      Pvl projLabel;
      json isd;

      void SetUp() override;
      void TearDown() override;
  };

  class LineScannerCube : public TempTestingFiles {
    protected:
      Cube *testCube;
      Cube *projTestCube;

      Pvl label;
      Pvl projLabel;
      json isd;

      void SetUp() override;
      void TearDown() override;
  };

  class ThreeImageNetwork : public TempTestingFiles {
    protected:

      ControlNet *network;

      Cube *cube1;
      Cube *cube2;
      Cube *cube3;

      FileName *isdPath1;
      FileName *isdPath2;
      FileName *isdPath3;

      FileName *threeImageOverlapFile;
      FileName *twoImageOverlapFile;

      FileList *cubeList;
      QString cubeListFile;

      std::vector<std::vector<double>> coords;

      void SetUp() override;
      void TearDown() override;
  };

  class ApolloNetwork: public TempTestingFiles {
    protected:
      Cube *cube1, *cube2, *cube3, *cube4, *cube5, *cube6, *cube7; 
<<<<<<< HEAD
      FileName *isdFile1, *isdFile2, *isdFile3, *isdFile4, *isdFile5, *isdFile6, *isdFile7, 
           *cubeLabel, *label1, *label2, *label3, *label4, *label5, *label6, *label7;

      FileList *cubeList;
      QString cubeListFile;
=======
      FileName *isdFile1, *isdFile2, *isdFile3, *isdFile4, *isdFile5, *isdFile6, *isdFile7,
               *cubeLabel, *label1, *label2, *label3, *label4, *label5, *label6, *label7;

      FileList *cubeList;
      QString cubeListFile;
      QString controlNetPath;
      
      void SetUp() override;
      void TearDown() override;
  };

  class ObservationPair : public TempTestingFiles {
    protected: 
      
      Cube *cubeL; 
      Cube *cubeR;

      QString cubeLPath; 
      QString cubeRPath; 

      FileName *isdPathL;
      FileName *isdPathR; 

      FileList *cubeList; 
      QString cubeListFile;

      ControlNet *network; 
      QString cnetPath; 
>>>>>>> bee0df24

      void SetUp() override;
      void TearDown() override;
  };

  class MroCube : public DefaultCube {
    protected:
      QString ckPath = "data/mroKernels/mroCK.bc";
      QString sclkPath = "data/mroKernels/mroSCLK.tsc";
      QString lskPath = "data/mroKernels/mroLSK.tls";
      QString jitterPath; 

      void setInstrument(QString ikid, QString instrumentId, QString spacecraftName); 
  };
}

#endif<|MERGE_RESOLUTION|>--- conflicted
+++ resolved
@@ -124,13 +124,6 @@
   class ApolloNetwork: public TempTestingFiles {
     protected:
       Cube *cube1, *cube2, *cube3, *cube4, *cube5, *cube6, *cube7; 
-<<<<<<< HEAD
-      FileName *isdFile1, *isdFile2, *isdFile3, *isdFile4, *isdFile5, *isdFile6, *isdFile7, 
-           *cubeLabel, *label1, *label2, *label3, *label4, *label5, *label6, *label7;
-
-      FileList *cubeList;
-      QString cubeListFile;
-=======
       FileName *isdFile1, *isdFile2, *isdFile3, *isdFile4, *isdFile5, *isdFile6, *isdFile7,
                *cubeLabel, *label1, *label2, *label3, *label4, *label5, *label6, *label7;
 
@@ -159,7 +152,6 @@
 
       ControlNet *network; 
       QString cnetPath; 
->>>>>>> bee0df24
 
       void SetUp() override;
       void TearDown() override;

#ifndef Fixtures_h
#define Fixtures_h

#include "gtest/gtest.h"

#include <QString>
#include <QTemporaryDir>
#include <QString>

#include "Blob.h"
<<<<<<< HEAD
#include "MockCsmPlugin.h"
#include "Mocks.h"
#include "ControlNet.h"
#include "FileList.h"
#include "FileName.h"
#include "LidarData.h"

#include <geos/io/WKTReader.h>
#include <geos/io/WKTWriter.h>
#include "geos/geom/CoordinateArraySequence.h"
#include "geos/geom/CoordinateSequence.h"
#include "geos/geom/LinearRing.h"
#include "geos/geom/Polygon.h"
=======
#include "Pvl.h"
>>>>>>> ad3d02c0

#include "TempFixtures.h"
#include "CameraFixtures.h"
#include "CsmFixtures.h"
#include "CubeFixtures.h"
#include "NetworkFixtures.h"

namespace Isis {

<<<<<<< HEAD
  class TempTestingFiles : public ::testing::Test {
    protected:
      QTemporaryDir tempDir;

      void SetUp() override;
  };



  class SmallCube : public TempTestingFiles {
    protected:
      Cube *testCube;

      void SetUp() override;
      void TearDown() override;
  };


  class LargeCube : public TempTestingFiles {
    protected:
      Cube *testCube;

      void SetUp() override;
      void TearDown() override;
  };


  class SpecialSmallCube : public TempTestingFiles {
    protected:
      Cube *testCube;

      void SetUp() override;
      void TearDown() override;
  };

  class SmallGapCube : public TempTestingFiles {
    protected:
      Cube *horzCube;
      Cube *vertCube;
      Cube *bandCube;

      void SetUp() override;
      void TearDown() override;
  };

  class PushFramePair : public TempTestingFiles {
    protected:
      std::shared_ptr<Cube> evenCube;
      std::shared_ptr<Cube> oddCube;
      int numSamps;
      int numBands;
      int frameHeight;
      int numFrames;

      void SetUp() override;
  };

  class FlippedPushFramePair : public TempTestingFiles {
    protected:
      std::shared_ptr<Cube> evenCube;
      std::shared_ptr<Cube> oddCube;
      int numSamps;
      int numBands;
      int frameHeight;
      int numFrames;

      void SetUp() override;
  };

  class DefaultCube : public TempTestingFiles {
    protected:
      Cube *testCube;
      Cube *projTestCube;

      Pvl label;
      Pvl projLabel;
      json isd;

      void SetUp() override;
      void TearDown() override;
      void resizeCube(int samples, int lines, int bands);
  };

  class LineScannerCube : public TempTestingFiles {
    protected:
      Cube *testCube;
      Cube *projTestCube;

      Pvl label;
      Pvl projLabel;
      json isd;

      void SetUp() override;
      void TearDown() override;
  };

  class OffBodyCube : public TempTestingFiles {
    protected:
      Cube *testCube;

      void SetUp() override;
      void TearDown() override;
  };

  class MiniRFCube : public TempTestingFiles {
    protected:
      Cube *testCube;

      void SetUp() override;
      void TearDown() override;
  };

  class ThreeImageNetwork : public TempTestingFiles {
    protected:

      ControlNet *network;
      QString networkFile;

      Cube *cube1;
      Cube *cube2;
      Cube *cube3;

      Cube *cube1map;
      Cube *cube2map;
      Cube *cube3map;

      FileName *isdPath1;
      FileName *isdPath2;
      FileName *isdPath3;

      FileName *threeImageOverlapFile;
      FileName *twoImageOverlapFile;

      FileList *cubeList;
      QString cubeListFile;
      QString twoCubeListFile;

      std::vector<std::vector<double>> coords;

      void SetUp() override;
      void AddFeatures();
      void TearDown() override;
  };

  class ObservationPair : public TempTestingFiles {
    protected:

      Cube *cubeL;
      Cube *cubeR;

      QString cubeLPath;
      QString cubeRPath;

      FileName *isdPathL;
      FileName *isdPathR;

      FileList *cubeList;
      QString cubeListFile;

      ControlNet *network;
      QString cnetPath;

      void SetUp() override;
      void TearDown() override;
  };

  class LidarObservationPair : public TempTestingFiles {
    protected:

      Cube *cube1;
      Cube *cube2;

      QString cube1Path;
      QString cube2Path;

      FileName *isdPath1;
      FileName *isdPath2;

      FileList *cubeList;
      QString cubeListFile;

      QString csvPath;

      void SetUp() override;
      void TearDown() override;
  };

  class LidarNetwork : public LidarObservationPair {
    protected:

      LidarData rangeData;
      QString lidarDataPath;

      ControlNet *network;
      QString controlNetPath;

      void SetUp() override;
      void TearDown() override;
  };

  class ApolloNetwork : public TempTestingFiles {
    protected:
      QVector<FileName> isdFiles;
      QVector<FileName> labelFiles;
      QVector<Cube*> cubes;

      FileList *cubeList;
      QString cubeListFile;

      ControlNet *network;
      QString controlNetPath;

      void SetUp() override;
      void TearDown() override;
  };

  class DemCube : public DefaultCube {
    protected:
      Cube *demCube;

      void SetUp() override;
      void TearDown() override;
  };


  class MroCtxCube : public DefaultCube {
    protected:
      std::unique_ptr<Cube> testCube;

      void SetUp() override;
      void TearDown() override;
  };

  class GalileoSsiCube : public DefaultCube {
    protected:
      void SetUp() override;
      void TearDown() override;
  };

  class MgsMocCube : public DefaultCube {
    protected:
      std::unique_ptr<Cube> testCube;

      void SetUp() override;
      void TearDown() override;
  };


  class MroHiriseCube : public DefaultCube {
    protected:
      QString ckPath = "data/mroKernels/mroCK.bc";
      QString sclkPath = "data/mroKernels/mroSCLK.tsc";
      QString lskPath = "data/mroKernels/mroLSK.tls";
      Cube dejitteredCube;
      QString jitterPath;

      void SetUp() override;
      void setInstrument(QString ikid, QString instrumentId, QString spacecraftName);
  };

  class NewHorizonsCube : public DefaultCube {
    protected:
      void setInstrument(QString ikid, QString instrumentId, QString spacecraftName);
  };


  class OsirisRexCube : public DefaultCube {
    protected:
      void setInstrument(QString ikid, QString instrumentId);
  };


  class ApolloCube : public LargeCube {
    protected:
      std::vector<std::pair<int, int>> reseaus;
      int reseauSize;

      void SetUp() override;
  };

  class RingsCube : public TempTestingFiles {
    protected:

      // pixtures of Saturn's rings
      Cube *ring1;
      Cube *ring2;
      FileList cubeFileList;
      QString cubeListPath;

      void SetUp() override;
  };

  class CSMCubeFixture : public SmallCube {
  protected:
    QString filename;
    MockRasterGM mockModel;

    void SetUp() override;
};


class CSMCameraFixture : public CSMCubeFixture {
  protected:
    Camera *testCam;

    void SetUp() override;
};


class CSMCameraSetFixture : public CSMCameraFixture {
  protected:
    csm::Ellipsoid wgs84;
    csm::ImageCoord imagePt;
    csm::EcefCoord groundPt;
    csm::EcefLocus imageLocus;

    void SetUp() override;
};


class CSMCameraDemFixture : public CSMCubeFixture {
  protected:
    Camera *testCam;
    double demRadius;

    void SetUp() override;
};

class HistoryBlob : public TempTestingFiles {
  protected:
    Blob historyBlob;
    PvlObject historyPvl;

    void SetUp() override;
};


class NullPixelCube : public TempTestingFiles {
  protected:
    Cube *testCube;
    void SetUp() override;
    void TearDown() override;
};


class MiniRFNetwork : public TempTestingFiles {
  protected:
    Cube *testCube1;
    Cube *testCube2;
    Cube *testCube3;

    FileList *cubeList;
    QString cubeListFile;

    ControlNet *network;
    QString controlNetPath;

    void SetUp() override;
    void TearDown() override;
};

class VikThmNetwork : public TempTestingFiles {
  protected:
    Cube *testCube1;
    Cube *testCube2;
    Cube *testCube3;
    Cube *testCube4;

    FileList *cubeList;
    QString cubeListFile;

    ControlNet *network;
    QString controlNetPath;

    void SetUp() override;
    void TearDown() override;
};

class CSMNetwork : public TempTestingFiles {
  protected:

    QVector<FileName> stateStringFiles;
    QVector<FileName> labelFiles;
    QVector<Cube*> cubes;

    FileList *cubeList;
    QString cubeListFile;

    void SetUp() override;
    void TearDown() override;
};

class ClipperWacFcCube : public DefaultCube {
  protected:
    Cube *wacFcCube;
    Pvl label;
    json isd;
    void SetUp() override;
    void TearDown() override;
};

class ClipperNacRsCube : public DefaultCube {
  protected:
    void SetUp() override;
    void TearDown() override;
};

class ClipperPbCube : public TempTestingFiles {
  protected:
    Cube *testCube;
    void setInstrument(QString instrumentId);
};

class NearMsiCameraCube : public TempTestingFiles {
  protected:
    // Cube *testCube;
    std::unique_ptr<Cube> testCube;
    void SetUp() override;
    void TearDown() override;
};
=======
>>>>>>> ad3d02c0

class TgoCassisModuleKernels : public ::testing::Test {

  protected:
    // You can define per-test set-up logic as usual.
    void SetUp() override;

    // You can define per-test tear-down logic as usual.
    void TearDown() override;

    QTemporaryDir kernelPrefix;

    QVector<QString> binaryCkKernels;
    QVector<QString> binarySpkKernels;

    QString binaryCkKernelsAsString;
    QString binarySpkKernelsAsString;
};


class HistoryBlob : public TempTestingFiles {
  protected:
    Blob historyBlob;
    PvlObject historyPvl;

    void SetUp() override;
};

}

#endif<|MERGE_RESOLUTION|>--- conflicted
+++ resolved
@@ -8,23 +8,7 @@
 #include <QString>
 
 #include "Blob.h"
-<<<<<<< HEAD
-#include "MockCsmPlugin.h"
-#include "Mocks.h"
-#include "ControlNet.h"
-#include "FileList.h"
-#include "FileName.h"
-#include "LidarData.h"
-
-#include <geos/io/WKTReader.h>
-#include <geos/io/WKTWriter.h>
-#include "geos/geom/CoordinateArraySequence.h"
-#include "geos/geom/CoordinateSequence.h"
-#include "geos/geom/LinearRing.h"
-#include "geos/geom/Polygon.h"
-=======
 #include "Pvl.h"
->>>>>>> ad3d02c0
 
 #include "TempFixtures.h"
 #include "CameraFixtures.h"
@@ -34,429 +18,6 @@
 
 namespace Isis {
 
-<<<<<<< HEAD
-  class TempTestingFiles : public ::testing::Test {
-    protected:
-      QTemporaryDir tempDir;
-
-      void SetUp() override;
-  };
-
-
-
-  class SmallCube : public TempTestingFiles {
-    protected:
-      Cube *testCube;
-
-      void SetUp() override;
-      void TearDown() override;
-  };
-
-
-  class LargeCube : public TempTestingFiles {
-    protected:
-      Cube *testCube;
-
-      void SetUp() override;
-      void TearDown() override;
-  };
-
-
-  class SpecialSmallCube : public TempTestingFiles {
-    protected:
-      Cube *testCube;
-
-      void SetUp() override;
-      void TearDown() override;
-  };
-
-  class SmallGapCube : public TempTestingFiles {
-    protected:
-      Cube *horzCube;
-      Cube *vertCube;
-      Cube *bandCube;
-
-      void SetUp() override;
-      void TearDown() override;
-  };
-
-  class PushFramePair : public TempTestingFiles {
-    protected:
-      std::shared_ptr<Cube> evenCube;
-      std::shared_ptr<Cube> oddCube;
-      int numSamps;
-      int numBands;
-      int frameHeight;
-      int numFrames;
-
-      void SetUp() override;
-  };
-
-  class FlippedPushFramePair : public TempTestingFiles {
-    protected:
-      std::shared_ptr<Cube> evenCube;
-      std::shared_ptr<Cube> oddCube;
-      int numSamps;
-      int numBands;
-      int frameHeight;
-      int numFrames;
-
-      void SetUp() override;
-  };
-
-  class DefaultCube : public TempTestingFiles {
-    protected:
-      Cube *testCube;
-      Cube *projTestCube;
-
-      Pvl label;
-      Pvl projLabel;
-      json isd;
-
-      void SetUp() override;
-      void TearDown() override;
-      void resizeCube(int samples, int lines, int bands);
-  };
-
-  class LineScannerCube : public TempTestingFiles {
-    protected:
-      Cube *testCube;
-      Cube *projTestCube;
-
-      Pvl label;
-      Pvl projLabel;
-      json isd;
-
-      void SetUp() override;
-      void TearDown() override;
-  };
-
-  class OffBodyCube : public TempTestingFiles {
-    protected:
-      Cube *testCube;
-
-      void SetUp() override;
-      void TearDown() override;
-  };
-
-  class MiniRFCube : public TempTestingFiles {
-    protected:
-      Cube *testCube;
-
-      void SetUp() override;
-      void TearDown() override;
-  };
-
-  class ThreeImageNetwork : public TempTestingFiles {
-    protected:
-
-      ControlNet *network;
-      QString networkFile;
-
-      Cube *cube1;
-      Cube *cube2;
-      Cube *cube3;
-
-      Cube *cube1map;
-      Cube *cube2map;
-      Cube *cube3map;
-
-      FileName *isdPath1;
-      FileName *isdPath2;
-      FileName *isdPath3;
-
-      FileName *threeImageOverlapFile;
-      FileName *twoImageOverlapFile;
-
-      FileList *cubeList;
-      QString cubeListFile;
-      QString twoCubeListFile;
-
-      std::vector<std::vector<double>> coords;
-
-      void SetUp() override;
-      void AddFeatures();
-      void TearDown() override;
-  };
-
-  class ObservationPair : public TempTestingFiles {
-    protected:
-
-      Cube *cubeL;
-      Cube *cubeR;
-
-      QString cubeLPath;
-      QString cubeRPath;
-
-      FileName *isdPathL;
-      FileName *isdPathR;
-
-      FileList *cubeList;
-      QString cubeListFile;
-
-      ControlNet *network;
-      QString cnetPath;
-
-      void SetUp() override;
-      void TearDown() override;
-  };
-
-  class LidarObservationPair : public TempTestingFiles {
-    protected:
-
-      Cube *cube1;
-      Cube *cube2;
-
-      QString cube1Path;
-      QString cube2Path;
-
-      FileName *isdPath1;
-      FileName *isdPath2;
-
-      FileList *cubeList;
-      QString cubeListFile;
-
-      QString csvPath;
-
-      void SetUp() override;
-      void TearDown() override;
-  };
-
-  class LidarNetwork : public LidarObservationPair {
-    protected:
-
-      LidarData rangeData;
-      QString lidarDataPath;
-
-      ControlNet *network;
-      QString controlNetPath;
-
-      void SetUp() override;
-      void TearDown() override;
-  };
-
-  class ApolloNetwork : public TempTestingFiles {
-    protected:
-      QVector<FileName> isdFiles;
-      QVector<FileName> labelFiles;
-      QVector<Cube*> cubes;
-
-      FileList *cubeList;
-      QString cubeListFile;
-
-      ControlNet *network;
-      QString controlNetPath;
-
-      void SetUp() override;
-      void TearDown() override;
-  };
-
-  class DemCube : public DefaultCube {
-    protected:
-      Cube *demCube;
-
-      void SetUp() override;
-      void TearDown() override;
-  };
-
-
-  class MroCtxCube : public DefaultCube {
-    protected:
-      std::unique_ptr<Cube> testCube;
-
-      void SetUp() override;
-      void TearDown() override;
-  };
-
-  class GalileoSsiCube : public DefaultCube {
-    protected:
-      void SetUp() override;
-      void TearDown() override;
-  };
-
-  class MgsMocCube : public DefaultCube {
-    protected:
-      std::unique_ptr<Cube> testCube;
-
-      void SetUp() override;
-      void TearDown() override;
-  };
-
-
-  class MroHiriseCube : public DefaultCube {
-    protected:
-      QString ckPath = "data/mroKernels/mroCK.bc";
-      QString sclkPath = "data/mroKernels/mroSCLK.tsc";
-      QString lskPath = "data/mroKernels/mroLSK.tls";
-      Cube dejitteredCube;
-      QString jitterPath;
-
-      void SetUp() override;
-      void setInstrument(QString ikid, QString instrumentId, QString spacecraftName);
-  };
-
-  class NewHorizonsCube : public DefaultCube {
-    protected:
-      void setInstrument(QString ikid, QString instrumentId, QString spacecraftName);
-  };
-
-
-  class OsirisRexCube : public DefaultCube {
-    protected:
-      void setInstrument(QString ikid, QString instrumentId);
-  };
-
-
-  class ApolloCube : public LargeCube {
-    protected:
-      std::vector<std::pair<int, int>> reseaus;
-      int reseauSize;
-
-      void SetUp() override;
-  };
-
-  class RingsCube : public TempTestingFiles {
-    protected:
-
-      // pixtures of Saturn's rings
-      Cube *ring1;
-      Cube *ring2;
-      FileList cubeFileList;
-      QString cubeListPath;
-
-      void SetUp() override;
-  };
-
-  class CSMCubeFixture : public SmallCube {
-  protected:
-    QString filename;
-    MockRasterGM mockModel;
-
-    void SetUp() override;
-};
-
-
-class CSMCameraFixture : public CSMCubeFixture {
-  protected:
-    Camera *testCam;
-
-    void SetUp() override;
-};
-
-
-class CSMCameraSetFixture : public CSMCameraFixture {
-  protected:
-    csm::Ellipsoid wgs84;
-    csm::ImageCoord imagePt;
-    csm::EcefCoord groundPt;
-    csm::EcefLocus imageLocus;
-
-    void SetUp() override;
-};
-
-
-class CSMCameraDemFixture : public CSMCubeFixture {
-  protected:
-    Camera *testCam;
-    double demRadius;
-
-    void SetUp() override;
-};
-
-class HistoryBlob : public TempTestingFiles {
-  protected:
-    Blob historyBlob;
-    PvlObject historyPvl;
-
-    void SetUp() override;
-};
-
-
-class NullPixelCube : public TempTestingFiles {
-  protected:
-    Cube *testCube;
-    void SetUp() override;
-    void TearDown() override;
-};
-
-
-class MiniRFNetwork : public TempTestingFiles {
-  protected:
-    Cube *testCube1;
-    Cube *testCube2;
-    Cube *testCube3;
-
-    FileList *cubeList;
-    QString cubeListFile;
-
-    ControlNet *network;
-    QString controlNetPath;
-
-    void SetUp() override;
-    void TearDown() override;
-};
-
-class VikThmNetwork : public TempTestingFiles {
-  protected:
-    Cube *testCube1;
-    Cube *testCube2;
-    Cube *testCube3;
-    Cube *testCube4;
-
-    FileList *cubeList;
-    QString cubeListFile;
-
-    ControlNet *network;
-    QString controlNetPath;
-
-    void SetUp() override;
-    void TearDown() override;
-};
-
-class CSMNetwork : public TempTestingFiles {
-  protected:
-
-    QVector<FileName> stateStringFiles;
-    QVector<FileName> labelFiles;
-    QVector<Cube*> cubes;
-
-    FileList *cubeList;
-    QString cubeListFile;
-
-    void SetUp() override;
-    void TearDown() override;
-};
-
-class ClipperWacFcCube : public DefaultCube {
-  protected:
-    Cube *wacFcCube;
-    Pvl label;
-    json isd;
-    void SetUp() override;
-    void TearDown() override;
-};
-
-class ClipperNacRsCube : public DefaultCube {
-  protected:
-    void SetUp() override;
-    void TearDown() override;
-};
-
-class ClipperPbCube : public TempTestingFiles {
-  protected:
-    Cube *testCube;
-    void setInstrument(QString instrumentId);
-};
-
-class NearMsiCameraCube : public TempTestingFiles {
-  protected:
-    // Cube *testCube;
-    std::unique_ptr<Cube> testCube;
-    void SetUp() override;
-    void TearDown() override;
-};
-=======
->>>>>>> ad3d02c0
 
 class TgoCassisModuleKernels : public ::testing::Test {
 

#ifndef Fixtures_h
#define Fixtures_h

#include "gtest/gtest.h"

#include <string>

#include <QString>
#include <QTemporaryDir>
#include <QTemporaryFile>

#include <nlohmann/json.hpp>

#include "Cube.h"
#include "IException.h"
#include "Pvl.h"
#include "PvlGroup.h"
#include "PvlObject.h"
#include "ImagePolygon.h"
#include "PolygonTools.h"
#include "Blob.h"
#include "ControlNet.h"
#include "FileList.h"
#include "FileName.h"

#include <geos/io/WKTReader.h>
#include <geos/io/WKTWriter.h>
#include "geos/geom/CoordinateArraySequence.h"
#include "geos/geom/CoordinateSequence.h"
#include "geos/geom/LinearRing.h"
#include "geos/geom/Polygon.h"

using json = nlohmann::json;

namespace Isis {

  class TempTestingFiles : public ::testing::Test {
    protected:
      QTemporaryDir tempDir;

      void SetUp() override;
  };



  class SmallCube : public TempTestingFiles {
    protected:
      Cube *testCube;

      void SetUp() override;
      void TearDown() override;
  };


  class LargeCube : public TempTestingFiles {
    protected:
      Cube *testCube;

      void SetUp() override;
      void TearDown() override;
  };


  class SpecialSmallCube : public TempTestingFiles {
    protected:
      Cube *testCube;

      void SetUp() override;
      void TearDown() override;
  };


  class DefaultCube : public TempTestingFiles {
    protected:
      Cube *testCube;
      Cube *projTestCube;

      Pvl label;
      Pvl projLabel;
      json isd;

      void SetUp() override;
      void TearDown() override;
  };

  class LineScannerCube : public TempTestingFiles {
    protected:
      Cube *testCube;
      Cube *projTestCube;

      Pvl label;
      Pvl projLabel;
      json isd;

      void SetUp() override;
      void TearDown() override;
  };

  class ThreeImageNetwork : public TempTestingFiles {
    protected:

      ControlNet *network;

      Cube *cube1;
      Cube *cube2;
      Cube *cube3;

      FileName *isdPath1;
      FileName *isdPath2;
      FileName *isdPath3;

      FileName *threeImageOverlapFile;
      FileName *twoImageOverlapFile;

      FileList *cubeList;
      QString cubeListFile;

      std::vector<std::vector<double>> coords;

      void SetUp() override;
      void TearDown() override;
  };

  class ApolloNetwork: public TempTestingFiles {
    protected:
      Cube *cube1, *cube2, *cube3, *cube4, *cube5, *cube6, *cube7; 
      FileName *isdFile1, *isdFile2, *isdFile3, *isdFile4, *isdFile5, *isdFile6, *isdFile7,
               *cubeLabel, *label1, *label2, *label3, *label4, *label5, *label6, *label7;

      FileList *cubeList;
      QString cubeListFile;
      QString controlNetPath;
      
      void SetUp() override;
      void TearDown() override;
  };

  class ObservationPair : public TempTestingFiles {
    protected: 
      
      Cube *cubeL; 
      Cube *cubeR;

      QString cubeLPath; 
      QString cubeRPath; 

      FileName *isdPathL;
      FileName *isdPathR; 

      FileList *cubeList; 
      QString cubeListFile;

      ControlNet *network; 
      QString cnetPath; 

      void SetUp() override;
      void TearDown() override;
  };

  class MroCube : public DefaultCube {
    protected:
      QString ckPath = "data/mroKernels/mroCK.bc";
      QString sclkPath = "data/mroKernels/mroSCLK.tsc";
      QString lskPath = "data/mroKernels/mroLSK.tls";
      QString jitterPath; 

      void setInstrument(QString ikid, QString instrumentId, QString spacecraftName); 
  };
<<<<<<< HEAD

  class NewHorizonsCube : public DefaultCube {
    protected:
      void setInstrument(QString ikid, QString instrumentId, QString spacecraftName); 
  };

=======
>>>>>>> 24b1fc7e
}

#endif<|MERGE_RESOLUTION|>--- conflicted
+++ resolved
@@ -166,15 +166,11 @@
 
       void setInstrument(QString ikid, QString instrumentId, QString spacecraftName); 
   };
-<<<<<<< HEAD
 
   class NewHorizonsCube : public DefaultCube {
     protected:
       void setInstrument(QString ikid, QString instrumentId, QString spacecraftName); 
   };
-
-=======
->>>>>>> 24b1fc7e
 }
 
 #endif
#ifndef Fixtures_h
#define Fixtures_h

#include "gtest/gtest.h"

#include <string>

#include <QString>
#include <QTemporaryDir>
#include <QTemporaryFile>

#include <nlohmann/json.hpp>

#include "csm/csm.h"
#include "csm/Ellipsoid.h"

#include "Cube.h"
#include "IException.h"
#include "OriginalLabel.h"
#include "Pvl.h"
#include "PvlGroup.h"
#include "PvlObject.h"
#include "ImagePolygon.h"
#include "PolygonTools.h"
#include "Blob.h"
#include "MockCsmPlugin.h"
#include "Mocks.h"
#include "ControlNet.h"
#include "FileList.h"
#include "FileName.h"

#include <geos/io/WKTReader.h>
#include <geos/io/WKTWriter.h>
#include "geos/geom/CoordinateArraySequence.h"
#include "geos/geom/CoordinateSequence.h"
#include "geos/geom/LinearRing.h"
#include "geos/geom/Polygon.h"

using json = nlohmann::json;

namespace Isis {

  class TempTestingFiles : public ::testing::Test {
    protected:
      QTemporaryDir tempDir;

      void SetUp() override;
  };



  class SmallCube : public TempTestingFiles {
    protected:
      Cube *testCube;

      void SetUp() override;
      void TearDown() override;
  };


  class LargeCube : public TempTestingFiles {
    protected:
      Cube *testCube;

      void SetUp() override;
      void TearDown() override;
  };


  class SpecialSmallCube : public TempTestingFiles {
    protected:
      Cube *testCube;

      void SetUp() override;
      void TearDown() override;
  };

  class SmallGapCube : public TempTestingFiles {
    protected:
      Cube *horzCube;
      Cube *vertCube;
      Cube *bandCube;

      void SetUp() override;
      void TearDown() override;
  };

  class DefaultCube : public TempTestingFiles {
    protected:
      Cube *testCube;
      Cube *projTestCube;

      Pvl label;
      Pvl projLabel;
      json isd;

      void SetUp() override;
      void TearDown() override;
      void resizeCube(int samples, int lines, int bands);
  };

  class LineScannerCube : public TempTestingFiles {
    protected:
      Cube *testCube;
      Cube *projTestCube;

      Pvl label;
      Pvl projLabel;
      json isd;

      void SetUp() override;
      void TearDown() override;
  };

  class OffBodyCube : public TempTestingFiles {
    protected:
      Cube *testCube;

      void SetUp() override;
      void TearDown() override;
  };

  class MiniRFCube : public TempTestingFiles {
    protected:
      Cube *testCube;

      void SetUp() override;
      void TearDown() override;
  };

  class ThreeImageNetwork : public TempTestingFiles {
    protected:

      ControlNet *network;
      QString networkFile;

      Cube *cube1;
      Cube *cube2;
      Cube *cube3;

      Cube *cube1map;
      Cube *cube2map;
      Cube *cube3map;

      FileName *isdPath1;
      FileName *isdPath2;
      FileName *isdPath3;

      FileName *threeImageOverlapFile;
      FileName *twoImageOverlapFile;

      FileList *cubeList;
      QString cubeListFile;
      QString twoCubeListFile;

      std::vector<std::vector<double>> coords;

      void SetUp() override;
      void AddFeatures();
      void TearDown() override;
  };

  class ObservationPair : public TempTestingFiles {
    protected:

      Cube *cubeL;
      Cube *cubeR;

      QString cubeLPath;
      QString cubeRPath;

      FileName *isdPathL;
      FileName *isdPathR;

      FileList *cubeList;
      QString cubeListFile;

      ControlNet *network;
      QString cnetPath;

      void SetUp() override;
      void TearDown() override;
  };

  class ApolloNetwork : public TempTestingFiles {
    protected:
      QVector<FileName> isdFiles;
      QVector<FileName> labelFiles;
      QVector<Cube*> cubes;

      FileList *cubeList;
      QString cubeListFile;

      ControlNet *network;
      QString controlNetPath;

      void SetUp() override;
      void TearDown() override;
  };

  class DemCube : public DefaultCube {
    protected:
      Cube *demCube;

      void SetUp() override;
      void TearDown() override;
  };


  class MroCtxCube : public DefaultCube {
    protected:
      std::unique_ptr<Cube> testCube;

      void SetUp() override;
      void TearDown() override;
  };

  class GalileoSsiCube : public DefaultCube {
    protected:
      void SetUp() override;
      void TearDown() override;
  };

  class MgsMocCube : public DefaultCube {
    protected:
      std::unique_ptr<Cube> testCube;

      void SetUp() override;
      void TearDown() override;
  };


  class MroHiriseCube : public DefaultCube {
    protected:
      QString ckPath = "data/mroKernels/mroCK.bc";
      QString sclkPath = "data/mroKernels/mroSCLK.tsc";
      QString lskPath = "data/mroKernels/mroLSK.tls";
      Cube dejitteredCube;
      QString jitterPath;

      void SetUp() override;
      void setInstrument(QString ikid, QString instrumentId, QString spacecraftName);
  };

  class NewHorizonsCube : public DefaultCube {
    protected:
      void setInstrument(QString ikid, QString instrumentId, QString spacecraftName);
  };


  class OsirisRexCube : public DefaultCube {
    protected:
      void setInstrument(QString ikid, QString instrumentId);
  };


  class ApolloCube : public LargeCube {
    protected:
      void SetUp() override;
  };

  class RingsCube : public TempTestingFiles {
    protected:

      // pixtures of Saturn's rings
      Cube *ring1;
      Cube *ring2;
      FileList cubeFileList;
      QString cubeListPath;

      void SetUp() override;
  };

  class CSMCubeFixture : public SmallCube {
  protected:
    QString filename;
    MockRasterGM mockModel;

    void SetUp() override;
};


class CSMCameraFixture : public CSMCubeFixture {
  protected:
    Camera *testCam;

    void SetUp() override;
};


class CSMCameraSetFixture : public CSMCameraFixture {
  protected:
    csm::Ellipsoid wgs84;
    csm::ImageCoord imagePt;
    csm::EcefCoord groundPt;
    csm::EcefLocus imageLocus;

    void SetUp() override;
};


class CSMCameraDemFixture : public CSMCubeFixture {
  protected:
    Camera *testCam;
    double demRadius;

    void SetUp() override;
};

class HistoryBlob : public TempTestingFiles {
  protected:
    Blob historyBlob;
    PvlObject historyPvl;

    void SetUp() override;
};


class NullPixelCube : public TempTestingFiles {
  protected:
    Cube *testCube;
    void SetUp() override;
    void TearDown() override;
};


class MiniRFNetwork : public TempTestingFiles {
  protected:
    Cube *testCube1;
    Cube *testCube2;
    Cube *testCube3;

    FileList *cubeList;
    QString cubeListFile;

    ControlNet *network;
    QString controlNetPath;

    void SetUp() override;
    void TearDown() override;
};

class VikThmNetwork : public TempTestingFiles {
  protected:
    Cube *testCube1;
    Cube *testCube2;
    Cube *testCube3;
    Cube *testCube4;

    FileList *cubeList;
    QString cubeListFile;

    ControlNet *network;
    QString controlNetPath;

    void SetUp() override;
    void TearDown() override;
};

class CSMNetwork : public TempTestingFiles {
  protected:

    QVector<FileName> stateStringFiles;
    QVector<FileName> labelFiles;
    QVector<Cube*> cubes;

    FileList *cubeList;
    QString cubeListFile;

    void SetUp() override;
    void TearDown() override;
};

<<<<<<< HEAD
class ClipperWacFcCube : public DefaultCube {
  protected:
    Cube *wacFcCube;
    Pvl label;
    json isd;
=======
class ClipperNacRsCube : public DefaultCube {
  protected:
>>>>>>> ea414cc2
    void SetUp() override;
    void TearDown() override;
};

}

#endif<|MERGE_RESOLUTION|>--- conflicted
+++ resolved
@@ -371,16 +371,17 @@
     void TearDown() override;
 };
 
-<<<<<<< HEAD
 class ClipperWacFcCube : public DefaultCube {
   protected:
     Cube *wacFcCube;
     Pvl label;
     json isd;
-=======
+    void SetUp() override;
+    void TearDown() override;
+};
+
 class ClipperNacRsCube : public DefaultCube {
   protected:
->>>>>>> ea414cc2
     void SetUp() override;
     void TearDown() override;
 };

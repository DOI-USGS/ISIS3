#include <QTextStream>
#include <QStringList>
#include <QTemporaryFile>

#include "camrange.h"
#include "Fixtures.h"
#include "Pvl.h"
#include "PvlGroup.h"
#include "TestUtilities.h"
#include "gmock/gmock.h"

using namespace Isis;

static QString APP_XML = FileName("$ISISROOT/bin/xml/camstats.xml").expanded();

TEST_F(DefaultCube, FunctionalTestCamrangeMeta) {
  QVector<QString> args = { "FROM=" + testCube->fileName() };
  UserInterface options(APP_XML, args);
  Pvl appLog;

  camrange(options, &appLog);

  PvlGroup target = appLog.findGroup("Target");
  EXPECT_PRED_FORMAT2( AssertQStringsEqual, target.findKeyword("FROM"), testCube->fileName() );
  EXPECT_PRED_FORMAT2( AssertQStringsEqual, target.findKeyword("TargetName"), "MARS");
  EXPECT_EQ( (double) target.findKeyword("RadiusA"), 3396190.0 );
  EXPECT_EQ( (double) target.findKeyword("RadiusB"), 3396190.0 );
  EXPECT_EQ( (double) target.findKeyword("RadiusC"), 3376200.0 );

  PvlGroup pixelResolution = appLog.findGroup("PixelResolution");
  EXPECT_EQ( (double) pixelResolution.findKeyword("Lowest"), 18.986042964757 );
  EXPECT_EQ( (double) pixelResolution.findKeyword("Highest"), 18.840630601657 );
}

<<<<<<< HEAD

=======
>>>>>>> 24ada79b
TEST_F(DefaultCube, FunctionalTestCamrangeUniversalGround) {
  QVector<QString> args = { "FROM=" + testCube->fileName() };
  UserInterface options(APP_XML, args);
  Pvl appLog;

  camrange(options, &appLog);

  PvlGroup universalGroundRange = appLog.findGroup("UniversalGroundRange");
  EXPECT_PRED_FORMAT2( AssertQStringsEqual, universalGroundRange.findKeyword("LatitudeType"), "Planetocentric" );
  EXPECT_PRED_FORMAT2( AssertQStringsEqual, universalGroundRange.findKeyword("LongitudeDirection"), "PositiveEast" );
  EXPECT_PRED_FORMAT2( AssertQStringsEqual, universalGroundRange.findKeyword("LongitudeDirection"), "PositiveEast" );
  EXPECT_EQ( (int) universalGroundRange.findKeyword("LongitudeDomain"), 360 );
  EXPECT_EQ( (double) universalGroundRange.findKeyword("MinimumLatitude"), 9.9284293968724 );
  EXPECT_EQ( (double) universalGroundRange.findKeyword("MaximumLatitude"), 10.434928853234 );
  EXPECT_EQ( (double) universalGroundRange.findKeyword("MinimumLongitude"), 255.64532672113 );
  EXPECT_EQ( (double) universalGroundRange.findKeyword("MaximumLongitude"), 256.14630113081 );
}

TEST_F(DefaultCube, FunctionalTestCamrangeLatitude) {
  QVector<QString> args = { "FROM=" + testCube->fileName() };
  UserInterface options(APP_XML, args);
  Pvl appLog;

  camrange(options, &appLog);

  PvlGroup latitudeRange = appLog.findGroup("LatitudeRange");
  EXPECT_PRED_FORMAT2( AssertQStringsEqual, latitudeRange.findKeyword("LatitudeType"), "Planetographic" );
  EXPECT_EQ( (double) latitudeRange.findKeyword("MinimumLatitude"), 10.043959780766 );
  EXPECT_EQ( (double) latitudeRange.findKeyword("MaximumLatitude"), 10.556092357488 );
}

TEST_F(DefaultCube, FunctionalTestCamrangeCardinals) {
  QVector<QString> args = { "FROM=" + testCube->fileName() };
  UserInterface options(APP_XML, args);
  Pvl appLog;

  camrange(options, &appLog);

  PvlGroup positiveWest360 = appLog.findGroup("PositiveWest360");
  EXPECT_PRED_FORMAT2( AssertQStringsEqual, positiveWest360.findKeyword("LongitudeDirection"), "PositiveWest" );
  EXPECT_EQ( (int) positiveWest360.findKeyword("LongitudeDomain"), 360 );
  EXPECT_EQ( (double) positiveWest360.findKeyword("MinimumLongitude"), 103.85369886919 );
  EXPECT_EQ( (double) positiveWest360.findKeyword("MaximumLongitude"), 104.35467327887 );

  PvlGroup  positiveEast180 = appLog.findGroup("PositiveEast180");
  EXPECT_PRED_FORMAT2( AssertQStringsEqual, positiveEast180.findKeyword("LongitudeDirection"), "PositiveEast" );
  EXPECT_EQ( (int) positiveEast180.findKeyword("LongitudeDomain"), 180 );
  EXPECT_EQ( (double) positiveEast180.findKeyword("MinimumLongitude"), -104.35467327887 );
  EXPECT_EQ( (double) positiveEast180.findKeyword("MaximumLongitude"), -103.85369886919 );

  PvlGroup positiveWest180 = appLog.findGroup("PositiveWest180");
  EXPECT_PRED_FORMAT2( AssertQStringsEqual, positiveWest180.findKeyword("LongitudeDirection"), "PositiveWest" );
  EXPECT_EQ( (int) positiveWest180.findKeyword("LongitudeDomain"), 180 );
  EXPECT_EQ( (double) positiveWest180.findKeyword("MinimumLongitude"), 103.85369886919 );
  EXPECT_EQ( (double) positiveWest180.findKeyword("MaximumLongitude"), 104.35467327887 );
}

TEST_F(DefaultCube, FunctionalTestCamrangeWriteTo) {
<<<<<<< HEAD
  QFile outFile(tempDir.path()+"outFile.txt"); 
=======
  QFile outFile(tempDir.path()+"outFile.txt");
>>>>>>> 24ada79b
  QVector<QString> args = { "FROM=" + testCube->fileName(),
                            "TO="   + outFile.fileName() };
  UserInterface options(APP_XML, args);
  Pvl appLog;

<<<<<<< HEAD
  int sizeBefore = outFile.size(); 
  camrange(options, &appLog);
  int sizeAfter = outFile.size(); 
=======
  int sizeBefore = outFile.size();
  camrange(options, &appLog);
  int sizeAfter = outFile.size();
>>>>>>> 24ada79b

  EXPECT_TRUE( sizeBefore < sizeAfter );
}<|MERGE_RESOLUTION|>--- conflicted
+++ resolved
@@ -32,10 +32,6 @@
   EXPECT_EQ( (double) pixelResolution.findKeyword("Highest"), 18.840630601657 );
 }
 
-<<<<<<< HEAD
-
-=======
->>>>>>> 24ada79b
 TEST_F(DefaultCube, FunctionalTestCamrangeUniversalGround) {
   QVector<QString> args = { "FROM=" + testCube->fileName() };
   UserInterface options(APP_XML, args);
@@ -94,25 +90,15 @@
 }
 
 TEST_F(DefaultCube, FunctionalTestCamrangeWriteTo) {
-<<<<<<< HEAD
-  QFile outFile(tempDir.path()+"outFile.txt"); 
-=======
   QFile outFile(tempDir.path()+"outFile.txt");
->>>>>>> 24ada79b
   QVector<QString> args = { "FROM=" + testCube->fileName(),
                             "TO="   + outFile.fileName() };
   UserInterface options(APP_XML, args);
   Pvl appLog;
 
-<<<<<<< HEAD
-  int sizeBefore = outFile.size(); 
-  camrange(options, &appLog);
-  int sizeAfter = outFile.size(); 
-=======
   int sizeBefore = outFile.size();
   camrange(options, &appLog);
   int sizeAfter = outFile.size();
->>>>>>> 24ada79b
 
   EXPECT_TRUE( sizeBefore < sizeAfter );
 }
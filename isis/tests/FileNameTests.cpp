#include "FileName.h"

#include <QString>

#include <gtest/gtest.h>


<<<<<<< HEAD
TEST(FileNameTests, BaseName) {
  QString test = "test.log";
  Isis::FileName file(test);

  EXPECT_EQ("test", file.baseName());
}
=======
using namespace Isis;

class FileName_Fixture_Versioned : public ::testing::TestWithParam<const char*> {
  // Intentionally empty
};

class FileName_Fixture_NotVersioned : public ::testing::TestWithParam<const char*> {
  // Intentionally empty
};


TEST(FileName, DefaultConstructor) {
  FileName file;
  
//   EXPECT_EQ("", file.originalPath());
//   EXPECT_EQ("", file.path());
//   EXPECT_EQ("", file.attributes());
  EXPECT_EQ("", file.baseName());
  EXPECT_EQ("", file.name());
  EXPECT_EQ("", file.extension());
}

TEST(FileName, OriginalPath) {
  QString test = "/testy/mc/test/face/test.cub";
  FileName file(test);
  
  EXPECT_EQ("/testy/mc/test/face", file.originalPath());
}

TEST(FileName, Path) {
  QString test = "/testy/mc/test/face/test.cub";
  FileName file(test);
  
  EXPECT_EQ("/testy/mc/test/face", file.path());
}

TEST(FileName, Attributes) {
  QString test = "/testy/mc/test/face/test.cub";
  FileName file(test);
  
  EXPECT_EQ("", file.attributes());
  
  QString testAtt = "/testy/mc/test/face/test.cub+Bsq";
  FileName fileAtt(testAtt);
  
  EXPECT_EQ("Bsq", fileAtt.attributes());
}

TEST(FileName, BaseName) {
  QString test = "/testy/mc/test/face/test.cub";
  FileName file(test);
  
  EXPECT_EQ("test", file.baseName());
}

TEST(FileName, Name) {
  QString test = "/testy/mc/test/face/test.cub";
  FileName file(test);
  
  EXPECT_EQ("test.cub", file.name());
}

TEST(FileName, Extension) {
  QString test = "/testy/mc/test/face/test.cub";
  FileName file(test);
  
  EXPECT_EQ("cub", file.extension());
}

//TODO Waiting for GMock

// TEST(FileName, Expanded) {
// }

TEST(FileName, Original) {
  QString test = "$ISISROOT/testy/mc/test/face/test.cub";
  FileName file(test);
  
  EXPECT_EQ("$ISISROOT/testy/mc/test/face/test.cub", file.original());
}

TEST(FileName, AddExtension) {
  QString test = "/testy/mc/test/face/test.cub";
  FileName file(test);
  
  EXPECT_EQ("txt", file.addExtension(".txt").extension());
}

TEST(FileName, RemoveExtension) {
  QString test = "/testy/mc/test/face/test.cub";
  FileName file(test);
  std::cout << file.removeExtension().extension().toStdString() << std::endl;
  EXPECT_EQ("", file.removeExtension().extension());
}

TEST(FileName, SetExtension) {
  QString test = "/testy/mc/test/face/test.cub";
  FileName file(test);
  
  EXPECT_EQ("log", file.setExtension("log").extension());
}

TEST(FileName, isQuestionMarksNoExtensionVersioned) {
  QString test = "/testy/mc/test/face/test??????";
  FileName file(test);
  
  EXPECT_EQ(true, file.isVersioned());
}

TEST(FileName, isQuestionMarksExtensionVersioned) {
  QString test = "/testy/mc/test/face/test??????.cub";
  FileName file(test);
  
  EXPECT_EQ(true, file.isVersioned());
}

TEST(FileName, isDDMMMYYYVersioned) {
  QString test = "/testy/mc/test/face/test{ddMMMyyyy}..cub";
  FileName file(test);
  
  EXPECT_EQ(true, file.isVersioned());
}

//TODO Waiting for GMock

// TEST(FileName, HighestVersion) {
// }

// TEST(FileName, NewVersion) {
// }

// TEST(FileName, Version) {
// }

TEST(FileName, ToString) {
  QString test = "/testy/mc/test/face/test.cub";
  FileName file(test);
  
  EXPECT_EQ("/testy/mc/test/face/test.cub", file.toString());
}

// TODO Waiting for GMock
// TEST(FileName, EqualOperator) {
// }

// TEST(FileName, NotEqualOperator) {
// }

TEST_P(FileName_Fixture_Versioned, IsVersioned) {
  FileName file(GetParam());
  
  EXPECT_TRUE(file.isVersioned());
}

const char* versionedFiles[] = {"tttt??????", "tttt??????.tmp", "tttt_?.tmp", "??tttt", 
                                "?tttt000008.tmp", "junk?", "tttt{ddMMMyyyy}.tmp", 
                                "tt{MMM}tt{dd}yy{yy}.tmp", "tt{d}tt{MMM}.tmp", "tt{d}tt{MMMM}.tmp",
                                "tt{dd}.tmp", "tttt{dd}.tmp", "$TEMPORARY/{MMM}-{dd}-{yy}_v???.tmp"};

INSTANTIATE_TEST_CASE_P(FileName, FileName_Fixture_Versioned, ::testing::ValuesIn(versionedFiles));
                                   
TEST_P(FileName_Fixture_NotVersioned, IsVersioned) {
  FileName file(GetParam());
  
  EXPECT_FALSE(file.isVersioned());
}

const char* notVersionedFiles[] = {"tttt"};
//TODO These actually throw errors so they cannot be checked like this
//"tttt{}.tmp", "ttttt{}.tmp", "??tttt??", "tttt{aaaa}.tmp"};

INSTANTIATE_TEST_CASE_P(FileName, FileName_Fixture_NotVersioned, ::testing::ValuesIn(notVersionedFiles));
>>>>>>> d7270340
<|MERGE_RESOLUTION|>--- conflicted
+++ resolved
@@ -5,14 +5,6 @@
 #include <gtest/gtest.h>
 
 
-<<<<<<< HEAD
-TEST(FileNameTests, BaseName) {
-  QString test = "test.log";
-  Isis::FileName file(test);
-
-  EXPECT_EQ("test", file.baseName());
-}
-=======
 using namespace Isis;
 
 class FileName_Fixture_Versioned : public ::testing::TestWithParam<const char*> {
@@ -26,7 +18,7 @@
 
 TEST(FileName, DefaultConstructor) {
   FileName file;
-  
+
 //   EXPECT_EQ("", file.originalPath());
 //   EXPECT_EQ("", file.path());
 //   EXPECT_EQ("", file.attributes());
@@ -38,47 +30,47 @@
 TEST(FileName, OriginalPath) {
   QString test = "/testy/mc/test/face/test.cub";
   FileName file(test);
-  
+
   EXPECT_EQ("/testy/mc/test/face", file.originalPath());
 }
 
 TEST(FileName, Path) {
   QString test = "/testy/mc/test/face/test.cub";
   FileName file(test);
-  
+
   EXPECT_EQ("/testy/mc/test/face", file.path());
 }
 
 TEST(FileName, Attributes) {
   QString test = "/testy/mc/test/face/test.cub";
   FileName file(test);
-  
+
   EXPECT_EQ("", file.attributes());
-  
+
   QString testAtt = "/testy/mc/test/face/test.cub+Bsq";
   FileName fileAtt(testAtt);
-  
+
   EXPECT_EQ("Bsq", fileAtt.attributes());
 }
 
 TEST(FileName, BaseName) {
   QString test = "/testy/mc/test/face/test.cub";
   FileName file(test);
-  
+
   EXPECT_EQ("test", file.baseName());
 }
 
 TEST(FileName, Name) {
   QString test = "/testy/mc/test/face/test.cub";
   FileName file(test);
-  
+
   EXPECT_EQ("test.cub", file.name());
 }
 
 TEST(FileName, Extension) {
   QString test = "/testy/mc/test/face/test.cub";
   FileName file(test);
-  
+
   EXPECT_EQ("cub", file.extension());
 }
 
@@ -90,14 +82,14 @@
 TEST(FileName, Original) {
   QString test = "$ISISROOT/testy/mc/test/face/test.cub";
   FileName file(test);
-  
+
   EXPECT_EQ("$ISISROOT/testy/mc/test/face/test.cub", file.original());
 }
 
 TEST(FileName, AddExtension) {
   QString test = "/testy/mc/test/face/test.cub";
   FileName file(test);
-  
+
   EXPECT_EQ("txt", file.addExtension(".txt").extension());
 }
 
@@ -111,28 +103,28 @@
 TEST(FileName, SetExtension) {
   QString test = "/testy/mc/test/face/test.cub";
   FileName file(test);
-  
+
   EXPECT_EQ("log", file.setExtension("log").extension());
 }
 
 TEST(FileName, isQuestionMarksNoExtensionVersioned) {
   QString test = "/testy/mc/test/face/test??????";
   FileName file(test);
-  
+
   EXPECT_EQ(true, file.isVersioned());
 }
 
 TEST(FileName, isQuestionMarksExtensionVersioned) {
   QString test = "/testy/mc/test/face/test??????.cub";
   FileName file(test);
-  
+
   EXPECT_EQ(true, file.isVersioned());
 }
 
 TEST(FileName, isDDMMMYYYVersioned) {
   QString test = "/testy/mc/test/face/test{ddMMMyyyy}..cub";
   FileName file(test);
-  
+
   EXPECT_EQ(true, file.isVersioned());
 }
 
@@ -150,7 +142,7 @@
 TEST(FileName, ToString) {
   QString test = "/testy/mc/test/face/test.cub";
   FileName file(test);
-  
+
   EXPECT_EQ("/testy/mc/test/face/test.cub", file.toString());
 }
 
@@ -163,20 +155,20 @@
 
 TEST_P(FileName_Fixture_Versioned, IsVersioned) {
   FileName file(GetParam());
-  
+
   EXPECT_TRUE(file.isVersioned());
 }
 
-const char* versionedFiles[] = {"tttt??????", "tttt??????.tmp", "tttt_?.tmp", "??tttt", 
-                                "?tttt000008.tmp", "junk?", "tttt{ddMMMyyyy}.tmp", 
+const char* versionedFiles[] = {"tttt??????", "tttt??????.tmp", "tttt_?.tmp", "??tttt",
+                                "?tttt000008.tmp", "junk?", "tttt{ddMMMyyyy}.tmp",
                                 "tt{MMM}tt{dd}yy{yy}.tmp", "tt{d}tt{MMM}.tmp", "tt{d}tt{MMMM}.tmp",
                                 "tt{dd}.tmp", "tttt{dd}.tmp", "$TEMPORARY/{MMM}-{dd}-{yy}_v???.tmp"};
 
 INSTANTIATE_TEST_CASE_P(FileName, FileName_Fixture_Versioned, ::testing::ValuesIn(versionedFiles));
-                                   
+
 TEST_P(FileName_Fixture_NotVersioned, IsVersioned) {
   FileName file(GetParam());
-  
+
   EXPECT_FALSE(file.isVersioned());
 }
 
@@ -184,5 +176,4 @@
 //TODO These actually throw errors so they cannot be checked like this
 //"tttt{}.tmp", "ttttt{}.tmp", "??tttt??", "tttt{aaaa}.tmp"};
 
-INSTANTIATE_TEST_CASE_P(FileName, FileName_Fixture_NotVersioned, ::testing::ValuesIn(notVersionedFiles));
->>>>>>> d7270340
+INSTANTIATE_TEST_CASE_P(FileName, FileName_Fixture_NotVersioned, ::testing::ValuesIn(notVersionedFiles));
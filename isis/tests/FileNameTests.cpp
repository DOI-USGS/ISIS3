#include "FileName.h"

#include <QString>

#include <iostream>
#include <fstream>
#include <stdlib.h>

#include <gtest/gtest.h>

using namespace Isis;

class FileName_Fixture_Versioned : public ::testing::TestWithParam<const char*> {
  // Intentionally empty
};

class FileName_Fixture_NotVersioned : public ::testing::TestWithParam<const char*> {
  // Intentionally empty
};


TEST(FileName, DefaultConstructor) {
  FileName file;
<<<<<<< HEAD

//   EXPECT_EQ("", file.originalPath());
//   EXPECT_EQ("", file.path());
//   EXPECT_EQ("", file.attributes());
=======
  
  EXPECT_EQ("", file.baseName());
  EXPECT_EQ("", file.name());
  EXPECT_EQ("", file.extension());
}

// The other constructors are being tested in the other tests so there is no need to duplicate them

TEST(FileName, CopyConstructor) {
  FileName file;
  
>>>>>>> e45a5005
  EXPECT_EQ("", file.baseName());
  EXPECT_EQ("", file.name());
  EXPECT_EQ("", file.extension());
}

TEST(FileName, OriginalPath) {
  QString test = "/testy/mc/test/face/test.cub";
  FileName file(test);

  EXPECT_EQ("/testy/mc/test/face", file.originalPath());
}

TEST(FileName, Path) {
  QString test = "/testy/mc/test/face/test.cub";
  FileName file(test);

  EXPECT_EQ("/testy/mc/test/face", file.path());
}

TEST(FileName, Attributes) {
  QString test = "/testy/mc/test/face/test.cub";
  FileName file(test);

  EXPECT_EQ("", file.attributes());

  QString testAtt = "/testy/mc/test/face/test.cub+Bsq";
  FileName fileAtt(testAtt);

  EXPECT_EQ("Bsq", fileAtt.attributes());
}

TEST(FileName, BaseName) {
  QString test = "/testy/mc/test/face/test.cub";
  FileName file(test);

  EXPECT_EQ("test", file.baseName());
}

TEST(FileName, Name) {
  QString test = "/testy/mc/test/face/test.cub";
  FileName file(test);

  EXPECT_EQ("test.cub", file.name());
}

TEST(FileName, Extension) {
  QString test = "/testy/mc/test/face/test.cub";
  FileName file(test);

  EXPECT_EQ("cub", file.extension());
}

TEST(FileName, Expanded) {
  putenv("ISISTMPROOT=/testy/mc/test/face");
  FileName file("$ISISTMPROOT/test.cub");
  
  EXPECT_EQ("/testy/mc/test/face/test.cub", file.expanded());
}

TEST(FileName, Original) {
  QString test = "$ISISROOT/testy/mc/test/face/test.cub";
  FileName file(test);

  EXPECT_EQ("$ISISROOT/testy/mc/test/face/test.cub", file.original());
}

TEST(FileName, AddExtension) {
  QString test = "/testy/mc/test/face/test.cub";
  FileName file(test);

  EXPECT_EQ("txt", file.addExtension(".txt").extension());
}

TEST(FileName, RemoveExtension) {
  QString test = "/testy/mc/test/face/test.cub";
  FileName file(test);
  EXPECT_EQ("", file.removeExtension().extension());
}

TEST(FileName, SetExtension) {
  QString test = "/testy/mc/test/face/test.cub";
  FileName file(test);

  EXPECT_EQ("log", file.setExtension("log").extension());
}

TEST(FileName, isQuestionMarksNoExtensionVersioned) {
  QString test = "/testy/mc/test/face/test??????";
  FileName file(test);
<<<<<<< HEAD

  EXPECT_EQ(true, file.isVersioned());
=======
  
  EXPECT_TRUE(file.isVersioned());
>>>>>>> e45a5005
}

TEST(FileName, isQuestionMarksExtensionVersioned) {
  QString test = "/testy/mc/test/face/test??????.cub";
  FileName file(test);
<<<<<<< HEAD

  EXPECT_EQ(true, file.isVersioned());
=======
  
  EXPECT_TRUE(file.isVersioned());
>>>>>>> e45a5005
}

TEST(FileName, isDDMMMYYYVersioned) {
  QString test = "/testy/mc/test/face/test{ddMMMyyyy}..cub";
  FileName file(test);
<<<<<<< HEAD

  EXPECT_EQ(true, file.isVersioned());
=======
  
  EXPECT_TRUE(file.isVersioned());
>>>>>>> e45a5005
}

TEST(FileName, HighestVersion) {
  std::ofstream fileStream;
  fileStream.open("test000001.cub");
  fileStream << "test";
  fileStream.close();
  fileStream.open("test000002.cub");
  fileStream << "test";
  fileStream.close();
  
  FileName file("test??????.cub");
  EXPECT_EQ("./test000002.cub", file.highestVersion().expanded());
  remove("test000001.cub");
  remove("test000002.cub");
  
}

TEST(FileName, NewVersion) {
  std::ofstream fileStream;
  fileStream.open("test000001.cub");
  fileStream << "test";
  fileStream.close();
  fileStream.open("test000002.cub");
  fileStream << "test";
  fileStream.close();
  
  FileName file("test??????.cub");
  EXPECT_EQ("./test000003.cub", file.newVersion().expanded());
  remove("test000001.cub");
  remove("test000002.cub");
  remove("test000003.cub");
}

TEST(FileName, FileExists) {
  std::ofstream fileStream;
  fileStream.open("test000001.cub");
  fileStream << "test";
  fileStream.close();
  
  FileName realFile("test000001.cub");
  EXPECT_TRUE(realFile.fileExists());
  
  FileName fakeFile("test.cub");
  EXPECT_FALSE(fakeFile.fileExists());
  
  remove("test000001.cub");
}

//TODO Do we need to test this? All it does is call expanded, makes a QFileInfo and then make a QDir
// We shouldn't be testing Qt
// TEST(FileName, Dir) {
// }

TEST(FileName, CreateTempFile) {
  FileName test("test.cub");
  
  FileName temp = test.createTempFile(test);
  
  EXPECT_EQ("cub", temp.extension());
  EXPECT_TRUE(temp.fileExists());
  
  remove(temp.expanded().toLatin1());
}

TEST(FileName, ToString) {
<<<<<<< HEAD
  QString test = "/testy/mc/test/face/test.cub";
  FileName file(test);

=======
  putenv("ISISTMPROOT=/testy/mc/test/face");
  FileName file("$ISISTMPROOT/test.cub");
  
>>>>>>> e45a5005
  EXPECT_EQ("/testy/mc/test/face/test.cub", file.toString());
}

TEST(FileName, AssignmentOperator) {
  FileName defaultFile("/testy/mc/test/face/test.cub");
  
  FileName file;
  file = defaultFile;
  
  EXPECT_EQ("test", file.baseName());
  EXPECT_EQ("test.cub", file.name());
  EXPECT_EQ("cub", file.extension());
}

TEST(FileName, EqualOperator) {
  FileName file1("/testy/mc/test/face/test.cub");
  FileName file2("/testy/mc/test/face/test.cub");
  
  EXPECT_TRUE(file1 == file2);
}

TEST(FileName, NotEqualOperator) {
  FileName file1("/testy/mc/test/face/test.cub");
  FileName file2("/testy/mc/test/face/Peaks.cub");
  
  EXPECT_TRUE(file1 != file2);
}

TEST_P(FileName_Fixture_Versioned, IsVersioned) {
  FileName file(GetParam());

  EXPECT_TRUE(file.isVersioned());
}

const char* versionedFiles[] = {"tttt??????", "tttt??????.tmp", "tttt_?.tmp", "??tttt",
                                "?tttt000008.tmp", "junk?", "tttt{ddMMMyyyy}.tmp",
                                "tt{MMM}tt{dd}yy{yy}.tmp", "tt{d}tt{MMM}.tmp", "tt{d}tt{MMMM}.tmp",
                                "tt{dd}.tmp", "tttt{dd}.tmp", "$TEMPORARY/{MMM}-{dd}-{yy}_v???.tmp"};

INSTANTIATE_TEST_CASE_P(FileName, FileName_Fixture_Versioned, ::testing::ValuesIn(versionedFiles));

TEST_P(FileName_Fixture_NotVersioned, IsVersioned) {
  FileName file(GetParam());

  EXPECT_FALSE(file.isVersioned());
}

const char* notVersionedFiles[] = {"tttt"};
//TODO These actually throw errors so they cannot be checked like this
//"tttt{}.tmp", "ttttt{}.tmp", "??tttt??", "tttt{aaaa}.tmp"};

INSTANTIATE_TEST_CASE_P(FileName, FileName_Fixture_NotVersioned, ::testing::ValuesIn(notVersionedFiles));<|MERGE_RESOLUTION|>--- conflicted
+++ resolved
@@ -21,13 +21,7 @@
 
 TEST(FileName, DefaultConstructor) {
   FileName file;
-<<<<<<< HEAD
-
-//   EXPECT_EQ("", file.originalPath());
-//   EXPECT_EQ("", file.path());
-//   EXPECT_EQ("", file.attributes());
-=======
-  
+
   EXPECT_EQ("", file.baseName());
   EXPECT_EQ("", file.name());
   EXPECT_EQ("", file.extension());
@@ -37,8 +31,7 @@
 
 TEST(FileName, CopyConstructor) {
   FileName file;
-  
->>>>>>> e45a5005
+
   EXPECT_EQ("", file.baseName());
   EXPECT_EQ("", file.name());
   EXPECT_EQ("", file.extension());
@@ -94,7 +87,7 @@
 TEST(FileName, Expanded) {
   putenv("ISISTMPROOT=/testy/mc/test/face");
   FileName file("$ISISTMPROOT/test.cub");
-  
+
   EXPECT_EQ("/testy/mc/test/face/test.cub", file.expanded());
 }
 
@@ -128,37 +121,22 @@
 TEST(FileName, isQuestionMarksNoExtensionVersioned) {
   QString test = "/testy/mc/test/face/test??????";
   FileName file(test);
-<<<<<<< HEAD
-
-  EXPECT_EQ(true, file.isVersioned());
-=======
-  
-  EXPECT_TRUE(file.isVersioned());
->>>>>>> e45a5005
+
+  EXPECT_TRUE(file.isVersioned());
 }
 
 TEST(FileName, isQuestionMarksExtensionVersioned) {
   QString test = "/testy/mc/test/face/test??????.cub";
   FileName file(test);
-<<<<<<< HEAD
-
-  EXPECT_EQ(true, file.isVersioned());
-=======
-  
-  EXPECT_TRUE(file.isVersioned());
->>>>>>> e45a5005
+
+  EXPECT_TRUE(file.isVersioned());
 }
 
 TEST(FileName, isDDMMMYYYVersioned) {
   QString test = "/testy/mc/test/face/test{ddMMMyyyy}..cub";
   FileName file(test);
-<<<<<<< HEAD
-
-  EXPECT_EQ(true, file.isVersioned());
-=======
-  
-  EXPECT_TRUE(file.isVersioned());
->>>>>>> e45a5005
+
+  EXPECT_TRUE(file.isVersioned());
 }
 
 TEST(FileName, HighestVersion) {
@@ -169,12 +147,12 @@
   fileStream.open("test000002.cub");
   fileStream << "test";
   fileStream.close();
-  
+
   FileName file("test??????.cub");
   EXPECT_EQ("./test000002.cub", file.highestVersion().expanded());
   remove("test000001.cub");
   remove("test000002.cub");
-  
+
 }
 
 TEST(FileName, NewVersion) {
@@ -185,7 +163,7 @@
   fileStream.open("test000002.cub");
   fileStream << "test";
   fileStream.close();
-  
+
   FileName file("test??????.cub");
   EXPECT_EQ("./test000003.cub", file.newVersion().expanded());
   remove("test000001.cub");
@@ -198,13 +176,13 @@
   fileStream.open("test000001.cub");
   fileStream << "test";
   fileStream.close();
-  
+
   FileName realFile("test000001.cub");
   EXPECT_TRUE(realFile.fileExists());
-  
+
   FileName fakeFile("test.cub");
   EXPECT_FALSE(fakeFile.fileExists());
-  
+
   remove("test000001.cub");
 }
 
@@ -215,34 +193,28 @@
 
 TEST(FileName, CreateTempFile) {
   FileName test("test.cub");
-  
+
   FileName temp = test.createTempFile(test);
-  
+
   EXPECT_EQ("cub", temp.extension());
   EXPECT_TRUE(temp.fileExists());
-  
+
   remove(temp.expanded().toLatin1());
 }
 
 TEST(FileName, ToString) {
-<<<<<<< HEAD
-  QString test = "/testy/mc/test/face/test.cub";
-  FileName file(test);
-
-=======
   putenv("ISISTMPROOT=/testy/mc/test/face");
   FileName file("$ISISTMPROOT/test.cub");
-  
->>>>>>> e45a5005
+
   EXPECT_EQ("/testy/mc/test/face/test.cub", file.toString());
 }
 
 TEST(FileName, AssignmentOperator) {
   FileName defaultFile("/testy/mc/test/face/test.cub");
-  
+
   FileName file;
   file = defaultFile;
-  
+
   EXPECT_EQ("test", file.baseName());
   EXPECT_EQ("test.cub", file.name());
   EXPECT_EQ("cub", file.extension());
@@ -251,14 +223,14 @@
 TEST(FileName, EqualOperator) {
   FileName file1("/testy/mc/test/face/test.cub");
   FileName file2("/testy/mc/test/face/test.cub");
-  
+
   EXPECT_TRUE(file1 == file2);
 }
 
 TEST(FileName, NotEqualOperator) {
   FileName file1("/testy/mc/test/face/test.cub");
   FileName file2("/testy/mc/test/face/Peaks.cub");
-  
+
   EXPECT_TRUE(file1 != file2);
 }
 

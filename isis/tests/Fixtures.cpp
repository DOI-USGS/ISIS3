#include "Fixtures.h"

namespace Isis {

<<<<<<< HEAD
  void TestCube::SetUp() {
    std::istringstream labelStrm(R"(
        Object = IsisCube
          Object = Core
            StartByte   = 65537
            Format      = Tile
            TileSamples = 128
            TileLines   = 128
            Group = Dimensions
              Samples = 1204
              Lines   = 1056
              Bands   = 1
            End_Group
            Group = Pixels
              Type       = UnsignedByte
              ByteOrder  = Lsb
              Base       = 0.0
              Multiplier = 1.0
            End_Group
          End_Object
          Group = Instrument
            SpacecraftName       = VIKING_ORBITER_1
            InstrumentId         = VISUAL_IMAGING_SUBSYSTEM_CAMERA_B
            TargetName           = MARS
            StartTime            = 1977-07-09T20:05:51
            ExposureDuration     = 0.008480 <seconds>
            SpacecraftClockCount = 33322515
            FloodModeId          = ON
            GainModeId           = HIGH
            OffsetModeId         = ON
          End_Group
          Group = Archive
            DataSetId       = VO1/VO2-M-VIS-2-EDR-V2.0
            ProductId       = 387A06
            MissonPhaseName = EXTENDED_MISSION
            ImageNumber     = 33322515
            OrbitNumber     = 387
          End_Group
          Group = BandBin
            FilterName = CLEAR
            FilterId   = 4
          End_Group
          Group = Kernels
            NaifFrameCode             = -27002
            LeapSecond                = $base/kernels/lsk/naif0012.tls
            TargetAttitudeShape       = $base/kernels/pck/pck00009.tpc
            TargetPosition            = (Table, $base/kernels/spk/de430.bsp,
                                         $base/kernels/spk/mar097.bsp)
            InstrumentPointing        = (Table, $viking1/kernels/ck/vo1_sedr_ck2.bc,
                                         $viking1/kernels/fk/vo1_v10.tf)
            Instrument                = Null
            SpacecraftClock           = ($viking1/kernels/sclk/vo1_fict.tsc,
                                         $viking1/kernels/sclk/vo1_fsc.tsc)
            InstrumentPosition        = (Table, $viking1/kernels/spk/viking1a.bsp)
            InstrumentAddendum        = $viking1/kernels/iak/vikingAddendum003.ti
            ShapeModel                = $base/dems/molaMarsPlanetaryRadius0005.cub
            InstrumentPositionQuality = Reconstructed
            InstrumentPointingQuality = Reconstructed
            CameraVersion             = 1
          End_Group
          Group = Reseaus
            Line     = (5, 6, 8, 9, 10, 11, 12, 13, 14, 14, 15, 133, 134, 135, 137,
                        138, 139, 140, 141, 141, 142, 143, 144, 263, 264, 266, 267,
                        268, 269, 269, 270, 271, 272, 273, 393, 393, 395, 396, 397,
                        398, 399, 399, 400, 401, 402, 403, 523, 524, 525, 526, 527,
                        527, 528, 529, 530, 530, 532, 652, 652, 654, 655, 656, 657,
                        657, 658, 659, 660, 661, 662, 781, 783, 784, 785, 786, 787,
                        788, 788, 789, 790, 791, 911, 912, 913, 914, 915, 916, 917,
                        918, 918, 919, 920, 921, 1040, 1041, 1043, 1044, 1045, 1045,
                        1046, 1047, 1047, 1048, 1050)
            Sample   = (24, 142, 259, 375, 491, 607, 723, 839, 954, 1070, 1185, 24,
                        84, 201, 317, 433, 549, 665, 780, 896, 1011, 1127, 1183, 25,
                        142, 259, 375, 492, 607, 722, 838, 953, 1068, 1183, 25, 84,
                        201, 317, 433, 549, 665, 779, 895, 1010, 1125, 1182, 25, 143,
                        259, 375, 491, 607, 722, 837, 952, 1067, 1182, 25, 84, 201,
                        317, 433, 548, 664, 779, 894, 1009, 1124, 1181, 25, 142, 258,
                        374, 490, 605, 720, 835, 951, 1066, 1180, 24, 83, 200, 316,
                        431, 547, 662, 776, 892, 1007, 1122, 1179, 23, 140, 257, 373,
                        488, 603, 718, 833, 948, 1063, 1179)
            Type     = (1, 5, 5, 5, 5, 5, 5, 5, 5, 5, 6, 4, 5, 5, 5, 5, 5, 5, 5, 5, 5,
                        5, 6, 4, 5, 5, 5, 5, 5, 5, 5, 5, 5, 6, 4, 5, 5, 5, 5, 5, 5, 5,
                        5, 5, 5, 6, 4, 5, 5, 5, 5, 5, 5, 5, 5, 5, 6, 4, 5, 5, 5, 5, 5,
                        5, 5, 5, 5, 5, 6, 4, 5, 5, 5, 5, 5, 5, 5, 5, 5, 6, 4, 5, 5, 5,
                        5, 5, 5, 5, 5, 5, 5, 6, 4, 5, 5, 5, 5, 5, 5, 5, 5, 5, 6)
            Valid    = (0, 0, 0, 0, 0, 0, 0, 0, 0, 0, 0, 0, 0, 0, 0, 0, 0, 0, 0, 0, 0,
                        0, 0, 0, 0, 0, 0, 0, 0, 0, 0, 0, 0, 0, 0, 0, 0, 0, 0, 0, 0, 0,
                        0, 0, 0, 0, 0, 0, 0, 0, 0, 0, 0, 0, 0, 0, 0, 0, 0, 0, 0, 0, 0,
                        0, 0, 0, 0, 0, 0, 0, 0, 0, 0, 0, 0, 0, 0, 0, 0, 0, 0, 0, 0, 0,
                        0, 0, 0, 0, 0, 0, 0, 0, 0, 0, 0, 0, 0, 0, 0, 0, 0, 0, 0)
            Template = $viking1/reseaus/vo1.visb.template.cub
            Status   = Nominal
          End_Group
        End_Object
      End
      )");

    labelStrm >> label;

    testIsd = json::parse(R"(
      {"CameraVersion": 2,
         "NaifKeywords": {
              "BODY_CODE" : 499,
              "BODY499_RADII" : [3396.19, 3396.19, 3376.2],
              "BODY_FRAME_CODE" : 10014,
              "CLOCK_ET_-27999_33322515_COMPUTED" : "d5b9203a4d24c5c1",
              "INS-27002_TRANSX" : [0.0, 0.011764705882353, 0.0],
              "INS-27002_TRANSY" : [0.0, 0.0, 0.01176470588235],
              "INS-27002_ITRANSS" : [0.0, 85.0, 0.0],
              "INS-27002_ITRANSL" : [0.0, 0.0, 85.0]
        },
      "InstrumentPointing": {
        "TimeDependentFrames": [-85600, -85000, 1],
        "CkTableStartTime": 100,
        "CkTableEndTime": 100.1,
        "CkTableOriginalSize": 2,
        "EphemerisTimes": [
          100,
          100.1
        ],
        "Quaternions": [
          [0.0, -0.660435174378928, 0, 0.750883067090392],
          [0.0, -0.660435174378928, 0, 0.750883067090392]
        ],
        "AngularVelocity": [
          [0, 0, 0],
          [0, 0, 0]
        ],
        "ConstantFrames": [-85600],
        "ConstantRotation": [1, 0, 0, 0, 1, 0, 0, 0, 1]
      },
      "BodyRotation": {
        "TimeDependentFrames": [31006, 1],
        "CkTableStartTime": 100,
        "CkTableEndTime": 100.1,
        "CkTableOriginalSize": 2,
        "EphemerisTimes": [
          100,
          100.1
        ],
        "Quaternions": [
          [ 0, 0.8509035, 0, 0.525322 ],
          [ 0, 0.8509035, 0, 0.525322 ]
        ],
        "AngularVelocity": [
          [0, 0, 0],
          [0, 0, 0]
        ],
        "ConstantFrames": [31001, 31007, 31006],
        "ConstantRotation": [-0.4480736,  0,  0.8939967, 0,  1,  0, -0.8939967,  0, -0.4480736]
      },
      "InstrumentPosition": {
        "SpkTableStartTime": 100,
        "SpkTableEndTime": 100.1,
        "SpkTableOriginalSize": 2,
        "EphemerisTimes": [
          100,
          100.1
        ],
        "Positions": [
          [1000, 0, 0],
          [1000, 0, 0]
        ],
        "Velocities": [
          [0, 0, 0],
          [0, 0, 0]
        ]
      },
      "SunPosition": {
        "SpkTableStartTime": 100,
        "SpkTableEndTime": 100.1,
        "SpkTableOriginalSize": 2,
        "EphemerisTimes": [
          100,
          100.1
        ],
        "Positions": [
          [0, 20, 0]
        ],
        "Velocities": [
          [10,10,10]
        ]
      }
    })");

    // call constructor
    testCube = new Cube();
    testCube->fromIsd(tempFile.fileName() + ".cub", label, testIsd, "rw");

    // reopen to write out new data
    testCube->reopen("rw");
=======
  void DefaultCube::SetUp() {
    std::ifstream isdFile("data/defaultImage/defaultCube.isd");
    std::ifstream cubeLabel("data/defaultImage/defaultCube.pvl");
    
    isdFile >> isd;
    cubeLabel >> label;

    testCube->fromIsd(tempFile.fileName() + ".cub", label, isd, "rw");
>>>>>>> e74144bb
  }


  void DefaultCube::TearDown() {
    if (testCube->isOpen()) {
      testCube->close();
    }
  }


  void ThreeImageNetwork::SetUp() {
    FileName labelPath1("data/threeImageNetwork/cube1.pvl");
    FileName labelPath2("data/threeImageNetwork/cube2.pvl");
    FileName labelPath3("data/threeImageNetwork/cube3.pvl");

    FileName isdPath1("data/threeImageNetwork/cube1.isd");
    FileName isdPath2("data/threeImageNetwork/cube2.isd");
    FileName isdPath3("data/threeImageNetwork/cube3.isd");
    
    cube1 = new Cube();
    cubeTempPath1.open();
    cube1->fromIsd(cubeTempPath1.fileName() + ".cub", labelPath1, isdPath1, "rw");

    cube2 = new Cube();
    cubeTempPath2.open();
    cube2->fromIsd(cubeTempPath2.fileName() + ".cub", labelPath2, isdPath2, "rw");

    cube3 = new Cube();
    cubeTempPath3.open();
    cube3->fromIsd(cubeTempPath3.fileName() + ".cub", labelPath3, isdPath3, "rw");

    cubeList = new FileList();
    cubeList->append(cube1->fileName());
    cubeList->append(cube2->fileName());
    cubeList->append(cube3->fileName());

    cubeListTempPath.open();
    cubeList->write(cubeListTempPath.fileName());
    
    network = new ControlNet();
    network->ReadControl("data/threeImageNetwork/controlnetwork.net");
  }
  

  void ThreeImageNetwork::TearDown() {
    delete cube1;
    delete cube2;
    delete cube3;

    delete cubeList;
    delete network;

  }
}<|MERGE_RESOLUTION|>--- conflicted
+++ resolved
@@ -2,198 +2,6 @@
 
 namespace Isis {
 
-<<<<<<< HEAD
-  void TestCube::SetUp() {
-    std::istringstream labelStrm(R"(
-        Object = IsisCube
-          Object = Core
-            StartByte   = 65537
-            Format      = Tile
-            TileSamples = 128
-            TileLines   = 128
-            Group = Dimensions
-              Samples = 1204
-              Lines   = 1056
-              Bands   = 1
-            End_Group
-            Group = Pixels
-              Type       = UnsignedByte
-              ByteOrder  = Lsb
-              Base       = 0.0
-              Multiplier = 1.0
-            End_Group
-          End_Object
-          Group = Instrument
-            SpacecraftName       = VIKING_ORBITER_1
-            InstrumentId         = VISUAL_IMAGING_SUBSYSTEM_CAMERA_B
-            TargetName           = MARS
-            StartTime            = 1977-07-09T20:05:51
-            ExposureDuration     = 0.008480 <seconds>
-            SpacecraftClockCount = 33322515
-            FloodModeId          = ON
-            GainModeId           = HIGH
-            OffsetModeId         = ON
-          End_Group
-          Group = Archive
-            DataSetId       = VO1/VO2-M-VIS-2-EDR-V2.0
-            ProductId       = 387A06
-            MissonPhaseName = EXTENDED_MISSION
-            ImageNumber     = 33322515
-            OrbitNumber     = 387
-          End_Group
-          Group = BandBin
-            FilterName = CLEAR
-            FilterId   = 4
-          End_Group
-          Group = Kernels
-            NaifFrameCode             = -27002
-            LeapSecond                = $base/kernels/lsk/naif0012.tls
-            TargetAttitudeShape       = $base/kernels/pck/pck00009.tpc
-            TargetPosition            = (Table, $base/kernels/spk/de430.bsp,
-                                         $base/kernels/spk/mar097.bsp)
-            InstrumentPointing        = (Table, $viking1/kernels/ck/vo1_sedr_ck2.bc,
-                                         $viking1/kernels/fk/vo1_v10.tf)
-            Instrument                = Null
-            SpacecraftClock           = ($viking1/kernels/sclk/vo1_fict.tsc,
-                                         $viking1/kernels/sclk/vo1_fsc.tsc)
-            InstrumentPosition        = (Table, $viking1/kernels/spk/viking1a.bsp)
-            InstrumentAddendum        = $viking1/kernels/iak/vikingAddendum003.ti
-            ShapeModel                = $base/dems/molaMarsPlanetaryRadius0005.cub
-            InstrumentPositionQuality = Reconstructed
-            InstrumentPointingQuality = Reconstructed
-            CameraVersion             = 1
-          End_Group
-          Group = Reseaus
-            Line     = (5, 6, 8, 9, 10, 11, 12, 13, 14, 14, 15, 133, 134, 135, 137,
-                        138, 139, 140, 141, 141, 142, 143, 144, 263, 264, 266, 267,
-                        268, 269, 269, 270, 271, 272, 273, 393, 393, 395, 396, 397,
-                        398, 399, 399, 400, 401, 402, 403, 523, 524, 525, 526, 527,
-                        527, 528, 529, 530, 530, 532, 652, 652, 654, 655, 656, 657,
-                        657, 658, 659, 660, 661, 662, 781, 783, 784, 785, 786, 787,
-                        788, 788, 789, 790, 791, 911, 912, 913, 914, 915, 916, 917,
-                        918, 918, 919, 920, 921, 1040, 1041, 1043, 1044, 1045, 1045,
-                        1046, 1047, 1047, 1048, 1050)
-            Sample   = (24, 142, 259, 375, 491, 607, 723, 839, 954, 1070, 1185, 24,
-                        84, 201, 317, 433, 549, 665, 780, 896, 1011, 1127, 1183, 25,
-                        142, 259, 375, 492, 607, 722, 838, 953, 1068, 1183, 25, 84,
-                        201, 317, 433, 549, 665, 779, 895, 1010, 1125, 1182, 25, 143,
-                        259, 375, 491, 607, 722, 837, 952, 1067, 1182, 25, 84, 201,
-                        317, 433, 548, 664, 779, 894, 1009, 1124, 1181, 25, 142, 258,
-                        374, 490, 605, 720, 835, 951, 1066, 1180, 24, 83, 200, 316,
-                        431, 547, 662, 776, 892, 1007, 1122, 1179, 23, 140, 257, 373,
-                        488, 603, 718, 833, 948, 1063, 1179)
-            Type     = (1, 5, 5, 5, 5, 5, 5, 5, 5, 5, 6, 4, 5, 5, 5, 5, 5, 5, 5, 5, 5,
-                        5, 6, 4, 5, 5, 5, 5, 5, 5, 5, 5, 5, 6, 4, 5, 5, 5, 5, 5, 5, 5,
-                        5, 5, 5, 6, 4, 5, 5, 5, 5, 5, 5, 5, 5, 5, 6, 4, 5, 5, 5, 5, 5,
-                        5, 5, 5, 5, 5, 6, 4, 5, 5, 5, 5, 5, 5, 5, 5, 5, 6, 4, 5, 5, 5,
-                        5, 5, 5, 5, 5, 5, 5, 6, 4, 5, 5, 5, 5, 5, 5, 5, 5, 5, 6)
-            Valid    = (0, 0, 0, 0, 0, 0, 0, 0, 0, 0, 0, 0, 0, 0, 0, 0, 0, 0, 0, 0, 0,
-                        0, 0, 0, 0, 0, 0, 0, 0, 0, 0, 0, 0, 0, 0, 0, 0, 0, 0, 0, 0, 0,
-                        0, 0, 0, 0, 0, 0, 0, 0, 0, 0, 0, 0, 0, 0, 0, 0, 0, 0, 0, 0, 0,
-                        0, 0, 0, 0, 0, 0, 0, 0, 0, 0, 0, 0, 0, 0, 0, 0, 0, 0, 0, 0, 0,
-                        0, 0, 0, 0, 0, 0, 0, 0, 0, 0, 0, 0, 0, 0, 0, 0, 0, 0, 0)
-            Template = $viking1/reseaus/vo1.visb.template.cub
-            Status   = Nominal
-          End_Group
-        End_Object
-      End
-      )");
-
-    labelStrm >> label;
-
-    testIsd = json::parse(R"(
-      {"CameraVersion": 2,
-         "NaifKeywords": {
-              "BODY_CODE" : 499,
-              "BODY499_RADII" : [3396.19, 3396.19, 3376.2],
-              "BODY_FRAME_CODE" : 10014,
-              "CLOCK_ET_-27999_33322515_COMPUTED" : "d5b9203a4d24c5c1",
-              "INS-27002_TRANSX" : [0.0, 0.011764705882353, 0.0],
-              "INS-27002_TRANSY" : [0.0, 0.0, 0.01176470588235],
-              "INS-27002_ITRANSS" : [0.0, 85.0, 0.0],
-              "INS-27002_ITRANSL" : [0.0, 0.0, 85.0]
-        },
-      "InstrumentPointing": {
-        "TimeDependentFrames": [-85600, -85000, 1],
-        "CkTableStartTime": 100,
-        "CkTableEndTime": 100.1,
-        "CkTableOriginalSize": 2,
-        "EphemerisTimes": [
-          100,
-          100.1
-        ],
-        "Quaternions": [
-          [0.0, -0.660435174378928, 0, 0.750883067090392],
-          [0.0, -0.660435174378928, 0, 0.750883067090392]
-        ],
-        "AngularVelocity": [
-          [0, 0, 0],
-          [0, 0, 0]
-        ],
-        "ConstantFrames": [-85600],
-        "ConstantRotation": [1, 0, 0, 0, 1, 0, 0, 0, 1]
-      },
-      "BodyRotation": {
-        "TimeDependentFrames": [31006, 1],
-        "CkTableStartTime": 100,
-        "CkTableEndTime": 100.1,
-        "CkTableOriginalSize": 2,
-        "EphemerisTimes": [
-          100,
-          100.1
-        ],
-        "Quaternions": [
-          [ 0, 0.8509035, 0, 0.525322 ],
-          [ 0, 0.8509035, 0, 0.525322 ]
-        ],
-        "AngularVelocity": [
-          [0, 0, 0],
-          [0, 0, 0]
-        ],
-        "ConstantFrames": [31001, 31007, 31006],
-        "ConstantRotation": [-0.4480736,  0,  0.8939967, 0,  1,  0, -0.8939967,  0, -0.4480736]
-      },
-      "InstrumentPosition": {
-        "SpkTableStartTime": 100,
-        "SpkTableEndTime": 100.1,
-        "SpkTableOriginalSize": 2,
-        "EphemerisTimes": [
-          100,
-          100.1
-        ],
-        "Positions": [
-          [1000, 0, 0],
-          [1000, 0, 0]
-        ],
-        "Velocities": [
-          [0, 0, 0],
-          [0, 0, 0]
-        ]
-      },
-      "SunPosition": {
-        "SpkTableStartTime": 100,
-        "SpkTableEndTime": 100.1,
-        "SpkTableOriginalSize": 2,
-        "EphemerisTimes": [
-          100,
-          100.1
-        ],
-        "Positions": [
-          [0, 20, 0]
-        ],
-        "Velocities": [
-          [10,10,10]
-        ]
-      }
-    })");
-
-    // call constructor
-    testCube = new Cube();
-    testCube->fromIsd(tempFile.fileName() + ".cub", label, testIsd, "rw");
-
-    // reopen to write out new data
-    testCube->reopen("rw");
-=======
   void DefaultCube::SetUp() {
     std::ifstream isdFile("data/defaultImage/defaultCube.isd");
     std::ifstream cubeLabel("data/defaultImage/defaultCube.pvl");
@@ -202,7 +10,6 @@
     cubeLabel >> label;
 
     testCube->fromIsd(tempFile.fileName() + ".cub", label, isd, "rw");
->>>>>>> e74144bb
   }
 
 

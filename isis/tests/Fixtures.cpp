#include <QTextStream>

#include "Fixtures.h"
#include "LineManager.h"
#include "SpecialPixel.h"
#include "ControlNet.h"

namespace Isis {

  void TempTestingFiles::SetUp() {
    ASSERT_TRUE(tempDir.isValid());
  }


  void SmallCube::SetUp() {
    TempTestingFiles::SetUp();

    testCube = new Cube();
    testCube->setDimensions(10, 10, 10);
    testCube->create(tempDir.path() + "/small.cub");

    LineManager line(*testCube);
    double pixelValue = 0.0;
    for(line.begin(); !line.end(); line++) {
      for(int i = 0; i < line.size(); i++) {
        line[i] = (double) pixelValue++;
      }
      testCube->write(line);
    }
  }

  void SmallCube::TearDown() {
    if (testCube->isOpen()) {
      testCube->close();
    }

    if (testCube) {
      delete testCube;
    }
  }


  void LargeCube::SetUp() {
    TempTestingFiles::SetUp();

    testCube = new Cube();
    testCube->setDimensions(1000, 1000, 10);
    testCube->create(tempDir.path() + "/large.cub");

    LineManager line(*testCube);
    double pixelValue = 0.0;
    for(line.begin(); !line.end(); line++) {
      for(int i = 0; i < line.size(); i++) {
        line[i] = pixelValue;
      }

      pixelValue++;
      testCube->write(line);
    }
  }

  void LargeCube::TearDown() {
    if (testCube->isOpen()) {
      testCube->close();
    }

    if (testCube) {
      delete testCube;
    }
  }


  void SpecialSmallCube::SetUp() {
    TempTestingFiles::SetUp();

    testCube = new Cube();
    testCube->setDimensions(10, 10, 10);
    testCube->create(tempDir.path() + "/small.cub");

    // Use a line manager to update select lines with ISIS special pixel values
    LineManager line(*testCube);
    double pixelValue = 0.0;
    int lineNum = 0;
    for(line.begin(); !line.end(); line++) {
      for(int i = 0; i < line.size(); i++) {
        if (lineNum == 2) {
          line[i] = NULL8;
        }
        else if (lineNum == 3) {
          line[i] = LOW_REPR_SAT8;
        }
        else if (lineNum == 4) {
          line[i] = HIGH_REPR_SAT8;
        }
        else if (lineNum == 5) {
          line[i] = LOW_INSTR_SAT8;
        }
        else if (lineNum == 6) {
          line[i] = HIGH_INSTR_SAT8;
        }
        else {
          line[i] = (double) pixelValue++;
        }
      }
      lineNum++;
      testCube->write(line);
    }

  }

  void SpecialSmallCube::TearDown() {
    if (testCube->isOpen()) {
      testCube->close();
    }

    if (testCube) {
      delete testCube;
    }
  }


  void DefaultCube::SetUp() {
    TempTestingFiles::SetUp();

    std::ifstream isdFile("data/defaultImage/defaultCube.isd");
    std::ifstream cubeLabel("data/defaultImage/defaultCube.pvl");
    std::ifstream projCubeLabel("data/defaultImage/projDefaultCube.pvl");

    isdFile >> isd;
    cubeLabel >> label;
    projCubeLabel >> projLabel;

    testCube = new Cube();
    testCube->fromIsd(tempDir.path() + "/default.cub", label, isd, "rw");

    LineManager line(*testCube);
    int pixelValue = 1;
    for(line.begin(); !line.end(); line++) {
      for(int i = 0; i < line.size(); i++) {
        line[i] = (double) (pixelValue % 255);
        pixelValue++;
      }
      testCube->write(line);
    }

    projTestCube = new Cube();
    projTestCube->fromIsd(tempDir.path() + "/default.level2.cub", projLabel, isd, "rw");

    line = LineManager(*projTestCube);
    pixelValue = 1;
    for(line.begin(); !line.end(); line++) {
      for(int i = 0; i < line.size(); i++) {
        line[i] = (double) (pixelValue % 255);
        pixelValue++;
      }
      projTestCube->write(line);
    }
  }


  void DefaultCube::TearDown() {
    if (testCube->isOpen()) {
      testCube->close();
    }
    
    if (projTestCube->isOpen()) {
      projTestCube->close();
    }
    
    delete testCube;
    delete projTestCube;
  }

  void LineScannerCube::SetUp() {
    TempTestingFiles::SetUp();

    std::ifstream isdFile("data/LineScannerImage/defaultLineScanner.isd");
    std::ifstream cubeLabel("data/LineScannerImage/defaultLineScanner.pvl");
    std::ifstream projCubeLabel("data/LineScannerImage/projDefaultLineScanner.pvl");

    isdFile >> isd;
    cubeLabel >> label;
    projCubeLabel >> projLabel;

    testCube = new Cube();
    testCube->fromIsd(tempDir.path() + "/default.cub", label, isd, "rw");

    projTestCube = new Cube();
    projTestCube->fromIsd(tempDir.path() + "/default.level2.cub", projLabel, isd, "rw");
  }


  void LineScannerCube::TearDown() {
    if (testCube->isOpen()) {
      testCube->close();
    }

    if (projTestCube->isOpen()) {
      projTestCube->close();
    }

    delete testCube;
    delete projTestCube;
  }


  void ThreeImageNetwork::SetUp() {
    TempTestingFiles::SetUp();

    FileName labelPath1("data/threeImageNetwork/cube1.pvl");
    FileName labelPath2("data/threeImageNetwork/cube2.pvl");
    FileName labelPath3("data/threeImageNetwork/cube3.pvl");

    isdPath1 = new FileName("data/threeImageNetwork/cube1.isd");
    isdPath2 = new FileName("data/threeImageNetwork/cube2.isd");
    isdPath3 = new FileName("data/threeImageNetwork/cube3.isd");

    threeImageOverlapFile = new FileName("data/threeImageNetwork/threeImageOverlaps.lis");
    twoImageOverlapFile = new FileName("data/threeImageNetwork/twoImageOverlaps.lis");

    cube1 = new Cube();
    cube1->fromIsd(tempDir.path() + "/cube1.cub", labelPath1, *isdPath1, "rw");

    ImagePolygon poly;
    coords = {{30, 0},
              {30, 10},
              {35, 10},
              {35, 0},
              {30, 0}};
    poly.Create(coords);
    cube1->write(poly);
    cube1->reopen("rw");

    cube2 = new Cube();
    cube2->fromIsd(tempDir.path() + "/cube2.cub", labelPath2, *isdPath2, "rw");

    coords = {{31, 1},
              {31, 11},
              {36, 11},
              {36, 1},
              {31, 1}};
    poly.Create(coords);
    cube2->write(poly);
    cube2->reopen("rw");

    cube3 = new Cube();
    cube3->fromIsd(tempDir.path() + "/cube3.cub", labelPath3, *isdPath3, "rw");

    cubeList = new FileList();
    cubeList->append(cube1->fileName());
    cubeList->append(cube2->fileName());
    cubeList->append(cube3->fileName());

    cubeListFile = tempDir.path() + "/cubes.lis";
    cubeList->write(cubeListFile);

    network = new ControlNet();
    network->ReadControl("data/threeImageNetwork/controlnetwork.net");
  }


  void ThreeImageNetwork::TearDown() {
    delete cubeList;
    delete network;

    delete cube1;
    delete cube2;
    delete cube3;

    delete isdPath1;
    delete isdPath2;
    delete isdPath3;

    delete threeImageOverlapFile;
    delete twoImageOverlapFile;
  }

  void ApolloNetwork::SetUp() {
    TempTestingFiles::SetUp();
    
    isdFile1 = new FileName("data/apolloNetwork/apolloImage1.isd");
    isdFile2 = new FileName("data/apolloNetwork/apolloImage2.isd");
    isdFile3 = new FileName("data/apolloNetwork/apolloImage3.isd");
    isdFile4 = new FileName("data/apolloNetwork/apolloImage4.isd");
    isdFile5 = new FileName("data/apolloNetwork/apolloImage5.isd");
    isdFile6 = new FileName("data/apolloNetwork/apolloImage6.isd");
    isdFile7 = new FileName("data/apolloNetwork/apolloImage7.isd");

    label1 = new FileName("data/apolloNetwork/apolloImage1.pvl");
    label2 = new FileName("data/apolloNetwork/apolloImage2.pvl");
    label3 = new FileName("data/apolloNetwork/apolloImage3.pvl");
    label4 = new FileName("data/apolloNetwork/apolloImage4.pvl");
    label5 = new FileName("data/apolloNetwork/apolloImage5.pvl");
    label6 = new FileName("data/apolloNetwork/apolloImage6.pvl");
    label7 = new FileName("data/apolloNetwork/apolloImage7.pvl");

    cube1 = new Cube();
    cube1->fromIsd(tempDir.path() + "/cube1.cub", *label1, *isdFile1, "rw");

    cube2 = new Cube();
    cube2->fromIsd(tempDir.path() + "/cube2.cub", *label2, *isdFile2, "rw");

    cube3 = new Cube();
    cube3->fromIsd(tempDir.path() + "/cube3.cub", *label3, *isdFile3, "rw");

    cube4 = new Cube();
    cube4->fromIsd(tempDir.path() + "/cube4.cub", *label4, *isdFile4, "rw");

    cube5 = new Cube();
    cube5->fromIsd(tempDir.path() + "/cube5.cub", *label5, *isdFile5, "rw");

    cube6 = new Cube();
    cube6->fromIsd(tempDir.path() + "/cube6.cub", *label6, *isdFile6, "rw");

    cube7 = new Cube();
    cube7->fromIsd(tempDir.path() + "/cube7.cub", *label7, *isdFile7, "rw");

    cubeList = new FileList();
    cubeList->append(cube1->fileName());
    cubeList->append(cube2->fileName());
    cubeList->append(cube3->fileName());
    cubeList->append(cube4->fileName());
    cubeList->append(cube5->fileName());
    cubeList->append(cube6->fileName());
    cubeList->append(cube7->fileName());

    cubeListFile = tempDir.path() + "/cubes.lis";
    cubeList->write(cubeListFile);

    ControlNet inputNet("data/apolloNetwork/apolloNet.pvl");
    controlNetPath = tempDir.path() + "/apolloNet.net";
    inputNet.Write(controlNetPath);
  }

  void ApolloNetwork::TearDown() {
    if (cube1->isOpen()) {
      cube1->close();
    }

    if (cube2->isOpen()) {
      cube1->close();
    }

    if (cube3->isOpen()) {
      cube1->close();
    }

    if (cube4->isOpen()) {
      cube1->close();
    }

    if (cube5->isOpen()) {
      cube1->close();
    }

    if (cube6->isOpen()) {
      cube1->close();
    }

    if (cube7->isOpen()) {
      cube1->close();
    }

    if (isdFile1) {
      delete isdFile1; 
    }

    if (isdFile2) {
      delete isdFile2;
    }

    if (isdFile3) {
      delete isdFile3; 
    }

    if (isdFile4) {
      delete isdFile4; 
    }

    if (isdFile5) {
      delete isdFile5; 
    }

    if (isdFile6) {
      delete isdFile6; 
    }

    if (isdFile7) {
      delete isdFile7; 
    }

    if (cube1) {
      delete cube1; 
    }

    if (cube2) {
      delete cube2; 
    }

    if (cube3) {
      delete cube3; 
    }

    if (cube4) {
      delete cube4; 
    }

    if (cube5) {
      delete cube5; 
    }

    if (cube6) {
      delete cube6; 
    }

    if (cube7) {
      delete cube7; 
    }

    if (cubeList) {
      delete cubeList; 
    }
  }

  void ObservationPair::SetUp() {
      FileName labelPathL = FileName("data/observationPair/observationImageL.pvl");
      FileName labelPathR = FileName("data/observationPair/observationImageR.pvl");

      isdPathL = new FileName("data/observationPair/observationImageL.isd");
      isdPathR = new FileName("data/observationPair/observationImageR.isd");

      cubeL = new Cube();
      cubeR = new Cube();

      cubeLPath = tempDir.path() + "/observationPairL.cub";
      cubeRPath = tempDir.path() + "/observationPairR.cub";

      cubeL->fromIsd(cubeLPath, labelPathL, *isdPathL, "rw");    
      cubeR->fromIsd(cubeRPath, labelPathR, *isdPathR, "rw");    

      cubeList = new FileList();
      cubeList->append(cubeL->fileName());
      cubeList->append(cubeR->fileName());

      cubeListFile = tempDir.path() + "/cubes.lis";
      cubeList->write(cubeListFile);

      cnetPath = "data/observationPair/observationPair.net";
      network = new ControlNet();
      network->ReadControl(cnetPath);
  }


  void ObservationPair::TearDown() {
    delete cubeList;
    delete network;

    if (cubeL) {
      delete cubeL;
    }
    
    if (cubeR) {
      delete cubeR;
    }

    delete isdPathL;
    delete isdPathR;

  }


  void MroCube::setInstrument(QString ikid, QString instrumentId, QString spacecraftName) {
    // force real DNs
    testCube->close();
    testCube->setPixelType(PixelType::Real);
    testCube->open(testCube->fileName(),"rw");
    PvlGroup &kernels = testCube->label()->findObject("IsisCube").findGroup("Kernels");
    kernels.findKeyword("NaifFrameCode").setValue(ikid);    
    
    PvlGroup &inst = testCube->label()->findObject("IsisCube").findGroup("Instrument");
    std::istringstream iss(R"(
      Group = Instrument
        SpacecraftName              = "MARS RECONNAISSANCE ORBITER"
        InstrumentId                = HIRISE
        TargetName                  = Mars
        StartTime                   = 2008-05-17T09:37:24.7300819
        StopTime                    = 2008-05-17T09:37:31.0666673
        ObservationStartCount       = 895484264:44383
        SpacecraftClockStartCount   = 895484264:57342
        SpacecraftClockStopCount    = 895484272:12777
        ReadoutStartCount           = 895484659:31935
        CalibrationStartTime        = 2006-11-08T04:49:13.952
        CalibrationStartCount       = 847428572:51413
        AnalogPowerStartTime        = 2006-11-08T04:48:34.478
        AnalogPowerStartCount       = 847428533:20297
        MissionPhaseName            = "PRIMARY SCIENCE PHASE"
        LineExposureDuration        = 95.0625 <MICROSECONDS>
        ScanExposureDuration        = 95.0625 <MICROSECONDS>
        DeltaLineTimerCount         = 337
        Summing                     = 1
        Tdi                         = 128
        FocusPositionCount          = 2020
        PoweredCpmmFlag             = (On, On, On, On, On, On, On, On, On, On, On,
                                      On, On, On)
        CpmmNumber                  = 8
        CcdId                       = RED5
        ChannelNumber               = 0
        LookupTableType             = Stored
        LookupTableNumber           = 19
        LookupTableMinimum          = -9998
        LookupTableMaximum          = -9998
        LookupTableMedian           = -9998
        LookupTableKValue           = -9998
        StimulationLampFlag         = (Off, Off, Off)
        HeaterControlFlag           = (On, On, On, On, On, On, On, On, On, On, On,
                                      On, On, On)
        OptBnchFlexureTemperature   = 19.5881 <C>
        OptBnchMirrorTemperature    = 19.6748 <C>
        OptBnchFoldFlatTemperature  = 19.9348 <C>
        OptBnchFpaTemperature       = 19.5015 <C>
        OptBnchFpeTemperature       = 19.2415 <C>
        OptBnchLivingRmTemperature  = 19.4148 <C>
        OptBnchBoxBeamTemperature   = 19.5881 <C>
        OptBnchCoverTemperature     = 19.6748 <C>
        FieldStopTemperature        = 17.9418 <C>
        FpaPositiveYTemperature     = 18.8082 <C>
        FpaNegativeYTemperature     = 18.6349 <C>
        FpeTemperature              = 18.0284 <C>
        PrimaryMirrorMntTemperature = 19.5015 <C>
        PrimaryMirrorTemperature    = 19.6748 <C>
        PrimaryMirrorBafTemperature = 2.39402 <C>
        MsTrussLeg0ATemperature     = 19.6748 <C>
        MsTrussLeg0BTemperature     = 19.8482 <C>
        MsTrussLeg120ATemperature   = 19.3281 <C>
        MsTrussLeg120BTemperature   = 20.1949 <C>
        MsTrussLeg240ATemperature   = 20.2816 <C>
        MsTrussLeg240BTemperature   = 20.7151 <C>
        BarrelBaffleTemperature     = -13.8299 <C>
        SunShadeTemperature         = -33.9377 <C>
        SpiderLeg30Temperature      = 17.5087 <C>
        SpiderLeg120Temperature     = -9999
        SpiderLeg240Temperature     = -9999
        SecMirrorMtrRngTemperature  = 20.6284 <C>
        SecMirrorTemperature        = 20.455 <C>
        SecMirrorBaffleTemperature  = -11.1761 <C>
        IeaTemperature              = 25.4878 <C>
        FocusMotorTemperature       = 21.4088 <C>
        IePwsBoardTemperature       = 16.3696 <C>
        CpmmPwsBoardTemperature     = 17.6224 <C>
        MechTlmBoardTemperature     = 34.7792 <C>
        InstContBoardTemperature    = 34.4121 <C>
        DllLockedFlag               = (YES, YES)
        DllResetCount               = 0
        DllLockedOnceFlag           = (YES, YES)
        DllFrequenceCorrectCount    = 4
        ADCTimingSetting            = -9999
        Unlutted                    = TRUE
      End_Group
    )");
    
    PvlGroup newInstGroup; 
    iss >> newInstGroup; 
    
    newInstGroup.findKeyword("InstrumentId").setValue(instrumentId);
    newInstGroup.findKeyword("SpacecraftName").setValue(spacecraftName);

    inst = newInstGroup; 
    PvlObject &naifKeywords = testCube->label()->findObject("NaifKeywords");
    
    PvlKeyword startcc("SpacecraftClockStartCount", "33322515");
    PvlKeyword stopcc("SpaceCraftClockStopCount", "33322516");
    inst += startcc;
    inst += stopcc;  
    
    json nk; 
    nk["INS"+ikid.toStdString()+"_FOCAL_LENGTH"] = 11994.9988;
    nk["INS"+ikid.toStdString()+"_PIXEL_PITCH"] = 0.012;
    nk["INS"+ikid.toStdString()+"_TRANSX"] = {-89.496, -1.0e-06, 0.012};
    nk["INS"+ikid.toStdString()+"_TRANSY"] = {-12.001, -0.012, -1.0e-06};
    nk["INS"+ikid.toStdString()+"_ITRANSS"] = {-1000.86, -0.0087, -83.333};
    nk["INS"+ikid.toStdString()+"_ITRANSL"] = {7457.9, 83.3333, -0.0087};
    nk["INS"+ikid.toStdString()+"_OD_K"] = {-0.0048509, 2.41312e-07, -1.62369e-13};
    nk["BODY499_RADII"] = {3396.19, 3396.19, 3376.2};
    nk["CLOCK_ET_-74999_847428572:52459_COMPUTED"] = "8ed6ae8930f3bd41";
    nk["BODY_CODE"] = 499;
    nk["BODY_FRAME_CODE"] = 10014; 
    PvlObject newNaifKeywords("NaifKeywords", nk);
    naifKeywords = newNaifKeywords; 

    QString fileName = testCube->fileName();
   
    LineManager line(*testCube);
    for(line.begin(); !line.end(); line++) {
        for(int i = 0; i < line.size(); i++) {
          line[i] = (double)(i+1);
        }
        testCube->write(line);
    }
    testCube->reopen("rw");
  
    // need to remove old camera pointer 
    delete testCube;
    // This is now a MRO cube

    testCube = new Cube(fileName, "rw");

    // create a jitter file 
    QString jitter = R"(# Sample                 Line                   ET
-0.18     -0.07     264289109.96933
-0.11     -0.04     264289109.97
-0.05     -0.02     264289109.98
1.5     0.6     264289110.06
    )"; 
    
    jitterPath = tempDir.path() + "/jitter.txt"; 
    QFile jitterFile(jitterPath); 
    
    if (jitterFile.open(QIODevice::WriteOnly)) {
      QTextStream out(&jitterFile); 
      out << jitter;
      jitterFile.close(); 
    }
    else { 
      FAIL() << "Failed to create Jitter file" << std::endl;
    }
  }
<<<<<<< HEAD

  void NewHorizonsCube::setInstrument(QString ikid, QString instrumentId, QString spacecraftName) {
    PvlObject &isisCube = testCube->label()->findObject("IsisCube");

    label = Pvl();
    label.addObject(isisCube);

    PvlGroup &kernels = label.findObject("IsisCube").findGroup("Kernels");
    kernels.findKeyword("NaifFrameCode").setValue(ikid);
    kernels["ShapeModel"] = "Null";

    PvlGroup &dim = label.findObject("IsisCube").findObject("Core").findGroup("Dimensions"); 
    dim.findKeyword("Samples").setValue("10");
    dim.findKeyword("Lines").setValue("10");
    dim.findKeyword("Bands").setValue("2");

    PvlGroup &pixels = label.findObject("IsisCube").findObject("Core").findGroup("Pixels"); 
    pixels.findKeyword("Type").setValue("Real");

    PvlGroup &inst = label.findObject("IsisCube").findGroup("Instrument");
    std::istringstream iss(R"(
      Group = Instrument
        SpacecraftName            = "NEW HORIZONS"
        InstrumentId              = LEISA
        TargetName                = Jupiter
        SpacecraftClockStartCount = 1/0034933739:00000
        ExposureDuration          = 0.349
        StartTime                 = 2007-02-28T01:57:01.3882862
        StopTime                  = 2007-02-28T02:04:53.3882861
        FrameRate                 = 2.86533 <Hz>
      End_Group
    )");
    
    PvlGroup newInstGroup; 
    iss >> newInstGroup;     

    newInstGroup.findKeyword("InstrumentId").setValue(instrumentId);
    newInstGroup.findKeyword("SpacecraftName").setValue(spacecraftName);

    inst = newInstGroup; 

    PvlGroup &bandBin = label.findObject("IsisCube").findGroup("BandBin");
    std::istringstream bss(R"(
      Group = BandBin
        Center       = (2.4892, 1.2204)
        Width        = (0.011228, 0.005505)
        OriginalBand = (1, 200)
      End_Group
    )");
    
    PvlGroup newBandBin; 
    bss >> newBandBin;   
    bandBin = newBandBin; 

    std::istringstream alphaSS(R"(
      Group = AlphaCube
        AlphaSamples        = 256
        AlphaLines          = 1354
        AlphaStartingSample = 0.5
        AlphaStartingLine   = 229.5
        AlphaEndingSample   = 100.5
        AlphaEndingLine     = 329.5
        BetaSamples         = 100
        BetaLines           = 100
      End_Group
    )");
    
    PvlGroup alphaGroup; 
    alphaSS >> alphaGroup;
    label.findObject("IsisCube").addGroup(alphaGroup);

    std::ifstream isdFile("data/leisa/nh_leisa.isd");
    isdFile >> isd;

    QString fileName = tempDir.path() + "/leisa.cub";
    delete testCube;
    testCube = new Cube();
    testCube->fromIsd(fileName, label, isd, "rw");

    LineManager line(*testCube);
    double pixelValue = 0.0;
    for(line.begin(); !line.end(); line++) {
      for(int i = 0; i < line.size(); i++) {
        line[i] = (double) pixelValue++;
      }
      testCube->write(line);
    }

  }
=======
>>>>>>> 24b1fc7e
}<|MERGE_RESOLUTION|>--- conflicted
+++ resolved
@@ -624,7 +624,6 @@
       FAIL() << "Failed to create Jitter file" << std::endl;
     }
   }
-<<<<<<< HEAD
 
   void NewHorizonsCube::setInstrument(QString ikid, QString instrumentId, QString spacecraftName) {
     PvlObject &isisCube = testCube->label()->findObject("IsisCube");
@@ -712,8 +711,5 @@
       }
       testCube->write(line);
     }
-
-  }
-=======
->>>>>>> 24b1fc7e
+  }
 }
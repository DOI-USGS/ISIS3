#include <QTextStream>

#include "Fixtures.h"
#include "LineManager.h"
#include "SpecialPixel.h"
#include "ControlNet.h"

namespace Isis {

  void TempTestingFiles::SetUp() {
    ASSERT_TRUE(tempDir.isValid());
  }


  void SmallCube::SetUp() {
    TempTestingFiles::SetUp();

    testCube = new Cube();
    testCube->setDimensions(10, 10, 10);
    testCube->create(tempDir.path() + "/small.cub");

    LineManager line(*testCube);
    double pixelValue = 0.0;
    for(line.begin(); !line.end(); line++) {
      for(int i = 0; i < line.size(); i++) {
        line[i] = (double) pixelValue++;
      }
      testCube->write(line);
    }
  }

  void SmallCube::TearDown() {
    if (testCube->isOpen()) {
      testCube->close();
    }

    if (testCube) {
      delete testCube;
    }
  }


  void LargeCube::SetUp() {
    TempTestingFiles::SetUp();

    testCube = new Cube();
    testCube->setDimensions(1000, 1000, 10);
    testCube->create(tempDir.path() + "/large.cub");

    LineManager line(*testCube);
    double pixelValue = 0.0;
    for(line.begin(); !line.end(); line++) {
      for(int i = 0; i < line.size(); i++) {
        line[i] = pixelValue;
      }

      pixelValue++;
      testCube->write(line);
    }
  }

  void LargeCube::TearDown() {
    if (testCube->isOpen()) {
      testCube->close();
    }

    if (testCube) {
      delete testCube;
    }
  }


  void SpecialSmallCube::SetUp() {
    TempTestingFiles::SetUp();

    testCube = new Cube();
    testCube->setDimensions(10, 10, 10);
    testCube->create(tempDir.path() + "/small.cub");

    // Use a line manager to update select lines with ISIS special pixel values
    LineManager line(*testCube);
    double pixelValue = 0.0;
    int lineNum = 0;
    for(line.begin(); !line.end(); line++) {
      for(int i = 0; i < line.size(); i++) {
        if (lineNum == 2) {
          line[i] = NULL8;
        }
        else if (lineNum == 3) {
          line[i] = LOW_REPR_SAT8;
        }
        else if (lineNum == 4) {
          line[i] = HIGH_REPR_SAT8;
        }
        else if (lineNum == 5) {
          line[i] = LOW_INSTR_SAT8;
        }
        else if (lineNum == 6) {
          line[i] = HIGH_INSTR_SAT8;
        }
        else {
          line[i] = (double) pixelValue++;
        }
      }
      lineNum++;
      testCube->write(line);
    }

  }

  void SpecialSmallCube::TearDown() {
    if (testCube->isOpen()) {
      testCube->close();
    }

    if (testCube) {
      delete testCube;
    }
  }

  void DemCube::SetUp() {
    DefaultCube::SetUp();
    testCube->label()->object(4)["SolarLongitude"] = "294.73518831328";
    testCube->reopen("rw");

    std::ifstream cubeLabel("data/defaultImage/demCube.pvl");

    Pvl demLabel;
    cubeLabel >> demLabel;
    demLabel.findObject("IsisCube").findObject("Core").findGroup("Pixels")["Type"] = "Real";

    demCube = new Cube();
    demCube->fromLabel(tempDir.path() + "/demCube.cub", demLabel, "rw");

    TableField minRadius("MinimumRadius", TableField::Double);
    TableField maxRadius("MaximumRadius", TableField::Double);

    TableRecord record;
    record += minRadius;
    record += maxRadius;

    Table shapeModelStatistics("ShapeModelStatistics", record);

    record[0] = 3376.2;
    record[1] = 3396.19;
    shapeModelStatistics += record;

    demCube->write(shapeModelStatistics);

    int xCenter = int(demCube->lineCount()/2);
    int yCenter = int(demCube->sampleCount()/2);
    double radius = std::min(xCenter, yCenter);
    double depth = 30;
    double pointRadius;

    LineManager line(*demCube);
    double pixelValue;
    double base = demCube->label()->findObject("IsisCube").findObject("Core").findGroup("Pixels")["Base"];
    double xPos = 0.0;

    for(line.begin(); !line.end(); line++) {
      for(int yPos = 0; yPos < line.size(); yPos++) {
        pointRadius = pow(pow((xPos - xCenter), 2) + pow((yPos - yCenter), 2), 0.5);
        if (pointRadius < radius) {
          pixelValue = ((sin(((M_PI*pointRadius)/(2*radius))) * depth) + depth) + base;
        }
        else {
          pixelValue = base + (depth * 2);
        }
        line[yPos] = (double) pixelValue;
      }
      xPos++;
      demCube->write(line);
    }

    demCube->reopen("rw");
  }

  void DemCube::TearDown() {
    if (demCube->isOpen()) {
      demCube->close();
    }

    delete demCube;
  }


  void DefaultCube::SetUp() {
    TempTestingFiles::SetUp();

    std::ifstream isdFile("data/defaultImage/defaultCube.isd");
    std::ifstream cubeLabel("data/defaultImage/defaultCube.pvl");
    std::ifstream projCubeLabel("data/defaultImage/projDefaultCube.pvl");

    isdFile >> isd;
    cubeLabel >> label;
    projCubeLabel >> projLabel;

    testCube = new Cube();
    testCube->fromIsd(tempDir.path() + "/default.cub", label, isd, "rw");

    LineManager line(*testCube);
    int pixelValue = 1;
    for(line.begin(); !line.end(); line++) {
      for(int i = 0; i < line.size(); i++) {
        line[i] = (double) (pixelValue % 255);
        pixelValue++;
      }
      testCube->write(line);
    }

    projTestCube = new Cube();
    projTestCube->fromIsd(tempDir.path() + "/default.level2.cub", projLabel, isd, "rw");

    line = LineManager(*projTestCube);
    pixelValue = 1;
    for(line.begin(); !line.end(); line++) {
      for(int i = 0; i < line.size(); i++) {
        line[i] = (double) (pixelValue % 255);
        pixelValue++;
      }
      projTestCube->write(line);
    }
  }


  void DefaultCube::TearDown() {
    if (testCube->isOpen()) {
      testCube->close();
    }

    if (projTestCube->isOpen()) {
      projTestCube->close();
    }

    delete testCube;
    delete projTestCube;
  }

  void LineScannerCube::SetUp() {
    TempTestingFiles::SetUp();

    std::ifstream isdFile("data/LineScannerImage/defaultLineScanner.isd");
    std::ifstream cubeLabel("data/LineScannerImage/defaultLineScanner.pvl");
    std::ifstream projCubeLabel("data/LineScannerImage/projDefaultLineScanner.pvl");

    isdFile >> isd;
    cubeLabel >> label;
    projCubeLabel >> projLabel;

    testCube = new Cube();
    testCube->fromIsd(tempDir.path() + "/default.cub", label, isd, "rw");

    projTestCube = new Cube();
    projTestCube->fromIsd(tempDir.path() + "/default.level2.cub", projLabel, isd, "rw");
  }


  void LineScannerCube::TearDown() {
    if (testCube->isOpen()) {
      testCube->close();
    }

    if (projTestCube->isOpen()) {
      projTestCube->close();
    }

    delete testCube;
    delete projTestCube;
  }


  void ThreeImageNetwork::SetUp() {
    TempTestingFiles::SetUp();

    FileName labelPath1("data/threeImageNetwork/cube1.pvl");
    FileName labelPath2("data/threeImageNetwork/cube2.pvl");
    FileName labelPath3("data/threeImageNetwork/cube3.pvl");

    isdPath1 = new FileName("data/threeImageNetwork/cube1.isd");
    isdPath2 = new FileName("data/threeImageNetwork/cube2.isd");
    isdPath3 = new FileName("data/threeImageNetwork/cube3.isd");

    threeImageOverlapFile = new FileName("data/threeImageNetwork/threeImageOverlaps.lis");
    twoImageOverlapFile = new FileName("data/threeImageNetwork/twoImageOverlaps.lis");

    cube1 = new Cube();
    cube1->fromIsd(tempDir.path() + "/cube1.cub", labelPath1, *isdPath1, "rw");

    ImagePolygon poly;
    coords = {{30, 0},
              {30, 10},
              {35, 10},
              {35, 0},
              {30, 0}};
    poly.Create(coords);
    cube1->write(poly);
    cube1->reopen("rw");

    cube2 = new Cube();
    cube2->fromIsd(tempDir.path() + "/cube2.cub", labelPath2, *isdPath2, "rw");

    coords = {{31, 1},
              {31, 11},
              {36, 11},
              {36, 1},
              {31, 1}};
    poly.Create(coords);
    cube2->write(poly);
    cube2->reopen("rw");

    cube3 = new Cube();
    cube3->fromIsd(tempDir.path() + "/cube3.cub", labelPath3, *isdPath3, "rw");

    cubeList = new FileList();
    cubeList->append(cube1->fileName());
    cubeList->append(cube2->fileName());
    cubeList->append(cube3->fileName());

    cubeListFile = tempDir.path() + "/cubes.lis";
    cubeList->write(cubeListFile);

    network = new ControlNet();
    network->ReadControl("data/threeImageNetwork/controlnetwork.net");
  }


  void ThreeImageNetwork::TearDown() {
    delete cubeList;
    delete network;

    delete cube1;
    delete cube2;
    delete cube3;

    delete isdPath1;
    delete isdPath2;
    delete isdPath3;

    delete threeImageOverlapFile;
    delete twoImageOverlapFile;
  }

  void ApolloNetwork::SetUp() {
    TempTestingFiles::SetUp();

    cubes.fill(nullptr, 7);

    cubeList = new FileList();

    for(int i = 0; i < cubes.size(); i++) {
      int n = i+1; // filenames use 1 based indexing
      isdFiles.push_back(FileName("data/apolloNetwork/apolloImage"+QString::number(n)+".isd"));
      labelFiles.push_back(FileName("data/apolloNetwork/apolloImage"+QString::number(n)+".pvl"));
      cubes[i] = new Cube();
      cubes[i]->fromIsd(tempDir.path() + "/cube"+QString::number(n)+".cub", labelFiles[i], isdFiles[i], "rw");
      cubeList->append(cubes[i]->fileName());
    }

    cubeListFile = tempDir.path() + "/cubes.lis";
    cubeList->write(cubeListFile);

    network = new ControlNet("data/apolloNetwork/apolloNet.pvl");
    controlNetPath = tempDir.path() + "/apolloNet.net";
    network->Write(controlNetPath);
  }

  void ApolloNetwork::TearDown() {
    for(int i = 0; i < cubes.size(); i++) {
      if(cubes[i] && cubes[i]->isOpen()) {
        delete cubes[i];
      }
    }

    if (cubeList) {
      delete cubeList;
    }
  }

  void ObservationPair::SetUp() {
      FileName labelPathL = FileName("data/observationPair/observationImageL.pvl");
      FileName labelPathR = FileName("data/observationPair/observationImageR.pvl");

      isdPathL = new FileName("data/observationPair/observationImageL.isd");
      isdPathR = new FileName("data/observationPair/observationImageR.isd");

      cubeL = new Cube();
      cubeR = new Cube();

      cubeLPath = tempDir.path() + "observationPairL.cub";
      cubeRPath = tempDir.path() + "/observationPairR.cub";

      cubeL->fromIsd(cubeLPath, labelPathL, *isdPathL, "rw");
      Pvl originalPdsLabL("data/observationPair/observationImageLOriginalLabel.pvl");
      OriginalLabel origLabel(originalPdsLabL);
      cubeL->write(origLabel);
      cubeL->reopen("rw");

      cubeR->fromIsd(cubeRPath, labelPathR, *isdPathR, "rw");

      cubeList = new FileList();
      cubeList->append(cubeL->fileName());
      cubeList->append(cubeR->fileName());

      cubeListFile = tempDir.path() + "/cubes.lis";
      cubeList->write(cubeListFile);

      cnetPath = "data/observationPair/observationPair.net";
      network = new ControlNet();
      network->ReadControl(cnetPath);
  }


  void ObservationPair::TearDown() {
    delete cubeList;
    delete network;

    if (cubeL) {
      delete cubeL;
    }

    if (cubeR) {
      delete cubeR;
    }

    delete isdPathL;
    delete isdPathR;
  }

  void MroHiriseCube::SetUp() {
    DefaultCube::SetUp();
<<<<<<< HEAD
     
    dejitteredCube.open("data/mroKernels/mroHiriseProj.cub");
=======
>>>>>>> 32b57080

    // force real DNs
    QString fname = testCube->fileName();

    PvlObject &core = label.findObject("IsisCube").findObject("Core");
    PvlGroup &pixels = core.findGroup("Pixels");
    pixels.findKeyword("Type").setValue("Real");

    delete testCube;
    testCube = new Cube();

    FileName newCube(tempDir.path() + "/testing.cub");

    testCube->fromIsd(newCube, label, isd, "rw");
    PvlGroup &kernels = testCube->label()->findObject("IsisCube").findGroup("Kernels");
    kernels.findKeyword("NaifFrameCode").setValue("-74999");
    PvlGroup &inst = testCube->label()->findObject("IsisCube").findGroup("Instrument");
    std::istringstream iss(R"(
      Group = Instrument
        SpacecraftName              = "MARS RECONNAISSANCE ORBITER"
        InstrumentId                = HIRISE
        TargetName                  = Mars
        StartTime                   = 2008-05-17T09:37:24.7300819
        StopTime                    = 2008-05-17T09:37:31.0666673
        ObservationStartCount       = 895484264:44383
        SpacecraftClockStartCount   = 895484264:57342
        SpacecraftClockStopCount    = 895484272:12777
        ReadoutStartCount           = 895484659:31935
        CalibrationStartTime        = 2006-11-08T04:49:13.952
        CalibrationStartCount       = 847428572:51413
        AnalogPowerStartTime        = 2006-11-08T04:48:34.478
        AnalogPowerStartCount       = 847428533:20297
        MissionPhaseName            = "PRIMARY SCIENCE PHASE"
        LineExposureDuration        = 95.0625 <MICROSECONDS>
        ScanExposureDuration        = 95.0625 <MICROSECONDS>
        DeltaLineTimerCount         = 337
        Summing                     = 1
        Tdi                         = 128
        FocusPositionCount          = 2020
        PoweredCpmmFlag             = (On, On, On, On, On, On, On, On, On, On, On,
                                      On, On, On)
        CpmmNumber                  = 8
        CcdId                       = RED5
        ChannelNumber               = 0
        LookupTableType             = Stored
        LookupTableNumber           = 19
        LookupTableMinimum          = -9998
        LookupTableMaximum          = -9998
        LookupTableMedian           = -9998
        LookupTableKValue           = -9998
        StimulationLampFlag         = (Off, Off, Off)
        HeaterControlFlag           = (On, On, On, On, On, On, On, On, On, On, On,
                                      On, On, On)
        OptBnchFlexureTemperature   = 19.5881 <C>
        OptBnchMirrorTemperature    = 19.6748 <C>
        OptBnchFoldFlatTemperature  = 19.9348 <C>
        OptBnchFpaTemperature       = 19.5015 <C>
        OptBnchFpeTemperature       = 19.2415 <C>
        OptBnchLivingRmTemperature  = 19.4148 <C>
        OptBnchBoxBeamTemperature   = 19.5881 <C>
        OptBnchCoverTemperature     = 19.6748 <C>
        FieldStopTemperature        = 17.9418 <C>
        FpaPositiveYTemperature     = 18.8082 <C>
        FpaNegativeYTemperature     = 18.6349 <C>
        FpeTemperature              = 18.0284 <C>
        PrimaryMirrorMntTemperature = 19.5015 <C>
        PrimaryMirrorTemperature    = 19.6748 <C>
        PrimaryMirrorBafTemperature = 2.39402 <C>
        MsTrussLeg0ATemperature     = 19.6748 <C>
        MsTrussLeg0BTemperature     = 19.8482 <C>
        MsTrussLeg120ATemperature   = 19.3281 <C>
        MsTrussLeg120BTemperature   = 20.1949 <C>
        MsTrussLeg240ATemperature   = 20.2816 <C>
        MsTrussLeg240BTemperature   = 20.7151 <C>
        BarrelBaffleTemperature     = -13.8299 <C>
        SunShadeTemperature         = -33.9377 <C>
        SpiderLeg30Temperature      = 17.5087 <C>
        SpiderLeg120Temperature     = -9999
        SpiderLeg240Temperature     = -9999
        SecMirrorMtrRngTemperature  = 20.6284 <C>
        SecMirrorTemperature        = 20.455 <C>
        SecMirrorBaffleTemperature  = -11.1761 <C>
        IeaTemperature              = 25.4878 <C>
        FocusMotorTemperature       = 21.4088 <C>
        IePwsBoardTemperature       = 16.3696 <C>
        CpmmPwsBoardTemperature     = 17.6224 <C>
        MechTlmBoardTemperature     = 34.7792 <C>
        InstContBoardTemperature    = 34.4121 <C>
        DllLockedFlag               = (YES, YES)
        DllResetCount               = 0
        DllLockedOnceFlag           = (YES, YES)
        DllFrequenceCorrectCount    = 4
        ADCTimingSetting            = -9999
        Unlutted                    = TRUE
      End_Group
    )");

    PvlGroup newInstGroup;
    iss >> newInstGroup;

    newInstGroup.findKeyword("InstrumentId").setValue("HIRISE");
    newInstGroup.findKeyword("SpacecraftName").setValue("MARS RECONNAISSANCE ORBITER");

    inst = newInstGroup;
    PvlObject &naifKeywords = testCube->label()->findObject("NaifKeywords");

    PvlKeyword startcc("SpacecraftClockStartCount", "33322515");
    PvlKeyword stopcc("SpaceCraftClockStopCount", "33322516");
    inst += startcc;
    inst += stopcc;

    json nk;
    nk["INS-74999_FOCAL_LENGTH"] = 11994.9988;
    nk["INS-74999_PIXEL_PITCH"] = 0.012;
    nk["INS-74605_TRANSX"] = {-89.496, -1.0e-06, 0.012};
    nk["INS-74605_TRANSY"] = {-12.001, -0.012, -1.0e-06};
    nk["INS-74605_ITRANSS"] = {-1000.86, -0.0087, -83.333};
    nk["INS-74605_ITRANSL"] = {7457.9, 83.3333, -0.0087};
    nk["INS-74999_OD_K"] = {-0.0048509, 2.41312e-07, -1.62369e-13};
    nk["BODY499_RADII"] = {3396.19, 3396.19, 3376.2};
    nk["CLOCK_ET_-74999_895484264:57342_COMPUTED"] = "8ed6ae8930f3bd41";

    nk["BODY_CODE"] = 499;
    nk["BODY_FRAME_CODE"] = 10014;
    PvlObject newNaifKeywords("NaifKeywords", nk);
    naifKeywords = newNaifKeywords;

    QString fileName = testCube->fileName();

    LineManager line(*testCube);
    for(line.begin(); !line.end(); line++) {
        for(int i = 0; i < line.size(); i++) {
          line[i] = (double)(i+1);
        }
        testCube->write(line);
    }
    testCube->reopen("rw");

    // need to remove old camera pointer
    delete testCube;
    // This is now a MRO cube

    testCube = new Cube(fileName, "rw");

    // create a jitter file
    QString jitter = R"(# Sample                 Line                   ET
-0.18     -0.07     264289109.96933
-0.11     -0.04     264289109.97
-0.05     -0.02     264289109.98
1.5     0.6     264289110.06
    )";

    jitterPath = tempDir.path() + "/jitter.txt";
    QFile jitterFile(jitterPath);

    if (jitterFile.open(QIODevice::WriteOnly)) {
      QTextStream out(&jitterFile);
      out << jitter;
      jitterFile.close();
    }
    else {
      FAIL() << "Failed to create Jitter file" << std::endl;
    }
  }


  void NewHorizonsCube::setInstrument(QString ikid, QString instrumentId, QString spacecraftName) {
    PvlObject &isisCube = testCube->label()->findObject("IsisCube");

    label = Pvl();
    label.addObject(isisCube);

    PvlGroup &kernels = label.findObject("IsisCube").findGroup("Kernels");
    kernels.findKeyword("NaifFrameCode").setValue(ikid);
    kernels["ShapeModel"] = "Null";

    PvlGroup &dim = label.findObject("IsisCube").findObject("Core").findGroup("Dimensions");
    dim.findKeyword("Samples").setValue("10");
    dim.findKeyword("Lines").setValue("10");
    dim.findKeyword("Bands").setValue("2");

    PvlGroup &pixels = label.findObject("IsisCube").findObject("Core").findGroup("Pixels");
    pixels.findKeyword("Type").setValue("Real");

    PvlGroup &inst = label.findObject("IsisCube").findGroup("Instrument");
    std::istringstream iss(R"(
      Group = Instrument
        SpacecraftName            = "NEW HORIZONS"
        InstrumentId              = LEISA
        TargetName                = Jupiter
        SpacecraftClockStartCount = 1/0034933739:00000
        ExposureDuration          = 0.349
        StartTime                 = 2007-02-28T01:57:01.3882862
        StopTime                  = 2007-02-28T02:04:53.3882861
        FrameRate                 = 2.86533 <Hz>
      End_Group
    )");

    PvlGroup newInstGroup;
    iss >> newInstGroup;

    newInstGroup.findKeyword("InstrumentId").setValue(instrumentId);
    newInstGroup.findKeyword("SpacecraftName").setValue(spacecraftName);

    inst = newInstGroup;

    PvlGroup &bandBin = label.findObject("IsisCube").findGroup("BandBin");
    std::istringstream bss(R"(
      Group = BandBin
        Center       = (2.4892, 1.2204)
        Width        = (0.011228, 0.005505)
        OriginalBand = (1, 200)
      End_Group
    )");

    PvlGroup newBandBin;
    bss >> newBandBin;
    bandBin = newBandBin;

    std::istringstream alphaSS(R"(
      Group = AlphaCube
        AlphaSamples        = 256
        AlphaLines          = 1354
        AlphaStartingSample = 0.5
        AlphaStartingLine   = 229.5
        AlphaEndingSample   = 100.5
        AlphaEndingLine     = 329.5
        BetaSamples         = 100
        BetaLines           = 100
      End_Group
    )");

    PvlGroup alphaGroup;
    alphaSS >> alphaGroup;
    label.findObject("IsisCube").addGroup(alphaGroup);

    std::ifstream isdFile("data/leisa/nh_leisa.isd");
    isdFile >> isd;

    QString fileName = tempDir.path() + "/leisa.cub";
    delete testCube;
    testCube = new Cube();
    testCube->fromIsd(fileName, label, isd, "rw");

    LineManager line(*testCube);
    double pixelValue = 0.0;
    for(line.begin(); !line.end(); line++) {
      for(int i = 0; i < line.size(); i++) {
        line[i] = (double) pixelValue++;
      }
      testCube->write(line);
    }
  }


  void ApolloCube::SetUp() {
    TempTestingFiles::SetUp();

    testCube = new Cube();
    testCube->setDimensions(22900, 22900, 1);
    testCube->create(tempDir.path() + "/large.cub");

    LineManager line(*testCube);
    double pixelValue = 0.0;
    for(line.begin(); !line.end(); line++) {
      for(int i = 0; i < line.size(); i++) {
        line[i] = pixelValue;
      }

      pixelValue++;
      testCube->write(line);
    }

    PvlGroup reseaus("Reseaus");
    PvlKeyword samples = PvlKeyword("Sample", "200");
    samples += "400";
    samples += "600";

    PvlKeyword lines = PvlKeyword("Line", "200");
    lines += "400";
    lines += "600";

    PvlKeyword types = PvlKeyword("Type", "5");
    types += "5";
    types += "5";

    PvlKeyword valid = PvlKeyword("Valid", "1");
    valid += "1";
    valid += "1";

    reseaus += lines;
    reseaus += samples;
    reseaus += types;
    reseaus += valid;
    reseaus += PvlKeyword("Status", "Nominal");

    std::istringstream instStr (R"(
      Group = Instrument
          SpacecraftName = "APOLLO 15"
          InstrumentId   = METRIC
          TargetName     = MOON
          StartTime      = 1971-08-01T14:58:03.78
      End_Group
    )");

    PvlGroup instGroup;
    instStr >> instGroup;

    Pvl *lab = testCube->label();
    lab->findObject("IsisCube").addGroup(reseaus);
    lab->findObject("IsisCube").addGroup(instGroup);

    testCube->reopen("r");
  }

}<|MERGE_RESOLUTION|>--- conflicted
+++ resolved
@@ -429,11 +429,7 @@
 
   void MroHiriseCube::SetUp() {
     DefaultCube::SetUp();
-<<<<<<< HEAD
-     
     dejitteredCube.open("data/mroKernels/mroHiriseProj.cub");
-=======
->>>>>>> 32b57080
 
     // force real DNs
     QString fname = testCube->fileName();

#include <QTextStream>
#include <QUuid>

#include "CubeAttribute.h"
#include "FileName.h"

#include "Blob.h"
#include "csminit.h"
#include "Fixtures.h"
#include "Portal.h"
#include "LineManager.h"
#include "SpecialPixel.h"
#include "TestUtilities.h"
#include "ControlNet.h"

namespace Isis {

  void TempTestingFiles::SetUp() {
    ASSERT_TRUE(tempDir.isValid());
  }


  void SmallCube::SetUp() {
    TempTestingFiles::SetUp();

    testCube = new Cube();
    testCube->setDimensions(10, 10, 10);
    QString path = tempDir.path() + "/small.cub";
    testCube->create(path);

    LineManager line(*testCube);
    double pixelValue = 0.0;
    for(line.begin(); !line.end(); line++) {
      for(int i = 0; i < line.size(); i++) {
        line[i] = (double) pixelValue++;
      }
      testCube->write(line);
    }

    // Add a BandBin group to the cube label
    Pvl *label = testCube->label();
    PvlObject& cubeLabel = label->findObject("IsisCube");
    PvlGroup bandBin("BandBin");
    PvlKeyword originalBand("OriginalBand", "1");
    originalBand += "2";
    originalBand += "3";
    originalBand += "4";
    originalBand += "5";
    originalBand += "6";
    originalBand += "7";
    originalBand += "8";
    originalBand += "9";
    originalBand += "10";
    bandBin += originalBand;
    cubeLabel.addGroup(bandBin);
    testCube->close();
    testCube->open(path, "rw");
  }

  void SmallCube::TearDown() {
    if (testCube->isOpen()) {
      testCube->close();
    }

    if (testCube) {
      delete testCube;
    }
  }


  void LargeCube::SetUp() {
    TempTestingFiles::SetUp();

    testCube = new Cube();
    testCube->setDimensions(1000, 1000, 10);
    testCube->create(tempDir.path() + "/large.cub");

    LineManager line(*testCube);
    double pixelValue = 0.0;
    for(line.begin(); !line.end(); line++) {
      for(int i = 0; i < line.size(); i++) {
        line[i] = pixelValue;
      }

      pixelValue++;
      testCube->write(line);
    }
  }

  void LargeCube::TearDown() {
    if (testCube->isOpen()) {
      testCube->close();
    }

    if (testCube) {
      delete testCube;
    }
  }


  void SpecialSmallCube::SetUp() {
    TempTestingFiles::SetUp();

    testCube = new Cube();
    testCube->setDimensions(10, 10, 10);
    testCube->create(tempDir.path() + "/small.cub");

    // Use a line manager to update select lines with ISIS special pixel values
    LineManager line(*testCube);
    double pixelValue = 0.0;
    int lineNum = 0;
    for(line.begin(); !line.end(); line++) {
      for(int i = 0; i < line.size(); i++) {
        if (lineNum == 2) {
          line[i] = NULL8;
        }
        else if (lineNum == 3) {
          line[i] = LOW_REPR_SAT8;
        }
        else if (lineNum == 4) {
          line[i] = HIGH_REPR_SAT8;
        }
        else if (lineNum == 5) {
          line[i] = LOW_INSTR_SAT8;
        }
        else if (lineNum == 6) {
          line[i] = HIGH_INSTR_SAT8;
        }
        else {
          line[i] = (double) pixelValue++;
        }
      }
      lineNum++;
      testCube->write(line);
    }

  }

  void SpecialSmallCube::TearDown() {
    if (testCube->isOpen()) {
      testCube->close();
    }

    if (testCube) {
      delete testCube;
    }
  }


  void SmallGapCube::SetUp() {
    TempTestingFiles::SetUp();

    // Initialize horzCube
    horzCube = new Cube();
    horzCube->setDimensions(9, 9, 9);
    horzCube->create(tempDir.path() + "/horzgap.cub");

    // horizontal line of nulls through all bands
    LineManager h_line(*horzCube);
    double h_pixelValue = 0.0;
    int h_lineNum = 0;
    for(h_line.begin(); !h_line.end(); h_line++) {
      for(int i = 0; i < h_line.size(); i++) {
        if(h_lineNum == 4 || h_lineNum % 9 == 4) {
          h_line[i] = NULL8;
        }
        else {
          h_pixelValue = sin(h_lineNum * 180 / M_PI) + cos(i * 180 / M_PI);
          h_line[i] = (double) h_pixelValue;
        }
      }
      h_lineNum++;
      horzCube->write(h_line);
    }
    horzCube->reopen("rw");


    // Initialize vertCube
    vertCube = new Cube();
    vertCube->setDimensions(9, 9, 9);
    vertCube->create(tempDir.path() + "/vertgap.cub");

    // vertical line of nulls through all bands
    LineManager v_line(*vertCube);
    double v_pixelValue = 0.0;
    int v_lineNum = 0;
    for(v_line.begin(); !v_line.end(); v_line++) {
      for(int i = 0; i < v_line.size(); i++) {
        if(i == 4) {
          v_line[i] = NULL8;
        }
        else {
          v_pixelValue = sin(v_lineNum * 180 / M_PI) + cos(i * 180 / M_PI);
          v_line[i] = (double) v_pixelValue;
        }
      }
      v_lineNum++;
      vertCube->write(v_line);
    }
    vertCube->reopen("rw");


    // Initialize bandCube
    bandCube = new Cube();
    bandCube->setDimensions(9, 9, 9);
    bandCube->create(tempDir.path() + "/bandgap.cub");

    // vertical line of nulls on just one band
    LineManager b_line(*bandCube);
    double b_pixelValue = 0.0;
    int b_lineNum = 0;
    for(b_line.begin(); !b_line.end(); b_line++) {
      for(int i = 0; i < b_line.size(); i++) {
        if( b_lineNum == 22 ) {
          b_line[i] = NULL8;
        }
        else {
          b_pixelValue = sin(b_lineNum * 180 / M_PI) + cos(i * 180 / M_PI);
          b_line[i] = (double) b_pixelValue;
        }
      }
      b_lineNum++;
      bandCube->write(b_line);
    }
    bandCube->reopen("rw");

  }


  void SmallGapCube::TearDown() {
    if (horzCube->isOpen()) {
      horzCube->close();
    }
    if (vertCube->isOpen()) {
      vertCube->close();
    }
    if (bandCube->isOpen()) {
      bandCube->close();
    }

    if (horzCube) {
      delete horzCube;
    }
    if (vertCube) {
      delete vertCube;
    }
    if (bandCube) {
      delete bandCube;
    }
  }


  void DemCube::SetUp() {
    DefaultCube::SetUp();
    testCube->label()->object(4)["SolarLongitude"] = "294.73518831328";
    testCube->reopen("rw");

    std::ifstream cubeLabel("data/defaultImage/demCube.pvl");

    Pvl demLabel;
    cubeLabel >> demLabel;
    demLabel.findObject("IsisCube").findObject("Core").findGroup("Pixels")["Type"] = "Real";

    demCube = new Cube();
    demCube->fromLabel(tempDir.path() + "/demCube.cub", demLabel, "rw");

    TableField minRadius("MinimumRadius", TableField::Double);
    TableField maxRadius("MaximumRadius", TableField::Double);

    TableRecord record;
    record += minRadius;
    record += maxRadius;

    Table shapeModelStatistics("ShapeModelStatistics", record);

    record[0] = 3376.2;
    record[1] = 3396.19;
    shapeModelStatistics += record;

    demCube->write(shapeModelStatistics);

    int xCenter = int(demCube->lineCount()/2);
    int yCenter = int(demCube->sampleCount()/2);
    double radius = std::min(xCenter, yCenter);
    double depth = 30;
    double pointRadius;

    LineManager line(*demCube);
    double pixelValue;
    double base = demCube->label()->findObject("IsisCube").findObject("Core").findGroup("Pixels")["Base"];
    double xPos = 0.0;

    for(line.begin(); !line.end(); line++) {
      for(int yPos = 0; yPos < line.size(); yPos++) {
        pointRadius = pow(pow((xPos - xCenter), 2) + pow((yPos - yCenter), 2), 0.5);
        if (pointRadius < radius) {
          pixelValue = ((sin(((M_PI*pointRadius)/(2*radius))) * depth) + depth) + base;
        }
        else {
          pixelValue = base + (depth * 2);
        }
        line[yPos] = (double) pixelValue;
      }
      xPos++;
      demCube->write(line);
    }

    demCube->reopen("rw");
  }

  void DemCube::TearDown() {
    if (demCube->isOpen()) {
      demCube->close();
    }

    delete demCube;
  }


  void DefaultCube::SetUp() {
    TempTestingFiles::SetUp();

    std::ifstream isdFile("data/defaultImage/defaultCube.isd");
    std::ifstream cubeLabel("data/defaultImage/defaultCube.pvl");
    std::ifstream projCubeLabel("data/defaultImage/projDefaultCube.pvl");

    isdFile >> isd;
    cubeLabel >> label;
    projCubeLabel >> projLabel;

    testCube = new Cube();
    testCube->fromIsd(tempDir.path() + "/default.cub", label, isd, "rw");

    LineManager line(*testCube);
    int pixelValue = 1;
    for(line.begin(); !line.end(); line++) {
      for(int i = 0; i < line.size(); i++) {
        line[i] = (double) (pixelValue % 255);
        pixelValue++;
      }
      testCube->write(line);
    }

    projTestCube = new Cube();
    projTestCube->fromIsd(tempDir.path() + "/default.level2.cub", projLabel, isd, "rw");

    line = LineManager(*projTestCube);
    pixelValue = 1;
    for(line.begin(); !line.end(); line++) {
      for(int i = 0; i < line.size(); i++) {
        line[i] = (double) (pixelValue % 255);
        pixelValue++;
      }
      projTestCube->write(line);
    }
    projTestCube->reopen("rw");
  }

  void DefaultCube::resizeCube(int samples, int lines, int bands) {
    label = Pvl();
    PvlObject &isisCube = testCube->label()->findObject("IsisCube");
    label.addObject(isisCube);

    PvlGroup &dim = label.findObject("IsisCube").findObject("Core").findGroup("Dimensions");
    dim.findKeyword("Samples").setValue(QString::number(samples));
    dim.findKeyword("Lines").setValue(QString::number(lines));
    dim.findKeyword("Bands").setValue(QString::number(bands));

    delete testCube;
    testCube = new Cube();
    testCube->fromIsd(tempDir.path() + "/default.cub", label, isd, "rw");

    LineManager line(*testCube);
    int pixelValue = 1;
    for(int band = 1; band <= bands; band++) {
      for (int i = 1; i <= testCube->lineCount(); i++) {
        line.SetLine(i, band);
        for (int j = 0; j < line.size(); j++) {
          line[j] = (double) (pixelValue % 255);
          pixelValue++;
        }
        testCube->write(line);
      }
    }

    projLabel = Pvl();
    PvlObject &isisProjCube= projTestCube->label()->findObject("IsisCube");
    projLabel.addObject(isisProjCube);

    PvlGroup &projDim = projLabel.findObject("IsisCube").findObject("Core").findGroup("Dimensions");
    projDim.findKeyword("Samples").setValue(QString::number(samples));
    projDim.findKeyword("Lines").setValue(QString::number(lines));
    projDim.findKeyword("Bands").setValue(QString::number(bands));

    delete projTestCube;
    projTestCube = new Cube();
    projTestCube->fromIsd(tempDir.path() + "/default.level2.cub", projLabel, isd, "rw");

    line = LineManager(*projTestCube);
    pixelValue = 1;
    for(int band = 1; band <= bands; band++) {
      for (int i = 1; i <= projTestCube->lineCount(); i++) {
        line.SetLine(i, band);
        for (int j = 0; j < line.size(); j++) {
          line[j] = (double) (pixelValue % 255);
          pixelValue++;
        }
        projTestCube->write(line);
      }
    }
  }

  void DefaultCube::TearDown() {
    if (testCube->isOpen()) {
      testCube->close();
    }

    if (projTestCube->isOpen()) {
      projTestCube->close();
    }

    delete testCube;
    delete projTestCube;
  }

  void LineScannerCube::SetUp() {
    TempTestingFiles::SetUp();

    std::ifstream isdFile("data/LineScannerImage/defaultLineScanner.isd");
    std::ifstream cubeLabel("data/LineScannerImage/defaultLineScanner.pvl");
    std::ifstream projCubeLabel("data/LineScannerImage/projDefaultLineScanner.pvl");

    isdFile >> isd;
    cubeLabel >> label;
    projCubeLabel >> projLabel;

    testCube = new Cube();
    testCube->fromIsd(tempDir.path() + "/default.cub", label, isd, "rw");

    projTestCube = new Cube();
    projTestCube->fromIsd(tempDir.path() + "/default.level2.cub", projLabel, isd, "rw");
  }


  void LineScannerCube::TearDown() {
    if (testCube->isOpen()) {
      testCube->close();
    }

    if (projTestCube->isOpen()) {
      projTestCube->close();
    }

    delete testCube;
    delete projTestCube;
  }

  void OffBodyCube::SetUp() {
    TempTestingFiles::SetUp();
    testCube = new Cube("data/offBodyImage/EW0131773041G.cal.crop.cub");
  }


  void OffBodyCube::TearDown() {
    if (testCube->isOpen()) {
      testCube->close();
    }

    delete testCube;
  }


  void MiniRFCube::SetUp() {
    TempTestingFiles::SetUp();
    testCube = new Cube("data/miniRFImage/LSZ_04866_1CD_XKU_89N109_V1_lev1.crop.cub");
  }


  void MiniRFCube::TearDown() {
    if (testCube->isOpen()) {
      testCube->close();
    }

    delete testCube;
  }


  void ThreeImageNetwork::SetUp() {
    TempTestingFiles::SetUp();

    FileName labelPath1("data/threeImageNetwork/cube1.pvl");
    FileName labelPath2("data/threeImageNetwork/cube2.pvl");
    FileName labelPath3("data/threeImageNetwork/cube3.pvl");

    FileName mappedLabelPath1("data/threeImageNetwork/cube1map.pvl");
    FileName mappedLabelPath2("data/threeImageNetwork/cube2map.pvl");
    FileName mappedLabelPath3("data/threeImageNetwork/cube3map.pvl");

    isdPath1 = new FileName("data/threeImageNetwork/cube1.isd");
    isdPath2 = new FileName("data/threeImageNetwork/cube2.isd");
    isdPath3 = new FileName("data/threeImageNetwork/cube3.isd");

    threeImageOverlapFile = new FileName("data/threeImageNetwork/threeImageOverlaps.lis");
    twoImageOverlapFile = new FileName("data/threeImageNetwork/twoImageOverlaps.lis");

    cube1 = new Cube();
    cube1->fromIsd(tempDir.path() + "/cube1.cub", labelPath1, *isdPath1, "rw");

    ImagePolygon poly;
    coords = {{30, 0},
              {30, 10},
              {35, 10},
              {35, 0},
              {30, 0}};
    poly.Create(coords);
    cube1->write(poly);

    cube2 = new Cube();
    cube2->fromIsd(tempDir.path() + "/cube2.cub", labelPath2, *isdPath2, "rw");

    coords = {{31, 1},
              {31, 11},
              {36, 11},
              {36, 1},
              {31, 1}};
    poly.Create(coords);
    cube2->write(poly);

    cube3 = new Cube();
    cube3->fromIsd(tempDir.path() + "/cube3.cub", labelPath3, *isdPath3, "rw");

    LineManager line(*cube1);
    LineManager line2(*cube2);
    LineManager line3(*cube3);
    int pixelValue = 1;
    for(line.begin(); !line.end(); line++) {
      for(int i = 0; i < line.size(); i++) {
        line[i] = (double) (pixelValue %255);
        pixelValue++;
      }
      cube1->write(line);
    }

    for(line2.begin(); !line2.end(); line2++) {
      for(int i = 0; i < line.size(); i++) {
        line2[i] = (double) (pixelValue %255);
        pixelValue++;
      }
      cube2->write(line2);
    }

    for(line3.begin(); !line3.end(); line3++) {
      for(int i = 0; i < line3.size(); i++) {
        line3[i] = (double) (pixelValue %255);
        pixelValue++;
      }
      cube3->write(line3);
    }

    cube1->reopen("rw");
    cube2->reopen("rw");
    cube3->reopen("rw");

    cubeList = new FileList();
    cubeList->append(cube1->fileName());
    cubeList->append(cube2->fileName());

    twoCubeListFile = tempDir.path() + "/2cubes.lis";
    cubeList->write(twoCubeListFile);
    cubeList->append(cube3->fileName());

    cubeListFile = tempDir.path() + "/cubes.lis";
    cubeList->write(cubeListFile);

    networkFile = "data/threeImageNetwork/controlnetwork.net";

    network = new ControlNet();
    network->ReadControl(networkFile);

    cube1map = new Cube();
    cube2map = new Cube();
    cube3map = new Cube();
    cube1map->fromIsd(tempDir.path() + "/cube1map.cub", mappedLabelPath1, *isdPath1, "rw");
    cube2map->fromIsd(tempDir.path() + "/cube2map.cub", mappedLabelPath2, *isdPath2, "rw");
    cube3map->fromIsd(tempDir.path() + "/cube3map.cub", mappedLabelPath3, *isdPath3, "rw");
  }

  void ThreeImageNetwork::TearDown() {
    delete cubeList;
    delete network;

    delete cube1;
    delete cube2;
    delete cube3;

    delete cube1map;
    delete cube2map;
    delete cube3map;

    delete isdPath1;
    delete isdPath2;
    delete isdPath3;

    delete threeImageOverlapFile;
    delete twoImageOverlapFile;
  }


  void ApolloNetwork::SetUp() {
    TempTestingFiles::SetUp();

    cubes.fill(nullptr, 7);

    cubeList = new FileList();

    for(int i = 0; i < cubes.size(); i++) {
      int n = i+1; // filenames use 1 based indexing
      isdFiles.push_back(FileName("data/apolloNetwork/apolloImage"+QString::number(n)+".isd"));
      labelFiles.push_back(FileName("data/apolloNetwork/apolloImage"+QString::number(n)+".pvl"));
      cubes[i] = new Cube();
      cubes[i]->fromIsd(tempDir.path() + "/cube"+QString::number(n)+".cub", labelFiles[i], isdFiles[i], "rw");
      cubeList->append(cubes[i]->fileName());
    }

    cubeListFile = tempDir.path() + "/cubes.lis";
    cubeList->write(cubeListFile);

    network = new ControlNet("data/apolloNetwork/apolloNet.pvl");
    controlNetPath = tempDir.path() + "/apolloNet.net";
    network->Write(controlNetPath);
  }

  void ApolloNetwork::TearDown() {
    for(int i = 0; i < cubes.size(); i++) {
      if(cubes[i] && cubes[i]->isOpen()) {
        delete cubes[i];
      }
    }

    if (cubeList) {
      delete cubeList;
    }
  }

  void ObservationPair::SetUp() {
      FileName labelPathL = FileName("data/observationPair/observationImageL.pvl");
      FileName labelPathR = FileName("data/observationPair/observationImageR.pvl");

      isdPathL = new FileName("data/observationPair/observationImageL.isd");
      isdPathR = new FileName("data/observationPair/observationImageR.isd");

      cubeL = new Cube();
      cubeR = new Cube();

      cubeLPath = tempDir.path() + "/observationPairL.cub";
      cubeRPath = tempDir.path() + "/observationPairR.cub";

      cubeL->fromIsd(cubeLPath, labelPathL, *isdPathL, "rw");
      Pvl originalPdsLabL("data/observationPair/observationImageLOriginalLabel.pvl");
      OriginalLabel origLabel(originalPdsLabL);
      cubeL->write(origLabel);
      cubeL->reopen("rw");

      cubeR->fromIsd(cubeRPath, labelPathR, *isdPathR, "rw");

      cubeList = new FileList();
      cubeList->append(cubeL->fileName());
      cubeList->append(cubeR->fileName());

      cubeListFile = tempDir.path() + "/cubes.lis";
      cubeList->write(cubeListFile);

      cnetPath = "data/observationPair/observationPair.net";
      network = new ControlNet();
      network->ReadControl(cnetPath);
  }


  void ObservationPair::TearDown() {
    delete cubeList;
    delete network;

    if (cubeL) {
      delete cubeL;
    }

    if (cubeR) {
      delete cubeR;
    }

    delete isdPathL;
    delete isdPathR;
  }


  void MroCtxCube::SetUp() {
    TempTestingFiles::SetUp();

    QString testPath = tempDir.path() + "/test.cub";
    QFile::copy("data/mroCtxImage/ctxTestImage.cub", testPath);
    testCube.reset(new Cube(testPath));
  }


  void MroCtxCube::TearDown() {
    testCube.reset();
  }


  void GalileoSsiCube::SetUp() {
    DefaultCube::SetUp();

    // Change default dims
    PvlGroup &dim = label.findObject("IsisCube").findObject("Core").findGroup("Dimensions");
    dim.findKeyword("Samples").setValue("800");
    dim.findKeyword("Lines").setValue("800");
    dim.findKeyword("Bands").setValue("1");

    delete testCube;
    testCube = new Cube();

    FileName newCube(tempDir.path() + "/testing.cub");

    testCube->fromIsd(newCube, label, isd, "rw");
    PvlGroup &kernels = testCube->label()->findObject("IsisCube").findGroup("Kernels");
    kernels.findKeyword("NaifFrameCode").setValue("-77001");
    PvlGroup &inst = testCube->label()->findObject("IsisCube").findGroup("Instrument");

    std::istringstream iss(R"(
      Group = Instrument
        SpacecraftName            = "Galileo Orbiter"
        InstrumentId              = "SOLID STATE IMAGING SYSTEM"
        TargetName                = IO
        SpacecraftClockStartCount = 05208734.39
        StartTime                 = 1999-10-11T18:05:15.815
        ExposureDuration          = 0.04583 <seconds>
        GainModeId                = 100000
        TelemetryFormat           = IM4
        LightFloodStateFlag       = ON
        InvertedClockStateFlag    = "NOT INVERTED"
        BlemishProtectionFlag     = OFF
        ExposureType              = NORMAL
        ReadoutMode               = Contiguous
        FrameDuration             = 8.667 <seconds>
        Summing                   = 1
        FrameModeId               = FULL
      End_Group
    )");

    PvlGroup newInstGroup;
    iss >> newInstGroup;
    inst = newInstGroup;

    PvlGroup &bandBin = testCube->label()->findObject("IsisCube").findGroup("BandBin");
    std::istringstream bss(R"(
      Group = BandBin
        FilterName   = RED
        FilterNumber = 2
        Center       = 0.671 <micrometers>
        Width        = .06 <micrometers>
      End_Group
    )");

    PvlGroup newBandBin;
    bss >> newBandBin;
    bandBin = newBandBin;

    PvlObject &naifKeywords = testCube->label()->findObject("NaifKeywords");

    std::istringstream nk(R"(
      Object = NaifKeywords
        BODY_CODE                  = 501
        BODY501_RADII              = (1829.4, 1819.3, 1815.7)
        BODY_FRAME_CODE            = 10023
        INS-77001_FOCAL_LENGTH     = 1500.46655964
        INS-77001_K1               = -2.4976983626e-05
        INS-77001_PIXEL_PITCH      = 0.01524
        INS-77001_TRANSX           = (0.0, 0.01524, 0.0)
        INS-77001_TRANSY           = (0.0, 0.0, 0.01524)
        INS-77001_ITRANSS          = (0.0, 65.6167979, 0.0)
        INS-77001_ITRANSL          = (0.0, 0.0, 65.6167979)
        INS-77001_BORESIGHT_SAMPLE = 400.0
        INS-77001_BORESIGHT_LINE   = 400.0
      End_Object
    )");

    PvlObject newNaifKeywords;
    nk >> newNaifKeywords;
    naifKeywords = newNaifKeywords;

    std::istringstream ar(R"(
    Group = Archive
      DataSetId     = GO-J/JSA-SSI-2-REDR-V1.0
      ProductId     = 24I0146
      ObservationId = 24ISGLOCOL01
      DataType      = RADIANCE
      CalTargetCode = 24
    End_Group
    )");

    PvlGroup &archive = testCube->label()->findObject("IsisCube").findGroup("Archive");
    PvlGroup newArchive;
    ar >> newArchive;
    archive = newArchive;

    LineManager line(*testCube);
    for(line.begin(); !line.end(); line++) {
        for(int i = 0; i < line.size(); i++) {
          line[i] = (double)(i+1);
        }
        testCube->write(line);
    }

    // need to remove old camera pointer
    delete testCube;
    testCube = new Cube(newCube, "rw");
  }


  void GalileoSsiCube::TearDown() {
    if (testCube) {
      delete testCube;
    }
  }


  void MroHiriseCube::SetUp() {
    DefaultCube::SetUp();
    dejitteredCube.open("data/mroKernels/mroHiriseProj.cub");

    // force real DNs
    QString fname = testCube->fileName();

    PvlObject &core = label.findObject("IsisCube").findObject("Core");
    PvlGroup &pixels = core.findGroup("Pixels");
    pixels.findKeyword("Type").setValue("Real");

    delete testCube;
    testCube = new Cube();

    FileName newCube(tempDir.path() + "/testing.cub");

    testCube->fromIsd(newCube, label, isd, "rw");
    PvlGroup &kernels = testCube->label()->findObject("IsisCube").findGroup("Kernels");
    kernels.findKeyword("NaifFrameCode").setValue("-74999");
    PvlGroup &inst = testCube->label()->findObject("IsisCube").findGroup("Instrument");
    std::istringstream iss(R"(
      Group = Instrument
        SpacecraftName              = "MARS RECONNAISSANCE ORBITER"
        InstrumentId                = HIRISE
        TargetName                  = Mars
        StartTime                   = 2008-05-17T09:37:24.7300819
        StopTime                    = 2008-05-17T09:37:31.0666673
        ObservationStartCount       = 895484264:44383
        SpacecraftClockStartCount   = 895484264:57342
        SpacecraftClockStopCount    = 895484272:12777
        ReadoutStartCount           = 895484659:31935
        CalibrationStartTime        = 2006-11-08T04:49:13.952
        CalibrationStartCount       = 847428572:51413
        AnalogPowerStartTime        = 2006-11-08T04:48:34.478
        AnalogPowerStartCount       = 847428533:20297
        MissionPhaseName            = "PRIMARY SCIENCE PHASE"
        LineExposureDuration        = 95.0625 <MICROSECONDS>
        ScanExposureDuration        = 95.0625 <MICROSECONDS>
        DeltaLineTimerCount         = 337
        Summing                     = 1
        Tdi                         = 128
        FocusPositionCount          = 2020
        PoweredCpmmFlag             = (On, On, On, On, On, On, On, On, On, On, On,
                                      On, On, On)
        CpmmNumber                  = 8
        CcdId                       = RED5
        ChannelNumber               = 0
        LookupTableType             = Stored
        LookupTableNumber           = 19
        LookupTableMinimum          = -9998
        LookupTableMaximum          = -9998
        LookupTableMedian           = -9998
        LookupTableKValue           = -9998
        StimulationLampFlag         = (Off, Off, Off)
        HeaterControlFlag           = (On, On, On, On, On, On, On, On, On, On, On,
                                      On, On, On)
        OptBnchFlexureTemperature   = 19.5881 <C>
        OptBnchMirrorTemperature    = 19.6748 <C>
        OptBnchFoldFlatTemperature  = 19.9348 <C>
        OptBnchFpaTemperature       = 19.5015 <C>
        OptBnchFpeTemperature       = 19.2415 <C>
        OptBnchLivingRmTemperature  = 19.4148 <C>
        OptBnchBoxBeamTemperature   = 19.5881 <C>
        OptBnchCoverTemperature     = 19.6748 <C>
        FieldStopTemperature        = 17.9418 <C>
        FpaPositiveYTemperature     = 18.8082 <C>
        FpaNegativeYTemperature     = 18.6349 <C>
        FpeTemperature              = 18.0284 <C>
        PrimaryMirrorMntTemperature = 19.5015 <C>
        PrimaryMirrorTemperature    = 19.6748 <C>
        PrimaryMirrorBafTemperature = 2.39402 <C>
        MsTrussLeg0ATemperature     = 19.6748 <C>
        MsTrussLeg0BTemperature     = 19.8482 <C>
        MsTrussLeg120ATemperature   = 19.3281 <C>
        MsTrussLeg120BTemperature   = 20.1949 <C>
        MsTrussLeg240ATemperature   = 20.2816 <C>
        MsTrussLeg240BTemperature   = 20.7151 <C>
        BarrelBaffleTemperature     = -13.8299 <C>
        SunShadeTemperature         = -33.9377 <C>
        SpiderLeg30Temperature      = 17.5087 <C>
        SpiderLeg120Temperature     = -9999
        SpiderLeg240Temperature     = -9999
        SecMirrorMtrRngTemperature  = 20.6284 <C>
        SecMirrorTemperature        = 20.455 <C>
        SecMirrorBaffleTemperature  = -11.1761 <C>
        IeaTemperature              = 25.4878 <C>
        FocusMotorTemperature       = 21.4088 <C>
        IePwsBoardTemperature       = 16.3696 <C>
        CpmmPwsBoardTemperature     = 17.6224 <C>
        MechTlmBoardTemperature     = 34.7792 <C>
        InstContBoardTemperature    = 34.4121 <C>
        DllLockedFlag               = (YES, YES)
        DllResetCount               = 0
        DllLockedOnceFlag           = (YES, YES)
        DllFrequenceCorrectCount    = 4
        ADCTimingSetting            = -9999
        Unlutted                    = TRUE
      End_Group
    )");

    PvlGroup newInstGroup;
    iss >> newInstGroup;

    newInstGroup.findKeyword("InstrumentId").setValue("HIRISE");
    newInstGroup.findKeyword("SpacecraftName").setValue("MARS RECONNAISSANCE ORBITER");

    inst = newInstGroup;
    PvlObject &naifKeywords = testCube->label()->findObject("NaifKeywords");

    PvlKeyword startcc("SpacecraftClockStartCount", "33322515");
    PvlKeyword stopcc("SpaceCraftClockStopCount", "33322516");
    inst += startcc;
    inst += stopcc;

    json nk;
    nk["INS-74999_FOCAL_LENGTH"] = 11994.9988;
    nk["INS-74999_PIXEL_PITCH"] = 0.012;
    nk["INS-74605_TRANSX"] = {-89.496, -1.0e-06, 0.012};
    nk["INS-74605_TRANSY"] = {-12.001, -0.012, -1.0e-06};
    nk["INS-74605_ITRANSS"] = {-1000.86, -0.0087, -83.333};
    nk["INS-74605_ITRANSL"] = {7457.9, 83.3333, -0.0087};
    nk["INS-74999_OD_K"] = {-0.0048509, 2.41312e-07, -1.62369e-13};
    nk["BODY499_RADII"] = {3396.19, 3396.19, 3376.2};
    nk["CLOCK_ET_-74999_895484264:57342_COMPUTED"] = "8ed6ae8930f3bd41";

    nk["BODY_CODE"] = 499;
    nk["BODY_FRAME_CODE"] = 10014;
    PvlObject newNaifKeywords("NaifKeywords", nk);
    naifKeywords = newNaifKeywords;

    QString fileName = testCube->fileName();

    LineManager line(*testCube);
    for(line.begin(); !line.end(); line++) {
        for(int i = 0; i < line.size(); i++) {
          line[i] = (double)(i+1);
        }
        testCube->write(line);
    }
    testCube->reopen("rw");

    // need to remove old camera pointer
    delete testCube;
    // This is now a MRO cube

    testCube = new Cube(fileName, "rw");

    // create a jitter file
    QString jitter = R"(# Sample                 Line                   ET
-0.18     -0.07     264289109.96933
-0.11     -0.04     264289109.97
-0.05     -0.02     264289109.98
1.5     0.6     264289110.06
    )";

    jitterPath = tempDir.path() + "/jitter.txt";
    QFile jitterFile(jitterPath);

    if (jitterFile.open(QIODevice::WriteOnly)) {
      QTextStream out(&jitterFile);
      out << jitter;
      jitterFile.close();
    }
    else {
      FAIL() << "Failed to create Jitter file" << std::endl;
    }
  }


  void NewHorizonsCube::setInstrument(QString ikid, QString instrumentId, QString spacecraftName) {
    PvlObject &isisCube = testCube->label()->findObject("IsisCube");

    label = Pvl();
    label.addObject(isisCube);

    PvlGroup &kernels = label.findObject("IsisCube").findGroup("Kernels");
    kernels.findKeyword("NaifFrameCode").setValue(ikid);
    kernels["ShapeModel"] = "Null";

    PvlGroup &dim = label.findObject("IsisCube").findObject("Core").findGroup("Dimensions");
    dim.findKeyword("Samples").setValue("10");
    dim.findKeyword("Lines").setValue("10");
    dim.findKeyword("Bands").setValue("2");

    PvlGroup &pixels = label.findObject("IsisCube").findObject("Core").findGroup("Pixels");
    pixels.findKeyword("Type").setValue("Real");

    PvlGroup &inst = label.findObject("IsisCube").findGroup("Instrument");
    std::istringstream iss(R"(
      Group = Instrument
        SpacecraftName            = "NEW HORIZONS"
        InstrumentId              = LEISA
        TargetName                = Jupiter
        SpacecraftClockStartCount = 1/0034933739:00000
        ExposureDuration          = 0.349
        StartTime                 = 2007-02-28T01:57:01.3882862
        StopTime                  = 2007-02-28T02:04:53.3882861
        FrameRate                 = 2.86533 <Hz>
      End_Group
    )");

    PvlGroup newInstGroup;
    iss >> newInstGroup;

    newInstGroup.findKeyword("InstrumentId").setValue(instrumentId);
    newInstGroup.findKeyword("SpacecraftName").setValue(spacecraftName);

    inst = newInstGroup;

    PvlGroup &bandBin = label.findObject("IsisCube").findGroup("BandBin");
    std::istringstream bss(R"(
      Group = BandBin
        Center       = (2.4892, 1.2204)
        Width        = (0.011228, 0.005505)
        OriginalBand = (1, 200)
      End_Group
    )");

    PvlGroup newBandBin;
    bss >> newBandBin;
    bandBin = newBandBin;

    std::istringstream alphaSS(R"(
      Group = AlphaCube
        AlphaSamples        = 256
        AlphaLines          = 1354
        AlphaStartingSample = 0.5
        AlphaStartingLine   = 229.5
        AlphaEndingSample   = 100.5
        AlphaEndingLine     = 329.5
        BetaSamples         = 100
        BetaLines           = 100
      End_Group
    )");

    PvlGroup alphaGroup;
    alphaSS >> alphaGroup;
    label.findObject("IsisCube").addGroup(alphaGroup);

    std::ifstream isdFile("data/leisa/nh_leisa.isd");
    isdFile >> isd;

    QString fileName = tempDir.path() + "/leisa.cub";
    delete testCube;
    testCube = new Cube();
    testCube->fromIsd(fileName, label, isd, "rw");

    LineManager line(*testCube);
    double pixelValue = 0.0;
    for(line.begin(); !line.end(); line++) {
      for(int i = 0; i < line.size(); i++) {
        line[i] = (double) pixelValue++;
      }
      testCube->write(line);
    }
  }


  void ApolloCube::SetUp() {
    TempTestingFiles::SetUp();

    testCube = new Cube();
    testCube->setDimensions(22900, 22900, 1);
    testCube->create(tempDir.path() + "/large.cub");

    LineManager line(*testCube);
    double pixelValue = 0.0;
    for(line.begin(); !line.end(); line++) {
      for(int i = 0; i < line.size(); i++) {
        line[i] = pixelValue;
      }

      pixelValue++;
      testCube->write(line);
    }

    PvlGroup reseaus("Reseaus");
    PvlKeyword samples = PvlKeyword("Sample", "200");
    samples += "400";
    samples += "600";

    PvlKeyword lines = PvlKeyword("Line", "200");
    lines += "400";
    lines += "600";

    PvlKeyword types = PvlKeyword("Type", "5");
    types += "5";
    types += "5";

    PvlKeyword valid = PvlKeyword("Valid", "1");
    valid += "1";
    valid += "1";

    reseaus += lines;
    reseaus += samples;
    reseaus += types;
    reseaus += valid;
    reseaus += PvlKeyword("Status", "Nominal");

    std::istringstream instStr (R"(
      Group = Instrument
          SpacecraftName = "APOLLO 15"
          InstrumentId   = METRIC
          TargetName     = MOON
          StartTime      = 1971-08-01T14:58:03.78
      End_Group
    )");

    PvlGroup instGroup;
    instStr >> instGroup;

    Pvl *lab = testCube->label();
    lab->findObject("IsisCube").addGroup(reseaus);
    lab->findObject("IsisCube").addGroup(instGroup);

    testCube->reopen("r");
  }

  void RingsCube::SetUp() {
    TempTestingFiles::SetUp();

    ring1 = new Cube("data/rings/rings1proj.cub", "r");
    ring2 = new Cube("data/rings/rings2proj.cub", "r");

    cubeListPath = tempDir.path() + "/filelist.txt";
    cubeFileList.append("data/rings/rings1proj.cub");
    cubeFileList.append("data/rings/rings2proj.cub");
    cubeFileList.write(cubeListPath);
  }


 void OsirisRexCube::setInstrument(QString ikid, QString instrumentId) {
    delete testCube;
    testCube = new Cube();

    FileName newCube(tempDir.path() + "/testing.cub");

    testCube->fromIsd(newCube, label, isd, "rw");

    PvlGroup &kernels = testCube->label()->findObject("IsisCube").findGroup("Kernels");
    kernels.findKeyword("NaifFrameCode").setValue(ikid);
    kernels["ShapeModel"] = "Null";

    PvlGroup &inst = testCube->label()->findObject("IsisCube").findGroup("Instrument");
    std::istringstream iss(R"(
      Group = Instrument
        MissionName               = OSIRIS-REx
        SpacecraftName            = OSIRIS-REX
        InstrumentId              = PolyCam
        TargetName                = Bennu
        StartTime                 = 2019-01-13T23:36:05.000
        ExposureDuration          = 100 <ms>
        SpacecraftClockStartCount = 1/0600694569.00000
        FocusPosition             = 21510
      End_Group
    )");

    PvlGroup newInstGroup;
    iss >> newInstGroup;

    newInstGroup.findKeyword("InstrumentId").setValue(instrumentId);

    inst = newInstGroup;

    PvlGroup &bandBin = label.findObject("IsisCube").findGroup("BandBin");
    std::istringstream bss(R"(
      Group = BandBin
        FilterName = Unknown
      End_Group
    )");

    PvlGroup newBandBin;
    bss >> newBandBin;
    bandBin = newBandBin;

    json nk;
    nk["BODY2101955_RADII"] =  {2825, 2675, 254};
    nk["INS"+ikid.toStdString()+"_FOCAL_LENGTH"] = 630.0;
    nk["INS"+ikid.toStdString()+"_PIXEL_SIZE"] = 8.5;
    nk["CLOCK_ET_-64_1/0600694569.00000_COMPUTED"] = "8ed6ae8930f3bd41";
    nk["INS"+ikid.toStdString()+"_TRANSX"] = {0.0, 0.0085, 0.0};
    nk["INS"+ikid.toStdString()+"_TRANSY"] = {0.0, 0.0, -0.0085};
    nk["INS"+ikid.toStdString()+"_ITRANSS"] = {0.0, 117.64705882353, 0.0};
    nk["INS"+ikid.toStdString()+"_ITRANSL"] = {0.0, 0.0, -117.64705882353};
    nk["INS"+ikid.toStdString()+"_CCD_CENTER"] = {511.5, 511.5};
    nk["BODY_FRAME_CODE"] = 2101955;

    PvlObject &naifKeywords = testCube->label()->findObject("NaifKeywords");
    PvlObject newNaifKeywords("NaifKeywords", nk);
    naifKeywords = newNaifKeywords;

    QString fileName = testCube->fileName();
    delete testCube;
    testCube = new Cube(fileName, "rw");
 }

  void CSMCubeFixture::SetUp() {
    SmallCube::SetUp();

    // Instrument group
    // Just need a target name
    PvlGroup instGroup("Instrument");
    instGroup += PvlKeyword("TargetName", "TestTarget");
    instGroup += PvlKeyword("InstrumentId", "TestId");
    testCube->putGroup(instGroup);

    // Kernels group
    // Just need a shapemodel specified
    PvlGroup kernGroup("Kernels");
    kernGroup += PvlKeyword("ShapeModel", "Null");
    testCube->putGroup(kernGroup);

    // CSMInfo group
    // This just has to exist, but fill it out for completeness and incase it
    // ever does matter
    PvlGroup infoGroup("CsmInfo");
    infoGroup += PvlKeyword("CSMPlatformID", "TestPlatform");
    infoGroup += PvlKeyword("CSMInstrumentId", "TestInstrument");
    infoGroup += PvlKeyword("ReferenceTime", "2000-01-01T11:58:55.816"); // J2000 epoch

    PvlKeyword paramNames("ModelParameterNames");
    paramNames += "TestNoneParam";
    paramNames += "TestFictitiousParam";
    paramNames += "TestRealParam";
    paramNames += "TestFixedParam";
    PvlKeyword paramUnits("ModelParameterUnits");
    paramUnits += "unitless";
    paramUnits += "m";
    paramUnits += "rad";
    paramUnits += "lines/sec";
    PvlKeyword paramTypes("ModelParameterTypes");
    paramTypes += "NONE";
    paramTypes += "FICTITIOUS";
    paramTypes += "REAL";
    paramTypes += "FIXED";

    infoGroup += paramNames;
    infoGroup += paramUnits;
    infoGroup += paramTypes;

    testCube->putGroup(infoGroup);

    // Register the mock with our plugin
    std::string mockModelName = QUuid().toString().toStdString();
    MockCsmPlugin loadablePlugin;
    loadablePlugin.registerModel(mockModelName, &mockModel);

    // CSMState BLOB
    Blob csmStateBlob("CSMState", "String");
    csmStateBlob.setData(mockModelName.c_str(), mockModelName.size());
    csmStateBlob.Label() += PvlKeyword("ModelName", QString::fromStdString(mockModelName));
    csmStateBlob.Label() += PvlKeyword("PluginName", QString::fromStdString(loadablePlugin.getPluginName()));
    testCube->write(csmStateBlob);
    filename = testCube->fileName();
    testCube->close();
    testCube->open(filename, "rw");
  }

  void CSMCameraFixture::SetUp() {
    CSMCubeFixture::SetUp();

    // Account for calls that happen while making a CSMCamera
    EXPECT_CALL(mockModel, getSensorIdentifier())
        .Times(2)
        .WillRepeatedly(::testing::Return("MockSensorID"));
    EXPECT_CALL(mockModel, getPlatformIdentifier())
        .Times(2)
        .WillRepeatedly(::testing::Return("MockPlatformID"));
    EXPECT_CALL(mockModel, getReferenceDateAndTime())
        .Times(1)
        .WillRepeatedly(::testing::Return("2000-01-01T11:58:55.816"));

    testCam = testCube->camera();
  }

  void CSMCameraSetFixture::SetUp() {
    CSMCameraFixture::SetUp();

    imagePt = csm::ImageCoord(4.5, 4.5);
    groundPt = csm::EcefCoord(wgs84.getSemiMajorRadius(), 0, 0);
    imageLocus = csm::EcefLocus(wgs84.getSemiMajorRadius() + 50000, 0, 0, -1, 0, 0);

    // Setup the mock for setImage and ensure it succeeds
    EXPECT_CALL(mockModel, imageToRemoteImagingLocus(MatchImageCoord(imagePt), ::testing::_, ::testing::_, ::testing::_))
        .Times(1)
        .WillOnce(::testing::Return(imageLocus));
    EXPECT_CALL(mockModel, getImageTime)
        .Times(1)
        .WillOnce(::testing::Return(10.0));

    ASSERT_TRUE(testCam->SetImage(5, 5)); // Assert here so that the test code doesn't run if the camera isn't set
  }

  void CSMCameraDemFixture::SetUp() {
    CSMCubeFixture::SetUp();

    // Record the demRadius at 0 lat, 0 lon
    demRadius = 3394200.43980104;

    // Update the shapemodel on the cube
    PvlGroup &kernGroup = testCube->group("Kernels");
    kernGroup.addKeyword(PvlKeyword("ShapeModel", "data/CSMCamera/mola_compressed_prep.cub"), Pvl::Replace);

    // Close and re-open the cube, then save off the new camera
    testCube->close();
    testCube->open(filename, "rw");

    // Account for calls that happen while making a CSMCamera
    EXPECT_CALL(mockModel, getSensorIdentifier())
        .Times(2)
        .WillRepeatedly(::testing::Return("MockSensorID"));
    EXPECT_CALL(mockModel, getPlatformIdentifier())
        .Times(2)
        .WillRepeatedly(::testing::Return("MockPlatformID"));
    EXPECT_CALL(mockModel, getReferenceDateAndTime())
        .Times(1)
        .WillRepeatedly(::testing::Return("2000-01-01T11:58:55.816"));

    testCam = testCube->camera();
  }

  void HistoryBlob::SetUp() {
    TempTestingFiles::SetUp();

    std::istringstream hss(R"(
      Object = mroctx2isis
        IsisVersion       = "4.1.0  | 2020-07-01"
        ProgramVersion    = 2016-06-10
        ProgramPath       = /Users/acpaquette/repos/ISIS3/build/bin
        ExecutionDateTime = 2020-07-01T16:48:40
        HostName          = Unknown
        UserName          = acpaquette
        Description       = "Import an MRO CTX image as an Isis cube"

        Group = UserParameters
          FROM    = /Users/acpaquette/Desktop/J03_045994_1986_XN_18N282W.IMG
          TO      = /Users/acpaquette/Desktop/J03_045994_1986_XN_18N282W_isis.cub
          SUFFIX  = 18
          FILLGAP = true
        End_Group
      End_Object)");

    hss >> historyPvl;

    std::ostringstream ostr;
    ostr << historyPvl;
    std::string histStr = ostr.str();

    historyBlob = Blob("IsisCube", "History");
    historyBlob.setData(histStr.c_str(), histStr.size());
  }


  void MgsMocCube::SetUp() {
    TempTestingFiles::SetUp();

    QString testPath = tempDir.path() + "/test.cub";
    QFile::copy("data/mgsImages/mocImage.cub", testPath);
    testCube.reset(new Cube(testPath));
  }


  void MgsMocCube::TearDown() {
    testCube.reset();
  }


  void NullPixelCube::SetUp() {
    TempTestingFiles::SetUp();

    testCube = new Cube();
    testCube->setDimensions(10, 10, 10);
    QString path = tempDir.path() + "/null.cub";
    testCube->create(path);

    LineManager line(*testCube);
    for(line.begin(); !line.end(); line++) {
      for(int i = 0; i < line.size(); i++) {
        line[i] =  NULL8;
      }
      testCube->write(line);
    }
  }


  void NullPixelCube::TearDown() {
    if (testCube->isOpen()) {
      testCube->close();
    }

    if (testCube) {
      delete testCube;
    }
  }


  void MiniRFNetwork::SetUp() {
    TempTestingFiles::SetUp();

    testCube1 = new Cube("data/miniRFImage/LSZ_00455_1CD_XKU_87S324_V1_S1_Null.crop.cub");
    testCube2 = new Cube("data/miniRFImage/LSZ_00457_1CD_XKU_87S321_V1_S1_Null.crop.cub");
    testCube3 = new Cube("data/miniRFImage/LSZ_00459_1CD_XKU_88S327_V1_S1_Null.crop.cub");

    cubeList = new FileList();

    cubeList->append(testCube1->fileName());
    cubeList->append(testCube2->fileName());
    cubeList->append(testCube3->fileName());


    cubeListFile = tempDir.path() + "/cubes.lis";
    cubeList->write(cubeListFile);

    network = new ControlNet("data/miniRFImage/Cabeus_Orbit400_withSS_AprioriPts.net");
    controlNetPath = tempDir.path() + "/miniRFNet.net";
    network->Write(controlNetPath);
  }

  void MiniRFNetwork::TearDown() {
    if (testCube1->isOpen()) {
      testCube1->close();
    }
    delete testCube1;
    if (testCube2->isOpen()) {
      testCube2->close();
    }
    delete testCube2;
    if (testCube3->isOpen()) {
      testCube3->close();
    }
    delete testCube3;

    if (cubeList) {
      delete cubeList;
    }
  }

  void VikThmNetwork::SetUp() {
    TempTestingFiles::SetUp();

    testCube1 = new Cube("data/vikingThemisNetwork/F704b51.lev1_slo_crop.cub");
    testCube2 = new Cube("data/vikingThemisNetwork/F857a32.lev1_slo_crop.cub");
    testCube3 = new Cube("data/vikingThemisNetwork/I28234014RDR_crop.cub");
    testCube4 = new Cube("data/vikingThemisNetwork/I52634011RDR_crop.cub");

    cubeList = new FileList();

    cubeList->append(testCube1->fileName());
    cubeList->append(testCube2->fileName());
    cubeList->append(testCube3->fileName());
    cubeList->append(testCube4->fileName());


    cubeListFile = tempDir.path() + "/cubes.lis";
    cubeList->write(cubeListFile);

    network = new ControlNet("data/vikingThemisNetwork/themis_dayir_VO_arcadia_extract_hand.net");
    controlNetPath = tempDir.path() + "/vikThmNet.net";
    network->Write(controlNetPath);
  }

  void VikThmNetwork::TearDown() {
    if (testCube1->isOpen()) {
      testCube1->close();
    }
    delete testCube1;
    if (testCube2->isOpen()) {
      testCube2->close();
    }
    delete testCube2;
    if (testCube3->isOpen()) {
      testCube3->close();
    }
    delete testCube3;
    if (testCube4->isOpen()) {
      testCube4->close();
    }
    delete testCube4;

    if (cubeList) {
      delete cubeList;
    }
  }

  void CSMNetwork::SetUp(){
    QString APP_XML = FileName("$ISISROOT/bin/xml/csminit.xml").expanded();
    QVector<QString> fNames = {"/Test_A", "/Test_B",
                               "/Test_C", "/Test_D",
                               "/Test_E", "/Test_F",
                               "/Test_G", "/Test_H",
                               "/Test_I", "/Test_J"
                              };

    cubes.fill(nullptr, 10);

    cubeList = new FileList();
    cubeListFile = tempDir.path() + "/cubes.lis";
    // Create CSMInit-ed cubes
    for (int i = 0; i < cubes.size() ; i++){
      cubes[i] = new Cube();
      cubes[i]->setDimensions(1024,1024,1);
      FileName cubName = FileName(tempDir.path()+fNames[i]+".cub");
      cubes[i]->create(cubName.expanded());
      cubeList->append(cubes[i]->fileName());
      QVector<QString> args = {"from="+cubName.expanded(),
                               "state=data/CSMNetwork/"+fNames[i]+".json",
                               "modelname=TestCsmModel",
                               "pluginname=TestCsmPlugin"
                              };
      UserInterface ui(APP_XML, args);
      csminit(ui);
    }
    cubeList->write(cubeListFile);
  }

  void CSMNetwork::TearDown() {
    for(int i = 0; i < cubes.size(); i++) {
      if(cubes[i] && cubes[i]->isOpen()) {
        delete cubes[i];
      }
    }

    if (cubeList) {
      delete cubeList;
    }
  }

  void ClipperWacFcCube::SetUp() {
    TempTestingFiles::SetUp();

    QString testPath = tempDir.path() + "/test.cub";
    QFile::copy("data/clipper/ClipperWacFc.cub", testPath);
    wacFcCube = new Cube(testPath);

    PvlGroup &wacKernels = wacFcCube->label()->findObject("IsisCube").findGroup("Kernels");
    wacKernels.findKeyword("NaifFrameCode").setValue("-159102");

    double offset = 10;
    AlphaCube aCube(wacFcCube->sampleCount(), wacFcCube->lineCount(),
                    wacFcCube->sampleCount()-offset, wacFcCube->lineCount() - offset,
                    0, offset, wacFcCube->sampleCount(), wacFcCube->lineCount());

    aCube.UpdateGroup(*wacFcCube);

    wacFcCube->reopen("rw");
  }

  void ClipperWacFcCube::TearDown() {
    if (wacFcCube) {
      delete wacFcCube;
    }
  }

  void ClipperNacRsCube::SetUp() {
    DefaultCube::SetUp();

    delete testCube;
    testCube = new Cube();

    FileName newCube(tempDir.path() + "/testing.cub");

    testCube->fromIsd(newCube, label, isd, "rw");

    PvlGroup &kernels = testCube->label()->findObject("IsisCube").findGroup("Kernels");
    kernels.findKeyword("NaifFrameCode").setValue("-159101");

    PvlGroup &inst = testCube->label()->findObject("IsisCube").findGroup("Instrument");
    std::istringstream iss(R"(
      Group = Instrument
        SpacecraftName            = Clipper
        InstrumentId              = EIS-NAC-RS
        TargetName                = Europa
        StartTime                 = 2025-01-01T00:00:00.000
        JitterSampleCoefficients = (0.0, 0.0, 0.0)
        JitterLineCoefficients   = (0.0, 0.0, 0.0)
      End_Group
    )");

    PvlGroup newInstGroup;
    iss >> newInstGroup;
    inst = newInstGroup;

    PvlObject &naifKeywords = testCube->label()->findObject("NaifKeywords");
    std::istringstream nk(R"(
      Object = NaifKeywords
        BODY_CODE               = 502
        BODY502_RADII           = (1562.6, 1560.3, 1559.5)
        BODY_FRAME_CODE         = 10024
        INS-159101_FOCAL_LENGTH = 150.40199
        INS-159101_PIXEL_PITCH  = 0.014
        INS-159101_TRANSX       = (0.0, 0.014004651, 0.0)
        INS-159101_TRANSY       = (0.0, 0.0, 0.01399535)
        INS-159101_ITRANSS      = (0.0, 71.404849, 0.0)
        INS-159101_ITRANSL      = (0.0, 0.0, 71.4523)
        INS-159101_OD_K         = (0.0, 0.0, 0.0)
      End_Object
    )");

    PvlObject newNaifKeywords;
    nk >> newNaifKeywords;
    naifKeywords = newNaifKeywords;

    QString fileName = testCube->fileName();
    delete testCube;
    testCube = new Cube(fileName, "rw");

    double offset = 10;
    AlphaCube aCube(testCube->sampleCount(), testCube->lineCount(),
                    testCube->sampleCount()-offset, testCube->lineCount() - offset,
                    0, offset, testCube->sampleCount(), testCube->lineCount());

    aCube.UpdateGroup(*testCube);
    testCube->reopen("rw");
  }

  void ClipperNacRsCube::TearDown() {
    if (testCube) {
      delete testCube;
    }
  }

  void ClipperPbCube::setInstrument(QString instrumentId) {
    TempTestingFiles::SetUp();

    if (instrumentId == "EIS-NAC-PB") {
      QString testPath = tempDir.path() + "/nacTest.cub";
      QFile::copy("data/clipper/ClipperNacPb.cub", testPath);
      testCube = new Cube(testPath, "rw");
    }
    else if (instrumentId == "EIS-WAC-PB") {
      QString testPath = tempDir.path() + "/wacTest.cub";
      QFile::copy("data/clipper/ClipperWacPb.cub", testPath);
      testCube = new Cube(testPath, "rw");
    }
<<<<<<< HEAD
=======

    PvlGroup &inst = testCube->label()->findObject("IsisCube").findGroup("Instrument");

    TableField ephTimeField("MinimumRadius", TableField::Double);
    TableField expTimeField("MaximumRadius", TableField::Double);
    TableField lineStartField("LineStart", TableField::Integer);

    TableRecord timesRecord;
    timesRecord += ephTimeField;
    timesRecord += expTimeField;
    timesRecord += lineStartField;

    Table timesTable("LineScanTimes", timesRecord);

    timesRecord[0] = 893716269.18552;
    timesRecord[1] = (double) inst["LineExposureDuration"] / 1000;
    timesRecord[2] = 1;
    timesTable += timesRecord;

    testCube->write(timesTable);
>>>>>>> 5aa38aca
  }
}<|MERGE_RESOLUTION|>--- conflicted
+++ resolved
@@ -1658,28 +1658,5 @@
       QFile::copy("data/clipper/ClipperWacPb.cub", testPath);
       testCube = new Cube(testPath, "rw");
     }
-<<<<<<< HEAD
-=======
-
-    PvlGroup &inst = testCube->label()->findObject("IsisCube").findGroup("Instrument");
-
-    TableField ephTimeField("MinimumRadius", TableField::Double);
-    TableField expTimeField("MaximumRadius", TableField::Double);
-    TableField lineStartField("LineStart", TableField::Integer);
-
-    TableRecord timesRecord;
-    timesRecord += ephTimeField;
-    timesRecord += expTimeField;
-    timesRecord += lineStartField;
-
-    Table timesTable("LineScanTimes", timesRecord);
-
-    timesRecord[0] = 893716269.18552;
-    timesRecord[1] = (double) inst["LineExposureDuration"] / 1000;
-    timesRecord[2] = 1;
-    timesTable += timesRecord;
-
-    testCube->write(timesTable);
->>>>>>> 5aa38aca
   }
 }
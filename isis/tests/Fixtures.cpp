--- conflicted
+++ resolved
@@ -1551,7 +1551,6 @@
     }
   }
 
-<<<<<<< HEAD
   void ClipperWacFcCube::SetUp() {
     TempTestingFiles::SetUp();
 
@@ -1585,7 +1584,26 @@
       // NaifKeywords Group
     PvlObject &realWacNk = wacFcCube->label()->findObject("NaifKeywords");
     std::istringstream newWacNk(R"(
-=======
+        INS-159104_FOCAL_LENGTH = 150.40199
+        INS-159104_PIXEL_PITCH  = 0.014
+        INS-159104_TRANSX       = (0.0, 0.014004651, 0.0)
+        INS-159104_TRANSY       = (0.0, 0.0, 0.01399535)
+        INS-159104_ITRANSS      = (0.0, 71.404849, 0.0)
+        INS-159104_ITRANSL      = (0.0, 0.0, 71.4523)
+      End_Object
+    )");
+    PvlObject newWacNkPvl; newWacNk >> newWacNkPvl;
+    realWacNk = newWacNkPvl;
+
+    wacFcCube->reopen("rw");
+  }
+
+  void ClipperWacFcCube::TearDown() {
+    if (wacFcCube) {
+      delete wacFcCube;
+    }
+  }
+
   void ClipperNacRsCube::SetUp() {
     DefaultCube::SetUp();
 
@@ -1617,32 +1635,10 @@
 
     PvlObject &naifKeywords = testCube->label()->findObject("NaifKeywords");
     std::istringstream nk(R"(
->>>>>>> ea414cc2
       Object = NaifKeywords
         BODY_CODE               = 502
         BODY502_RADII           = (1562.6, 1560.3, 1559.5)
         BODY_FRAME_CODE         = 10024
-<<<<<<< HEAD
-        INS-159104_FOCAL_LENGTH = 150.40199
-        INS-159104_PIXEL_PITCH  = 0.014
-        INS-159104_TRANSX       = (0.0, 0.014004651, 0.0)
-        INS-159104_TRANSY       = (0.0, 0.0, 0.01399535)
-        INS-159104_ITRANSS      = (0.0, 71.404849, 0.0)
-        INS-159104_ITRANSL      = (0.0, 0.0, 71.4523)
-      End_Object
-    )");
-    PvlObject newWacNkPvl; newWacNk >> newWacNkPvl;
-    realWacNk = newWacNkPvl;
-
-    wacFcCube->reopen("rw");
-  }
-
-  void ClipperWacFcCube::TearDown() {
-    if (wacFcCube) {
-      delete wacFcCube;
-    }
-  }
-=======
         INS-159011_FOCAL_LENGTH = 150.40199
         INS-159011_PIXEL_PITCH  = 0.014
         INS-159011_TRANSX       = (0.0, 0.014004651, 0.0)
@@ -1667,6 +1663,4 @@
       delete testCube;
     }
   }
-
->>>>>>> ea414cc2
 }
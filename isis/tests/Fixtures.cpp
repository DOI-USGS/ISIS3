#include <QTextStream>

#include "Fixtures.h"
#include "LineManager.h"
#include "SpecialPixel.h"
#include "ControlNet.h"

namespace Isis {

  void TempTestingFiles::SetUp() {
    ASSERT_TRUE(tempDir.isValid());
  }


  void SmallCube::SetUp() {
    TempTestingFiles::SetUp();

    testCube = new Cube();
    testCube->setDimensions(10, 10, 10);
    testCube->create(tempDir.path() + "/small.cub");

    LineManager line(*testCube);
    double pixelValue = 0.0;
    for(line.begin(); !line.end(); line++) {
      for(int i = 0; i < line.size(); i++) {
        line[i] = (double) pixelValue++;
      }
      testCube->write(line);
    }
  }

  void SmallCube::TearDown() {
    if (testCube->isOpen()) {
      testCube->close();
    }

    if (testCube) {
      delete testCube;
    }
  }


  void LargeCube::SetUp() {
    TempTestingFiles::SetUp();

    testCube = new Cube();
    testCube->setDimensions(1000, 1000, 10);
    testCube->create(tempDir.path() + "/large.cub");

    LineManager line(*testCube);
    double pixelValue = 0.0;
    for(line.begin(); !line.end(); line++) {
      for(int i = 0; i < line.size(); i++) {
        line[i] = pixelValue;
      }

      pixelValue++;
      testCube->write(line);
    }
  }

  void LargeCube::TearDown() {
    if (testCube->isOpen()) {
      testCube->close();
    }

    if (testCube) {
      delete testCube;
    }
  }


  void SpecialSmallCube::SetUp() {
    TempTestingFiles::SetUp();

    testCube = new Cube();
    testCube->setDimensions(10, 10, 10);
    testCube->create(tempDir.path() + "/small.cub");

    // Use a line manager to update select lines with ISIS special pixel values
    LineManager line(*testCube);
    double pixelValue = 0.0;
    int lineNum = 0;
    for(line.begin(); !line.end(); line++) {
      for(int i = 0; i < line.size(); i++) {
        if (lineNum == 2) {
          line[i] = NULL8;
        }
        else if (lineNum == 3) {
          line[i] = LOW_REPR_SAT8;
        }
        else if (lineNum == 4) {
          line[i] = HIGH_REPR_SAT8;
        }
        else if (lineNum == 5) {
          line[i] = LOW_INSTR_SAT8;
        }
        else if (lineNum == 6) {
          line[i] = HIGH_INSTR_SAT8;
        }
        else {
          line[i] = (double) pixelValue++;
        }
      }
      lineNum++;
      testCube->write(line);
    }

  }

  void SpecialSmallCube::TearDown() {
    if (testCube->isOpen()) {
      testCube->close();
    }

    if (testCube) {
      delete testCube;
    }
  }


  void DefaultCube::SetUp() {
    TempTestingFiles::SetUp();

    std::ifstream isdFile("data/defaultImage/defaultCube.isd");
    std::ifstream cubeLabel("data/defaultImage/defaultCube.pvl");
    std::ifstream projCubeLabel("data/defaultImage/projDefaultCube.pvl");

    isdFile >> isd;
    cubeLabel >> label;
    projCubeLabel >> projLabel;

    testCube = new Cube();
    testCube->fromIsd(tempDir.path() + "/default.cub", label, isd, "rw");

    LineManager line(*testCube);
    int pixelValue = 1;
    for(line.begin(); !line.end(); line++) {
      for(int i = 0; i < line.size(); i++) {
        line[i] = (double) (pixelValue % 255);
        pixelValue++;
      }
      testCube->write(line);
    }

    projTestCube = new Cube();
    projTestCube->fromIsd(tempDir.path() + "/default.level2.cub", projLabel, isd, "rw");

    line = LineManager(*projTestCube);
    pixelValue = 1;
    for(line.begin(); !line.end(); line++) {
      for(int i = 0; i < line.size(); i++) {
        line[i] = (double) (pixelValue % 255);
        pixelValue++;
      }
      projTestCube->write(line);
    }
  }


  void DefaultCube::TearDown() {
    if (testCube->isOpen()) {
      testCube->close();
    }

    if (projTestCube->isOpen()) {
      projTestCube->close();
    }

    delete testCube;
    delete projTestCube;
  }

  void LineScannerCube::SetUp() {
    TempTestingFiles::SetUp();

    std::ifstream isdFile("data/LineScannerImage/defaultLineScanner.isd");
    std::ifstream cubeLabel("data/LineScannerImage/defaultLineScanner.pvl");
    std::ifstream projCubeLabel("data/LineScannerImage/projDefaultLineScanner.pvl");

    isdFile >> isd;
    cubeLabel >> label;
    projCubeLabel >> projLabel;

    testCube = new Cube();
    testCube->fromIsd(tempDir.path() + "/default.cub", label, isd, "rw");

    projTestCube = new Cube();
    projTestCube->fromIsd(tempDir.path() + "/default.level2.cub", projLabel, isd, "rw");
  }


  void LineScannerCube::TearDown() {
    if (testCube->isOpen()) {
      testCube->close();
    }

    if (projTestCube->isOpen()) {
      projTestCube->close();
    }

    delete testCube;
    delete projTestCube;
  }


  void ThreeImageNetwork::SetUp() {
    TempTestingFiles::SetUp();

    FileName labelPath1("data/threeImageNetwork/cube1.pvl");
    FileName labelPath2("data/threeImageNetwork/cube2.pvl");
    FileName labelPath3("data/threeImageNetwork/cube3.pvl");

    isdPath1 = new FileName("data/threeImageNetwork/cube1.isd");
    isdPath2 = new FileName("data/threeImageNetwork/cube2.isd");
    isdPath3 = new FileName("data/threeImageNetwork/cube3.isd");

    threeImageOverlapFile = new FileName("data/threeImageNetwork/threeImageOverlaps.lis");
    twoImageOverlapFile = new FileName("data/threeImageNetwork/twoImageOverlaps.lis");

    cube1 = new Cube();
    cube1->fromIsd(tempDir.path() + "/cube1.cub", labelPath1, *isdPath1, "rw");

    ImagePolygon poly;
    coords = {{30, 0},
              {30, 10},
              {35, 10},
              {35, 0},
              {30, 0}};
    poly.Create(coords);
    cube1->write(poly);
    cube1->reopen("rw");

    cube2 = new Cube();
    cube2->fromIsd(tempDir.path() + "/cube2.cub", labelPath2, *isdPath2, "rw");

    coords = {{31, 1},
              {31, 11},
              {36, 11},
              {36, 1},
              {31, 1}};
    poly.Create(coords);
    cube2->write(poly);
    cube2->reopen("rw");

    cube3 = new Cube();
    cube3->fromIsd(tempDir.path() + "/cube3.cub", labelPath3, *isdPath3, "rw");

    cubeList = new FileList();
    cubeList->append(cube1->fileName());
    cubeList->append(cube2->fileName());
    cubeList->append(cube3->fileName());

    cubeListFile = tempDir.path() + "/cubes.lis";
    cubeList->write(cubeListFile);

    network = new ControlNet();
    network->ReadControl("data/threeImageNetwork/controlnetwork.net");
  }


  void ThreeImageNetwork::TearDown() {
    delete cubeList;
    delete network;

    delete cube1;
    delete cube2;
    delete cube3;

    delete isdPath1;
    delete isdPath2;
    delete isdPath3;

    delete threeImageOverlapFile;
    delete twoImageOverlapFile;
  }

  void ApolloNetwork::SetUp() {
    TempTestingFiles::SetUp();

    cubes.fill(nullptr, 7);

    cubeList = new FileList();

    for(int i = 0; i < cubes.size(); i++) {
      int n = i+1; // filenames use 1 based indexing
      isdFiles.push_back(FileName("data/apolloNetwork/apolloImage"+QString::number(n)+".isd"));
      labelFiles.push_back(FileName("data/apolloNetwork/apolloImage"+QString::number(n)+".pvl"));
      cubes[i] = new Cube();
      cubes[i]->fromIsd(tempDir.path() + "/cube"+QString::number(n)+".cub", labelFiles[i], isdFiles[i], "rw");
      cubeList->append(cubes[i]->fileName());
    }

    cubeListFile = tempDir.path() + "/cubes.lis";
    cubeList->write(cubeListFile);

    network = new ControlNet("data/apolloNetwork/apolloNet.pvl");
    controlNetPath = tempDir.path() + "/apolloNet.net";
    network->Write(controlNetPath);
  }

  void ApolloNetwork::TearDown() {
    for(int i = 0; i < cubes.size(); i++) {
      if(cubes[i] && cubes[i]->isOpen()) {
        delete cubes[i];
      }
    }

    if (cubeList) {
      delete cubeList;
    }
  }

  void ObservationPair::SetUp() {
      FileName labelPathL = FileName("data/observationPair/observationImageL.pvl");
      FileName labelPathR = FileName("data/observationPair/observationImageR.pvl");

      isdPathL = new FileName("data/observationPair/observationImageL.isd");
      isdPathR = new FileName("data/observationPair/observationImageR.isd");

      cubeL = new Cube();
      cubeR = new Cube();

      cubeLPath = "/Users/acpaquette/Desktop/observationPairL.cub";
      cubeRPath = tempDir.path() + "/observationPairR.cub";

      cubeL->fromIsd(cubeLPath, labelPathL, *isdPathL, "rw");
      Pvl originalPdsLabL("data/observationPair/observationImageLOriginalLabel.pvl");
      OriginalLabel origLabel(originalPdsLabL);
      cubeL->write(origLabel);
      cubeL->reopen("rw");

      cubeR->fromIsd(cubeRPath, labelPathR, *isdPathR, "rw");

      cubeList = new FileList();
      cubeList->append(cubeL->fileName());
      cubeList->append(cubeR->fileName());

      cubeListFile = tempDir.path() + "/cubes.lis";
      cubeList->write(cubeListFile);

      cnetPath = "data/observationPair/observationPair.net";
      network = new ControlNet();
      network->ReadControl(cnetPath);
  }


  void ObservationPair::TearDown() {
    delete cubeList;
    delete network;

    if (cubeL) {
      delete cubeL;
    }

    if (cubeR) {
      delete cubeR;
    }

    delete isdPathL;
    delete isdPathR;
  }

<<<<<<< HEAD
  void MroCube::SetUp() {
    DefaultCube::SetUp();

=======
  void MroCtxCube::SetUp() {
    DefaultCube::SetUp();
    
>>>>>>> 90d5528a
    // force real DNs
    QString fname = testCube->fileName();

    PvlObject &core = label.findObject("IsisCube").findObject("Core");
    PvlGroup &pixels = core.findGroup("Pixels");
    pixels.findKeyword("Type").setValue("Real");

    delete testCube;
    testCube = new Cube();

    FileName newCube(tempDir.path() + "/testing.cub");

<<<<<<< HEAD
    testCube->fromIsd(newCube, label, isd, "rw");
  }


  void MroCube::setInstrument(QString ikid, QString instrumentId, QString spacecraftName) {
    PvlGroup &kernels = testCube->label()->findObject("IsisCube").findGroup("Kernels");
    kernels.findKeyword("NaifFrameCode").setValue(ikid);
=======
    testCube->fromIsd(newCube, label, isd, "rw"); 
    PvlGroup &kernels = testCube->label()->findObject("IsisCube").findGroup("Kernels");
    kernels.findKeyword("NaifFrameCode").setValue("-74999");    
>>>>>>> 90d5528a
    PvlGroup &inst = testCube->label()->findObject("IsisCube").findGroup("Instrument");
    std::istringstream iss(R"(
      Group = Instrument
        SpacecraftName              = "MARS RECONNAISSANCE ORBITER"
        InstrumentId                = HIRISE
        TargetName                  = Mars
        StartTime                   = 2008-05-17T09:37:24.7300819
        StopTime                    = 2008-05-17T09:37:31.0666673
        ObservationStartCount       = 895484264:44383
        SpacecraftClockStartCount   = 895484264:57342
        SpacecraftClockStopCount    = 895484272:12777
        ReadoutStartCount           = 895484659:31935
        CalibrationStartTime        = 2006-11-08T04:49:13.952
        CalibrationStartCount       = 847428572:51413
        AnalogPowerStartTime        = 2006-11-08T04:48:34.478
        AnalogPowerStartCount       = 847428533:20297
        MissionPhaseName            = "PRIMARY SCIENCE PHASE"
        LineExposureDuration        = 95.0625 <MICROSECONDS>
        ScanExposureDuration        = 95.0625 <MICROSECONDS>
        DeltaLineTimerCount         = 337
        Summing                     = 1
        Tdi                         = 128
        FocusPositionCount          = 2020
        PoweredCpmmFlag             = (On, On, On, On, On, On, On, On, On, On, On,
                                      On, On, On)
        CpmmNumber                  = 8
        CcdId                       = RED5
        ChannelNumber               = 0
        LookupTableType             = Stored
        LookupTableNumber           = 19
        LookupTableMinimum          = -9998
        LookupTableMaximum          = -9998
        LookupTableMedian           = -9998
        LookupTableKValue           = -9998
        StimulationLampFlag         = (Off, Off, Off)
        HeaterControlFlag           = (On, On, On, On, On, On, On, On, On, On, On,
                                      On, On, On)
        OptBnchFlexureTemperature   = 19.5881 <C>
        OptBnchMirrorTemperature    = 19.6748 <C>
        OptBnchFoldFlatTemperature  = 19.9348 <C>
        OptBnchFpaTemperature       = 19.5015 <C>
        OptBnchFpeTemperature       = 19.2415 <C>
        OptBnchLivingRmTemperature  = 19.4148 <C>
        OptBnchBoxBeamTemperature   = 19.5881 <C>
        OptBnchCoverTemperature     = 19.6748 <C>
        FieldStopTemperature        = 17.9418 <C>
        FpaPositiveYTemperature     = 18.8082 <C>
        FpaNegativeYTemperature     = 18.6349 <C>
        FpeTemperature              = 18.0284 <C>
        PrimaryMirrorMntTemperature = 19.5015 <C>
        PrimaryMirrorTemperature    = 19.6748 <C>
        PrimaryMirrorBafTemperature = 2.39402 <C>
        MsTrussLeg0ATemperature     = 19.6748 <C>
        MsTrussLeg0BTemperature     = 19.8482 <C>
        MsTrussLeg120ATemperature   = 19.3281 <C>
        MsTrussLeg120BTemperature   = 20.1949 <C>
        MsTrussLeg240ATemperature   = 20.2816 <C>
        MsTrussLeg240BTemperature   = 20.7151 <C>
        BarrelBaffleTemperature     = -13.8299 <C>
        SunShadeTemperature         = -33.9377 <C>
        SpiderLeg30Temperature      = 17.5087 <C>
        SpiderLeg120Temperature     = -9999
        SpiderLeg240Temperature     = -9999
        SecMirrorMtrRngTemperature  = 20.6284 <C>
        SecMirrorTemperature        = 20.455 <C>
        SecMirrorBaffleTemperature  = -11.1761 <C>
        IeaTemperature              = 25.4878 <C>
        FocusMotorTemperature       = 21.4088 <C>
        IePwsBoardTemperature       = 16.3696 <C>
        CpmmPwsBoardTemperature     = 17.6224 <C>
        MechTlmBoardTemperature     = 34.7792 <C>
        InstContBoardTemperature    = 34.4121 <C>
        DllLockedFlag               = (YES, YES)
        DllResetCount               = 0
        DllLockedOnceFlag           = (YES, YES)
        DllFrequenceCorrectCount    = 4
        ADCTimingSetting            = -9999
        Unlutted                    = TRUE
      End_Group
    )");
<<<<<<< HEAD

    PvlGroup newInstGroup;
    iss >> newInstGroup;

    newInstGroup.findKeyword("InstrumentId").setValue(instrumentId);
    newInstGroup.findKeyword("SpacecraftName").setValue(spacecraftName);
=======
    
    PvlGroup newInstGroup; 
    iss >> newInstGroup; 
    
    newInstGroup.findKeyword("InstrumentId").setValue("HIRISE");
    newInstGroup.findKeyword("SpacecraftName").setValue("MARS RECONNAISSANCE ORBITER");
>>>>>>> 90d5528a

    inst = newInstGroup;
    PvlObject &naifKeywords = testCube->label()->findObject("NaifKeywords");

    PvlKeyword startcc("SpacecraftClockStartCount", "33322515");
    PvlKeyword stopcc("SpaceCraftClockStopCount", "33322516");
    inst += startcc;
<<<<<<< HEAD
    inst += stopcc;

    json nk;
    nk["INS"+ikid.toStdString()+"_FOCAL_LENGTH"] = 11994.9988;
    nk["INS"+ikid.toStdString()+"_PIXEL_PITCH"] = 0.012;
    nk["INS"+ikid.toStdString()+"_TRANSX"] = {-89.496, -1.0e-06, 0.012};
    nk["INS"+ikid.toStdString()+"_TRANSY"] = {-12.001, -0.012, -1.0e-06};
    nk["INS"+ikid.toStdString()+"_ITRANSS"] = {-1000.86, -0.0087, -83.333};
    nk["INS"+ikid.toStdString()+"_ITRANSL"] = {7457.9, 83.3333, -0.0087};
    nk["INS"+ikid.toStdString()+"_OD_K"] = {-0.0048509, 2.41312e-07, -1.62369e-13};
=======
    inst += stopcc;  
    
    json nk; 
    nk["INS-74999_FOCAL_LENGTH"] = 11994.9988;
    nk["INS-74999_PIXEL_PITCH"] = 0.012;
    nk["INS-74605_TRANSX"] = {-89.496, -1.0e-06, 0.012};
    nk["INS-74605_TRANSY"] = {-12.001, -0.012, -1.0e-06};
    nk["INS-74605_ITRANSS"] = {-1000.86, -0.0087, -83.333};
    nk["INS-74605_ITRANSL"] = {7457.9, 83.3333, -0.0087};
    nk["INS-74999_OD_K"] = {-0.0048509, 2.41312e-07, -1.62369e-13};
>>>>>>> 90d5528a
    nk["BODY499_RADII"] = {3396.19, 3396.19, 3376.2};
    nk["CLOCK_ET_-74999_895484264:57342_COMPUTED"] = "8ed6ae8930f3bd41";
    
    nk["BODY_CODE"] = 499;
    nk["BODY_FRAME_CODE"] = 10014;
    PvlObject newNaifKeywords("NaifKeywords", nk);
    naifKeywords = newNaifKeywords;

    QString fileName = testCube->fileName();

    LineManager line(*testCube);
    for(line.begin(); !line.end(); line++) {
        for(int i = 0; i < line.size(); i++) {
          line[i] = (double)(i+1);
        }
        testCube->write(line);
    }
    testCube->reopen("rw");

    // need to remove old camera pointer
    delete testCube;
    // This is now a MRO cube

    testCube = new Cube(fileName, "rw");

    // create a jitter file
    QString jitter = R"(# Sample                 Line                   ET
-0.18     -0.07     264289109.96933
-0.11     -0.04     264289109.97
-0.05     -0.02     264289109.98
1.5     0.6     264289110.06
    )";

    jitterPath = tempDir.path() + "/jitter.txt";
    QFile jitterFile(jitterPath);

    if (jitterFile.open(QIODevice::WriteOnly)) {
      QTextStream out(&jitterFile);
      out << jitter;
      jitterFile.close();
    }
    else {
      FAIL() << "Failed to create Jitter file" << std::endl;
    }
  }


  void NewHorizonsCube::setInstrument(QString ikid, QString instrumentId, QString spacecraftName) {
    PvlObject &isisCube = testCube->label()->findObject("IsisCube");

    label = Pvl();
    label.addObject(isisCube);

    PvlGroup &kernels = label.findObject("IsisCube").findGroup("Kernels");
    kernels.findKeyword("NaifFrameCode").setValue(ikid);
    kernels["ShapeModel"] = "Null";

    PvlGroup &dim = label.findObject("IsisCube").findObject("Core").findGroup("Dimensions");
    dim.findKeyword("Samples").setValue("10");
    dim.findKeyword("Lines").setValue("10");
    dim.findKeyword("Bands").setValue("2");

    PvlGroup &pixels = label.findObject("IsisCube").findObject("Core").findGroup("Pixels");
    pixels.findKeyword("Type").setValue("Real");

    PvlGroup &inst = label.findObject("IsisCube").findGroup("Instrument");
    std::istringstream iss(R"(
      Group = Instrument
        SpacecraftName            = "NEW HORIZONS"
        InstrumentId              = LEISA
        TargetName                = Jupiter
        SpacecraftClockStartCount = 1/0034933739:00000
        ExposureDuration          = 0.349
        StartTime                 = 2007-02-28T01:57:01.3882862
        StopTime                  = 2007-02-28T02:04:53.3882861
        FrameRate                 = 2.86533 <Hz>
      End_Group
    )");

    PvlGroup newInstGroup;
    iss >> newInstGroup;

    newInstGroup.findKeyword("InstrumentId").setValue(instrumentId);
    newInstGroup.findKeyword("SpacecraftName").setValue(spacecraftName);

    inst = newInstGroup;

    PvlGroup &bandBin = label.findObject("IsisCube").findGroup("BandBin");
    std::istringstream bss(R"(
      Group = BandBin
        Center       = (2.4892, 1.2204)
        Width        = (0.011228, 0.005505)
        OriginalBand = (1, 200)
      End_Group
    )");

    PvlGroup newBandBin;
    bss >> newBandBin;
    bandBin = newBandBin;

    std::istringstream alphaSS(R"(
      Group = AlphaCube
        AlphaSamples        = 256
        AlphaLines          = 1354
        AlphaStartingSample = 0.5
        AlphaStartingLine   = 229.5
        AlphaEndingSample   = 100.5
        AlphaEndingLine     = 329.5
        BetaSamples         = 100
        BetaLines           = 100
      End_Group
    )");

    PvlGroup alphaGroup;
    alphaSS >> alphaGroup;
    label.findObject("IsisCube").addGroup(alphaGroup);

    std::ifstream isdFile("data/leisa/nh_leisa.isd");
    isdFile >> isd;

    QString fileName = tempDir.path() + "/leisa.cub";
    delete testCube;
    testCube = new Cube();
    testCube->fromIsd(fileName, label, isd, "rw");

    LineManager line(*testCube);
    double pixelValue = 0.0;
    for(line.begin(); !line.end(); line++) {
      for(int i = 0; i < line.size(); i++) {
        line[i] = (double) pixelValue++;
      }
      testCube->write(line);
    }
  }


  void ApolloCube::SetUp() {
    TempTestingFiles::SetUp();

    testCube = new Cube();
    testCube->setDimensions(22900, 22900, 1);
    testCube->create(tempDir.path() + "/large.cub");

    LineManager line(*testCube);
    double pixelValue = 0.0;
    for(line.begin(); !line.end(); line++) {
      for(int i = 0; i < line.size(); i++) {
        line[i] = pixelValue;
      }

      pixelValue++;
      testCube->write(line);
    }

    PvlGroup reseaus("Reseaus");
    PvlKeyword samples = PvlKeyword("Sample", "200");
    samples += "400";
    samples += "600";

    PvlKeyword lines = PvlKeyword("Line", "200");
    lines += "400";
    lines += "600";

    PvlKeyword types = PvlKeyword("Type", "5");
    types += "5";
    types += "5";

    PvlKeyword valid = PvlKeyword("Valid", "1");
    valid += "1";
    valid += "1";

    reseaus += lines;
    reseaus += samples;
    reseaus += types;
    reseaus += valid;
    reseaus += PvlKeyword("Status", "Nominal");

    std::istringstream instStr (R"(
      Group = Instrument
          SpacecraftName = "APOLLO 15"
          InstrumentId   = METRIC
          TargetName     = MOON
          StartTime      = 1971-08-01T14:58:03.78
      End_Group
    )");

    PvlGroup instGroup;
    instStr >> instGroup;

    Pvl *lab = testCube->label();
    lab->findObject("IsisCube").addGroup(reseaus);
    lab->findObject("IsisCube").addGroup(instGroup);

    testCube->reopen("r");
  }

}<|MERGE_RESOLUTION|>--- conflicted
+++ resolved
@@ -361,15 +361,9 @@
     delete isdPathR;
   }
 
-<<<<<<< HEAD
-  void MroCube::SetUp() {
-    DefaultCube::SetUp();
-
-=======
   void MroCtxCube::SetUp() {
     DefaultCube::SetUp();
-    
->>>>>>> 90d5528a
+
     // force real DNs
     QString fname = testCube->fileName();
 
@@ -382,19 +376,9 @@
 
     FileName newCube(tempDir.path() + "/testing.cub");
 
-<<<<<<< HEAD
     testCube->fromIsd(newCube, label, isd, "rw");
-  }
-
-
-  void MroCube::setInstrument(QString ikid, QString instrumentId, QString spacecraftName) {
     PvlGroup &kernels = testCube->label()->findObject("IsisCube").findGroup("Kernels");
-    kernels.findKeyword("NaifFrameCode").setValue(ikid);
-=======
-    testCube->fromIsd(newCube, label, isd, "rw"); 
-    PvlGroup &kernels = testCube->label()->findObject("IsisCube").findGroup("Kernels");
-    kernels.findKeyword("NaifFrameCode").setValue("-74999");    
->>>>>>> 90d5528a
+    kernels.findKeyword("NaifFrameCode").setValue("-74999");
     PvlGroup &inst = testCube->label()->findObject("IsisCube").findGroup("Instrument");
     std::istringstream iss(R"(
       Group = Instrument
@@ -475,21 +459,12 @@
         Unlutted                    = TRUE
       End_Group
     )");
-<<<<<<< HEAD
 
     PvlGroup newInstGroup;
     iss >> newInstGroup;
 
-    newInstGroup.findKeyword("InstrumentId").setValue(instrumentId);
-    newInstGroup.findKeyword("SpacecraftName").setValue(spacecraftName);
-=======
-    
-    PvlGroup newInstGroup; 
-    iss >> newInstGroup; 
-    
     newInstGroup.findKeyword("InstrumentId").setValue("HIRISE");
     newInstGroup.findKeyword("SpacecraftName").setValue("MARS RECONNAISSANCE ORBITER");
->>>>>>> 90d5528a
 
     inst = newInstGroup;
     PvlObject &naifKeywords = testCube->label()->findObject("NaifKeywords");
@@ -497,21 +472,9 @@
     PvlKeyword startcc("SpacecraftClockStartCount", "33322515");
     PvlKeyword stopcc("SpaceCraftClockStopCount", "33322516");
     inst += startcc;
-<<<<<<< HEAD
     inst += stopcc;
 
     json nk;
-    nk["INS"+ikid.toStdString()+"_FOCAL_LENGTH"] = 11994.9988;
-    nk["INS"+ikid.toStdString()+"_PIXEL_PITCH"] = 0.012;
-    nk["INS"+ikid.toStdString()+"_TRANSX"] = {-89.496, -1.0e-06, 0.012};
-    nk["INS"+ikid.toStdString()+"_TRANSY"] = {-12.001, -0.012, -1.0e-06};
-    nk["INS"+ikid.toStdString()+"_ITRANSS"] = {-1000.86, -0.0087, -83.333};
-    nk["INS"+ikid.toStdString()+"_ITRANSL"] = {7457.9, 83.3333, -0.0087};
-    nk["INS"+ikid.toStdString()+"_OD_K"] = {-0.0048509, 2.41312e-07, -1.62369e-13};
-=======
-    inst += stopcc;  
-    
-    json nk; 
     nk["INS-74999_FOCAL_LENGTH"] = 11994.9988;
     nk["INS-74999_PIXEL_PITCH"] = 0.012;
     nk["INS-74605_TRANSX"] = {-89.496, -1.0e-06, 0.012};
@@ -519,10 +482,9 @@
     nk["INS-74605_ITRANSS"] = {-1000.86, -0.0087, -83.333};
     nk["INS-74605_ITRANSL"] = {7457.9, 83.3333, -0.0087};
     nk["INS-74999_OD_K"] = {-0.0048509, 2.41312e-07, -1.62369e-13};
->>>>>>> 90d5528a
     nk["BODY499_RADII"] = {3396.19, 3396.19, 3376.2};
     nk["CLOCK_ET_-74999_895484264:57342_COMPUTED"] = "8ed6ae8930f3bd41";
-    
+
     nk["BODY_CODE"] = 499;
     nk["BODY_FRAME_CODE"] = 10014;
     PvlObject newNaifKeywords("NaifKeywords", nk);

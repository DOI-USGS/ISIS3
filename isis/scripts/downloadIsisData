#!/usr/bin/env python

from multiprocessing import ProcessError
from multiprocessing.dummy import Process
import logging as log
import os
import json
import argparse
import subprocess
import tempfile
from shutil import which
from os import path
from collections import OrderedDict
from pathlib import Path
import sys
import re

# priority is: lowest index is highest priority 
filter_list = [
        '+ calibration/**' # we generally want everything in calibration 
        '- source/',
        '- /a_older_versions/',
        '- /former_versions/',
        '- corrupt_files/',
        '- zzarchive/',
        '- /original/',
        '- ck/prime_mission/',
        '- extended_mission/',
        '- /prime_mission/',
        '- ck/GEM/',
        '- ck/save/',
        '- spk/SAVE_SCS_2017-11-22/',
        '- release*/',
        '- Archive/',
        '- ek/',
        '- *.lbl',
        '- *.txt',
        '- misc/',
        '- document/',
        '- *.csv',
        '- toolkit/',
        '- kernels_ORG/'
    ]

SOURCE_PATH = {
    "naifKernels": "kernels",
    "pck": "kernels/pck",
    "ck":"kernels/ck",
    "spk":"kernels/spk",
    "fk": "kernels/fk",
    "iak":"kernels/iak",
    "sclk":"kernels/sclk",
    "tspk":"kernels/tspk",
    "usgs":""
}

def find_conf():
    local_path = Path("rclone.conf")
    # this should be installed in scripts folder, so config is one directory up in etc 
    install_path = Path(os.path.dirname(__file__)) / '..' / "etc" / "isis" / 'rclone.conf'
    repo_path = Path(os.path.dirname(__file__)) / '..' / 'config' / 'rclone.conf'
    if local_path.exists():
        return str(local_path)
    elif repo_path.exists():
        return str(repo_path)
    elif install_path.exists():
        return str(install_path)
    else:
        raise RuntimeError("No config found, try passing it in explicitly with --config <path>")


# set log level to debug
def call_subprocess(command, redirect_stdout=True, redirect_stderr=False):
    stdout = subprocess.PIPE if redirect_stdout else None
    stderr = subprocess.PIPE if redirect_stderr else None

    if not which(command[0]):
        raise ProcessLookupError(f"{command[0]} is not installed.")

    log.debug("Invoking : %s", " ".join(command))

    with subprocess.Popen(
            command,
            stdout=stdout,
            stderr=stderr) as proc:
        return proc.communicate()
    

def rclone(command, config=None, extra_args=[], redirect_stdout=True, redirect_stderr=False): 
    try:
        if path.isfile(config):
            log.debug(f"rclone() : using config file {config}")

            # this is probably a config file on disk so pass it through
            config_path = config

            for arg in extra_args:
                arg = re.sub(r'--filter=- ([^ ]+)', r'--filter="- \1"', arg)
            command_with_args = ["rclone", command, f'--config={config_path}', *extra_args]
            log.debug("Invoking : %s", " ".join(command_with_args))
            return call_subprocess(command_with_args, redirect_stdout, redirect_stderr)
        else:
            log.debug(f"rclone() : using config string {config}")

            # most likely a config string
            with tempfile.NamedTemporaryFile() as f:
                config_path = path.realpath(f.name)

                log.debug(f"USING CONFIG:\n{config}")

                f.write(config.encode())

                for arg in extra_args:
                    arg = re.sub(r'--filter=- ([^ ]+)', r'--filter="- \1"', arg)
                command_with_args = ["rclone", command, f"--config={config_path}", *extra_args]
                return call_subprocess(command_with_args, redirect_stdout, redirect_stderr)
    except ProcessLookupError as not_found_e:
        log.error("Executable not found. %s", not_found_e)
        raise ProcessLookupError("rclone is not installed, please install with: 'conda install -c conda-forge rclone'")
    except Exception as generic_e:
        message = f"Error running command. Reason: {generic_e}"
        log.exception(message)
        raise Exception(message)


def get_kernel_destination_path(source_type):

    try:
        source_path = SOURCE_PATH.get(source_type)
    except KeyError as e:
        
        raise KeyError(f"kernel path not found. Source type {source_type} is invalid")

    log.debug(f"source path for {source_type} is {source_path}" )
    return source_path


def create_rclone_arguments(destination, mission_name, ntransfers=10, rclone_kwargs=[]):
"""
    Parameters
    ----------

    destination : str
        path to location where files will be copied/downloaded too

    set_of_pub : set(str)
        set of kernels that will be downloaded
    """
    log.debug(f"Creating RClone command for {mission_name}")
    mission_dir_name, source_type = mission_name.replace(":", "").split("_")
    
    if (mission_dir_name == "legacybase"):
        # We still want things to go into base
        mission_dir_name = "base"
        
    log.debug(f"Mission_dir_name: {mission_dir_name}, source_type: {source_type}")

    destination = os.path.join(destination, str(mission_dir_name).replace(":",""))
<<<<<<< HEAD

    #add kernal directory path if needed
    destination = os.path.join(destination, get_kernal_destination_path(source_type))
=======
    #add kernel directory path if needed
    destination = os.path.join(destination, get_kernel_destination_path(source_type))
>>>>>>> 2130d593
    extra_args=[f"{mission_name}",f"{destination}", "--progress", f"--checkers={ntransfers}", f"--transfers={ntransfers}", "--track-renames", f"--log-level={log.getLevelName(log.getLogger().getEffectiveLevel())}"]

    extra_args.extend(rclone_kwargs)
    log.debug(f"Args created: {extra_args}")
    return extra_args
    
def main(mission, dest, cfg_path, parsedArgs, kwargs):
    """
    Parameters
    ----------

    source str
            path to location where files are being copied/downloaded from

    dest : str
               path to location where files will be copied/downloaded too
    
    kwargs : list
             list of additional args to pass into rclone
          
    """
    log.info("---Script starting---")
            
    log.debug(f"Using config: {cfg_path}")
    result = rclone("listremotes", config=cfg_path)
    config_sources = result[0].decode("utf-8").split("\n")
    if config_sources == ['']:
        log.error("Remote sources came back empty. Get more info by re-running with verbose flag.")
        quit(-1)
    log.debug(f"Remote Sources: {config_sources}")

    supported_missions = OrderedDict({})
    for source in sorted(config_sources, key=lambda x: x.split("_")[-1]):
        parsed_name = source.split("_")
        # If it is a mission, it should be in the format <mission_nam>_<source_type>
        if len(parsed_name) == 2 and parsed_name[1].replace(":","") in SOURCE_PATH.keys():
            remotes_mission_name = parsed_name[0]
            supported_missions[remotes_mission_name] = supported_missions.get(remotes_mission_name, []) + [source]

    log.debug(f"Supported missions:\n {supported_missions.keys()}")
    log.debug(f"Complete Dictionary:\n {json.dumps(supported_missions, indent=2)}")

    if not mission in supported_missions.keys() and mission.upper() not in ("ALL", "LEGACYBASE"):
        raise LookupError(f"{mission} is not in the list of supported missions: {supported_missions.keys()}")

    if mission == "legacybase":
        args = create_rclone_arguments(dest, "legacybase_usgs:", parsedArgs, kwargs)
        rclone(command=parsedArgs.command, extra_args=args, config=cfg_path, redirect_stdout=False, redirect_stderr=False)
    elif(mission.upper() == "ALL"):
        supported_missions.pop("legacybase")
        for mission, remotes in supported_missions.items():
            for remote in remotes:
                args = create_rclone_arguments(dest, remote, parsedArgs, kwargs)
                rclone(command=parsedArgs.command, extra_args=args, config=cfg_path, redirect_stdout=False, redirect_stderr=False)
    else:
        for remote in supported_missions[mission]:
            args = create_rclone_arguments(dest, remote,  parsedArgs, kwargs)
            rclone(command=parsedArgs.command, extra_args=args, config=cfg_path, redirect_stdout=False, redirect_stderr=False)


if __name__ == '__main__':
    usageString = "usage: downloadIsisData mission dest [-h] [-v] [-n NUM_TRANSFERS] [--config CONFIG] [rclone flags]"
    helpString = (
    '''
    Use to copy ISIS data from USGS sources as well as public end points. 

    This script combines multiple sources using the rclone command under the hood. 
    
    After positional args, accepts arbitrary rclone flags. Run "rclone help flags" to get a full list of rclone flags. 
    
    See the ISIS repo (https://github.com/USGS-Astrogeology/ISIS3) for more info. 
    
    Examples of how to run this program:
        
        # download everything for tgo
        $ downloadIsisData tgo $ISISDATA
    
        # download everything except kernels with debug output
        $ downloadIsisData all $ISISDATA --dry-run --exclude="kernels/**" -vv
        
        # download only cks and fks
        $ downloadIsisData all $ISISDATA --include="{ck/**,fk/**}" 
    ''')
    parser = argparse.ArgumentParser(description = helpString,formatter_class=argparse.RawDescriptionHelpFormatter, usage=usageString)
    parser.add_argument('mission', help='mission for files to be downloaded. Use "all" to download everything, "legacybase" to download base data for ISIS<4.1.0.')
    parser.add_argument('dest', help='the destination to download files from source')
    parser.add_argument('-v', '--verbose', action='count', default=0)
    parser.add_argument('-n', '--num-transfers', action='store', default=10)
    parser.add_argument('--config', action='store', default=find_conf())
    parser.add_argument('--filter', help='Additional filters for files', nargs='*')
    parser.add_argument('--include', help='files and patterns to include while downloading', nargs='*')
    parser.add_argument('--exclude', help='files and patterns to ignore while downloading', nargs='*')
    parser.add_argument('-c', '--command', choices=["copy", "sync", "ls", "lsd", "size"], help='files and patterns to ignore while downloading', default="copy")

    args, kwargs = parser.parse_known_args()
 
    log_kwargs = {
      'format': '%(asctime)s %(levelname)-8s %(message)s',
      'level': log.WARN,
      'datefmt' : '%Y-%m-%d %H:%M:%S'
    }

    if args.verbose == 0:
        log_kwargs['level'] = log.WARN
    elif args.verbose == 1:
        log_kwargs['level'] = log.INFO
    elif args.verbose >= 2:
        log_kwargs['level'] = log.DEBUG

    log.basicConfig(**log_kwargs)
    log.debug("args: ", args)
    log.debug("Additional Args:", *kwargs)

    main(args.mission, args.dest, os.path.expanduser(args.config), args, kwargs)<|MERGE_RESOLUTION|>--- conflicted
+++ resolved
@@ -156,14 +156,9 @@
     log.debug(f"Mission_dir_name: {mission_dir_name}, source_type: {source_type}")
 
     destination = os.path.join(destination, str(mission_dir_name).replace(":",""))
-<<<<<<< HEAD
-
-    #add kernal directory path if needed
-    destination = os.path.join(destination, get_kernal_destination_path(source_type))
-=======
+
     #add kernel directory path if needed
     destination = os.path.join(destination, get_kernel_destination_path(source_type))
->>>>>>> 2130d593
     extra_args=[f"{mission_name}",f"{destination}", "--progress", f"--checkers={ntransfers}", f"--transfers={ntransfers}", "--track-renames", f"--log-level={log.getLevelName(log.getLogger().getEffectiveLevel())}"]
 
     extra_args.extend(rclone_kwargs)

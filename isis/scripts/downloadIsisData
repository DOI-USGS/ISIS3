#!/usr/bin/env python

from multiprocessing import ProcessError
from multiprocessing.dummy import Process
import logging as log
import os
import json
import argparse
import subprocess
import tempfile
from shutil import which
from os import path
from collections import OrderedDict
from pathlib import Path
import sys
import re

# priority is: lowest index is highest priority 
filter_list = [
        '+ calibration/**' # we generally want everything in calibration 
        '- source/',
        '- /a_older_versions/',
        '- /former_versions/',
        '- corrupt_files/',
        '- zzarchive/',
        '- /original/',
        '- ck/prime_mission/',
        '- extended_mission/',
        '- /prime_mission/',
        '- ck/GEM/',
        '- ck/save/',
        '- spk/SAVE_SCS_2017-11-22/',
        '- release*/',
        '- Archive/',
        '- ek/',
        '- *.lbl',
        '- *.txt',
        '- misc/',
        '- document/',
        '- *.csv',
        '- toolkit/',
        '- kernels_ORG/'
    ]

SOURCE_PATH = {
    "naifKernels": "kernels",
    "pck": "kernels/pck",
    "ck":"kernels/ck",
    "spk":"kernels/spk",
    "fk": "kernels/fk",
    "iak":"kernels/iak",
    "sclk":"kernels/sclk",
    "tspk":"kernels/tspk",
    "usgs":""
}

def find_conf():
    local_path = Path("rclone.conf")
    # this should be installed in scripts folder, so config is one directory up in etc 
    install_path = Path(os.path.dirname(__file__)) / '..' / "etc" / "isis" / 'rclone.conf'
    repo_path = Path(os.path.dirname(__file__)) / '..' / 'config' / 'rclone.conf'
    if local_path.exists():
        return str(local_path)
    elif repo_path.exists():
        return str(repo_path)
    elif install_path.exists():
        return str(install_path)
    else:
        raise RuntimeError("No config found, try passing it in explicitly with --config <path>")


# set log level to debug
def call_subprocess(command, redirect_stdout=True, redirect_stderr=False):
    stdout = subprocess.PIPE if redirect_stdout else None
    stderr = subprocess.PIPE if redirect_stderr else None

    if not which(command[0]):
        raise ProcessLookupError(f"{command[0]} is not installed.")

    log.debug("Invoking : %s", " ".join(command))

    with subprocess.Popen(
            command,
            stdout=stdout,
            stderr=stderr) as proc:
        return proc.communicate()
    

def rclone(command, config=None, extra_args=[], redirect_stdout=True, redirect_stderr=False): 
    try:
        if path.isfile(config):
            log.debug(f"rclone() : using config file {config}")

            # this is probably a config file on disk so pass it through
            config_path = config

            for arg in extra_args:
                arg = re.sub(r'--filter=- ([^ ]+)', r'--filter="- \1"', arg)
            command_with_args = ["rclone", command, f'--config={config_path}', *extra_args]
            log.debug("Invoking : %s", " ".join(command_with_args))
            return call_subprocess(command_with_args, redirect_stdout, redirect_stderr)
        else:
            log.debug(f"rclone() : using config string {config}")

            # most likely a config string
            with tempfile.NamedTemporaryFile() as f:
                config_path = path.realpath(f.name)

                log.debug(f"USING CONFIG:\n{config}")

                f.write(config.encode())

                for arg in extra_args:
                    arg = re.sub(r'--filter=- ([^ ]+)', r'--filter="- \1"', arg)
                command_with_args = ["rclone", command, f"--config={config_path}", *extra_args]
                return call_subprocess(command_with_args, redirect_stdout, redirect_stderr)
    except ProcessLookupError as not_found_e:
        log.error("Executable not found. %s", not_found_e)
        raise ProcessLookupError("rclone is not installed, please install with: 'conda install -c conda-forge rclone'")
    except Exception as generic_e:
        message = f"Error running command. Reason: {generic_e}"
        log.exception(message)
        raise Exception(message)

<<<<<<< HEAD
def get_kernal_destination_path(source_type):
=======

def get_kernel_destination_path(source_type):
>>>>>>> 2130d593

    try:
        source_path = SOURCE_PATH.get(source_type)
    except KeyError as e:
        
        raise KeyError(f"kernel path not found. Source type {source_type} is invalid")

    log.debug(f"source path for {source_type} is {source_path}" )
    return source_path


def create_rclone_arguments(destination, mission_name, ntransfers=10, rclone_kwargs=[]):
    """
    Parameters
    ----------

    destination : str
        path to location where files will be copied/downloaded too

    set_of_pub : set(str)
        set of kernels that will be downloaded
    """
    log.debug(f"Creating RClone command for {mission_name}")
    mission_dir_name, source_type = mission_name.replace(":", "").split("_")
    
    if (mission_dir_name == "legacybase"):
        # We still want things to go into base
        mission_dir_name = "base"
        
    log.debug(f"Mission_dir_name: {mission_dir_name}, source_type: {source_type}")

    destination = os.path.join(destination, str(mission_dir_name).replace(":",""))
    #add kernel directory path if needed
    destination = os.path.join(destination, get_kernel_destination_path(source_type))
    extra_args=[f"{mission_name}",f"{destination}", "--progress", f"--checkers={ntransfers}", f"--transfers={ntransfers}", "--track-renames", f"--log-level={log.getLevelName(log.getLogger().getEffectiveLevel())}"]
    if source_type == "naifKernels":
        destination = os.path.join(destination, "kernels")

    if args.filter: 
        filters = [f"- {arg}" for arg in args.filters]
        filter_list.extend(filters)    

    # Check for additional include and exclude flags
    if args.include:
        includes = [f"+ {arg}" for arg in args.include]
        filter_list.extend(includes)

    if args.exclude: 
        excludes = [f"- {arg}" for arg in args.exclude]
        filter_list.extend(excludes)    

    # we need to add this to the end  
    if args.include: 
        filter_list.append("- *")

    filter_args = [f'--filter={item}' for item in filter_list]
    extra_args = [f"{mission_name}",
                  f"{destination}", 
                  "--progress",
                  f"--checkers={parsedArgs.num_transfers}",
                  f"--transfers={parsedArgs.num_transfers}",
                  "--track-renames",
                  f"--log-level={log.getLevelName(log.getLogger().getEffectiveLevel())}"]
    extra_args.extend(filter_args)
    log.debug(f"Args created: {extra_args}")
    return extra_args
    
def main(mission, dest, cfg_path, parsedArgs, kwargs):
    """
    Parameters
    ----------

    source str
            path to location where files are being copied/downloaded from

    dest : str
               path to location where files will be copied/downloaded too
    
    kwargs : list
             list of additional args to pass into rclone
          
    """
    log.info("---Script starting---")
            
    log.debug(f"Using config: {cfg_path}")
    result = rclone("listremotes", config=cfg_path)
    config_sources = result[0].decode("utf-8").split("\n")
    if config_sources == ['']:
        log.error("Remote sources came back empty. Get more info by re-running with verbose flag.")
        quit(-1)
    log.debug(f"Remote Sources: {config_sources}")

    supported_missions = OrderedDict({})
    for source in sorted(config_sources, key=lambda x: x.split("_")[-1]):
        parsed_name = source.split("_")
        # If it is a mission, it should be in the format <mission_nam>_<source_type>
        if len(parsed_name) == 2 and parsed_name[1].replace(":","") in SOURCE_PATH.keys():
            remotes_mission_name = parsed_name[0]
            supported_missions[remotes_mission_name] = supported_missions.get(remotes_mission_name, []) + [source]

    log.debug(f"Supported missions:\n {supported_missions.keys()}")
    log.debug(f"Complete Dictionary:\n {json.dumps(supported_missions, indent=2)}")

    if not mission in supported_missions.keys() and mission.upper() not in ("ALL", "LEGACYBASE"):
        raise LookupError(f"{mission} is not in the list of supported missions: {supported_missions.keys()}")

    if mission == "legacybase":
        args = create_rclone_arguments(dest, "legacybase_usgs:", parsedArgs, kwargs)
        rclone(command=parsedArgs.command, extra_args=args, config=cfg_path, redirect_stdout=False, redirect_stderr=False)
    elif(mission.upper() == "ALL"):
        supported_missions.pop("legacybase")
        for mission, remotes in supported_missions.items():
            for remote in remotes:
                args = create_rclone_arguments(dest, remote, parsedArgs, kwargs)
                rclone(command=parsedArgs.command, extra_args=args, config=cfg_path, redirect_stdout=False, redirect_stderr=False)
    else:
        for remote in supported_missions[mission]:
            args = create_rclone_arguments(dest, remote,  parsedArgs, kwargs)
            rclone(command=parsedArgs.command, extra_args=args, config=cfg_path, redirect_stdout=False, redirect_stderr=False)


if __name__ == '__main__':
    usageString = "usage: downloadIsisData mission dest [-h] [-v] [-n NUM_TRANSFERS] [--config CONFIG] [rclone flags]"
    helpString = (
    '''
    Use to copy ISIS data from USGS sources as well as public end points. 

    This script combines multiple sources using the rclone command under the hood. 
    
    After positional args, accepts arbitrary rclone flags. Run "rclone help flags" to get a full list of rclone flags. 
    
    See the ISIS repo (https://github.com/USGS-Astrogeology/ISIS3) for more info. 
    
    Examples of how to run this program:
        
        # download everything for tgo
        $ downloadIsisData tgo $ISISDATA
    
        # download everything except kernels with debug output
        $ downloadIsisData all $ISISDATA --dry-run --exclude="kernels/**" -vv
        
        # download only cks and fks
        $ downloadIsisData all $ISISDATA --include="{ck/**,fk/**}" 
    ''')
    parser = argparse.ArgumentParser(description = helpString,formatter_class=argparse.RawDescriptionHelpFormatter, usage=usageString)
    parser.add_argument('mission', help='mission for files to be downloaded. Use "all" to download everything, "legacybase" to download base data for ISIS<4.1.0.')
    parser.add_argument('dest', help='the destination to download files from source')
    parser.add_argument('-v', '--verbose', action='count', default=0)
    parser.add_argument('-n', '--num-transfers', action='store', default=10)
    parser.add_argument('--config', action='store', default=find_conf())
    parser.add_argument('--filter', help='Additional filters for files', nargs='*')
    parser.add_argument('--include', help='files and patterns to include while downloading', nargs='*')
    parser.add_argument('--exclude', help='files and patterns to ignore while downloading', nargs='*')
    parser.add_argument('-c', '--command', choices=["copy", "sync", "ls", "lsd", "size"], help='files and patterns to ignore while downloading', default="copy")

    args, kwargs = parser.parse_known_args()
 
    log_kwargs = {
      'format': '%(asctime)s %(levelname)-8s %(message)s',
      'level': log.WARN,
      'datefmt' : '%Y-%m-%d %H:%M:%S'
    }

    if args.verbose == 0:
        log_kwargs['level'] = log.WARN
    elif args.verbose == 1:
        log_kwargs['level'] = log.INFO
    elif args.verbose >= 2:
        log_kwargs['level'] = log.DEBUG

    log.basicConfig(**log_kwargs)
    log.debug("args: ", args)
    log.debug("Additional Args:", *kwargs)

    Main(args.mission, args.dest, os.path.expanduser(args.config), args, kwargs)<|MERGE_RESOLUTION|>--- conflicted
+++ resolved
@@ -122,12 +122,8 @@
         log.exception(message)
         raise Exception(message)
 
-<<<<<<< HEAD
-def get_kernal_destination_path(source_type):
-=======
 
 def get_kernel_destination_path(source_type):
->>>>>>> 2130d593
 
     try:
         source_path = SOURCE_PATH.get(source_type)

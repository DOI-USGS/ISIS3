#!/usr/bin/env python

from multiprocessing import ProcessError
from multiprocessing.dummy import Process
import logging as log
import os
import json
import argparse
import subprocess
import tempfile
from shutil import which
from os import path
from collections import OrderedDict
from pathlib import Path
import sys
import re

# priority is: lowest index is highest priority 
filter_list = [
        '+ calibration/**' # we generally want everything in calibration 
        '- source/',
        '- /a_older_versions/',
        '- /former_versions/',
        '- corrupt_files/',
        '- zzarchive/',
        '- /original/',
        '- ck/prime_mission/',
        '- extended_mission/',
        '- /prime_mission/',
        '- ck/GEM/',
        '- ck/save/',
        '- spk/SAVE_SCS_2017-11-22/',
        '- release*/',
        '- Archive/',
        '- ek/',
        '- *.lbl',
        '- *.txt',
        '- misc/',
        '- document/',
        '- *.csv',
        '- toolkit/',
        '- kernels_ORG/'
    ]

SOURCE_PATH = {
    "naifKernels": "kernels",
    "pck": "kernels/pck",
    "ck":"kernels/ck",
    "spk":"kernels/spk",
    "fk": "kernels/fk",
    "iak":"kernels/iak",
    "sclk":"kernels/sclk",
    "tspk":"kernels/tspk",
    "usgs":""
}

def find_conf():
    local_path = Path("rclone.conf")
    # this should be installed in scripts folder, so config is one directory up in etc 
    install_path = Path(os.path.dirname(__file__)) / '..' / "etc" / "isis" / 'rclone.conf'
    repo_path = Path(os.path.dirname(__file__)) / '..' / 'config' / 'rclone.conf'
    if local_path.exists():
        return str(local_path)
    elif repo_path.exists():
        return str(repo_path)
    elif install_path.exists():
        return str(install_path)
    else:
        raise RuntimeError("No config found, try passing it in explicitly with --config <path>")


# set log level to debug
def call_subprocess(command, redirect_stdout=True, redirect_stderr=False):
    stdout = subprocess.PIPE if redirect_stdout else None
    stderr = subprocess.PIPE if redirect_stderr else None

    if not which(command[0]):
        raise ProcessLookupError(f"{command[0]} is not installed.")

    log.debug("Invoking : %s", " ".join(command))

    with subprocess.Popen(
            command,
            stdout=stdout,
            stderr=stderr) as proc:
        return proc.communicate()
    

def rclone(command, config=None, extra_args=[], redirect_stdout=True, redirect_stderr=False): 
    try:
        if path.isfile(config):
            log.debug(f"rclone() : using config file {config}")

            # this is probably a config file on disk so pass it through
            config_path = config

            for arg in extra_args:
                arg = re.sub(r'--filter=- ([^ ]+)', r'--filter="- \1"', arg)
            command_with_args = ["rclone", command, f'--config={config_path}', *extra_args]
            log.debug("Invoking : %s", " ".join(command_with_args))
            return call_subprocess(command_with_args, redirect_stdout, redirect_stderr)
        else:
            log.debug(f"rclone() : using config string {config}")

            # most likely a config string
            with tempfile.NamedTemporaryFile() as f:
                config_path = path.realpath(f.name)

                log.debug(f"USING CONFIG:\n{config}")

                f.write(config.encode())

                for arg in extra_args:
                    arg = re.sub(r'--filter=- ([^ ]+)', r'--filter="- \1"', arg)
                command_with_args = ["rclone", command, f"--config={config_path}", *extra_args]
                return call_subprocess(command_with_args, redirect_stdout, redirect_stderr)
    except ProcessLookupError as not_found_e:
        log.error("Executable not found. %s", not_found_e)
        raise ProcessLookupError("rclone is not installed, please install with: 'conda install -c conda-forge rclone'")
    except Exception as generic_e:
        message = f"Error running command. Reason: {generic_e}"
        log.exception(message)
        raise Exception(message)

<<<<<<< HEAD
def create_rclone_arguments(destination, mission_name, parsedArgs, rclone_kwargs=[]):
=======

def get_kernal_destination_path(source_type):

    try:
        source_path = SOURCE_PATH.get(source_type)
    except KeyError as e:
        
        raise KeyError(f"kernal path not found. Source type {source_type} is invalid")

    log.debug(f"source path for {source_type} is {source_path}" )
    return source_path


def create_rclone_arguments(destination, mission_name, ntransfers=10, rclone_kwargs=[]):
>>>>>>> c3d975e1
    """
    Parameters
    ----------

    destination : str
        path to location where files will be copied/downloaded too

    set_of_pub : set(str)
        set of kernels that will be downloaded
    """
    log.debug(f"Creating RClone command for {mission_name}")
    mission_dir_name, source_type = mission_name.replace(":", "").split("_")
    
    if (mission_dir_name == "legacybase"):
        # We still want things to go into base
        mission_dir_name = "base"
        
    log.debug(f"Mission_dir_name: {mission_dir_name}, source_type: {source_type}")

    destination = os.path.join(destination, str(mission_dir_name).replace(":",""))
<<<<<<< HEAD
    if source_type == "naifKernels":
        destination = os.path.join(destination, "kernels")

    if args.filter: 
        filters = [f"- {arg}" for arg in args.filters]
        filter_list.extend(filters)    

    # Check for additional include and exclude flags
    if args.include:
        includes = [f"+ {arg}" for arg in args.include]
        filter_list.extend(includes)

    if args.exclude: 
        excludes = [f"- {arg}" for arg in args.exclude]
        filter_list.extend(excludes)    

    # we need to add this to the end  
    if args.include: 
        filter_list.append("- *")

    filter_args = [f'--filter={item}' for item in filter_list]
    extra_args = [f"{mission_name}",
                  f"{destination}", 
                  "--progress",
                  f"--checkers={parsedArgs.num_transfers}",
                  f"--transfers={parsedArgs.num_transfers}",
                  "--track-renames",
                  f"--log-level={log.getLevelName(log.getLogger().getEffectiveLevel())}"]
    extra_args.extend(filter_args)
=======
    #add kernal directory path if needed
    destination = os.path.join(destination, get_kernal_destination_path(source_type))
    extra_args=[f"{mission_name}",f"{destination}", "--progress", f"--checkers={ntransfers}", f"--transfers={ntransfers}", "--track-renames", f"--log-level={log.getLevelName(log.getLogger().getEffectiveLevel())}"]

    extra_args.extend(rclone_kwargs)
>>>>>>> c3d975e1
    log.debug(f"Args created: {extra_args}")
    return extra_args
    
def main(mission, dest, cfg_path, parsedArgs, kwargs):
    """
    Parameters
    ----------

    source str
            path to location where files are being copied/downloaded from

    dest : str
               path to location where files will be copied/downloaded too
    
    kwargs : list
             list of additional args to pass into rclone
          
    """
    log.info("---Script starting---")
            
    log.debug(f"Using config: {cfg_path}")
    result = rclone("listremotes", config=cfg_path)
    config_sources = result[0].decode("utf-8").split("\n")
    if config_sources == ['']:
        log.error("Remote sources came back empty. Get more info by re-running with verbose flag.")
        quit(-1)
    log.debug(f"Remote Sources: {config_sources}")

    supported_missions = OrderedDict({})
    for source in sorted(config_sources, key=lambda x: x.split("_")[-1]):
        parsed_name = source.split("_")
        # If it is a mission, it should be in the format <mission_nam>_<source_type>
        if len(parsed_name) == 2 and parsed_name[1].replace(":","") in SOURCE_PATH.keys():
            remotes_mission_name = parsed_name[0]
            supported_missions[remotes_mission_name] = supported_missions.get(remotes_mission_name, []) + [source]

    log.debug(f"Supported missions:\n {supported_missions.keys()}")
    log.debug(f"Complete Dictionary:\n {json.dumps(supported_missions, indent=2)}")

    if not mission in supported_missions.keys() and mission.upper() not in ("ALL", "LEGACYBASE"):
        raise LookupError(f"{mission} is not in the list of supported missions: {supported_missions.keys()}")

    if mission == "legacybase":
        args = create_rclone_arguments(dest, "legacybase_usgs:", parsedArgs, kwargs)
        rclone(command=parsedArgs.command, extra_args=args, config=cfg_path, redirect_stdout=False, redirect_stderr=False)
    elif(mission.upper() == "ALL"):
        supported_missions.pop("legacybase")
        for mission, remotes in supported_missions.items():
            for remote in remotes:
                args = create_rclone_arguments(dest, remote, parsedArgs, kwargs)
                rclone(command=parsedArgs.command, extra_args=args, config=cfg_path, redirect_stdout=False, redirect_stderr=False)
    else:
        for remote in supported_missions[mission]:
            args = create_rclone_arguments(dest, remote,  parsedArgs, kwargs)
            rclone(command=parsedArgs.command, extra_args=args, config=cfg_path, redirect_stdout=False, redirect_stderr=False)


if __name__ == '__main__':
    usageString = "usage: downloadIsisData mission dest [-h] [-v] [-n NUM_TRANSFERS] [--config CONFIG] [rclone flags]"
    helpString = (
    '''
    Use to copy ISIS data from USGS sources as well as public end points. 

    This script combines multiple sources using the rclone command under the hood. 
    
    After positional args, accepts arbitrary rclone flags. Run "rclone help flags" to get a full list of rclone flags. 
    
    See the ISIS repo (https://github.com/USGS-Astrogeology/ISIS3) for more info. 
    
    Examples of how to run this program:
        
        # download everything for tgo
        $ downloadIsisData tgo $ISISDATA
    
        # download everything except kernels with debug output
        $ downloadIsisData all $ISISDATA --dry-run --exclude="kernels/**" -vv
        
        # download only cks and fks
        $ downloadIsisData all $ISISDATA --include="{ck/**,fk/**}" 
    ''')
    parser = argparse.ArgumentParser(description = helpString,formatter_class=argparse.RawDescriptionHelpFormatter, usage=usageString)
    parser.add_argument('mission', help='mission for files to be downloaded. Use "all" to download everything, "legacybase" to download base data for ISIS<4.1.0.')
    parser.add_argument('dest', help='the destination to download files from source')
    parser.add_argument('-v', '--verbose', action='count', default=0)
    parser.add_argument('-n', '--num-transfers', action='store', default=10)
    parser.add_argument('--config', action='store', default=find_conf())
    parser.add_argument('--filter', help='Additional filters for files', nargs='*')
    parser.add_argument('--include', help='files and patterns to include while downloading', nargs='*')
    parser.add_argument('--exclude', help='files and patterns to ignore while downloading', nargs='*')
    parser.add_argument('-c', '--command', choices=["copy", "sync", "ls", "lsd", "size"], help='files and patterns to ignore while downloading', default="copy")

    args, kwargs = parser.parse_known_args()
 
    log_kwargs = {
      'format': '%(asctime)s %(levelname)-8s %(message)s',
      'level': log.WARN,
      'datefmt' : '%Y-%m-%d %H:%M:%S'
    }

    if args.verbose == 0:
        log_kwargs['level'] = log.WARN
    elif args.verbose == 1:
        log_kwargs['level'] = log.INFO
    elif args.verbose >= 2:
        log_kwargs['level'] = log.DEBUG

    log.basicConfig(**log_kwargs)
    log.debug("args: ", args)
    log.debug("Additional Args:", *kwargs)

    main(args.mission, args.dest, os.path.expanduser(args.config), args, kwargs)<|MERGE_RESOLUTION|>--- conflicted
+++ resolved
@@ -122,9 +122,6 @@
         log.exception(message)
         raise Exception(message)
 
-<<<<<<< HEAD
-def create_rclone_arguments(destination, mission_name, parsedArgs, rclone_kwargs=[]):
-=======
 
 def get_kernal_destination_path(source_type):
 
@@ -139,8 +136,7 @@
 
 
 def create_rclone_arguments(destination, mission_name, ntransfers=10, rclone_kwargs=[]):
->>>>>>> c3d975e1
-    """
+"""
     Parameters
     ----------
 
@@ -160,43 +156,12 @@
     log.debug(f"Mission_dir_name: {mission_dir_name}, source_type: {source_type}")
 
     destination = os.path.join(destination, str(mission_dir_name).replace(":",""))
-<<<<<<< HEAD
-    if source_type == "naifKernels":
-        destination = os.path.join(destination, "kernels")
-
-    if args.filter: 
-        filters = [f"- {arg}" for arg in args.filters]
-        filter_list.extend(filters)    
-
-    # Check for additional include and exclude flags
-    if args.include:
-        includes = [f"+ {arg}" for arg in args.include]
-        filter_list.extend(includes)
-
-    if args.exclude: 
-        excludes = [f"- {arg}" for arg in args.exclude]
-        filter_list.extend(excludes)    
-
-    # we need to add this to the end  
-    if args.include: 
-        filter_list.append("- *")
-
-    filter_args = [f'--filter={item}' for item in filter_list]
-    extra_args = [f"{mission_name}",
-                  f"{destination}", 
-                  "--progress",
-                  f"--checkers={parsedArgs.num_transfers}",
-                  f"--transfers={parsedArgs.num_transfers}",
-                  "--track-renames",
-                  f"--log-level={log.getLevelName(log.getLogger().getEffectiveLevel())}"]
-    extra_args.extend(filter_args)
-=======
+
     #add kernal directory path if needed
     destination = os.path.join(destination, get_kernal_destination_path(source_type))
     extra_args=[f"{mission_name}",f"{destination}", "--progress", f"--checkers={ntransfers}", f"--transfers={ntransfers}", "--track-renames", f"--log-level={log.getLevelName(log.getLogger().getEffectiveLevel())}"]
 
     extra_args.extend(rclone_kwargs)
->>>>>>> c3d975e1
     log.debug(f"Args created: {extra_args}")
     return extra_args
     

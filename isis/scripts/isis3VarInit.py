#!/usr/bin/env python
"""
This program builds shell scripts that define ISIS3 environment variables during
conda environment activation and deactivation, and creates some directories.
"""

import argparse
import os
import sys

##########################################################################################################
#
#  This work is free and unencumbered software released into the public domain.
#  In jurisdictions that recognize copyright laws, the author or authors
#  of this software dedicate any and all copyright interest in the
#  software to the public domain.
#
#
#   Description:  This program builds the shell scripts that define the
#       ISISROOT/ISIS3DATA/ISIS3TESTDATA environment variables for the user
#       when the ISIS3 conda environment is activated, and clean up when it is
#       deactivated.
#
#       The data directory and test directory are optional command line arguments.
#       If the user chooses not to set them, they will both be created in the
#       $ISISROOT directory.
#
#   History:
#       Author:  Tyler Wilson, USGS
#       Date:    2018-10-05
#       Description: Initial commit.
#
#       Author:  Tyler Wilson, USGS
#       Date:    2018-11-01
#       Description:  Removed a pair of lines which were causing output errors on Mac OS X and were not
#                     required anyway.
#
#       Author:  Ross Beyer
#       Date:    2018-11-19
#       Description: Streamlined the program, improved documentation, and made the directory and
#                    file creation more `pythonic' rather than using system calls.
#
#       Author:  Jesse Mapel
#       Date:    2019-03-25
#       Description: Added C-Shell support.
#
#
##########################################################################################################

# There are still a lot of Python 2 installations out there, and if people don't have
# their conda environment set up properly, the error message they'll get will be hard
# to decipher.  This might help:
assert( sys.version_info >= (3,2) ) # Must be using Python 3.2 or later

# This just wraps and reports on the directory creation:
def mkdir( p ):
    if os.path.exists( p ): print( 'Tried to create '+p+', but it already exists.' )
    else:
        os.makedirs( p )
        print( 'Created '+p )
    return


# Set up and then parse the command line:
parser = argparse.ArgumentParser( description=__doc__ )

parser.add_argument('-d','--data-dir',
                    default=os.environ['CONDA_PREFIX']+'/data',
                    help='ISIS3 Data Directory, default: %(default)s' )
parser.add_argument('-t','--test-dir',
                    default=os.environ['CONDA_PREFIX']+'/testData',
                    help='ISIS3 Test Data Directory, default: %(default)s')
args=parser.parse_args()


# Create the data directories:
mkdir( args.data_dir )
mkdir( args.test_dir )

# Create the conda activation and deactivation directories:
activate_dir   = os.environ['CONDA_PREFIX']+'/etc/conda/activate.d'
deactivate_dir = os.environ['CONDA_PREFIX']+'/etc/conda/deactivate.d'

mkdir( activate_dir )
mkdir( deactivate_dir )

# Write the files that manage the ISIS3 environments:
activate_vars_sh   =   activate_dir+'/env_vars.sh'
deactivate_vars_sh = deactivate_dir+'/env_vars.sh'
activate_vars_csh   =   activate_dir+'/env_vars.csh'
deactivate_vars_csh = deactivate_dir+'/env_vars.csh'

with open( activate_vars_sh, mode='w' ) as a:
    script = """#!/bin/sh
export ISISROOT={}
export ISIS3DATA={}
export ISIS3TESTDATA={}
""".format(os.environ['CONDA_PREFIX'], args.data_dir, args.test_dir)
    a.write(script)
print( 'Wrote '+activate_vars_sh )

with open( deactivate_vars_sh, mode='w' ) as d:
    script = """#!/bin/sh
unset ISISROOT
unset ISIS3DATA
unset ISIS3TESTDATA
"""
    d.write(script)
print( 'Wrote '+deactivate_vars_sh )

with open( activate_vars_csh, mode='w' ) as a:
    script = """#!/bin/csh
setenv ISISROOT {}
setenv ISIS3DATA {}
setenv ISIS3TESTDATA {}
<<<<<<< HEAD
=======

source $CONDA_PREFIX/scripts/tabCompletion.csh
>>>>>>> 955cc58a
""".format(os.environ['CONDA_PREFIX'], args.data_dir, args.test_dir)
    a.write(script)
print( 'Wrote '+activate_vars_csh )

with open( deactivate_vars_csh, mode='w' ) as d:
    script = """#!/bin/sh
unsetenv ISISROOT
unsetenv ISIS3DATA
unsetenv ISIS3TESTDATA
"""
    d.write(script)
print( 'Wrote '+deactivate_vars_csh )<|MERGE_RESOLUTION|>--- conflicted
+++ resolved
@@ -113,11 +113,8 @@
 setenv ISISROOT {}
 setenv ISIS3DATA {}
 setenv ISIS3TESTDATA {}
-<<<<<<< HEAD
-=======
 
 source $CONDA_PREFIX/scripts/tabCompletion.csh
->>>>>>> 955cc58a
 """.format(os.environ['CONDA_PREFIX'], args.data_dir, args.test_dir)
     a.write(script)
 print( 'Wrote '+activate_vars_csh )

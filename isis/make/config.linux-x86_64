#---------------------------------------------------------------------------
# Compiler options
#---------------------------------------------------------------------------

ISISCPPFLAGS  = -Wall
ISISCPPFLAGS += -ansi
ISISCPPFLAGS += -DISIS_LITTLE_ENDIAN=1
ISISCPPFLAGS += -fPIC
ISISCPPFLAGS += -DGMM_USES_SUPERLU

ifeq ($(findstring DEBUG, $(MODE)),DEBUG)
  ISISCPPFLAGS += -g 
  ISISCPPFLAGS += -O0
  ISISCPPFLAGS += -DDEBUG
  ifeq ($(findstring CWD, $(MODE)),CWD)
    ISISCPPFLAGS += -DCWDEBUG -DLIBCWD_THREAD_SAFE -D_REENTRANT
    ifeq (,$(findstring MEMCHECK, $(MODE)))
      ISISCPPFLAGS += -DNOMEMCHECK
    endif
  endif
else
  ISISCPPFLAGS += -O1
endif

ISISCFLAGS = 

#---------------------------------------------------------------------------
# Linker options
#---------------------------------------------------------------------------
RANLIB          = /bin/true
SHAREDLIBEXT    = so

ISISLDFLAGS  = -Wl,-E -Xlinker '-z' -Xlinker 'origin'
ISISLDFLAGS += -Xlinker "-rpath" -Xlinker "${ISISROOT}/lib:${ISISROOT}/3rdParty/lib"
ISISSYSLIBS = -pthread 
ISISSTATIC  = -Wl,-Bstatic
ISISDYNAMIC = -Wl,-Bdynamic

ifeq ($(findstring DEBUG, $(MODE)),DEBUG)
  ifeq ($(findstring CWD, $(MODE)),CWD)
    ISISSYSLIBS += -lcwd_r
  endif
endif

#---------------------------------------------------------------------------
# Shared library options
#---------------------------------------------------------------------------
ISISSHAREDFLAGS = $(ISISLDFLAGS) -shared 
ISISSHAREDON    = -Wl,-whole-archive
ISISSHAREDOFF   = -Wl,-no-whole-archive
ISISARFLAGS     =

#---------------------------------------------------------------------------
# Set up for modifying the executable rpath
#---------------------------------------------------------------------------
PATCHELF = $(ISIS3LOCAL)/bin/patchelf

#---------------------------------------------------------------------------
# Set up local library designations
#---------------------------------------------------------------------------
ISIS3SYSINC := /usr/include
#ISIS3SYSLIB ?= /usr/lib64
ISIS3SYSLIB := $(shell if [ -d /usr/lib64 ]; then echo "/usr/lib64"; else echo "/usr/lib"; fi;)
ISIS3ALTSYSLIB := $(shell if [ -f /usr/lib/x86_64-linux-gnu/libgfortran.so.3 ]; then \
    echo "/usr/lib/x86_64-linux-gnu"; else echo "/usr/lib64"; fi;)
ISIS3LOCAL  := /usgs/pkgs/local/$(ISISLOCALVERSION)

#---------------------------------------------------------------------------
# Set up for cwd
#---------------------------------------------------------------------------
#CWDINCDIR =
#CWDLIBDIR =
#CWDLIB    =

#ifeq ($(findstring DEBUG, $(MODE)),DEBUG)
#  ifeq ($(findstring CWD, $(MODE)),CWD)
#    CWDINCDIR = -I$(ISIS3LOCAL)/include/libcwd/libcwd-1.0.4
#    CWDLIBDIR = -L$(ISIS3LOCAL)/lib
#    CWDLIB    = -lcwd_r
#  endif
#endif

#---------------------------------------------------------------------------
# Set up for Qt
#---------------------------------------------------------------------------
QTINCDIR = -I$(ISIS3LOCAL)/include/qt/qt5.6.0
QTINCDIR += -I$(ISIS3LOCAL)/include/qt/qt5.6.0/Qt
QTINCDIR += -I$(ISIS3LOCAL)/include/qt/qt5.6.0/QtCore
QTINCDIR += -I$(ISIS3LOCAL)/include/qt/qt5.6.0/QtAssistant
QTINCDIR += -I$(ISIS3LOCAL)/include/qt/qt5.6.0/QtConcurrent
QTINCDIR += -I$(ISIS3LOCAL)/include/qt/qt5.6.0/QtDBus
QTINCDIR += -I$(ISIS3LOCAL)/include/qt/qt5.6.0/QtGui
QTINCDIR += -I$(ISIS3LOCAL)/include/qt/qt5.6.0/QtMultimedia
QTINCDIR += -I$(ISIS3LOCAL)/include/qt/qt5.6.0/QtMultimediaWidgets
QTINCDIR += -I$(ISIS3LOCAL)/include/qt/qt5.6.0/QtNetwork
QTINCDIR += -I$(ISIS3LOCAL)/include/qt/qt5.6.0/QtOpenGL
QTINCDIR += -I$(ISIS3LOCAL)/include/qt/qt5.6.0/QtPositioning
QTINCDIR += -I$(ISIS3LOCAL)/include/qt/qt5.6.0/QtPrintSupport
QTINCDIR += -I$(ISIS3LOCAL)/include/qt/qt5.6.0/QtQml
QTINCDIR += -I$(ISIS3LOCAL)/include/qt/qt5.6.0/QtQuick
QTINCDIR += -I$(ISIS3LOCAL)/include/qt/qt5.6.0/QtScript
QTINCDIR += -I$(ISIS3LOCAL)/include/qt/qt5.6.0/QtScriptTools
QTINCDIR += -I$(ISIS3LOCAL)/include/qt/qt5.6.0/QtSensors
QTINCDIR += -I$(ISIS3LOCAL)/include/qt/qt5.6.0/QtSql
QTINCDIR += -I$(ISIS3LOCAL)/include/qt/qt5.6.0/QtSvg
QTINCDIR += -I$(ISIS3LOCAL)/include/qt/qt5.6.0/QtTest
QTINCDIR += -I$(ISIS3LOCAL)/include/qt/qt5.6.0/QtWebChannel
QTINCDIR += -I$(ISIS3LOCAL)/include/qt/qt5.6.0/QtWebEngine
QTINCDIR += -I$(ISIS3LOCAL)/include/qt/qt5.6.0/QtWebEngineWidgets
QTINCDIR += -I$(ISIS3LOCAL)/include/qt/qt5.6.0/QtWidgets
QTINCDIR += -I$(ISIS3LOCAL)/include/qt/qt5.6.0/QtXml
QTINCDIR += -I$(ISIS3LOCAL)/include/qt/qt5.6.0/QtXmlPatterns
QTLIBDIR = -L$(ISIS3LOCAL)/lib
QTLIB    = -lQt5Core -lQt5Concurrent -lQt5XmlPatterns -lQt5Xml -lQt5Network -lQt5Sql -lQt5Gui -lQt5PrintSupport -lQt5Positioning -lQt5Qml -lQt5Quick -lQt5Sensors -lQt5Svg -lQt5Test -lQt5OpenGL -lQt5Widgets -lQt5Multimedia -lQt5MultimediaWidgets -lQt5WebChannel -lQt5WebEngine -lQt5WebEngineWidgets -lQt5DBus

UIC      = $(ISIS3LOCAL)/bin/uic
MOC      = $(ISIS3LOCAL)/bin/moc
RCC      = $(ISIS3LOCAL)/bin/rcc

#---------------------------------------------------------------------------
# Set up for Qwt
#---------------------------------------------------------------------------
QWTINCDIR = -I$(ISIS3LOCAL)/include/qwt
QWTLIBDIR = -L$(ISIS3LOCAL)/lib
QWTLIB    = -lqwt 

#---------------------------------------------------------------------------
# Set up for Xerces 
#---------------------------------------------------------------------------
XERCESINCDIR = -I$(ISIS3LOCAL)/include/xercesc/xercesc-3.1.2
XERCESLIBDIR = -L$(ISIS3LOCAL)/lib
XERCESLIB    = -lxerces-c

XALAN = $(ISIS3LOCAL)/bin/Xalan

#---------------------------------------------------------------------------
# Set up for geotiff 
#---------------------------------------------------------------------------
GEOTIFFINCDIR = -I$(ISIS3LOCAL)/include/geotiff
GEOTIFFLIBDIR = -L$(ISIS3LOCAL)/lib
GEOTIFFLIB    = -lgeotiff

#---------------------------------------------------------------------------
# Set up for Tiff 
#---------------------------------------------------------------------------
TIFFINCDIR = -I$(ISIS3LOCAL)/include/tiff/tiff-4.0.5
TIFFLIBDIR = -L$(ISIS3LOCAL)/lib
TIFFLIB    = -ltiff

#---------------------------------------------------------------------------
# Set up for naif dsk and cspice libraries
#---------------------------------------------------------------------------
NAIFINCDIR = -I$(ISIS3LOCAL)/include/naif
NAIFLIBDIR = -L$(ISIS3LOCAL)/lib
NAIFLIB    = -ldsk -lcspice

#---------------------------------------------------------------------------
# Set up for TNT
#---------------------------------------------------------------------------
TNTINCDIR = -I$(ISIS3LOCAL)/include/tnt/tnt126 -I$(ISIS3LOCAL)/include/tnt/tnt126/tnt
TNTLIBDIR =
TNTLIB    = 

#---------------------------------------------------------------------------
# Set up for JAMA
#---------------------------------------------------------------------------
JAMAINCDIR = -I$(ISIS3LOCAL)/include/jama/jama125
JAMALIBDIR =
JAMALIB    = 

#---------------------------------------------------------------------------
# Set up for GEOS
#---------------------------------------------------------------------------
GEOSINCDIR = -I$(ISIS3LOCAL)/include/geos/geos3.5.0
GEOSLIBDIR = -L$(ISIS3LOCAL)/lib
GEOSLIB    = -lgeos-3.5.0 -lgeos_c

#---------------------------------------------------------------------------
# Set up for the GNU Scientific Library (GSL).  Note that this setup
# suppports include patterns such as <gsl/gsl_errno.h>.  With this
# format, any other include spec that points to the general include
# directory, such as GEOS, will suffice.  Therefore, an explicit
# include directive is ommitted but provided as an empty reference
# in cases where it may be located elsewhere.  This also goes for the
# library reference.
#---------------------------------------------------------------------------
GSLINCDIR = -I$(ISIS3LOCAL)/include
GSLLIBDIR = -L$(ISIS3LOCAL)/lib
GSLLIB    = -lgsl -lgslcblas

#---------------------------------------------------------------------------
# Set up for X11
#---------------------------------------------------------------------------
X11INCDIR = 
X11LIBDIR = 
X11LIB    = -lX11

#---------------------------------------------------------------------------
# Set up for GMM
#---------------------------------------------------------------------------
GMMINCDIR = -I$(ISIS3LOCAL)/include/gmm/gmm-5.0 -I$(ISIS3LOCAL)/include/gmm/gmm-5.0/gmm
GMMLIBDIR =
GMMLIB    = 

#---------------------------------------------------------------------------
# Set up for SuperLU
#---------------------------------------------------------------------------
SUPERLUINCDIR = -I$(ISIS3LOCAL)/include/superlu/superlu4.3
SUPERLULIBDIR = -L$(ISIS3LOCAL)/lib
SUPERLULIB    = -lsuperlu_4.3 -lblas -lgfortran

#---------------------------------------------------------------------------
# Set up for Google Protocol Buffers (ProtoBuf)
#---------------------------------------------------------------------------
PROTOBUFINCDIR = -I$(ISIS3LOCAL)/include/google-protobuf/protobuf2.6.1
PROTOBUFLIBDIR = -L$(ISIS3LOCAL)/lib
PROTOBUFLIB    = -lprotobuf
PROTOC         = $(ISIS3LOCAL)/bin/protoc

#---------------------------------------------------------------------------
# Set up for kakadu
# The Kakadu library is proprietary. The source files cannot be distributed
# with ISIS3. If you need to rebuild ISIS3 on your system, then you will
# need to modify the lines below that pertain to the location of the
# header files and library on your system. The compilation flag, ENABLEJP2K,
# should be set to true if you are building with the Kakadu library and
# you want to use the JPEG2000 specific code in the ISIS3 system. Otherwise,
# set the ENABLEJP2K flag to false.
#
#  Added abililty to automatically detect the existance of the Kakadu include
#  directory.  One can set the environment variable JP2KFLAG with a 1 or 0
#  depending upon need.  Developers can define appropriate enviroment variables
#  for the complete JP2K environment.  Just redefine them based upon the usage
#  below (i.e., be sure to add -I, -L and -l to the variables for KAKADUINCDIR,
#  KAKADULIBDIR and KAKADULIB, respectively).
#---------------------------------------------------------------------------
KAKADUINCDIR := -I$(ISIS3LOCAL)/include/kakadu/v6_3-00967N
KAKADULIBDIR := -L$(ISIS3LOCAL)/lib
KAKADULIB    := -lkdu_a63R
#  Strip -I from Kakadu include directory macro and check for existance
JP2KFLAG := $(shell if [ -d $(subst -I,,$(KAKADUINCDIR)) ]; then echo "1"; else echo "0"; fi;)
ISISCPPFLAGS += -DENABLEJP2K=$(JP2KFLAG)

#---------------------------------------------------------------------------
# Set up for BOOST
#---------------------------------------------------------------------------
BOOSTINCDIR = -I$(ISIS3LOCAL)/include/boost/boost1.59.0
BOOSTLIBDIR = 
BOOSTLIB    = 
#BOOSTLIBDIR = -L$(ISIS3LOCAL)/lib
#BOOSTLIB    = -lboost_date_time -lboost_filesystem -lboost_graph -lboost_math_c99f \
#              -lboost_math_c99l -lboost_math_c99 -lboost_math_tr1f -lboost_math_tr1l \
#              -lboost_math_tr1 -lboost_prg_exec_monitor -lboost_program_options \
#              -lboost_regex -lboost_serialization -lboost_signals -lboost_system \
#              -lboost_thread -lboost_unit_test_framework -lboost_wave -lboost_wserialization

#---------------------------------------------------------------------------
# Set up for Cholmod libraries 
#---------------------------------------------------------------------------
CHOLMODINCDIR = -I$(ISIS3LOCAL)/include/SuiteSparse/SuiteSparse4.4.5/SuiteSparse
CHOLMODLIBDIR = -L$(ISIS3LOCAL)/lib
CHOLMODLIB    = -lcholmod -lamd -lcamd -lccolamd -lcolamd -llapack -lsuitesparseconfig

#---------------------------------------------------------------------------
# Set up for HDF5 libraries 
#---------------------------------------------------------------------------
HDF5INCDIR = -I$(ISIS3LOCAL)/include/hdf5
HDF5LIBDIR = -L$(ISIS3LOCAL)/lib
HDF5LIB    = -lhdf5 -lhdf5_hl -lhdf5_cpp -lhdf5_hl_cpp

#---------------------------------------------------------------------------
# Set up for OpenCV libraries 
#
# Add the following line to your app's Makefile (see the NN notes)
# ALLLIBS += $(OPENCVLIBS)
#---------------------------------------------------------------------------
OPENCVINCDIR =  -I$(ISIS3LOCAL)/include
OPENCVLIBDIR =  -L$(ISIS3LOCAL)/lib
<<<<<<< HEAD
OPENCVLIBS   = -lopencv_calib3d -lopencv_core -lopencv_features2d \
	       -lopencv_flann -lopencv_highgui -lopencv_imgproc \
=======
OPENCVLIBS   = -lopencv_calib3d -lopencv_core \
	       -lopencv_features2d -lopencv_xfeatures2d \
	       -lopencv_flann -lopencv_highgui \
	       -lopencv_imgproc -lopencv_imgcodecs \
>>>>>>> 6132911b
	       -lopencv_ml -l opencv_objdetect \
	       -lopencv_photo -lopencv_stitching -lopencv_superres \
	       -lopencv_video -lopencv_videostab \
	       -lopencv_xfeatures2d

#---------------------------------------------------------------------------
# Set up for Natural Neigbor Library (NN)
#
# * Note that NNINCDIR is not added to ALLINCDIRS in isismake.os
# * and NNLIB is not added to ALLLIBDIRS in isismake.os
#
# For now, if you want to use this library, modify your app's Makefile. 
# Add an empty line after the last line in the Makefile, then add
# ALLLIBS += $(NNLIB)
# on a new line.
#---------------------------------------------------------------------------
NNINCDIR = -I$(ISIS3LOCAL)/include/nn
#NNLIBDIR = -L$(ISIS3LOCAL)/lib
NNLIB = -lnn

#---------------------------------------------------------------------------
# Final generic setup for includes at the top level
#---------------------------------------------------------------------------
DEFAULTINCDIR =  -I$(ISIS3LOCAL)/include

#---------------------------------------------------------------------------
#  Define the third party distribution libraries (patterns)
#---------------------------------------------------------------------------

#  Libraries
THIRDPARTYLIBS    += "$(ISIS3LOCAL)/lib/libQt5Concurrent.so"
THIRDPARTYLIBS    += "$(ISIS3LOCAL)/lib/libQt5Concurrent.so.5"
THIRDPARTYLIBS    += "$(ISIS3LOCAL)/lib/libQt5Concurrent.so.5.6.*[^g]"

THIRDPARTYLIBS    += "$(ISIS3LOCAL)/lib/libQt5Core.so"
THIRDPARTYLIBS    += "$(ISIS3LOCAL)/lib/libQt5Core.so.5"
THIRDPARTYLIBS    += "$(ISIS3LOCAL)/lib/libQt5Core.so.5.6*[^g]"

THIRDPARTYLIBS    += "$(ISIS3LOCAL)/lib/libQt5DBus.so"
THIRDPARTYLIBS    += "$(ISIS3LOCAL)/lib/libQt5DBus.so.5"
THIRDPARTYLIBS    += "$(ISIS3LOCAL)/lib/libQt5DBus.so.5.6*[^g]"

THIRDPARTYLIBS    += "$(ISIS3LOCAL)/lib/libQt5Gui.so"
THIRDPARTYLIBS    += "$(ISIS3LOCAL)/lib/libQt5Gui.so.5"
THIRDPARTYLIBS    += "$(ISIS3LOCAL)/lib/libQt5Gui.so.5.6*[^g]"

THIRDPARTYLIBS    += "$(ISIS3LOCAL)/lib/libQt5Multimedia.so"
THIRDPARTYLIBS    += "$(ISIS3LOCAL)/lib/libQt5Multimedia.so.5"
THIRDPARTYLIBS    += "$(ISIS3LOCAL)/lib/libQt5Multimedia.so.5.6.*[^g]"

THIRDPARTYLIBS    += "$(ISIS3LOCAL)/lib/libQt5MultimediaWidgets.so"
THIRDPARTYLIBS    += "$(ISIS3LOCAL)/lib/libQt5MultimediaWidgets.so.5"
THIRDPARTYLIBS    += "$(ISIS3LOCAL)/lib/libQt5MultimediaWidgets.so.5.6.*[^g]"

THIRDPARTYLIBS    += "$(ISIS3LOCAL)/lib/libQt5Network.so"
THIRDPARTYLIBS    += "$(ISIS3LOCAL)/lib/libQt5Network.so.5"
THIRDPARTYLIBS    += "$(ISIS3LOCAL)/lib/libQt5Network.so.5.6*[^g]"

THIRDPARTYLIBS    += "$(ISIS3LOCAL)/lib/libQt5OpenGL.so"
THIRDPARTYLIBS    += "$(ISIS3LOCAL)/lib/libQt5OpenGL.so.5"
THIRDPARTYLIBS    += "$(ISIS3LOCAL)/lib/libQt5OpenGL.so.5.6*[^g]"

THIRDPARTYLIBS    += "$(ISIS3LOCAL)/lib/libQt5Positioning.so"
THIRDPARTYLIBS    += "$(ISIS3LOCAL)/lib/libQt5Positioning.so.5"
THIRDPARTYLIBS    += "$(ISIS3LOCAL)/lib/libQt5Positioning.so.5.6.*[^g]"

THIRDPARTYLIBS    += "$(ISIS3LOCAL)/lib/libQt5PrintSupport.so"
THIRDPARTYLIBS    += "$(ISIS3LOCAL)/lib/libQt5PrintSupport.so.5"
THIRDPARTYLIBS    += "$(ISIS3LOCAL)/lib/libQt5PrintSupport.so.5.6.*[^g]"

THIRDPARTYLIBS    += "$(ISIS3LOCAL)/lib/libQt5Qml.so"
THIRDPARTYLIBS    += "$(ISIS3LOCAL)/lib/libQt5Qml.so.5"
THIRDPARTYLIBS    += "$(ISIS3LOCAL)/lib/libQt5Qml.so.5.6.*[^g]"

THIRDPARTYLIBS    += "$(ISIS3LOCAL)/lib/libQt5Quick.so"
THIRDPARTYLIBS    += "$(ISIS3LOCAL)/lib/libQt5Quick.so.5"
THIRDPARTYLIBS    += "$(ISIS3LOCAL)/lib/libQt5Quick.so.5.6*[^g]"

THIRDPARTYLIBS    += "$(ISIS3LOCAL)/lib/libQt5Sensors.so"
THIRDPARTYLIBS    += "$(ISIS3LOCAL)/lib/libQt5Sensors.so.5"
THIRDPARTYLIBS    += "$(ISIS3LOCAL)/lib/libQt5Sensors.so.5.6.*[^g]"

THIRDPARTYLIBS    += "$(ISIS3LOCAL)/lib/libQt5Sql.so"
THIRDPARTYLIBS    += "$(ISIS3LOCAL)/lib/libQt5Sql.so.5"
THIRDPARTYLIBS    += "$(ISIS3LOCAL)/lib/libQt5Sql.so.5.6*[^g]"

THIRDPARTYLIBS    += "$(ISIS3LOCAL)/lib/libQt5Svg.so"
THIRDPARTYLIBS    += "$(ISIS3LOCAL)/lib/libQt5Svg.so.5"
THIRDPARTYLIBS    += "$(ISIS3LOCAL)/lib/libQt5Svg.so.5.6*[^g]"

THIRDPARTYLIBS    += "$(ISIS3LOCAL)/lib/libQt5Test.so"
THIRDPARTYLIBS    += "$(ISIS3LOCAL)/lib/libQt5Test.so.5"
THIRDPARTYLIBS    += "$(ISIS3LOCAL)/lib/libQt5Test.so.5.6*[^g]"

THIRDPARTYLIBS    += "$(ISIS3LOCAL)/lib/libQt5WebChannel.so"
THIRDPARTYLIBS    += "$(ISIS3LOCAL)/lib/libQt5WebChannel.so.5"
THIRDPARTYLIBS    += "$(ISIS3LOCAL)/lib/libQt5WebChannel.so.5.6.*[^g]"

THIRDPARTYLIBS    += "$(ISIS3LOCAL)/lib/libQt5WebEngineCore.so"
THIRDPARTYLIBS    += "$(ISIS3LOCAL)/lib/libQt5WebEngineCore.so.5"
THIRDPARTYLIBS    += "$(ISIS3LOCAL)/lib/libQt5WebEngineCore.so.5.6.*[^g]"

THIRDPARTYLIBS    += "$(ISIS3LOCAL)/lib/libQt5WebEngine.so"
THIRDPARTYLIBS    += "$(ISIS3LOCAL)/lib/libQt5WebEngine.so.5"
THIRDPARTYLIBS    += "$(ISIS3LOCAL)/lib/libQt5WebEngine.so.5.6.*[^g]"

THIRDPARTYLIBS    += "$(ISIS3LOCAL)/lib/libQt5WebEngineWidgets.so"
THIRDPARTYLIBS    += "$(ISIS3LOCAL)/lib/libQt5WebEngineWidgets.so.5"
THIRDPARTYLIBS    += "$(ISIS3LOCAL)/lib/libQt5WebEngineWidgets.so.5.6*[^g]"

THIRDPARTYLIBS    += "$(ISIS3LOCAL)/lib/libQt5Widgets.so"
THIRDPARTYLIBS    += "$(ISIS3LOCAL)/lib/libQt5Widgets.so.5"
THIRDPARTYLIBS    += "$(ISIS3LOCAL)/lib/libQt5Widgets.so.5.6*[^g]"

THIRDPARTYLIBS    += "$(ISIS3LOCAL)/lib/libQt5XcbQpa.so"
THIRDPARTYLIBS    += "$(ISIS3LOCAL)/lib/libQt5XcbQpa.so.5"
THIRDPARTYLIBS    += "$(ISIS3LOCAL)/lib/libQt5XcbQpa.so.5.6*[^g]"

THIRDPARTYLIBS    += "$(ISIS3LOCAL)/lib/libQt5Xml.so"
THIRDPARTYLIBS    += "$(ISIS3LOCAL)/lib/libQt5Xml.so.5"
THIRDPARTYLIBS    += "$(ISIS3LOCAL)/lib/libQt5Xml.so.5.6*[^g]"

THIRDPARTYLIBS    += "$(ISIS3LOCAL)/lib/libQt5XmlPatterns.so"
THIRDPARTYLIBS    += "$(ISIS3LOCAL)/lib/libQt5XmlPatterns.so.5"
THIRDPARTYLIBS    += "$(ISIS3LOCAL)/lib/libQt5XmlPatterns.so.5.6*[^g]"

THIRDPARTYLIBS    += "$(ISIS3LOCAL)/lib/libqwt.so*"
THIRDPARTYLIBS    += "$(ISIS3LOCAL)/lib/libprotobuf.so*"
THIRDPARTYLIBS    += "$(ISIS3LOCAL)/lib/libgeos-*.so"
THIRDPARTYLIBS    += "$(ISIS3LOCAL)/lib/libgeos_c.so*"
THIRDPARTYLIBS    += "$(ISIS3LOCAL)/lib/libdsk.so*"
THIRDPARTYLIBS    += "$(ISIS3LOCAL)/lib/libcspice.so*"
#THIRDPARTYLIBS    += "$(ISIS3LOCAL)/lib/libcwd_r.so*"
THIRDPARTYLIBS    += "$(ISIS3LOCAL)/lib/libcolamd.so"
THIRDPARTYLIBS    += "$(ISIS3LOCAL)/lib/libccolamd.so"
THIRDPARTYLIBS    += "$(ISIS3LOCAL)/lib/libamd.so"
THIRDPARTYLIBS    += "$(ISIS3LOCAL)/lib/libcamd.so"
THIRDPARTYLIBS    += "$(ISIS3LOCAL)/lib/libcholmod.so"
THIRDPARTYLIBS    += "$(ISIS3LOCAL)/lib/libsuperlu*.so"
THIRDPARTYLIBS    += "$(ISIS3LOCAL)/lib/libsuitesparseconfig.so"
THIRDPARTYLIBS    += "$(ISIS3LOCAL)/lib/liblapack.so"
THIRDPARTYLIBS    += "$(ISIS3SYSLIB)/libblas*.so*"
THIRDPARTYLIBS    += "$(ISIS3ALTSYSLIB)/libgfortran.so*"
THIRDPARTYLIBS    += "$(ISIS3LOCAL)/lib/libxerces-c*.so*"
THIRDPARTYLIBS    += "$(ISIS3LOCAL)/lib/libgeotiff*.so*"
THIRDPARTYLIBS    += "$(ISIS3LOCAL)/lib/libtiff*.so*"
THIRDPARTYLIBS    += "$(ISIS3LOCAL)/lib/libgsl*.so*"
#THIRDPARTYLIBS    += "$(ISIS3SYSLIB)/libicuuc.so*"
#THIRDPARTYLIBS    += "$(ISIS3SYSLIB)/libicudata.so*"
#THIRDPARTYLIBS    += "$(ISIS3LOCAL)/lib/libpq.so*"
#THIRDPARTYLIBS    += "$(ISIS3SYSLIB)/libmysqlclient_r.so*"
#THIRDPARTYLIBS    += "$(ISIS3SYSLIB)/libssl.so*"
#THIRDPARTYLIBS    += "$(ISIS3SYSLIB)/libcrypto.so*"
#THIRDPARTYLIBS    += "/lib64/libreadline.so*"
THIRDPARTYLIBS    += "$(ISIS3LOCAL)/lib/libkdu_a63R.so*"

THIRDPARTYLIBS    += "$(ISIS3LOCAL)/lib/libhdf5.so*"
THIRDPARTYLIBS    += "$(ISIS3LOCAL)/lib/libhdf5_hl.so*"
THIRDPARTYLIBS    += "$(ISIS3LOCAL)/lib/libhdf5_cpp.so*"
THIRDPARTYLIBS    += "$(ISIS3LOCAL)/lib/libhdf5_hl_cpp.so*"

# Add all the OpenCV libraries
THIRDPARTYLIBS    += "$(ISIS3LOCAL)/lib/libopencv_*.so*"
THIRDPARTYLIBS    += "$(ISIS3LOCAL)/lib/libtbb.so*"
THIRDPARTYLIBS    += $(wildcard $(ISIS3ALTSYSLIB)/libavcodec.so*)
THIRDPARTYLIBS    += $(wildcard $(ISIS3ALTSYSLIB)/libavformat.so*)
THIRDPARTYLIBS    += $(wildcard $(ISIS3ALTSYSLIB)/libavutil.so*)


#  Plugins
THIRDPARTYPLUGINS += "$(ISIS3LOCAL)/plugins/"<|MERGE_RESOLUTION|>--- conflicted
+++ resolved
@@ -276,15 +276,10 @@
 #---------------------------------------------------------------------------
 OPENCVINCDIR =  -I$(ISIS3LOCAL)/include
 OPENCVLIBDIR =  -L$(ISIS3LOCAL)/lib
-<<<<<<< HEAD
-OPENCVLIBS   = -lopencv_calib3d -lopencv_core -lopencv_features2d \
-	       -lopencv_flann -lopencv_highgui -lopencv_imgproc \
-=======
 OPENCVLIBS   = -lopencv_calib3d -lopencv_core \
 	       -lopencv_features2d -lopencv_xfeatures2d \
 	       -lopencv_flann -lopencv_highgui \
 	       -lopencv_imgproc -lopencv_imgcodecs \
->>>>>>> 6132911b
 	       -lopencv_ml -l opencv_objdetect \
 	       -lopencv_photo -lopencv_stitching -lopencv_superres \
 	       -lopencv_video -lopencv_videostab \

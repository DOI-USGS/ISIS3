#===============================================================================
#      The main build file for building ISIS using CMake.
#===============================================================================
# CMake initialization

# Specify the required version of CMake.  If your machine does not
#  have this, it should be easy to build from https://cmake.org/download/
cmake_minimum_required(VERSION 3.10)

# Point cmake to our other CMake files.
list(APPEND CMAKE_MODULE_PATH "${CMAKE_SOURCE_DIR}/cmake")

set(CMAKE_FIND_FRAMEWORK LAST)

include(AddIsisModule)
include(Utilities)
include(TestSetup)
include(InstallThirdParty)
include(cmake/gtest.cmake)
include(GoogleTest)

#===============================================================================
#===============================================================================
# Project information

project (USGS_ISIS)

# Short and long name of this package
set(PACKAGE            "ISIS")
set(PACKAGE_NAME       "USGS ISIS")

# Version number
<<<<<<< HEAD
set(VERSION            "3.6.00.0")
=======
set(VERSION            "3.6.0.1")
>>>>>>> 0e0a07ce
set(PACKAGE_VERSION    ${VERSION})

# Full name and version number
set(PACKAGE_STRING     "${PACKAGE_NAME} ${VERSION}")

# Other release information
<<<<<<< HEAD
set(VERSION_DATE              "2018-11-09")
set(THIRD_PARTY_LIBS_VERSION  "v008")
set(RELEASE_STAGE             "alpha") # (alpha, beta, stable)
=======
set(VERSION_DATE              "2018-10-26")
set(RELEASE_STAGE             "beta") # (alpha, beta, stable)
>>>>>>> 0e0a07ce

# Define to the address where bug reports for this package should be sent.
set(PACKAGE_BUGREPORT  "https://isis.astrogeology.usgs.gov/fixit")

# Main website associated with the software package
set(PACKAGE_URL        "https://isis.astrogeology.usgs.gov/")

# Retrieve a string describing the OS this is built on.
get_os_version(osVersionString)
message("Detected Operating System: ${osVersionString}")

#===============================================================================
#===============================================================================
# Configuration options

# All libraries are build as shared.  The main library is also built
#  as a static library using some specialized code in Utilities.cmake.
set(BUILD_SHARED_LIBS ON)

# make sure to leave rpaths untouched on install
set(CMAKE_INSTALL_RPATH_USE_LINK_PATH TRUE)

# Specify user options that can be passed in with the initial CMake command.
option(isis3Data       "Directory containing Isis3Data"                 OFF )
option(isis3TestData   "Directory containing Isis3TestData"             OFF )
option(testOutputDir   "Directory to store app test output folders"     OFF )
option(buildCore       "Build the core ISIS modules"                    ON  )
option(buildMissions   "Build the mission specific modules"             ON  )
option(buildStaticCore "Build libisis3 static as well as dynamic"       OFF )
option(buildTests      "Set up unit, application, and module tests."    ON  )
option(JP2KFLAG        "Whether or not to build using JPEG2000 support" OFF )
option(pybindings      "Turn on to build Python bindings"               OFF )

# if cmake install prefix is not set, and conda env is activated, use the
# conda env as the install directory
if(DEFINED ENV{CONDA_PREFIX} AND CMAKE_INSTALL_PREFIX STREQUAL "/usr/local")
 set(CMAKE_INSTALL_PREFIX $ENV{CONDA_PREFIX})
endif()

# Prioritize passed in variables over env vars, probably a better way to do this
if(DEFINED ENV{ISIS3DATA} AND NOT isis3Data)
 set(isis3Data $ENV{ISIS3DATA})
endif()
if(DEFINED ENV{ISIS3TESTDATA} AND NOT isis3TestData)
 set(isis3TestData $ENV{ISIS3TESTDATA})
endif()

if(EXISTS ${isis3Data})
 set(ENV{ISIS3DATA} "${isis3Data}")
else()
 message(WARNING "Isis3Data directory ${isis3Data} not found, unit tests will fail.")
 set(isis3Data OFF)
endif()

if(EXISTS ${isis3TestData})
 set(ENV{ISIS3TESTDATA} "${isis3TestData}")
else()
 message(WARNING "Isis3TestData directory ${isis3TestData} not found, application and module tests will fail.")
 set(isis3TestData OFF)
endif()

if(${testOutputDir} STREQUAL "OFF")
 message("Writing test data folders to = ${CMAKE_BINARY_DIR}/testOutputDir")
 set(testOutputDir "${CMAKE_BINARY_DIR}/testOutputDir")
 execute_process(COMMAND mkdir -p ${CMAKE_BINARY_DIR}/testOutputDir)
else()
 # User specified a test output folder, make sure it exists.
 message("Writing test data folders to = ${testOutputDir}")
 execute_process(COMMAND mkdir -p ${testOutputDir})
endif()

# inject ISISROOT
add_definitions( -DISISROOT="${CMAKE_SOURCE_DIR}" )
add_definitions( -DISISBUILDDIR="${CMAKE_BINARY_DIR}" )

message("CONFIGURATION")
message("\tBUILD STATIC CORE: ${buildStaticCore}")
message("\tBUILD TESTS: ${buildTests}")
message("\tBUILD CORE: ${buildCore}")
message("\tBUILD MISSIONS: ${buildMissions}")
message("\tJP2K SUPPORT: ${JP2KFLAG}")
message("\tPYTHON BINDINGS: ${pybindings}")
message("\tISIS3DATA: ${isis3Data}")
message("\tISISTESTDATA: ${isis3TestData}")
message("\tTEST OUTPUT DIR: ${testOutputDir}")
message("\tINSTALL PREFIX: ${CMAKE_INSTALL_PREFIX}")

#===============================================================================
#===============================================================================

# Set up the ctest tool which is used to run all of the tests.
enable_testing()
include(CTest)

# Set up Anaconda prefix in the case with a non-default conda env is activated
if(EXISTS $ENV{CONDA_PREFIX})
  message("CONDA PREFIX: $ENV{CONDA_PREFIX}")
  list(APPEND CMAKE_FIND_ROOT_PATH $ENV{CONDA_PREFIX}
                                   $ENV{CONDA_PREFIX}/lib/cmake/Qt5)
endif()

# options only allow on/off but this flag is piped into ISIS as ENABLEJP2K
# needs to be either 1 or 0 for C style true false
if(JP2KFLAG)
 set(JP2KFLAG 1)
endif()

# Set up the ctest tool which is used to run all of the tests.
enable_testing()
include(CTest)

# Specify flags used
# on linux, add the conda prefix to handle possible issues with rpaths at link time
# sometimes third parties do not set their rpaths correctly
set(thirdPartyCppFlags -Wall
                       -fPIC
                       -std=c++11
                       -DISIS_LITTLE_ENDIAN=1
                       -Wno-unused-parameter
                       -Wno-overloaded-virtual
                       -Wno-strict-aliasing
		       -Wno-strict-overflow
                       -DGMM_USES_SUPERLU
                       -DENABLEJP2K=${JP2KFLAG}
                     )

 # Append CPP flags set in the third party lib file to the string set in this file.
 string(REPLACE ";" " " FLAGS_STR "${thirdPartyCppFlags}")
 set(CMAKE_CXX_FLAGS  "${CMAKE_CXX_FLAGS} ${FLAGS_STR}" )


# Flag to fix numeric literals problem with boost on linux
# Add gold linker (and therefore, phtread) to speed up linux (spec. Ubuntu18.04) builds
if(NOT APPLE)
  set(thirdPartyCppFlags ${thirdPartyCppFlags} -fuse-ld=gold
	                                       -pthread
					       -fext-numeric-literals
                                               -Wl,-rpath,$ENV{CONDA_PREFIX}/lib)
endif()

 # Append CPP flags set in the third party lib file to the string set in this file.
 string(REPLACE ";" " " FLAGS_STR "${thirdPartyCppFlags}")
 set(CMAKE_CXX_FLAGS  "${CMAKE_CXX_FLAGS} ${FLAGS_STR}" )


# Paths to required executables
find_program(XALAN Xalan REQUIRED)
find_program(LATEX latex)
find_program(DOXYGEN NAME doxygen PATH_SUFFIXES doxygen REQUIRED)
find_program(UIC uic REQUIRED)
find_program(MOC moc REQUIRED)
find_program(RCC rcc REQUIRED)
find_program(PROTOC protoc REQUIRED)

find_package(Qt5 COMPONENTS
                Core
                Concurrent
                Gui
                Multimedia
                MultimediaWidgets
                Network
                OpenGL # Needed to install mesa-common-dev for this!
                PrintSupport
                Qml
                Quick
                Script
                ScriptTools
                Sql
                Svg
                Test
                WebChannel
                Widgets
                Xml
                XmlPatterns
                # Search this path explicitly for MacOS OpenGL Framework
                PATHS /System/Library/Frameworks/ REQUIRED)

# Some of these will have non-traditional installs with version numbers in the paths in v007
# For these, we pass in a version number, and use it in the path suffix
# This only applies to v007, and outside of the building, we should only expect standard installs
# The v007-specific installs are listed beside their find_package calls below:
find_package(Boost     1.59.0  REQUIRED)
find_package(Bullet    2.86    REQUIRED)
find_package(Cholmod   4.4.5   REQUIRED)
find_package(CSPICE    65      REQUIRED)
find_package(Eigen             REQUIRED)
find_package(Embree    2.15.0  REQUIRED)
find_package(GeoTIFF   2       REQUIRED)
find_package(GMM       5.0     REQUIRED)
find_package(GSL       19      REQUIRED)
find_package(HDF5      1.8.15  REQUIRED)
find_package(Jama      125     REQUIRED)
find_package(NN                REQUIRED)
find_package(OpenCV    3.1.0   REQUIRED)
find_package(PCL       1.8     REQUIRED)
find_package(Protobuf  2.6.1   REQUIRED)
find_package(Qwt       6       REQUIRED)
find_package(SuperLU   4.3     REQUIRED)
find_package(TIFF      4.0.5   REQUIRED)
find_package(TNT       126     REQUIRED)
find_package(XercesC   3.1.2   REQUIRED)
find_package(X11       6       REQUIRED)
find_package(nanoflann         REQUIRED)
find_package(PNG               REQUIRED)
find_package(Kakadu)
find_package(Geos    3.5.0     REQUIRED)
find_package(Armadillo         REQUIRED)
find_package(Threads)

if(pybindings)
 find_package(Python REQUIRED)
 find_package(Sip    REQUIRED)
endif()

# Iterate through all variables and extract the libraries and include directories
get_cmake_property(_variableNames VARIABLES) # Get All VARIABLES

set(ALLLIBDIRS "")
set(ALLLIBS "")
set(ALLINCDIRS "")

# Get all include dir variables
foreach (_variableName ${_variableNames})
#message("VAR=${_variableName}")
   if (_variableName MATCHES ".+_INCLUDE_DIR$")
     list(APPEND ALLINCDIRS "${${_variableName}}")
   elseif (_variableName MATCHES ".+_INCLUDE_PATH$")
     list(APPEND ALLINCDIRS "${${_variableName}}")
   endif(_variableName MATCHES ".+_INCLUDE_DIR$")
endforeach()

# get all Library variables
foreach (_variableName ${_variableNames})
   get_filename_component(LIBDIR "${${_variableName}}" DIRECTORY)
   if (_variableName MATCHES "^CMAKE+")
   elseif (_variableName MATCHES ".+_LIB$")
     list(APPEND ALLLIBDIRS "${LIBDIR}")
     list(APPEND ALLLIBS "${${_variableName}}")
   elseif (_variableName MATCHES ".+_LIBRARY$")
     list(APPEND ALLLIBDIRS "${LIBDIR}")
     list(APPEND ALLLIBS "${${_variableName}}")
   elseif (_variableName MATCHES ".+_LIBRARIES$")
     list(APPEND ALLLIBDIRS "${LIBDIR}")
     list(APPEND ALLLIBS "${${_variableName}}")
   endif()
endforeach()

# Sometimes we add the same lib more than once (especially with LIBDIRS)
list(REMOVE_DUPLICATES ALLLIBDIRS)
list(REMOVE_DUPLICATES ALLLIBS)
list(REMOVE_DUPLICATES ALLINCDIRS)

#===============================================================================
#===============================================================================

# Set python bindings configuration and set target for generating C++ files
if(pybindings)
  message("Configuring Python Bindings")

  if (NOT DEFINED PYINSTALL_DIR)
    set(PYINSTALL_DIR ${PYTHON_SITE_PACKAGES_DIR})
  endif()
  message(STATUS "PYTHON BINDINGS INSTALL DIR: ${PYINSTALL_DIR}")

 # We need to get the locations for sip files, modules, etc.
 set(ISIS_SIP_DIR "${CMAKE_SOURCE_DIR}/sipfiles")
 set(ISIS_SIP_MODULE "${CMAKE_SOURCE_DIR}/sipfiles/master.sip")
 set(SIP_BUILD_FILE "isispy.sbf")
 set(ISIS_SIP_CODE_DIR ${CMAKE_BINARY_DIR}/sipsrc)

 # Create the output directory for the new .CPP files
 execute_process(COMMAND mkdir -p "${ISIS_SIP_CODE_DIR}")

 # get list of output files exepected from sip

 # get the PYQT configuration based flags from Python
 execute_process(COMMAND ${PYTHON_EXECUTABLE} -c
                 "from PyQt5.QtCore import PYQT_CONFIGURATION as qtconfigdict;print(qtconfigdict['sip_flags'])"
                 OUTPUT_VARIABLE PYQT_SIP_FLAGS)

 # CMAKE doesn't handle spaces from python well when piping that into the
 # command because of white space and a trailing new line,
 # so we turn it into a list
 message(STATUS "Getting SIP config...")
 message(STATUS "Attempting 'python -c \"from PyQt5.QtCore import PYQT_CONFIGURATION as qtconfigdict; print(qtconfigdict['sip_flags'])\"'")

 if (${PYQT_SIP_FLAGS} STREQUAL "")
    message(FATAL_ERROR "print(qtconfigdict['sip_flags']) returned empty string, is sip installed? Python binding can be disabled with pybindings=OFF")
 endif()
 string(STRIP ${PYQT_SIP_FLAGS} PYQT_SIP_FLAGS)
 string(REPLACE " " ";" PYQT_SIP_FLAGS ${PYQT_SIP_FLAGS})

 message(STATUS "FLAGS: ${PYQT_SIP_FLAGS}")
 message(STATUS "Generating C++ code from sip files")
 message(STATUS "SIP BUILD FILE: ${SIP_BUILD_FILE}")
 message(STATUS "SIP MODULE: ${ISIS_SIP_MODULE}")
 message(STATUS "SIP GENERATED CODE DIR: ${ISIS_SIP_CODE_DIR}")

 execute_process(COMMAND ${SIP_BINARY_PATH} -e -o -c ${ISIS_SIP_CODE_DIR} -I ${SIP_DEFAULT_SIP_DIR}/PyQt5 ${PYQT_SIP_FLAGS} ${ISIS_SIP_MODULE})

 # add target so users can run the command after initial configuration
 add_custom_target(sipfiles
                  COMMAND ${SIP_BINARY_PATH} -e -o -c ${ISIS_SIP_CODE_DIR} -I ${SIP_DEFAULT_SIP_DIR}/PyQt5 ${PYQT_SIP_FLAGS} ${ISIS_SIP_MODULE}
                  COMMENT "Generating C++ code from sip files")

 file(GLOB SIP_GENERATED_SOURCE_FILES ${ISIS_SIP_CODE_DIR}/*.cpp)
 add_library(isispy MODULE ${SIP_GENERATED_SOURCE_FILES})
 target_link_libraries(isispy ${ALLLIBS})
 target_link_libraries(isispy isis3)
 set_target_properties(isispy PROPERTIES LINK_DEPENDS isis3 INSTALL_RPATH ${CMAKE_INSTALL_PREFIX})
 add_dependencies(isispy sipfiles)

 install(TARGETS isispy DESTINATION ${PYINSTALL_DIR})
endif()


#===============================================================================
#===============================================================================

# Start setting up the build
# Add extension to find fortran until .so symlink can be added to /usr/lib64
list(APPEND CMAKE_FIND_LIBRARY_SUFFIXES .so.3 .so.6 .so.5)

# Allow everything to include the 3rd party libraries
include_directories(SYSTEM ${ALLINCDIRS})
link_directories(${ALLLIBDIRS})

include_directories(${CMAKE_BINARY_DIR}/inc)
set(CORE_LIB_NAME isis3)

# Specify relative library include paths which will be set up on
#  the installed files.
if(APPLE)
  set(CMAKE_INSTALL_RPATH "${CMAKE_INSTALL_RPATH};@loader_path/../lib;@loader_path/../3rdParty/lib")
else()
  set(CMAKE_INSTALL_RPATH "${CMAKE_INSTALL_RPATH};$ORIGIN/../lib;$ORIGIN/../3rdParty/lib")
endif()

# We will set up some links with these files at the end of the install process so
#  make sure they are cleared at the start of the install process.
install(CODE "EXECUTE_PROCESS(COMMAND rm -f ${CMAKE_INSTALL_PREFIX}/lib/libisis3.6.0${SO})")
install(CODE "EXECUTE_PROCESS(COMMAND rm -f ${CMAKE_INSTALL_PREFIX}/lib/libisis3.6${SO})")
install(CODE "EXECUTE_PROCESS(COMMAND rm -f ${CMAKE_INSTALL_PREFIX}/lib/libisis3.${SO})")
EXECUTE_PROCESS(COMMAND cp -f ${CMAKE_SOURCE_DIR}/TestPreferences ${CMAKE_BINARY_DIR}/)
install(CODE "EXECUTE_PROCESS(COMMAND cp -f ${CMAKE_SOURCE_DIR}/src/base/objs/Preference/TestPreferences ${CMAKE_INSTALL_PREFIX}/)")
install(CODE "EXECUTE_PROCESS(COMMAND cp -f ${CMAKE_SOURCE_DIR}/IsisPreferences ${CMAKE_INSTALL_PREFIX}/)")

# Delete any existing plugin files in the build folder so they
#  don't get filled with duplicate entries.
file(GLOB existingPlugins "${CMAKE_BINARY_DIR}/plugins/*.plugin")
if(existingPlugins)
  file(REMOVE ${existingPlugins})
endif()

# Add a config file to the install bin directory so that QT can find the plugin libraries.
file(WRITE "${CMAKE_BINARY_DIR}/qt.conf" "[Paths]\nPlugins=../3rdParty/plugins/\n")
install(FILES "${CMAKE_BINARY_DIR}/qt.conf" DESTINATION ${CMAKE_INSTALL_PREFIX}/bin/xml)

#Create the inc directory
execute_process(COMMAND mkdir -p ${CMAKE_BINARY_DIR}/inc)

# Create an xml folder in the source directory that we will need later
set(sourceXmlFolder ${CMAKE_BINARY_DIR}/bin/xml)
execute_process(COMMAND mkdir -p ${CMAKE_BINARY_DIR}/bin/xml)

# Set up install of the templates folder.
install(DIRECTORY ${CMAKE_SOURCE_DIR}/templates DESTINATION .)

# Set up install of the make folder.
install(DIRECTORY ${CMAKE_SOURCE_DIR}/make DESTINATION ${CMAKE_INSTALL_PREFIX})

# Have CMake process all of the source code and tests.
add_subdirectory(src objects)

if(APPLE)
 set(SO ".dylib")
else()
 set(SO ".so")
endif()

# Set up documentation build target.
# - This script is called by running "ninja docs".
# - This long call passes all desired variables to the script.
add_custom_target(docs COMMAND ${CMAKE_COMMAND}
                  -DPROJECT_SOURCE_DIR=${PROJECT_SOURCE_DIR}
                  -DDOXYGEN=${DOXYGEN}  -DXALAN=${XALAN}
                  -DLATEX=${LATEX}
                  -DCMAKE_INSTALL_PREFIX=${CMAKE_INSTALL_PREFIX}
                  -P ${CMAKE_MODULE_PATH}/BuildDocs.cmake)

# Add custom build target to copy modified header files to the build/incs directory.
# ALL is specified so that the target is added to the default build target, i.e. the copy command
# will be executed when running "ninja install"
# On a clean build, all files will be copied over.
add_custom_target(incs ALL COMMAND ${CMAKE_COMMAND} -E copy_if_different
  ${CMAKE_SOURCE_DIR}/src/*/objs/*/*.h ${CMAKE_SOURCE_DIR}/src/*/objs/*/*.hpp ${CMAKE_BINARY_DIR}/inc)
add_dependencies(isis3 incs)

# Add a custom build target to clean out everything that gets added to the source
#  directory during the build process.
# - Only a few things are added in order to make the tests work properly so
#   this is very straightforward.
add_custom_target(clean_source COMMAND rm -rf "${CMAKE_BINARY_DIR}/*" "${CMAKE_INSTALL_PREFIX}/*")

# Set up a few top level files for installation.
EXECUTE_PROCESS(COMMAND cp -f  ${CMAKE_SOURCE_DIR}/IsisPreferences   ${CMAKE_BINARY_DIR})
EXECUTE_PROCESS(COMMAND cp -rf ${CMAKE_SOURCE_DIR}/scripts           ${CMAKE_BINARY_DIR})
EXECUTE_PROCESS(COMMAND cp -f  ${CMAKE_SOURCE_DIR}/license.txt       ${CMAKE_BINARY_DIR})
EXECUTE_PROCESS(COMMAND cp -f  ${CMAKE_SOURCE_DIR}/version           ${CMAKE_BINARY_DIR})
EXECUTE_PROCESS(COMMAND cp -rf ${CMAKE_SOURCE_DIR}/make              ${CMAKE_BINARY_DIR})

# Copy the files on make install as well
install(FILES     ${CMAKE_SOURCE_DIR}/IsisPreferences DESTINATION  ${CMAKE_INSTALL_PREFIX})
install(FILES     ${CMAKE_SOURCE_DIR}/license.txt     DESTINATION  ${CMAKE_INSTALL_PREFIX})
install(FILES     ${CMAKE_SOURCE_DIR}/version         DESTINATION  ${CMAKE_INSTALL_PREFIX})
install(DIRECTORY ${CMAKE_SOURCE_DIR}/scripts         DESTINATION  ${CMAKE_INSTALL_PREFIX})

# Trigger all post-install behavior.
# - The only way to run commands post-install in CMake is to add a subdirectory at
#   the end of this file containing a CMakeLists.txt file which includes all of
#   the desired post-install commands inside.
add_subdirectory(cmake)
option (BUILD_TESTS "Build tests" ON)
if(BUILD_TESTS)
  include(CTest)
  enable_testing()
  add_subdirectory(tests)
endif()<|MERGE_RESOLUTION|>--- conflicted
+++ resolved
@@ -30,25 +30,15 @@
 set(PACKAGE_NAME       "USGS ISIS")
 
 # Version number
-<<<<<<< HEAD
-set(VERSION            "3.6.00.0")
-=======
 set(VERSION            "3.6.0.1")
->>>>>>> 0e0a07ce
 set(PACKAGE_VERSION    ${VERSION})
 
 # Full name and version number
 set(PACKAGE_STRING     "${PACKAGE_NAME} ${VERSION}")
 
 # Other release information
-<<<<<<< HEAD
-set(VERSION_DATE              "2018-11-09")
-set(THIRD_PARTY_LIBS_VERSION  "v008")
-set(RELEASE_STAGE             "alpha") # (alpha, beta, stable)
-=======
 set(VERSION_DATE              "2018-10-26")
 set(RELEASE_STAGE             "beta") # (alpha, beta, stable)
->>>>>>> 0e0a07ce
 
 # Define to the address where bug reports for this package should be sent.
 set(PACKAGE_BUGREPORT  "https://isis.astrogeology.usgs.gov/fixit")

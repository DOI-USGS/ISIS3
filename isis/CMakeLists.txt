--- conflicted
+++ resolved
@@ -252,11 +252,7 @@
 find_package(Threads)
 
 
-<<<<<<< HEAD
-# Im this case, we specify the version numbers being searched for in the non-traditional installs.
-=======
 # In this case, we specify the version numbers being searched for in the non-traditional installs.
->>>>>>> f7cc4e78
 if(APPLE)
 find_package(OpenGL REQUIRED)
 endif(APPLE)

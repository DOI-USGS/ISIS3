#===============================================================================
#      The main build file for building ISIS using CMake.
#===============================================================================
# CMake initialization

# Specify the required version of CMake.  If your machine does not
#  have this, it should be easy to build from https://cmake.org/download/
cmake_minimum_required(VERSION 3.10)

# Point cmake to our other CMake files.
list(APPEND CMAKE_MODULE_PATH "${CMAKE_SOURCE_DIR}/cmake")

set(CMAKE_FRAMEWORK_PATH /System/Library/Frameworks/)
set(CMAKE_FIND_FRAMEWORK LAST)

include(AddIsisModule)
include(Utilities)
include(TestSetup)
include(InstallThirdParty)
include(cmake/gtest.cmake)
include(GoogleTest)

include(CMakePrintHelpers)

#===============================================================================
#===============================================================================
# Project information

project (USGS_ISIS)

# Short and long name of this package
set(PACKAGE            "ISIS")
set(PACKAGE_NAME       "USGS ISIS")

# Version number
set(VERSION            "4.3.0")
string(REPLACE "." ";" VERSION_LIST ${VERSION})
list(GET VERSION_LIST 0 VERSION_MAJOR)
list(GET VERSION_LIST 1 VERSION_MINOR)

set(PACKAGE_VERSION    ${VERSION})

# Full name and version number
set(PACKAGE_STRING     "${PACKAGE_NAME} ${VERSION}")

# Other release information
string(TIMESTAMP VERSION_DATE "%Y-%m-%d" UTC)
set(RELEASE_STAGE             "beta") # (alpha, beta, stable)

# Define to the address where bug reports for this package should be sent.
set(PACKAGE_BUGREPORT  "https://github.com/USGS-Astrogeology/ISIS3/issues")

# Main website associated with the software package
set(PACKAGE_URL        "https://isis.astrogeology.usgs.gov/")

# Retrieve a string describing the OS this is built on.
get_os_version(osVersionString)
message("Detected Operating System: ${osVersionString}")

#===============================================================================
#===============================================================================
# Configuration options

# All libraries are build as shared.  The main library is also built
#  as a static library using some specialized code in Utilities.cmake.
set(BUILD_SHARED_LIBS ON)

# make sure to leave rpaths untouched on install
set(CMAKE_INSTALL_RPATH_USE_LINK_PATH TRUE)

# Specify user options that can be passed in with the initial CMake command.
option(isisData        "Directory containing IsisData"                  OFF )
option(isisTestData    "Directory containing IsisTestData"              OFF )
option(testOutputDir   "Directory to store app test output folders"     OFF )
option(buildCore       "Build the core ISIS modules"                    ON  )
option(buildMissions   "Build the mission specific modules"             ON  )
option(buildStaticCore "Build libisis static as well as dynamic"        OFF )
option(buildTests      "Set up unit, application, and module tests."    ON  )
option(JP2KFLAG        "Whether or not to build using JPEG2000 support" OFF )
option(pybindings      "Turn on to build Python bindings"               OFF )

# if cmake install prefix is not set, and conda env is activated, use the
# conda env as the install directory.
if(DEFINED ENV{CONDA_PREFIX} AND CMAKE_INSTALL_PREFIX STREQUAL "/usr/local")
 set(CMAKE_INSTALL_PREFIX $ENV{CONDA_PREFIX})
endif()

# Prioritize passed in variables over env vars, probably a better way to do this
if(DEFINED ENV{ISISDATA} AND NOT isisData)
 set(isisData $ENV{ISISDATA})
endif()
if(DEFINED ENV{ISISTESTDATA} AND NOT isisTestData)
 set(isisTestData $ENV{ISISTESTDATA})
endif()

if(EXISTS ${isisData})
 set(ENV{ISISDATA} "${isisData}")
else()
 message(WARNING "Isis Data directory ${isisData} not found, unit tests will fail.")
 set(isisData OFF)
endif()

if(EXISTS ${isisTestData})
 set(ENV{ISISTESTDATA} "${isisTestData}")
else()
 message(WARNING "IsisTestData directory ${isisTestData} not found, application and module tests will fail.")
 set(isisTestData OFF)
endif()

if(${testOutputDir} STREQUAL "OFF")
 message("Writing test data folders to = ${CMAKE_BINARY_DIR}/testOutputDir")
 set(testOutputDir "${CMAKE_BINARY_DIR}/testOutputDir")
 execute_process(COMMAND mkdir -p ${CMAKE_BINARY_DIR}/testOutputDir)
else()
 # User specified a test output folder, make sure it exists.
 message("Writing test data folders to = ${testOutputDir}")
 execute_process(COMMAND mkdir -p ${testOutputDir})
endif()

# inject ISISROOT
add_definitions( -DISISROOT="${CMAKE_SOURCE_DIR}" )
add_definitions( -DISISBUILDDIR="${CMAKE_BINARY_DIR}" )

message("CONFIGURATION")
message("\tBUILD STATIC CORE: ${buildStaticCore}")
message("\tBUILD TESTS: ${buildTests}")
message("\tBUILD CORE: ${buildCore}")
message("\tBUILD MISSIONS: ${buildMissions}")
message("\tJP2K SUPPORT: ${JP2KFLAG}")
message("\tPYTHON BINDINGS: ${pybindings}")
message("\tISISDATA: ${isisData}")
message("\tISISTESTDATA: ${isisTestData}")
message("\tTEST OUTPUT DIR: ${testOutputDir}")
message("\tINSTALL PREFIX: ${CMAKE_INSTALL_PREFIX}")

#===============================================================================
#===============================================================================

# Set up the ctest tool which is used to run all of the tests.
enable_testing()
include(CTest)

# Set up Anaconda prefix in the case with a non-default conda env is activated
if(EXISTS $ENV{CONDA_PREFIX})
  message("CONDA PREFIX: $ENV{CONDA_PREFIX}")
  list(APPEND CMAKE_FIND_ROOT_PATH $ENV{CONDA_PREFIX}
                                   $ENV{CONDA_PREFIX}/lib/cmake/Qt5)
endif()

# options only allow on/off but this flag is piped into ISIS as ENABLEJP2K
# needs to be either 1 or 0 for C style true false
if(JP2KFLAG)
 set(JP2KFLAG 1)
endif()

# Set up the ctest tool which is used to run all of the tests.
enable_testing()
include(CTest)

# Specify flags used
# on linux, add the conda prefix to handle possible issues with rpaths at link time
# sometimes third parties do not set their rpaths correctly
set(thirdPartyCppFlags -Wall
                       -fPIC
                       -std=c++11
                       -DISIS_LITTLE_ENDIAN=1
                       -Wno-unused-parameter
                       -Wno-overloaded-virtual
                       -Wno-strict-aliasing
                       -DUSE_UNSTABLE_GEOS_CPP_API=1
		               -Wno-strict-overflow
                       -DGMM_USES_SUPERLU
                       -DENABLEJP2K=${JP2KFLAG}
                     )

 # Append CPP flags set in the third party lib file to the string set in this file.
 string(REPLACE ";" " " FLAGS_STR "${thirdPartyCppFlags}")

 set(CMAKE_CXX_FLAGS  "${CMAKE_CXX_FLAGS} ${FLAGS_STR}" )


# Flag to fix numeric literals problem with boost on linux
# Add gold linker (and therefore, phtread) to speed up linux (spec. Ubuntu18.04) builds
if(NOT APPLE)
  set(thirdPartyCppFlags ${thirdPartyCppFlags} -fuse-ld=gold
	                                       -pthread
					       -fext-numeric-literals
                                               -Wl,-rpath,$ENV{CONDA_PREFIX}/lib)
endif()

# Append CPP flags set in the third party lib file to the string set in this file.
string(REPLACE ";" " " FLAGS_STR "${thirdPartyCppFlags}")
set(CMAKE_CXX_FLAGS  "${CMAKE_CXX_FLAGS} ${FLAGS_STR}" )

if(NOT CMAKE_BUILD_TYPE)
   set(CMAKE_BUILD_TYPE "RELEASE")
endif()

if(APPLE)
  set(CMAKE_CXX_FLAGS_DEBUG "${CMAKE_CXX_FLAGS_DEBUG} -g -O0")
else()
  set(CMAKE_CXX_FLAGS_DEBUG "${CMAKE_CXX_FLAGS_DEBUG} -g -Og")
endif()

# Paths to required executables
find_program(XALAN Xalan REQUIRED)
find_program(LATEX latex)
find_program(DOXYGEN NAME doxygen PATH_SUFFIXES doxygen REQUIRED)
find_program(UIC uic REQUIRED)
find_program(MOC moc REQUIRED)
find_program(RCC rcc REQUIRED)
find_program(PROTOC protoc REQUIRED)

find_package(Qt5 COMPONENTS
                Core
                Concurrent
                Gui
                Multimedia
                MultimediaWidgets
                Network
                OpenGL # Needed to install mesa-common-dev for this!
                PrintSupport
                Qml
                Quick
                Script
                ScriptTools
                Sql
                Svg
                Test
                WebChannel
                Widgets
                Xml
                XmlPatterns
                # Search this path explicitly for MacOS OpenGL Framework
                PATHS /System/Library/Frameworks/ REQUIRED)

find_package(Boost 1.59.0 REQUIRED atomic
                                        log
                                        regex
                                        log_setup
                                        serialization
                                        chrono
                                        math_c99
                                        signals
                                        container
                                        math_c99f
                                        context
                                        math_c99l
                                        system
                                        math_tr1
                                        math_tr1f
                                        math_tr1l
                                        test_exec_monitor
                                        date_time
                                        thread
                                        exception
                                        timer
                                        filesystem
                                        prg_exec_monitor
                                        program_options
                                        unit_test_framework
                                        iostreams
                                        wave
                                        random
                                        wserialization)

find_package(Ale               REQUIRED)
find_package(Json              REQUIRED)
find_package(Bullet    2.86    REQUIRED)
find_package(Cholmod   4.4.5   REQUIRED)
find_package(CSPICE    65      REQUIRED)
find_package(Eigen             REQUIRED)
find_package(Embree    2.15.0  REQUIRED)
find_package(GeoTIFF   2       REQUIRED)
find_package(GMM       5.0     REQUIRED)
SET(GSL_ROOT_DIR $ENV{CONDA_PREFIX})
find_package(GSL       2.2.1   REQUIRED)
find_package(HDF5      1.8.15  REQUIRED)
find_package(Jama      125     REQUIRED)
find_package(NN                REQUIRED)
find_package(OpenCV    3.1.0   REQUIRED)
find_package(PCL               REQUIRED)
find_package(Protobuf  2.6.1   REQUIRED)
find_package(Qwt       6       REQUIRED)
find_package(SuperLU   4.3     REQUIRED)
find_package(TIFF      4.0.0   REQUIRED)
find_package(TNT       126     REQUIRED)
find_package(XercesC   3.1.2   REQUIRED)
find_package(X11       6       REQUIRED)
find_package(nanoflann         REQUIRED)
find_package(PNG               REQUIRED)
find_package(Kakadu)
find_package(Geos    3.5.0     REQUIRED)
find_package(Armadillo         REQUIRED)
find_package(Threads)
<<<<<<< HEAD
find_package(Inja              REQUIRED)
=======
find_package(inja              REQUIRED)
>>>>>>> 2c20edf5


# In this case, we specify the version numbers being searched for in the non-traditional installs.
if(APPLE)
  find_package(OpenGL REQUIRED)
endif(APPLE)

if(pybindings)
 find_package(Python REQUIRED)
 find_package(Sip    REQUIRED)
endif()

# Iterate through all variables and extract the libraries and include directories
get_cmake_property(_variableNames VARIABLES) # Get All VARIABLES

set(ALLLIBDIRS "")
set(ALLLIBS "")
set(ALLINCDIRS "")

# Get all include dir variables
foreach (_variableName ${_variableNames})
  if (_variableName MATCHES ".+_INCLUDE_DIR$")
    list(APPEND ALLINCDIRS "${${_variableName}}")
  elseif (_variableName MATCHES ".+_INCLUDE_PATH$")
    list(APPEND ALLINCDIRS "${${_variableName}}")
  endif()
endforeach()

# get all Library variables
foreach (_variableName ${_variableNames})
  get_filename_component(LIBDIR "${${_variableName}}" DIRECTORY)
  get_filename_component(LIBNAME "${${_variableName}}" NAME)

  if (_variableName MATCHES "^CMAKE+")
  elseif (_variableName MATCHES ".+_LIBRARY$|.+_LIBRARIES")
    foreach(ITEM IN LISTS ${_variableName})
      get_filename_component(LIBDIR ${ITEM} DIRECTORY)
      get_filename_component(LIBNAME ${ITEM} NAME)
      # Some library dependencies identified by the find_package commands are not
      # libraries (i.e., *.so,*.dylib,*.a) or name spaces (e.g., Qt5::Xml).
      # Remove the ones that are not libraries or name spaces  (e.g., OPENGL.framework).
      if(LIBNAME MATCHES ".+\.so$|.+\.dylib$|.+\.a$|.+::.+$|.+\.SO$|.+\.DYLIB$|.+\.A$")
        # For MacOS, .so's are not the same as .dylib's, need to add the full path to the .so
        if((APPLE) AND (LIBNAME MATCHES ".+\.so$|.+\.SO"))
          list(APPEND ALLLIBS "${ITEM}")
        else()
          list(APPEND ALLLIBDIRS ${LIBDIR})
          list(APPEND ALLLIBS ${LIBNAME})
        endif()
      endif()
    endforeach()
  endif()
endforeach()

# add target based linkages to ALLLIBS variable
list(APPEND ALLLIBS pantor::inja)

# Sometimes we add the same lib more than once (especially with LIBDIRS)
list(REMOVE_DUPLICATES ALLLIBDIRS)
list(REMOVE_DUPLICATES ALLLIBS)
list(REMOVE_DUPLICATES ALLINCDIRS)

#===============================================================================
#===============================================================================

# Set python bindings configuration and set target for generating C++ files
if(pybindings)
  message("Configuring Python Bindings")

  if (NOT DEFINED PYINSTALL_DIR)
    set(PYINSTALL_DIR ${PYTHON_SITE_PACKAGES_DIR})
  endif()
  message(STATUS "PYTHON BINDINGS INSTALL DIR: ${PYINSTALL_DIR}")

 # We need to get the locations for sip files, modules, etc.
 set(ISIS_SIP_DIR "${CMAKE_SOURCE_DIR}/sipfiles")
 set(ISIS_SIP_MODULE "${CMAKE_SOURCE_DIR}/sipfiles/master.sip")
 set(SIP_BUILD_FILE "isispy.sbf")
 set(ISIS_SIP_CODE_DIR ${CMAKE_BINARY_DIR}/sipsrc)

 # Create the output directory for the new .CPP files
 execute_process(COMMAND mkdir -p "${ISIS_SIP_CODE_DIR}")

 # get list of output files exepected from sip

 # get the PYQT configuration based flags from Python
 execute_process(COMMAND ${PYTHON_EXECUTABLE} -c
                 "from PyQt5.QtCore import PYQT_CONFIGURATION as qtconfigdict;print(qtconfigdict['sip_flags'])"
                 OUTPUT_VARIABLE PYQT_SIP_FLAGS)

 # CMAKE doesn't handle spaces from python well when piping that into the
 # command because of white space and a trailing new line,
 # so we turn it into a list
 message(STATUS "Getting SIP config...")
 message(STATUS "Attempting 'python -c \"from PyQt5.QtCore import PYQT_CONFIGURATION as qtconfigdict; print(qtconfigdict['sip_flags'])\"'")

 if (${PYQT_SIP_FLAGS} STREQUAL "")
    message(FATAL_ERROR "print(qtconfigdict['sip_flags']) returned empty string, is sip installed? Python binding can be disabled with pybindings=OFF")
 endif()
 string(STRIP ${PYQT_SIP_FLAGS} PYQT_SIP_FLAGS)
 string(REPLACE " " ";" PYQT_SIP_FLAGS ${PYQT_SIP_FLAGS})

 message(STATUS "FLAGS: ${PYQT_SIP_FLAGS}")
 message(STATUS "Generating C++ code from sip files")
 message(STATUS "SIP BUILD FILE: ${SIP_BUILD_FILE}")
 message(STATUS "SIP MODULE: ${ISIS_SIP_MODULE}")
 message(STATUS "SIP GENERATED CODE DIR: ${ISIS_SIP_CODE_DIR}")

 execute_process(COMMAND ${SIP_BINARY_PATH} -e -o -c ${ISIS_SIP_CODE_DIR} -I ${SIP_DEFAULT_SIP_DIR}/PyQt5 ${PYQT_SIP_FLAGS} ${ISIS_SIP_MODULE})

 # add target so users can run the command after initial configuration
 add_custom_target(sipfiles
                  COMMAND ${SIP_BINARY_PATH} -e -o -c ${ISIS_SIP_CODE_DIR} -I ${SIP_DEFAULT_SIP_DIR}/PyQt5 ${PYQT_SIP_FLAGS} ${ISIS_SIP_MODULE}
                  COMMENT "Generating C++ code from sip files")

 file(GLOB SIP_GENERATED_SOURCE_FILES ${ISIS_SIP_CODE_DIR}/*.cpp)
 add_library(isispy MODULE ${SIP_GENERATED_SOURCE_FILES})
 target_link_libraries(isispy ${ALLLIBS})
 target_link_libraries(isispy isis)
 set_target_properties(isispy PROPERTIES LINK_DEPENDS isis INSTALL_RPATH ${CMAKE_INSTALL_PREFIX})
 add_dependencies(isispy sipfiles)

 install(TARGETS isispy DESTINATION ${PYINSTALL_DIR})
endif()


#===============================================================================
#===============================================================================

# Start setting up the build
# Add extension to find fortran until .so symlink can be added to /usr/lib64
list(APPEND CMAKE_FIND_LIBRARY_SUFFIXES .so.3 .so.6 .so.5)

# Allow everything to include the 3rd party libraries
include_directories(SYSTEM ${ALLINCDIRS})
link_directories(${ALLLIBDIRS})

include_directories(${CMAKE_BINARY_DIR}/inc)
set(CORE_LIB_NAME isis)
message(STATUS "CORE LIB:  ${CORE_LIB_NAME}")


# Specify relative library include paths which will be set up on
#  the installed files.
if(APPLE)
  set(CMAKE_INSTALL_RPATH "${CMAKE_INSTALL_RPATH};@loader_path/../lib;@loader_path/../3rdParty/lib")
else()
  set(CMAKE_INSTALL_RPATH "${CMAKE_INSTALL_RPATH};$ORIGIN/../lib;$ORIGIN/../3rdParty/lib")
endif()

# We will set up some links with these files at the end of the install process so
#  make sure they are cleared at the start of the install process.
install(CODE "EXECUTE_PROCESS(COMMAND rm -f ${CMAKE_INSTALL_PREFIX}/lib/libisis${VERSION}${SO})")
install(CODE "EXECUTE_PROCESS(COMMAND rm -f ${CMAKE_INSTALL_PREFIX}/lib/libisis${VERSION_MAJOR}.${VERSION_MINOR}${SO})")
install(CODE "EXECUTE_PROCESS(COMMAND rm -f ${CMAKE_INSTALL_PREFIX}/lib/libisis${VERSION_MAJOR}${SO})")
EXECUTE_PROCESS(COMMAND cp -f ${CMAKE_SOURCE_DIR}/TestPreferences ${CMAKE_BINARY_DIR}/)
install(CODE "EXECUTE_PROCESS(COMMAND cp -f ${CMAKE_SOURCE_DIR}/IsisPreferences ${CMAKE_INSTALL_PREFIX}/)")

# Install the header files
install(CODE "EXECUTE_PROCESS(COMMAND mkdir -p ${CMAKE_INSTALL_PREFIX}/include/isis)")
file(GLOB ISIS_INCLUDE_FILES ${CMAKE_BINARY_DIR}/inc/*)
install(DIRECTORY ${CMAKE_BINARY_DIR}/inc/ DESTINATION  ${CMAKE_INSTALL_PREFIX}/include/isis)

# Delete any existing plugin files in the build folder so they
#  don't get filled with duplicate entries.
file(GLOB existingPlugins "${CMAKE_BINARY_DIR}/plugins/*.plugin")
if(existingPlugins)
  file(REMOVE ${existingPlugins})
endif()

# Add a config file to the install bin directory so that QT can find the plugin libraries.
file(WRITE "${CMAKE_BINARY_DIR}/qt.conf" "[Paths]\nPlugins=../3rdParty/plugins/\n")
install(FILES "${CMAKE_BINARY_DIR}/qt.conf" DESTINATION ${CMAKE_INSTALL_PREFIX}/bin/xml)

# Create the inc directory
execute_process(COMMAND mkdir -p ${CMAKE_BINARY_DIR}/inc)

# Create an xml folder in the source directory that we will need later
set(sourceXmlFolder ${CMAKE_BINARY_DIR}/bin/xml)
execute_process(COMMAND mkdir -p ${CMAKE_BINARY_DIR}/bin/xml)

# Create the version file
configure_file(${CMAKE_SOURCE_DIR}/cmake/version.in ${CMAKE_BINARY_DIR}/version)

# Set up install of the make folder.
install(DIRECTORY ${CMAKE_SOURCE_DIR}/make DESTINATION ${CMAKE_INSTALL_PREFIX})

# Set up install of appdata folder
install(DIRECTORY ${CMAKE_BINARY_DIR}/appdata DESTINATION ${CMAKE_INSTALL_PREFIX})

# Create the appdata directory with translations directory, images directory, templates directories
file(MAKE_DIRECTORY ${CMAKE_BINARY_DIR}/appdata/translations
                    ${CMAKE_BINARY_DIR}/appdata/templates/apollo
		    ${CMAKE_BINARY_DIR}/appdata/templates/autoseed
		    ${CMAKE_BINARY_DIR}/appdata/templates/autoreg
		    ${CMAKE_BINARY_DIR}/appdata/templates/noproj
		    ${CMAKE_BINARY_DIR}/appdata/templates/cnetref
		    ${CMAKE_BINARY_DIR}/appdata/templates/cnetstats
		    ${CMAKE_BINARY_DIR}/appdata/templates/cnet_validmeasure
		    ${CMAKE_BINARY_DIR}/appdata/templates/controlnetworks
	            ${CMAKE_BINARY_DIR}/appdata/templates/hidtmgen
		    ${CMAKE_BINARY_DIR}/appdata/templates/findfeatures
		    ${CMAKE_BINARY_DIR}/appdata/templates/fullcnetdiff
		    ${CMAKE_BINARY_DIR}/appdata/templates/jigsaw
		    ${CMAKE_BINARY_DIR}/appdata/templates/kernels
	            ${CMAKE_BINARY_DIR}/appdata/templates/labels
	            ${CMAKE_BINARY_DIR}/appdata/templates/maps
		    ${CMAKE_BINARY_DIR}/appdata/templates/photometry
	            ${CMAKE_BINARY_DIR}/appdata/images/icons
	            ${CMAKE_BINARY_DIR}/appdata/images/targets)


# Have CMake process all of the source code and tests.
add_subdirectory(src objects)

if(APPLE)
 set(SO ".dylib")
else()
 set(SO ".so")
endif()

# Set up documentation build target.
# - This script is called by running "ninja docs".
# - This long call passes all desired variables to the script.
add_custom_target(docs COMMAND ${CMAKE_COMMAND}
                  -DPROJECT_SOURCE_DIR=${PROJECT_SOURCE_DIR}
                  -DDOXYGEN=${DOXYGEN}  -DXALAN=${XALAN}
                  -DLATEX=${LATEX}
                  -DCMAKE_INSTALL_PREFIX=${CMAKE_INSTALL_PREFIX}
                  -P ${CMAKE_MODULE_PATH}/BuildDocs.cmake)

# Add custom build target to copy modified header files to the build/incs directory.
# ALL is specified so that the target is added to the default build target, i.e. the copy command
# will be executed when running "ninja install"
# On a clean build, all files will be copied over.
add_custom_target(incs ALL COMMAND ${CMAKE_COMMAND} -E copy_if_different
  ${CMAKE_SOURCE_DIR}/src/*/objs/*/*.h ${CMAKE_SOURCE_DIR}/src/*/objs/*/*.hpp
  ${CMAKE_SOURCE_DIR}/src/*/apps/*/*.h ${CMAKE_BINARY_DIR}/inc)
add_dependencies(isis incs)

# Add custom build target to copy modified translation files to the build/appdata/translations
## directory.
add_custom_target(appdata ALL COMMAND ${CMAKE_COMMAND} -E copy_if_different
  ${CMAKE_SOURCE_DIR}/appdata/serialnumbers/*.trn ${CMAKE_SOURCE_DIR}/appdata/translations/*.trn
  ${CMAKE_SOURCE_DIR}/appdata/translations/*.typ ${CMAKE_SOURCE_DIR}/src/*/apps/*/*.typ
  ${CMAKE_SOURCE_DIR}/src/*/apps/*/*.trn  ${CMAKE_SOURCE_DIR}/src/*/apps/*/*.pft
  ${CMAKE_SOURCE_DIR}/src/*/apps/*/*.def ${CMAKE_SOURCE_DIR}/appdata/translations/*.def
  ${CMAKE_SOURCE_DIR}/appdata/translations/*.pvl
  ${CMAKE_BINARY_DIR}/appdata/translations)
add_dependencies(isis appdata)

# Add custom build targets to copy modified template files to build/appdata/templates
add_custom_target(apollotemplate ALL COMMAND ${CMAKE_COMMAND} -E copy_if_different
  ${CMAKE_SOURCE_DIR}/src/*/templates/*.def ${CMAKE_BINARY_DIR}/appdata/templates/apollo/)
add_dependencies(isis apollotemplate)

add_custom_target(autoreg ALL COMMAND ${CMAKE_COMMAND} -E copy_if_different
  ${CMAKE_SOURCE_DIR}/appdata/templates/autoreg/* ${CMAKE_BINARY_DIR}/appdata/templates/autoreg/)
add_dependencies(isis autoreg)

add_custom_target(autoseed ALL COMMAND ${CMAKE_COMMAND} -E copy_if_different
  ${CMAKE_SOURCE_DIR}/appdata/templates/autoseed/* ${CMAKE_BINARY_DIR}/appdata/templates/autoseed/)

add_custom_target(noproj ALL COMMAND ${CMAKE_COMMAND} -E copy_if_different
  ${CMAKE_SOURCE_DIR}/appdata/templates/noproj/* ${CMAKE_BINARY_DIR}/appdata/templates/noproj/)
add_dependencies(isis noproj)

add_custom_target(cnetref ALL COMMAND ${CMAKE_COMMAND} -E copy_if_different
  ${CMAKE_SOURCE_DIR}/appdata/templates/cnetref/* ${CMAKE_BINARY_DIR}/appdata/templates/cnetref/)
add_dependencies(isis cnetref)

add_custom_target(cnetstats ALL COMMAND ${CMAKE_COMMAND} -E copy_if_different
  ${CMAKE_SOURCE_DIR}/appdata/templates/cnetstats/* ${CMAKE_BINARY_DIR}/appdata/templates/cnetstats/)
add_dependencies(isis cnetstats)

add_custom_target(cnetvalid ALL COMMAND ${CMAKE_COMMAND} -E copy_if_different
  ${CMAKE_SOURCE_DIR}/appdata/templates/cnet_validmeasure/* ${CMAKE_BINARY_DIR}/appdata/templates/cnet_validmeasure/)
add_dependencies(isis cnetvalid)

add_custom_target(controlnetworks ALL COMMAND ${CMAKE_COMMAND} -E copy_if_different
  ${CMAKE_SOURCE_DIR}/appdata/templates/controlnetworks/* ${CMAKE_BINARY_DIR}/appdata/templates/controlnetworks/)
add_dependencies(isis controlnetworks)

add_custom_target(findfeatures ALL COMMAND ${CMAKE_COMMAND} -E copy_if_different
  ${CMAKE_SOURCE_DIR}/appdata/templates/findfeatures/* ${CMAKE_BINARY_DIR}/appdata/templates/findfeatures/)
add_dependencies(isis findfeatures)

add_custom_target(fullcnetdiff ALL COMMAND ${CMAKE_COMMAND} -E copy_if_different
  ${CMAKE_SOURCE_DIR}/appdata/templates/fullcnetdiff/* ${CMAKE_BINARY_DIR}/appdata/templates/fullcnetdiff/)
add_dependencies(isis fullcnetdiff)

add_custom_target(jigsaw ALL COMMAND ${CMAKE_COMMAND} -E copy_if_different
  ${CMAKE_SOURCE_DIR}/appdata/templates/jigsaw/* ${CMAKE_BINARY_DIR}/appdata/templates/jigsaw/)
add_dependencies(isis jigsaw)

add_custom_target(kernels ALL COMMAND ${CMAKE_COMMAND} -E copy_if_different
  ${CMAKE_SOURCE_DIR}/appdata/templates/kernels/* ${CMAKE_BINARY_DIR}/appdata/templates/kernels/)
add_dependencies(isis kernels)

add_custom_target(photometry ALL COMMAND ${CMAKE_COMMAND} -E copy_if_different
  ${CMAKE_SOURCE_DIR}/appdata/templates/photometry/* ${CMAKE_BINARY_DIR}/appdata/templates/photometry/)
add_dependencies(isis photometry)

add_custom_target(icons ALL COMMAND ${CMAKE_COMMAND} -E copy_if_different
  ${CMAKE_SOURCE_DIR}/appdata/images/icons/* ${CMAKE_SOURCE_DIR}/appdata/images/icons/licenses/*
  ${CMAKE_BINARY_DIR}/appdata/images/icons)
add_dependencies(isis icons)

add_custom_target(targets ALL COMMAND ${CMAKE_COMMAND} -E copy_if_different
  ${CMAKE_SOURCE_DIR}/appdata/images/targets/* ${CMAKE_BINARY_DIR}/appdata/images/targets)
add_dependencies(isis targets)

add_custom_target(maps ALL COMMAND ${CMAKE_COMMAND} -E copy_if_different
  ${CMAKE_SOURCE_DIR}/appdata/templates/maps/* ${CMAKE_BINARY_DIR}/appdata/templates/maps)
add_dependencies(isis maps)

add_custom_target(labels ALL COMMAND ${CMAKE_COMMAND} -E copy_if_different
  ${CMAKE_SOURCE_DIR}/appdata/templates/labels/* ${CMAKE_BINARY_DIR}/appdata/templates/labels)
add_dependencies(isis labels)

add_custom_target(hidtmgen ALL COMMAND ${CMAKE_COMMAND} -E copy_if_different
  ${CMAKE_SOURCE_DIR}/appdata/templates/hidtmgen/* ${CMAKE_BINARY_DIR}/appdata/templates/hidtmgen/)
add_dependencies(isis hidtmgen)

# Add a custom build target to clean out everything that gets added to the source
#  directory during the build process.
# - Only a few things are added in order to make the tests work properly so
#   this is very straightforward.
add_custom_target(clean_source COMMAND rm -rf "${CMAKE_BINARY_DIR}/*" "${CMAKE_INSTALL_PREFIX}/*")

# Set up a few top level files for installation.
EXECUTE_PROCESS(COMMAND cp -f  ${CMAKE_SOURCE_DIR}/IsisPreferences   ${CMAKE_BINARY_DIR})
EXECUTE_PROCESS(COMMAND cp -rf ${CMAKE_SOURCE_DIR}/scripts           ${CMAKE_BINARY_DIR})
EXECUTE_PROCESS(COMMAND cp -f  ${CMAKE_SOURCE_DIR}/../LICENSE.md    ${CMAKE_BINARY_DIR})
EXECUTE_PROCESS(COMMAND cp -rf ${CMAKE_SOURCE_DIR}/make              ${CMAKE_BINARY_DIR})

# Copy the files on make install as well
install(FILES     ${CMAKE_SOURCE_DIR}/IsisPreferences DESTINATION  ${CMAKE_INSTALL_PREFIX})
install(FILES     ${CMAKE_SOURCE_DIR}/../LICENSE.md   DESTINATION  ${CMAKE_INSTALL_PREFIX})
install(FILES     ${CMAKE_SOURCE_DIR}/../AUTHORS.rst  DESTINATION  ${CMAKE_INSTALL_PREFIX})
install(FILES     ${CMAKE_SOURCE_DIR}/../CHANGELOG.md DESTINATION  ${CMAKE_INSTALL_PREFIX})
install(FILES     ${CMAKE_BINARY_DIR}/version         DESTINATION  ${CMAKE_INSTALL_PREFIX})
install(DIRECTORY ${CMAKE_SOURCE_DIR}/scripts         DESTINATION  ${CMAKE_INSTALL_PREFIX})

# Trigger all post-install behavior.
# - The only way to run commands post-install in CMake is to add a subdirectory at
#   the end of this file containing a CMakeLists.txt file which includes all of
#   the desired post-install commands inside.
add_subdirectory(cmake)
option (BUILD_TESTS "Build tests" ON)
if(BUILD_TESTS)
  include(CTest)
  enable_testing()
  add_subdirectory(tests)
endif()<|MERGE_RESOLUTION|>--- conflicted
+++ resolved
@@ -293,11 +293,8 @@
 find_package(Geos    3.5.0     REQUIRED)
 find_package(Armadillo         REQUIRED)
 find_package(Threads)
-<<<<<<< HEAD
-find_package(Inja              REQUIRED)
-=======
 find_package(inja              REQUIRED)
->>>>>>> 2c20edf5
+
 
 
 # In this case, we specify the version numbers being searched for in the non-traditional installs.

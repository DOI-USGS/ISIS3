--- conflicted
+++ resolved
@@ -40,13 +40,8 @@
 set(PACKAGE_STRING     "${PACKAGE_NAME} ${VERSION}")
 
 # Other release information
-<<<<<<< HEAD
-set(VERSION_DATE              "2019-05-29")
-set(RELEASE_STAGE             "stable") # (alpha, beta, stable)
-=======
 set(VERSION_DATE              "2019-07-01")
 set(RELEASE_STAGE             "beta") # (alpha, beta, stable)
->>>>>>> c7c6947a
 
 # Define to the address where bug reports for this package should be sent.
 set(PACKAGE_BUGREPORT  "https://github.com/USGS-Astrogeology/ISIS3/issues")

#include "IsisDebug.h"

#include "ControlNet.h"

#include <iostream>
#include <cmath>
#include <sstream>

#include <QDebug>
#include <QMutex>
#include <QMutexLocker>
#include <QPair>
#include <QScopedPointer>
#include <QSet>
#include <QStringList>
#include <QTime>
#include <QVariant>
#include <QVector>

#include <boost/numeric/ublas/symmetric.hpp>
#include <boost/numeric/ublas/io.hpp>

#include "Application.h"
#include "CameraFactory.h"
#include "ControlMeasure.h"
#include "ControlNetVersioner.h"
#include "ControlPoint.h"
#include "Distance.h"
#include "FileName.h"
#include "IException.h"
#include "iTime.h"
#include "Progress.h"
#include "SerialNumberList.h"
#include "SpecialPixel.h"
#include "Statistics.h"
#include "Target.h"

using namespace std;
using namespace boost::numeric::ublas;


namespace Isis {

  void ControlNet::nullify() {

    points = NULL;
    pointIds = NULL;
    m_mutex = NULL;
  }

<<<<<<< HEAD
  //!Creates an empty ControlNet object
  ControlNet::ControlNet(SurfacePoint::CoordinateType coordType) {
    
=======
  //! Creates an empty ControlNet object
  ControlNet::ControlNet() {

>>>>>>> 84c1c25e
    nullify();

    points = new QHash< QString, ControlPoint * >;
    pointIds = new QStringList;

    m_ownPoints = true;
    p_created = Application::DateTime();
    p_modified = Application::DateTime();
    m_coordType = coordType;
  }

  ControlNet::ControlNet(const ControlNet &other) {

    nullify();

    points = new QHash< QString, ControlPoint * >;
    pointIds = new QStringList;

    for (int cpIndex = 0; cpIndex < other.GetNumPoints(); cpIndex++) {
      ControlPoint *newPoint = new ControlPoint(*other.GetPoint(cpIndex));
      AddPoint(newPoint);
    }

    m_ownPoints = true;

    p_targetName = other.p_targetName;
    p_networkId = other.p_networkId;
    p_created = other.p_created;
    p_modified = other.p_modified;
    p_description = other.p_description;
    p_userName = other.p_userName;
    p_cameraMap = other.p_cameraMap;
    p_cameraList = other.p_cameraList;
    m_coordType = other.m_coordType;
  }


  /**
   * Creates a ControlNet object from the given file
   *
   * @param ptfile Name of network file
   * @param progress A pointer to the progress of reading in the control points
   */
  ControlNet::ControlNet(const QString &ptfile, Progress *progress,
                         SurfacePoint::CoordinateType coordType) {
    
    nullify();

    points = new QHash< QString, ControlPoint * >;
    pointIds = new QStringList;

    m_ownPoints = true;
    m_coordType = coordType;
    
    try {
      ReadControl(ptfile, progress);
    }
    catch (IException &e) {
      QString msg = "Invalid control network [" + ptfile + "]";
      throw IException(e, IException::Io, msg, _FILEINFO_);
    }
  }


 /**
  *  @brief Destructor removes allocated memory
  *
  * @author Kris Becker
  */
  ControlNet::~ControlNet() {

    clear();

    delete points;
    delete pointIds;

    nullify();
  }


  /**
   * This method is a wrapper to emit the measureModified() signal and is called whenever a change
   * is made to a Control Measure.
   *
   * @param measure The ControlMeasure* that was modified.
   * @param type The ControlMeasure::ModType indicating which modification occured.
   * @param oldValue The oldValue before the change.
   * @param newValue The new value that the change incorporated.
   */
  void ControlNet::emitMeasureModified(ControlMeasure *measure, ControlMeasure::ModType type, QVariant oldValue, QVariant newValue) {
    emit measureModified(measure, type, oldValue, newValue);
  }


  /**
   * This method is a wrapper to emit the pointModified() signal and is called whenever a change
   * is made to a Control Point.
   *
   * @param point The ControlPoint* that was modified.
   * @param type The ControlPoint::ModType indicating which modification occured.
   * @param oldValue The oldValue before the change.
   * @param newValue The new value that the change incorporated.
   */
  void ControlNet::emitPointModified(ControlPoint *point, ControlPoint::ModType type, QVariant oldValue, QVariant newValue) {
    emit pointModified(point, type, oldValue, newValue);
  }


 /**
  *  @brief Clear the contents of this object
  *
  *  The contents of the ControlNet object are deleted. The internal variables
  *  that hold the contents are not. See the destructor.
  *
  * @author Kris Becker
  */
  void ControlNet::clear() {

    // Now must also own points to delete them.
    if (points) {
      if (GetNumPoints() > 0) {
        if (m_ownPoints) {
          QHashIterator<QString, ControlPoint*> i(*points);
          while (i.hasNext()) {
            i.next();
            delete(*points)[i.key()];
            (*points)[i.key()] = NULL;
          }
        }
      }
      points->clear();
    }

    m_vertexMap.clear();
    m_controlGraph.clear();

    if (pointIds) {
      pointIds->clear();
    }

    return;
  }


  /**
   * @brief Transfer ownership of all points to caller
   *
   * This method is used to transfer ownership to the caller. This method is not
   * reintrant in the sense that if someone else has already made this call, it is
   * an error to attempt to take ownership again.
   *
   * Note that it now becomes the responsibility of the caller to delete all the
   * pointers to ControlPoints that are returned in the list.
   *
   * WARNING!!! This call alone can create a situation where the owner could
   * delete point memory after the point list is exported from this class creating
   * a problem. For this reason, the clear() method be called!!!
   *
   * @author Kris Becker
   *
   * @return QList<ControlPoint*> Returns the list of all control points to caller
   */
    QList< ControlPoint * > ControlNet::take() {

      // First check to see if someone else has taken ownership
      if (!m_ownPoints) {
        throw IException(IException::Programmer, "Ownership has already been taken",
                         _FILEINFO_);
      }

      QList<ControlPoint *> points = GetPoints();
      m_ownPoints = false;
      clear();

      // Disconnect the parent network reference
      for (int i = 0; i < points.size(); i++) {
        points[i]->parentNetwork = NULL;
      }
      return (points);
    }


  /**
   * Reads in the control points from the given file
   *
   * @param ptfile Name of file containing a Pvl list of control points
   * @param progress A pointer to the progress of reading in the control points
   *
   * @throws Isis::iException::User - "Invalid Network Type"
   * @throws Isis::iException::User - "Invalid Control Point"
   * @throws Isis::iException::User - "Invalid Format"
   *
   * @internal
   * @history 2009-04-07 Tracie Sucharski - Keep track of ignored measures.
   * @history 2010-08-06 Tracie Sucharski, Updated for changes made after
   *                           additional working sessions for Control network
   *                           design.
   * @history 2011-04-02 Debbie A. Cook - Added code to set the target radii
   *                           in the surface points of the control points as
   *                           they are read into memory instead of setting
   *                           parent prematurely to be able to set the radii
   *                           in ControlPoint.
   * @history 2017-12-21 Jesse Mapel - Modified to use the ControlNetVersioner.
   * @history 2018-04-05 Adam Goins - Added a check to the versionedReader targetRadii
   *                         group to set radii values to those ingested from the versioner
   *                         if they exist. Otherwise, we call SetTarget with the targetname.
   */
  void ControlNet::ReadControl(const QString &filename, Progress *progress) {

    FileName cnetFileName(filename);
    ControlNetVersioner versionedReader(cnetFileName, progress);
    SetTarget( versionedReader.targetName() );
    p_networkId   = versionedReader.netId();
    p_userName    = versionedReader.userName();
    p_created     = versionedReader.creationDate();
    p_modified    = versionedReader.lastModificationDate();
    p_description = versionedReader.description();

    int numPoints = versionedReader.numPoints();

    if (progress) {
      progress->SetText("Adding Control Points to Network...");
      progress->SetMaximumSteps(numPoints);
      progress->CheckStatus();
    }

    for (int i = 0; i < numPoints; i++) {
      AddPoint( versionedReader.takeFirstPoint() );
      if (progress) {
        progress->CheckStatus();
      }
    }
  }


  /**
   * Writes out the control network
   *
   * @param ptfile Name of file containing a Pvl list of control points
   * @param pvl    Boolean indicating whether to write in pvl format
   *               (Default=false)
   *
   * @history 2010-10-05 Tracie Sucharski - Renamed old WRite method to WritePvl
   *                     and created this new method to determine format to
   *                     be written.
   * @history 2017-12-21 Jesse Mapel - Modified to use new ControlNetVersioner.
   */
  void ControlNet::Write(const QString &ptfile, bool pvl) {
    ControlNetVersioner versionedWriter(this);

    if (pvl) {
      Pvl network;
      try {
        network = versionedWriter.toPvl();
      }
      catch (IException &e) {
        QString msg = "Failed to convert control network to Pvl format.";
        throw IException(e, IException::Programmer, msg, _FILEINFO_);
      }

      try {
        network.write(ptfile);
      }
      catch (IException &e) {
        QString msg = "Failed writing control network to file [" + ptfile + "]";
        throw IException(e, IException::Io, msg, _FILEINFO_);
      }
    }
    else {
      try {
        versionedWriter.write(FileName(ptfile));
      }
      catch (IException &e) {
        QString msg = "Failed writing control network to file [" + ptfile + "]";
        throw IException(e, IException::Io, msg, _FILEINFO_);
      }
    }
  }


  /**
   * Adds a ControlPoint to the ControlNet
   *
   * @param point Control point to be added
   *
   * @throws IException::Programmer "Null pointer passed to ControlNet::AddPoint!"
   * @throws IException::Programmer "ControlPoint must have unique Id"
   */
  void ControlNet::AddPoint(ControlPoint *point) {
    if (!point) {
      IString msg = "Null pointer passed to ControlNet::AddPoint!";
      throw IException(IException::Programmer, msg, _FILEINFO_);
    }

    if (ContainsPoint(point->GetId())) {
      IString msg = "ControlPoint must have unique Id";
      throw IException(IException::Programmer, msg, _FILEINFO_);
    }

    QString pointId = point->GetId();
    points->insert(pointId, point);
    pointIds->append(pointId);

    point->parentNetwork = this;

    // notify control network of new point
    pointAdded(point);

    emit networkStructureModified();
  }


 /**
   * Adds a whole point to the control net graph.
   *
   * @throws IException::Programmer "NULL measure passed to ControlNet::pointAdded!"
   * @throws IException::Programmer "Control measure with NULL parent passed to
   *     ControlNet::pointAdded"
   * @throws IException::Programmer "ControlNet does not contain the point."
   */
  void ControlNet::pointAdded(ControlPoint *point) {
    if (!point) {
      IString msg = "NULL point passed to "
          "ControlNet::pointAdded!";
      throw IException(IException::Programmer, msg, _FILEINFO_);
    }

    if (!ContainsPoint(point->GetId())) {
      QString msg = "ControlNet does not contain the point [";
      msg += point->GetId() + "]";
      throw IException(IException::Programmer, msg, _FILEINFO_);
    }

    // Make sure there is a node for every measure
    for (int i = 0; i < point->GetNumMeasures(); i++) {
      QString sn = point->GetMeasure(i)->GetCubeSerialNumber();
      // If the graph doesn't have the sn, add a node for it
      if (!m_vertexMap.contains(sn)) {
        Image newImage;
        newImage.serial = sn;
        ImageVertex newVertex = boost::add_vertex(newImage, m_controlGraph);
        m_vertexMap.insert(sn, newVertex);
        emit networkModified(GraphModified);
      }
    }

    QList< ControlMeasure * > measures = point->getMeasures();
    for(int i = 0; i < measures.size(); i++) {
      ControlMeasure* measure = measures[i];
      // Add the measure to the corresponding node
      QString serial = measure->GetCubeSerialNumber();
      m_controlGraph[m_vertexMap[serial]].measures[measure->Parent()] = measure;

      // In this measure's node add connections to the other nodes reachable from
      // its point
      if (!point->IsIgnored() && !measure->IsIgnored()) {
        for (int j = i + 1; j < measures.size(); j++) {
          ControlMeasure *cm = measures[j];
          if (!cm->IsIgnored()) {
            QString sn = cm->GetCubeSerialNumber();
            addEdge(serial, sn);
          }
        }
      }
    }
    emit newPoint(point);
  }


  /**
   * In the ControlNet graph: adds an edge between the verticies associated with the two serial
   * numbers provided. Or, if the edge already exists, increments the strength of the edge.
   *
   * @param sourceSerial The first serial to be connected by the edge
   * @param targetSerial The second serial number to be connected by the edge
   *
   * @return bool true if a new edge was added, false otherwise.
  */
  bool ControlNet::addEdge(QString sourceSerial, QString targetSerial) {
    // If the edge doesn't already exist, this adds and returns the edge.
    // If the edge already exists, this just returns it. (The use of a set
    // forces the edges to be unique.)
    ImageConnection connection;
    bool edgeAdded;

    boost::tie(connection, edgeAdded) = boost::add_edge(m_vertexMap[sourceSerial],
                                                        m_vertexMap[targetSerial],
                                                        m_controlGraph);
    m_controlGraph[connection].strength++;
    if (edgeAdded) {
      emit networkModified(GraphModified);
    }
    return edgeAdded;
  }


  /**
   * In the ControlNet graph, decrements the strength on the edge between the two serial numbers.
   * This is called when the ControlMeasures that connect these images are deleted or ignored.
   * If it is the last measure connecting two verticies (serial numbers) the edge is removed.
   *
   * @param sourceSerial The first serial number defining the end of the edge to have its strength
   *                     decremented or be removed.
   * @param targetSerial The second serial number defining the other end of the edge to have its
   *                     strength decremented or be removed.
   * @return bool true if the edge is removed, otherwise false
   */
  bool ControlNet::removeEdge(QString sourceSerial, QString targetSerial) {
    ImageConnection connection;
    bool edgeExists;
    boost::tie(connection, edgeExists) = boost::edge(m_vertexMap[sourceSerial],
                                                     m_vertexMap[targetSerial],
                                                     m_controlGraph);
    if (edgeExists) {
      m_controlGraph[connection].strength--;
      if (m_controlGraph[connection].strength <= 0) {
        boost::remove_edge(m_vertexMap[sourceSerial],
                           m_vertexMap[targetSerial],
                           m_controlGraph);
        emit networkModified(GraphModified);

        return true;
      }
    }
    return false;
  }


  /**
   * Used for verifying graph intergrity
   *
   * @returns A string representation of the ControlNet graph
   */
  QString ControlNet::GraphToString() const {
    QString graphString;

    QStringList images = GetCubeSerials();
    images.sort();

    QHash<QString, QStringList> imagePointIds;

    foreach(QString imageSerial, images) {
      QList<ControlPoint *> imagePoints = m_controlGraph[m_vertexMap[imageSerial]].measures.keys();
      QStringList pointIds;
      foreach(ControlPoint *point, imagePoints) {
        if (!point->IsIgnored()) {
          pointIds.append(point->GetId());
        }
      }
      pointIds.sort();
      imagePointIds.insert(imageSerial, pointIds);
    }

    foreach(QString imageSerial, images) {
      QStringList adjacentImages = getAdjacentImages(imageSerial);
      adjacentImages.sort();
      foreach(QString adjacentSerial, adjacentImages) {
        if (QString::compare(adjacentSerial, imageSerial) < 0) {
          continue;
        }

        QStringList commonPoints;
        QList<QString>::const_iterator imageIt = imagePointIds[imageSerial].cbegin();
        QList<QString>::const_iterator adjacentIt = imagePointIds[adjacentSerial].cbegin();
        while (imageIt != imagePointIds[imageSerial].cend() &&
               adjacentIt != imagePointIds[adjacentSerial].cend()) {
          int stringDiff = QString::compare(*imageIt, *adjacentIt);
          if (stringDiff < 0) {
            imageIt++;
          }
          else if(stringDiff == 0) {
            commonPoints.append(*imageIt);
            imageIt++;
            adjacentIt++;
          }
          else {
            adjacentIt++;
          }
        }

        std::pair<ImageConnection, bool> result = boost::edge(m_vertexMap[imageSerial],
                                                              m_vertexMap[adjacentSerial],
                                                              m_controlGraph);
        QString edgeStrength = "UNKNOWN";
        if (result.second) {
          edgeStrength = toString(m_controlGraph[result.first].strength);
        }

        graphString.append(imageSerial);
        graphString.append(" ----(");
        graphString.append(edgeStrength);
        graphString.append(") [");
        graphString.append(commonPoints.join(","));
        graphString.append("]---- ");
        graphString.append(adjacentSerial);
        graphString.append("\n");
      }
    }

    return graphString;
   }


   /**
   * Updates the ControlNet graph for the measure's serial number to
   * reflect the addition.  If there is currently no node for
   * this measure's serial, then a new node is created with
   * this measure as its first.
   *
   * @param measure The measure added to the network.
   *
   * @throws IException::Programmer "NULL measure passed to ControlNet::measureAdded!"
   * @throws IException::Programmer "Control measure with NULL parent passed to
   *     ControlNet::measureAdded!"
   * @throws IException::Programmer "ControlNet does not contain the point."
   */
  void ControlNet::measureAdded(ControlMeasure *measure) {
    if (!measure) {
      IString msg = "NULL measure passed to "
          "ControlNet::measureAdded!";
      throw IException(IException::Programmer, msg, _FILEINFO_);
    }

    ControlPoint *point = measure->Parent();
    if (!point) {
      IString msg = "Control measure with NULL parent passed to "
          "ControlNet::measureAdded!";
      throw IException(IException::Programmer, msg, _FILEINFO_);
    }

    if (!ContainsPoint(point->GetId())) {
      QString msg = "ControlNet does not contain the point [";
      msg += point->GetId() + "]";
      throw IException(IException::Programmer, msg, _FILEINFO_);
    }
    // Add the measure to the corresponding node
    QString serial = measure->GetCubeSerialNumber();

    // If the graph doesn't have the sn, add a node for it
    if (!m_vertexMap.contains(serial)) {
      Image newImage;
      newImage.serial = serial;
      ImageVertex newVertex = boost::add_vertex(newImage, m_controlGraph);
      m_vertexMap.insert(serial, newVertex);
      emit networkModified(GraphModified);
    }

    m_controlGraph[m_vertexMap[serial]].measures[measure->Parent()] = measure;

    // in this measure's node add connections to the other nodes reachable from
    // its point
    if (!point->IsIgnored() && !measure->IsIgnored()) {
      for (int i = 0; i < point->GetNumMeasures(); i++) {
        ControlMeasure *cm = point->GetMeasure(i);
        if (!cm->IsIgnored()) {
          QString sn = cm->GetCubeSerialNumber();


          if (QString::compare(sn, serial) != 0) {
            addEdge(serial, sn);
          }
        }
      }
    }
    emit newMeasure(measure);
  }


  /**
   * Update the ControlNet's internal structure when a ControlPoint is un-ignored.
   *
   * @param point A pointer to the un-ignored point.
   */
  void ControlNet::pointUnIgnored(ControlPoint *point) {
    if (!point) {
      IString msg = "NULL point passed to "
          "ControlNet::pointUnIgnored!";
      throw IException(IException::Programmer, msg, _FILEINFO_);
    }

    QList< ControlMeasure * > validMeasures = point->getMeasures(true);

    for (int i = 0; i < validMeasures.size(); i++) {
      ControlMeasure *sourceMeasure = validMeasures[i];
      QString sourceSerial = sourceMeasure->GetCubeSerialNumber();

      if (!ValidateSerialNumber(sourceSerial)) {
        QString msg = "Node does not exist for [";
        msg += sourceSerial + "]";
        throw IException(IException::Programmer, msg, _FILEINFO_);
      }

      for(int j = i+1; j < validMeasures.size(); j++) {
        ControlMeasure *targetMeasure = validMeasures[j];
        QString targetSerial = targetMeasure->GetCubeSerialNumber();

        if (!ValidateSerialNumber(targetSerial)) {
          QString msg = "Node does not exist for [";
          msg += targetSerial + "]";
          throw IException(IException::Programmer, msg, _FILEINFO_);
        }
        addEdge(sourceSerial, targetSerial);
      }
    }
  }


  /**
   * Updates the connections for the ControlNet graph associated with the
   * measure's serial number to reflect the unignoration.
   *
   * @param measure The measure unignored from the network.
   *
   * @throws IException::Programmer "NULL measure passed to ControlNet::measureUnIgnored!"
   * @throws IException::Programmer "Control measure with NULL parent passed to
   *     ControlNet::measureUnIgnored!"
   * @throws IException::Programmer "ControlNet does not contain the point."
   * @throws IException::Programmer "Node does not exist for the cube serial number."
   */
  void ControlNet::measureUnIgnored(ControlMeasure *measure) {
    if (!measure) {
      IString msg = "NULL measure passed to "
          "ControlNet::measureUnIgnored!";
      throw IException(IException::Programmer, msg, _FILEINFO_);
    }

    ControlPoint *point = measure->Parent();
    if (!point) {
      IString msg = "Control measure with NULL parent passed to "
          "ControlNet::measureUnIgnored!";
      throw IException(IException::Programmer, msg, _FILEINFO_);
    }

    if (!ContainsPoint(point->GetId())) {
      QString msg = "ControlNet does not contain the point [";
      msg += point->GetId() + "]";
      throw IException(IException::Programmer, msg, _FILEINFO_);
    }

    // Make sure there is a node for every measure in this measure's parent
    for (int i = 0; i < point->GetNumMeasures(); i++) {
      ControlMeasure *adjacentMeasure = point->GetMeasure(i);
      QString sn = adjacentMeasure->GetCubeSerialNumber();
      if (!adjacentMeasure->IsIgnored() && !m_vertexMap.contains(sn)) {
        QString msg = "Node does not exist for [";
        msg += measure->GetCubeSerialNumber() + "]";
        throw IException(IException::Programmer, msg, _FILEINFO_);
      }
    }

    if (!point->IsIgnored()) {
      QString serial = measure->GetCubeSerialNumber();

      // In this measure's node add connections to the other nodes reachable
      // from its point
      for (int i = 0; i < point->GetNumMeasures(); i++) {
        ControlMeasure *cm = point->GetMeasure(i);
        if (!cm->IsIgnored()) {
          QString sn = cm->GetCubeSerialNumber();

          if (QString::compare(sn, serial) != 0) {
            addEdge(serial, sn);
          }
        }
      }
    }
  }


  /**
   * Updates the key reference (poind Id) from the old one to what the point
   * id was changet to. This method should only be called from ControlPoint's
   * SetId().
   *
   * @param point The point that needs to be updated.
   * @param oldId The pointId that the point had.
   */
  void ControlNet::UpdatePointReference(ControlPoint *point, QString oldId) {
    points->remove(oldId);
    (*points)[point->GetId()] = point;
    (*pointIds)[pointIds->indexOf((QString) oldId)] = (QString)point->GetId();
  }


  /**
   * Updates the node for this measure's serial number to
   * reflect the deletion.
   *
   * @param measure The measure removed from the network.
   */
  void ControlNet::measureDeleted(ControlMeasure *measure) {
    ASSERT(measure);
    QString serial = measure->GetCubeSerialNumber();
    ASSERT(m_vertexMap.contains(serial));

    emit measureRemoved(measure);

    // Remove connections to and from this node
    if (!measure->IsIgnored() && !measure->Parent()->IsIgnored()) {
      // Break connections
      measureIgnored(measure);
    }

    // Remove the measure from the associated node.
    // Conceptually, I think this belongs in measureIgnored, but it isn't done
    // for the old graph.
    m_controlGraph[m_vertexMap[serial]].measures.remove(measure->Parent());
  }


  /**
   * Update the ControlNet's internal structure when a ControlPoint is ignored.
   *
   * @param point A pointer to the ignored point.
   */
  void ControlNet::pointIgnored(ControlPoint *point) {
    if (!point) {
      IString msg = "NULL point passed to "
          "ControlNet::pointIgnored!";
      throw IException(IException::Programmer, msg, _FILEINFO_);
    }

    QList< ControlMeasure * > validMeasures = point->getMeasures(true);

    for (int i = 0; i < validMeasures.size(); i++) {
      ControlMeasure *sourceMeasure = validMeasures[i];
      QString sourceSerial = sourceMeasure->GetCubeSerialNumber();

      if (!ValidateSerialNumber(sourceSerial)) {
        QString msg = "Node does not exist for [";
        msg += sourceSerial + "]";
        throw IException(IException::Programmer, msg, _FILEINFO_);
      }

      for(int j = i+1; j < validMeasures.size(); j++) {
        ControlMeasure *targetMeasure = validMeasures[j];
        QString targetSerial = targetMeasure->GetCubeSerialNumber();

        if (!ValidateSerialNumber(targetSerial)) {
          QString msg = "Node does not exist for [";
          msg += targetSerial + "]";
          throw IException(IException::Programmer, msg, _FILEINFO_);
        }
        removeEdge(sourceSerial, targetSerial);
      }
    }
  }



  /**
   * Updates the edges in the ControlNet graph to reflect the ignored
   * measure. If this was the last measure connecting one node to another,
   * then the edge is deleted as well.
   *
   * @param measure The measure set to ignored from the network.
   */
  void ControlNet::measureIgnored(ControlMeasure *measure) {
    if (!measure) {
      IString msg = "NULL measure passed to "
          "ControlNet::measureIgnored!";
      throw IException(IException::Programmer, msg, _FILEINFO_);
    }

    ControlPoint *point = measure->Parent();
    if (!point) {
      IString msg = "Control measure with NULL parent passed to "
          "ControlNet::measureIgnored!";
      throw IException(IException::Programmer, msg, _FILEINFO_);
    }

    QString serial = measure->GetCubeSerialNumber();
    if (!ValidateSerialNumber(serial)) {
      QString msg = "Node does not exist for [";
      msg += serial + "]";
      throw IException(IException::Programmer, msg, _FILEINFO_);
    }

    // Decrement the edge strength for edges from this node
    // Remove edge if the strength becomes 0.
    for (int i = 0; i < point->GetNumMeasures(); i++) {
      ControlMeasure *adjacentMeasure = point->GetMeasure(i);
      QString sn = adjacentMeasure->GetCubeSerialNumber();
      if (!adjacentMeasure->IsIgnored() && m_vertexMap.contains(sn)) {
        if (QString::compare(serial, sn) !=0) {
          removeEdge(serial, sn);
        }
      }
    }
  }


  /**
<<<<<<< HEAD
   * Sets the control point coordinate type 
   *
   * @param coordType Control point coordinate type
   */
  void ControlNet::SetCoordType(SurfacePoint::CoordinateType coordType)  {
    m_coordType = coordType;
  }


  /**
   * Calculate the band width and critical edges needed by the adjacency matrix
   * that could store cube connectivity if that matrix used the same ordering
   * as is in the provided list.  Note that no adjacency matrices are ever used
   * in this class!
   *
   * Critical edges are edges that contribute to band width.
   *
   * @param serials A list of cube serial numbers.
   *
   * @returns A QPair such that the first element is the needed bandwidth for
   *          the serials how they are currently ordered in the list, and the
   *          second element is the number of critical edges.
=======
   * This method is a wrapper to emit the networkStructureModified() signal.
>>>>>>> 84c1c25e
   */
  void ControlNet::emitNetworkStructureModified() {
    emit networkStructureModified();
  }


  /**
   * Delete a ControlPoint from the network by the point's address.
   *
   * @param point The point to delete
   */
  int ControlNet::DeletePoint(ControlPoint *point) {
    if (points->values().contains(point)) {
      return DeletePoint(point->GetId());
    }
    else {
      IString msg = "point [";
      msg += (long) point;
      msg += "] does not exist in the network";
      throw IException(IException::User, msg, _FILEINFO_);
    }
  }


  /**
   * Delete a ControlPoint from the network using the point's Id.
   *
   * @param pointId The Point Id of the ControlPoint to be deleted.
   *
   * @throw IException::User "the point Id does not exist in the network"
   */
  int ControlNet::DeletePoint(QString pointId) {
    if (!points->contains(pointId)) {
      IString msg = "point Id [" + pointId + "] does not exist in the network";
      throw IException(IException::User, msg, _FILEINFO_);
    }

    ControlPoint *point = (*points)[pointId];

    if (point->IsEditLocked())
      return ControlPoint::PointLocked;

    bool wasIgnored = point->IsIgnored();

    // notify CubeSerialNumbers of the loss of this point
    foreach(ControlMeasure * measure, point->getMeasures()) {
      point->Delete(measure);
    }

    emit pointDeleted(point);

    // delete point
    points->remove(pointId);
    pointIds->removeAt(pointIds->indexOf(pointId));
    delete point;
    point = NULL;

    if (!wasIgnored)
      emit networkStructureModified();
    return ControlPoint::Success;
  }


  /**
   * Delete a ControlPoint from the network using the point's index.
   *
   * @param index The index of the Control Point to be deleted.
   */
  int ControlNet::DeletePoint(int index) {
    if (index < 0 || index >= pointIds->size()) {
      IString msg = "Index [" + IString(index) + "] out of range";
      throw IException(IException::Programmer, msg, _FILEINFO_);
    }

    return DeletePoint(pointIds->at(index));
  }


  /**
   * @param pointId the point Id to check for in the network.
   *
   * @returns True if the point is in the network, false otherwise.
   */
  bool ControlNet::ContainsPoint(QString pointId) const {
    return points->contains(pointId);
  }


  /**
   * This method searches through all the cube serial numbers in the network.
   * Serials which are connected to other serials through points are grouped
   * together in the same lists.  The list containing the lists of strings is
   * nothing more than a list of islands such that each island is a list of
   * serials which are connected to each other.  If the control network is
   * completely connected, then this list will only have one element (a list
   * of all the serials in the network).
   *
   * @returns A list of cube islands as serial numbers
   */
  QList< QList< QString > > ControlNet::GetSerialConnections() const {

    VertexIndexMap indexMap;
    VertexIndexMapAdaptor indexMapAdaptor(indexMap);

    // Needed to use connected_componenets
    QList< QString> serials = m_vertexMap.keys();
    for (int i = 0; i < serials.size(); i++) {
      boost::put(indexMapAdaptor, m_vertexMap[serials[i]], i);
    }

    VertexIndexMap componentMap;
    VertexIndexMapAdaptor componentAdaptor(componentMap);
    int numComponents = boost::connected_components(m_controlGraph, componentAdaptor,
                                                      boost::vertex_index_map(indexMapAdaptor));

    QList< QList< QString > > islandStrings;
    for (int i = 0; i < numComponents; i++) {
      QList<QString> tempList;
      islandStrings.append(tempList);
    }
    std::map<ImageVertex, size_t>::iterator it = componentMap.begin();
    while(it != componentMap.end())
    {
      QString serial = m_controlGraph[it->first].serial;
      int group = (int) it->second;
      islandStrings[group].append(serial);
      ++it;
    }
    return islandStrings;
  }


  /**
   * @returns The total number of edges in the bi-directional graph for images
   */
  int ControlNet::getEdgeCount() const {
    return boost::num_edges(m_controlGraph);
  }


  /**
   * Use this method to get a complete list of all the cube serial numbers in
   * the network.  Note that the order in which the serials are ordered in the
   * returned list is arbitrary and could change each time this method is
   * called (but the operation is done in constant time).
   *
   * @returns A list of the Cube Serial Numbers in the ControlNet.
   */
  QList< QString > ControlNet::GetCubeSerials() const {
    return m_vertexMap.keys();
  }


  /**
   * Does a check to ensure that the given serial number is contained within
   * the network.
   *
   * @param serialNumber the cube serial number to validate
   *
   * @return @b bool If the serial number is contained in the network.
   */
  bool ControlNet::ValidateSerialNumber(QString serialNumber) const {
    return m_vertexMap.contains(serialNumber);
  }


  /**
   * Get all images connected to a given image by common control points.
   *
   * @param serialNumber the serial number of the image to find images adjacent to.
   *
   * @returns @b QList<QString> The serial numbers of all adjacent images.
   */
  QList< QString > ControlNet::getAdjacentImages(QString serialNumber) const {
    if (!ValidateSerialNumber(serialNumber)) {
      QString msg = "Cube Serial Number [" + serialNumber + "] not found in "
          "the network";
      throw IException(IException::Programmer, msg, _FILEINFO_);
    }

    QList< QString > adjacentSerials;

    AdjacencyIterator adjIt, adjEnd;
    boost::tie(adjIt, adjEnd) = boost::adjacent_vertices(m_vertexMap[serialNumber], m_controlGraph);
    for( ; adjIt != adjEnd; adjIt++) {
      adjacentSerials.append(m_controlGraph[*adjIt].serial);
    }

    return adjacentSerials;
  }


  /**
   * Get all the measures pertaining to a given cube serial number
   *
   * @returns A list of all measures which are in a given cube
   */
  QList< ControlMeasure * > ControlNet::GetMeasuresInCube(QString serialNumber) {
    if( !ValidateSerialNumber(serialNumber) ) {
      IString msg = "Cube Serial Number [" + serialNumber + "] not found in "
          "the network";
      throw IException(IException::Programmer, msg, _FILEINFO_);

    }
    return m_controlGraph[m_vertexMap[serialNumber]].measures.values();
  }


  /**
   * Get all the valid measures pertaining to a given cube serial number
   *
   * @returns A list of all valid measures which are in a given cube
   */
  QList< ControlMeasure * > ControlNet::GetValidMeasuresInCube(QString serialNumber) {
    QList< ControlMeasure * > validMeasures;

    // Get measures in cube will validate this for us, so we don't need to re-check
    QList< ControlMeasure * > measureList = GetMeasuresInCube(serialNumber);

    foreach(ControlMeasure * measure, measureList) {
      if (!measure->IsIgnored())
        validMeasures.append(measure);
    }

    return validMeasures;
  }


  /**
   * Copies the content of the a ControlMeasureLessThanFunctor
   *
   * @param other, reference to the other ControlMeasureLessThanFunctor
   */
  ControlNet::ControlMeasureLessThanFunctor &
    ControlNet::ControlMeasureLessThanFunctor::operator=(ControlMeasureLessThanFunctor const &other) {

    if (this != &other) {
      this->m_accessor = other.m_accessor;
    }

    return *this;
  }


  /**
   * The () operator for the Control Measure less than functor
   *
   * @param a, ControlMeasure* pointer to the first control measure
   * @param b, ControlMeasure* pointer to the sencond control measure
   */
  bool ControlNet::ControlMeasureLessThanFunctor::operator()
    (ControlMeasure* const &a, ControlMeasure* const &b) {

    return (a->*this->m_accessor)() < (b->*this->m_accessor)();

  }


  /**
   * Get a sorted list of all the measures that have values in a given ragen
   *
   * @param statFunc A pointer to a control Measure acessor
   * @param min the minimum value of acessor return for list inclusion
   * @param max the maximum value of acessor return for list inclusion
   */
  QList< ControlMeasure * > ControlNet::sortedMeasureList(double(ControlMeasure::*statFunc)() const,
                                                          double min,double max) {

    QList< ControlMeasure * >measures;

    //build a list of all the pointers to the relevant measures
      //get the number of object points
    int nObjPts =  this->GetNumPoints();
    for (int i=0;i<nObjPts;i++) { //for each Object point
      ControlPoint *point = this->GetPoint(i);
      if (point->IsIgnored()) continue;  //if the point is ignored then continue

      // Get the number of measures
      int nObs = point->GetNumMeasures();
      for (int j=0;j<nObs;j++) {  //for every measure
        ControlMeasure *measure = point->GetMeasure(j);
        if (measure->IsIgnored())  continue;
        double temp = (measure->*statFunc)();
        if (temp > min)
        if (min <= temp && temp <= max) measures.push_back(measure);
      }
    }

    // Sort the measures
    ControlMeasureLessThanFunctor lessThan(statFunc);
    qSort(measures.begin(),measures.end(),lessThan);

    return measures;
  }


  /**
   * Compute error for each point in the network
   *
   * @history 2010-01-11  Tracie Sucharski, Renamed from ComputeErrors
   */
  void ControlNet::ComputeResiduals() {
    // TODO:  Make sure the cameras have been initialized

    QHashIterator< QString, ControlPoint * > i(*points);
    while (i.hasNext()) {
      i.next();
      i.value()->ComputeResiduals();
    }
  }


  /**
   * Compute aprior values for each point in the network
   *
   * @history 2010-08-23  Ken Edmundson, skipping ignored points
   */
  void ControlNet::ComputeApriori() {
    // TODO:  Make sure the cameras have been initialized
    QHashIterator< QString, ControlPoint * > i(*points);
    while (i.hasNext()) {
      i.next();
      ControlPoint *point = i.value();
      if ( !point->IsIgnored() )
        point->ComputeApriori();
    }
  }


  /**
   * Compute the average error of all points in the network
   * @return <B>double</B> Average error of points
   *
   * @history 2010-01-12  Tracie Sucharski - Renamed from AverageError
   */
  double ControlNet::AverageResidual() {
    // TODO:  Make sure the cameras have been initialized
    double avgResidual = 0.0;
    int count = 0;
    QHashIterator< QString, ControlPoint * > i(*points);
    while (i.hasNext()) {
      i.next();
      ControlPoint *point = i.value();
      if (!point->IsIgnored()) {
        avgResidual += point->GetStatistic(
            &ControlMeasure::GetResidualMagnitude).Average();
        count++;
      }
    }

    if (count != 0)
      avgResidual /= count;

    return avgResidual;
  }


  /**
   * Returns the camera list from the given image number
   *
   * @param index The image number
   *
   * @return Isis::Camera* The pointer to the resultant camera list
   */
  Isis::Camera *ControlNet::Camera(int index) {
    return p_cameraList[index];
  }


  /**
   * Return the Created Date
   *
   * @author Sharmila Prasad (10/6/2010)
   *
   * @return QString
   */
  QString ControlNet::CreatedDate() const {
    return p_created;
  }


  /**
   * Return the description of the network
   *
   * @return The description of this Control Network
   */
  QString ControlNet::Description() const {
    return p_description;
  }


  /**
   * Finds and returns a pointer to the closest ControlPoint to the
   * ControlMeasure with the given serial number and line sample location
   *
   * @param serialNumber The serial number of the the file the ControlMeasure is
   *                     on
   * @param sample The sample number of the ControlMeasure
   * @param line The line number of the ControlMeasure
   *
   * @return <B>ControlPoint*</B> Pointer to the ControlPoint
   *         closest to the given line, sample position
   */
  ControlPoint *ControlNet::FindClosest(QString serialNumber,
      double sample, double line) {

    if (!ValidateSerialNumber(serialNumber)) {
      QString msg = "serialNumber [";
      msg += serialNumber;
      msg += "] not found in ControlNet";
      throw IException(IException::Programmer, msg, _FILEINFO_);
    }

    const double SEARCH_DISTANCE = 99999999.0;
    double minDist = SEARCH_DISTANCE;
    ControlPoint *closestPoint = NULL;

    QList < ControlMeasure * > measures = m_controlGraph[m_vertexMap[serialNumber]].measures.values();

    for (int i = 0; i < measures.size(); i++) {
      ControlMeasure *measureToCheck = measures[i];

      // Find closest line sample & return that controlpoint
      double dx = fabs(sample - measureToCheck->GetSample());
      double dy = fabs(line - measureToCheck->GetLine());

      double dist = sqrt((dx * dx) + (dy * dy));

      if (dist < minDist) {
        minDist = dist;
        closestPoint = measureToCheck->Parent();
      }
    }

    if (!closestPoint) {
      IString msg = "No point found within ";
      msg += IString(SEARCH_DISTANCE);
      msg += "pixels of sample/line [";
      msg += IString(sample);
      msg += ", ";
      msg += IString(line);
      msg += "]";
      throw IException(IException::Programmer, msg, _FILEINFO_);
    }

    return closestPoint;
  }


  /**
   * Determine the maximum error of all points in the network
   * @return <B>double</B> Max error of points
   *
   * @history 2010-01-12  Tracie Sucharski - Renamed from MaximumError
   */
  double ControlNet::GetMaximumResidual() {
    // TODO:  Make sure the cameras have been initialized

    double maxResidual = 0.0;
    foreach(ControlPoint * p, *points) {
      double residual = p->GetStatistic(
          &ControlMeasure::GetResidualMagnitude).Maximum();
      if (residual > maxResidual)
        maxResidual = residual;
    }

    return maxResidual;
  }


  QString ControlNet::GetNetworkId() const {
    return p_networkId;
  }


  /**
   * Return the total number of edit locked measures for all control points in the
   * network
   *
   * @return Number of edit locked measures
   */
  int ControlNet::GetNumEditLockMeasures() {
    int numLockedMeasures = 0;
    foreach(ControlPoint * p, *points) {
      numLockedMeasures += p->GetNumLockedMeasures();
    }

    return numLockedMeasures;
  }


  /**
   * Returns the number of edit locked control points
   *
   * @return Number of edit locked control points
   */
  int ControlNet::GetNumEditLockPoints() {
    int editLockPoints = 0;
    foreach(ControlPoint * p, *points) {
      if (p->IsEditLocked())
        editLockPoints++;
    }

    return editLockPoints;
  }


  /**
   * Return the total number of ignored measures for all control points in the
   * network
   *
   * @return Number of valid measures
   */
  int ControlNet::GetNumIgnoredMeasures() {
    int numIgnoredMeasures = 0;
    foreach(ControlPoint * p, *points) {
      numIgnoredMeasures += p->GetNumMeasures() - p->GetNumValidMeasures();
    }

    return numIgnoredMeasures;
  }


  /**
   * Return the number of measures in image specified by serialNumber
   *
   * @return Number of valid measures in image
   *
   * @history 2013-12-18 Tracie Sucharski - Renamed from GetNumberOfMeasuresInImage, it is
   *                         returning a count of only valid measures (Ignore=False).
   */
  int ControlNet::GetNumberOfValidMeasuresInImage(const QString &serialNumber) {
    // If SetImage was called, use the map that has been populated with valid measures
    if (p_cameraList.size() > 0) {
      return p_cameraValidMeasuresMap[serialNumber];
    }
    return GetValidMeasuresInCube(serialNumber).size();
  }


  /**
   * Return the number of jigsaw rejected measures in image specified by serialNumber
   *
   * @return Number of jigsaw rejected measures in image
   */
  int ControlNet::GetNumberOfJigsawRejectedMeasuresInImage(const QString &serialNumber) {
    return p_cameraRejectedMeasuresMap[serialNumber];
  }


  /**
   * Sets jigsaw rejected flag to false for all points and measures.
   * Called by BundleAdjust::Init method
   *
   */
  void ControlNet::ClearJigsawRejected() {
    foreach(ControlPoint * p, *points) {
      p->ClearJigsawRejected();
    }
  }


  /**
   * Increment number of jigsaw rejected measures in image specified by serialNumber
   *
   */
  void ControlNet::IncrementNumberOfRejectedMeasuresInImage(const QString &serialNumber) {
    p_cameraRejectedMeasuresMap[serialNumber]++;
  }


  /**
   * Decrement number of jigsaw rejected measures in image specified by serialNumber
   *
   */
  void ControlNet::DecrementNumberOfRejectedMeasuresInImage(const QString &serialNumber) {
    if (p_cameraRejectedMeasuresMap[serialNumber] > 0)
      p_cameraRejectedMeasuresMap[serialNumber]--;
  }


  /**
   * Returns the total number of measures for all control points in the network
   *
   * @return Number of control measures
   */
  int ControlNet::GetNumMeasures() const {
    int numMeasures = 0;
    foreach(ControlPoint * p, *points) {
      numMeasures += p->GetNumMeasures();
    }

    return numMeasures;
  }


  //! Return the number of control points in the network
  int ControlNet::GetNumPoints() const {
    return points->size();
  }


  /**
   * Return the number of valid (non-ignored) measures for all control points
   * in the network
   *
   * @return Number of valid measures
   *
   * @internal
   * @history 2011-03-17 Debbie A. Cook - Modified to not count ignored measures.
   */
  int ControlNet::GetNumValidMeasures() {
    int numValidMeasures = 0;
    foreach(ControlPoint * p, *points) {
      if (!p->IsIgnored())
        numValidMeasures += p->GetNumValidMeasures();
    }

    return numValidMeasures;
  }


  /**
   * Returns the number of non-ignored control points
   *
   * @return Number of valid control points
   */
  int ControlNet::GetNumValidPoints() {
    int validPoints = 0;
    foreach(ControlPoint * p, *points) {
      if (!p->IsIgnored())
        validPoints++;
    }

    return validPoints;
  }


  //! Return the target name
  QString ControlNet::GetTarget() const {
    return p_targetName;
  }


  //! Return the user name
  QString ControlNet::GetUserName() const {
    return p_userName;
  }

  //! Return the last modified date
  QString ControlNet::GetLastModified() const {
    return p_modified;
  }


  //! Return QList of all the ControlPoints in the network
  QList< ControlPoint * > ControlNet::GetPoints() {
    QList< ControlPoint * > pointsList;

    for (int i = 0; i < pointIds->size(); i++) {
      pointsList.append(GetPoint(i));
    }

    return pointsList;
  }


  //! Return QList of ControlPoint Ids used in hash, in order of addition
  QList< QString > ControlNet::GetPointIds() const {
    return *pointIds;
  }


  /**
   * Set the creation time
   *
   * @param date The date this Control Network was created
   */
  void ControlNet::SetCreatedDate(const QString &date) {
    p_created = date;
  }


  /**
    * Set the description of the network
    *
    * @param desc The description of this Control Network
    */
  void ControlNet::SetDescription(const QString &newDescription) {
    p_description = newDescription;
  }


  /**
   * Creates the ControlNet's image cameras based on an input file
   *
   * @param imageListFile The list of images
   */
  void ControlNet::SetImages(const QString &imageListFile) {
    SerialNumberList list(imageListFile);
    SetImages(list);
  }


  /**
   * Creates the ControlNet's image camera's based on the list of Serial Numbers
   *
   * @param list The list of Serial Numbers
   * @param progress A pointer to the progress of creating the cameras
   * @throws Isis::iException::System - "Unable to create camera
   *        for cube file"
   * @throws Isis::iException::User - "Control point measure does
   *        not have a cube with a matching serial number"
   * @internal
   *   @history 2009-01-06 Jeannie Walldren - Fixed typo in
   *            exception output.
   *   @history 2016-10-13 Ian Humphrey - Added initial check to see if cameras have already been
   *                           set, and immediately return if yes. References #4293.
   */
  void ControlNet::SetImages(SerialNumberList &list, Progress *progress) {
    // First check if cameras have already been setup via another SetImages call
    if (p_cameraList.size() > 0) {
      return;
    }
    // Prep for reporting progress
    if (progress != NULL) {
      progress->SetText("Setting input images...");
      progress->SetMaximumSteps(list.size());
      progress->CheckStatus();
    }
    // Open the camera for all the images in the serial number list
    for (int i = 0; i < list.size(); i++) {
      QString serialNumber = list.serialNumber(i);
      QString filename = list.fileName(i);
      Cube cube(filename, "r");

      try {
        Isis::Camera *cam = CameraFactory::Create(cube);
        p_cameraMap[serialNumber] = cam;
        p_cameraValidMeasuresMap[serialNumber] = 0;
        p_cameraRejectedMeasuresMap[serialNumber] = 0;
        p_cameraList.push_back(cam);
      }
      catch (IException &e) {
        QString msg = "Unable to create camera for cube file ";
        msg += filename;
        throw IException(e, IException::Unknown, msg, _FILEINFO_);
      }

      if (progress != NULL)
        progress->CheckStatus();
    }

    // Loop through all measures and set the camera
    QHashIterator< QString, ControlPoint * > p(*points);
    while (p.hasNext()) {
      p.next();
      ControlPoint *curPoint = p.value();

      QList< QString > serialNums = curPoint->getCubeSerialNumbers();
      for (int m = 0; m < serialNums.size(); m++) {
        ControlMeasure *curMeasure = (*curPoint)[serialNums[m]];

        QString serialNumber = curMeasure->GetCubeSerialNumber();
        if (list.hasSerialNumber(serialNumber)) {
          curMeasure->SetCamera(p_cameraMap[serialNumber]);

          // increment number of measures for this image (camera)
          if (!curMeasure->IsIgnored()) p_cameraValidMeasuresMap[serialNumber]++;
        }
        else {
          IString msg = "Control point [" + curPoint->GetId() +
              "], measure [" + curMeasure->GetCubeSerialNumber() +
              "] does not have a cube with a matching serial number";
          throw IException(IException::User, msg, _FILEINFO_);
        }
      }
    }
  }


  /**
   * Set the last modified date
   *
   * @param date The last date this Control Network was modified
   */
  void ControlNet::SetModifiedDate(const QString &date) {
    p_modified = date;
  }


  /**
   * Set mutex to lock for making Naif calls
   *
   * @author 2012-09-11 Tracie Sucharski
   *
   * @param mutex
   */
  void ControlNet::SetMutex(QMutex *mutex) {
    m_mutex = mutex;
  }


  /**
   * Set the network id
   *
   * @param id The Id of this Control Network
   */
  void ControlNet::SetNetworkId(const QString &id) {
    p_networkId = id;
  }


  /**
   * Sets the target name and target radii, if available.
   *
   * Note: The target radii are found using NAIF target codes. If the given
   * target name is not recognized, the target radii vector will be filled with
   * Isis::Null values.
   *
   * @see Target::radiiGroup(QString)
   *
   * @param target The name of the target of this Control Network
   */
  void ControlNet::SetTarget(const QString &target) {
    p_targetName = target;
  }


  /**
   * Sets the target name and radii using values found in the mapping group of
   * the given label, if available. If this fails, calls SetTarget(QString).
   *
   * @param label A PVL Containing Target information (usually in a Mapping
   *              group or NaifKeywords object).
   */
  void ControlNet::SetTarget(Pvl label) {
    PvlGroup mapping;
    if ( (label.hasObject("IsisCube") && label.findObject("IsisCube").hasGroup("Mapping"))
         || label.hasGroup("Mapping") ) {
      mapping = label.findGroup("Mapping", Pvl::Traverse);
    }

    if (mapping.hasKeyword("TargetName")) {
      p_targetName = mapping["TargetName"][0];
    }
    else if (label.hasObject("IsisCube")
             && label.findObject("IsisCube").hasGroup("Instrument")
             && label.findObject("IsisCube").findGroup("Instrument").hasKeyword("TargetName")) {
      p_targetName = label.findObject("IsisCube").findGroup("Instrument").findKeyword("TargetName")[0];
    }
    else {
      p_targetName = "";
    }
  }


  /**
   * Set the user name of the control network.
   *
   * @param name The name of the user creating or modifying this ControlNet
   */
  void ControlNet::SetUserName(const QString &name) {
    p_userName = name;
  }


  /**
   * Swaps the member data with the given control net. This is an optimized form of:
   *   ControlNet a = ...
   *   ControlNet b = ...
   *
   *   Swap 'a' and 'b'
   *   ControlNet tmp = a;
   *   a = b;
   *   b = tmp;
   *
   * This is used primarily for the assignment operator in order to do copy-and-swap.
   *
   * @param other The control net to swap with.
   */
  void ControlNet::swap(ControlNet &other) {
    std::swap(points, other.points);
    std::swap(pointIds, other.pointIds);
    m_controlGraph.swap(other.m_controlGraph);
    std::swap(m_mutex, other.m_mutex);
    std::swap(p_targetName, other.p_targetName);
    std::swap(p_networkId, other.p_networkId);
    std::swap(p_created, other.p_created);
    std::swap(p_modified, other.p_modified);
    std::swap(p_description, other.p_description);
    std::swap(p_userName, other.p_userName);
    std::swap(p_cameraMap, other.p_cameraMap);
    std::swap(p_cameraValidMeasuresMap, other.p_cameraValidMeasuresMap);
    std::swap(p_cameraRejectedMeasuresMap, other.p_cameraRejectedMeasuresMap);
    std::swap(p_cameraList, other.p_cameraList);

    // points have parent pointers that need to be updated too...
    QHashIterator< QString, ControlPoint * > i(*points);
    while (i.hasNext()) {
      i.next().value()->parentNetwork = this;
    }

    QHashIterator< QString, ControlPoint * > i2(*other.points);
    while (i2.hasNext()) {
      i2.next().value()->parentNetwork = &other;
    }

    m_vertexMap.clear();
    VertexIterator v, vend;
    for (boost::tie(v, vend) = vertices(m_controlGraph); v != vend; ++v) {
      ImageVertex imVertex = *v;
      QString serialNum = m_controlGraph[*v].serial;
      m_vertexMap[serialNum] = imVertex;
    }

    other.m_vertexMap.clear();
    VertexIterator v2, vend2;
    for (boost::tie(v2, vend2) = vertices(other.m_controlGraph); v2 != vend2; ++v2) {
      ImageVertex imVertex = *v2;
      QString serialNum = other.m_controlGraph[*v2].serial;
      other.m_vertexMap[serialNum] = imVertex;
    }

    emit networkModified(ControlNet::Swapped);
  }


  /**
   * Assign other to this.
   *
   * This is an exception-safe assignment operator.
   *
   * @param other The control net to assign to this.
   */
  ControlNet &ControlNet::operator=(const ControlNet &other) {
    // Optimization: if this == other do nothing.
    if (this != &other) {
      // copy & swap
      ControlNet copy(other);
      swap(copy);
    }

    return *this;
  }


  const ControlPoint *ControlNet::GetPoint(QString id) const {
    if (!points->contains(id)) {
      IString msg = "The control network has no control points with an ID "
          "equal to [" + id + "]";
      throw IException(IException::Programmer, msg, _FILEINFO_);
    }

    return points->value(id);
  }


  ControlPoint *ControlNet::GetPoint(QString id) {
    if (!points->contains(id)) {
      IString msg = "The control network has no control points with an ID "
          "equal to [" + id + "]";
      throw IException(IException::Programmer, msg, _FILEINFO_);
    }

    return (*points)[id];
  }


  const ControlPoint *ControlNet::GetPoint(int index) const {
    if (index < 0 || index >= pointIds->size()) {
      IString msg = "Index [" + IString(index) + "] out of range";
      throw IException(IException::Programmer, msg, _FILEINFO_);
    }

    return GetPoint(pointIds->at(index));
  }


  ControlPoint *ControlNet::GetPoint(int index) {
    if (index < 0 || index >= pointIds->size()) {
      IString msg = "Index [" + IString(index) + "] out of range";
      throw IException(IException::Programmer, msg, _FILEINFO_);
    }

    return GetPoint(pointIds->at(index));
  }


<<<<<<< HEAD
  const ControlCubeGraphNode *ControlNet::getGraphNode(
      QString serialNumber) const {
    if (!cubeGraphNodes->contains(serialNumber)) {
      IString msg = "Serial Number [" + serialNumber + "] does not exist in"
          " the network.";
      throw IException(IException::Programmer, msg, _FILEINFO_);
    }

    return cubeGraphNodes->value(serialNumber);
  }

  ControlCubeGraphNode *ControlNet::getGraphNode(
      QString serialNumber) {
    if (!cubeGraphNodes->contains(serialNumber)) {
      IString msg = "Serial Number [" + serialNumber + "] does not exist in"
          " the network.";
      throw IException(IException::Programmer, msg, _FILEINFO_);
    }

    return cubeGraphNodes->value(serialNumber);
  }


  /**
   * Get the target radii
   *
   * @returns the radii of the target body
   */
  std::vector<Distance> ControlNet::GetTargetRadii() {
    return p_targetRadii.toStdVector();
  }


  /**
   * Get the control point coordinate type (see the available types in SurfacePoint.h).
   *
   * @returns the control point coordinate type
   */
  SurfacePoint::CoordinateType ControlNet::GetCoordType() {
    return m_coordType;
  }

=======
>>>>>>> 84c1c25e
  const ControlPoint *ControlNet::operator[](QString id) const {
    return GetPoint(id);
  }


  ControlPoint *ControlNet::operator[](QString id) {
    return GetPoint(id);
  }


  const ControlPoint *ControlNet::operator[](int index) const {
    return GetPoint(index);
  }


  ControlPoint *ControlNet::operator[](int index) {
    return GetPoint(index);
  }
}<|MERGE_RESOLUTION|>--- conflicted
+++ resolved
@@ -48,15 +48,11 @@
     m_mutex = NULL;
   }
 
-<<<<<<< HEAD
   //!Creates an empty ControlNet object
   ControlNet::ControlNet(SurfacePoint::CoordinateType coordType) {
     
-=======
   //! Creates an empty ControlNet object
-  ControlNet::ControlNet() {
-
->>>>>>> 84c1c25e
+  // ControlNet::ControlNet() {
     nullify();
 
     points = new QHash< QString, ControlPoint * >;
@@ -850,7 +846,6 @@
 
 
   /**
-<<<<<<< HEAD
    * Sets the control point coordinate type 
    *
    * @param coordType Control point coordinate type
@@ -861,21 +856,7 @@
 
 
   /**
-   * Calculate the band width and critical edges needed by the adjacency matrix
-   * that could store cube connectivity if that matrix used the same ordering
-   * as is in the provided list.  Note that no adjacency matrices are ever used
-   * in this class!
-   *
-   * Critical edges are edges that contribute to band width.
-   *
-   * @param serials A list of cube serial numbers.
-   *
-   * @returns A QPair such that the first element is the needed bandwidth for
-   *          the serials how they are currently ordered in the list, and the
-   *          second element is the number of critical edges.
-=======
    * This method is a wrapper to emit the networkStructureModified() signal.
->>>>>>> 84c1c25e
    */
   void ControlNet::emitNetworkStructureModified() {
     emit networkStructureModified();
@@ -1865,40 +1846,6 @@
   }
 
 
-<<<<<<< HEAD
-  const ControlCubeGraphNode *ControlNet::getGraphNode(
-      QString serialNumber) const {
-    if (!cubeGraphNodes->contains(serialNumber)) {
-      IString msg = "Serial Number [" + serialNumber + "] does not exist in"
-          " the network.";
-      throw IException(IException::Programmer, msg, _FILEINFO_);
-    }
-
-    return cubeGraphNodes->value(serialNumber);
-  }
-
-  ControlCubeGraphNode *ControlNet::getGraphNode(
-      QString serialNumber) {
-    if (!cubeGraphNodes->contains(serialNumber)) {
-      IString msg = "Serial Number [" + serialNumber + "] does not exist in"
-          " the network.";
-      throw IException(IException::Programmer, msg, _FILEINFO_);
-    }
-
-    return cubeGraphNodes->value(serialNumber);
-  }
-
-
-  /**
-   * Get the target radii
-   *
-   * @returns the radii of the target body
-   */
-  std::vector<Distance> ControlNet::GetTargetRadii() {
-    return p_targetRadii.toStdVector();
-  }
-
-
   /**
    * Get the control point coordinate type (see the available types in SurfacePoint.h).
    *
@@ -1908,8 +1855,6 @@
     return m_coordType;
   }
 
-=======
->>>>>>> 84c1c25e
   const ControlPoint *ControlNet::operator[](QString id) const {
     return GetPoint(id);
   }

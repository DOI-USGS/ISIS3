--- conflicted
+++ resolved
@@ -418,24 +418,7 @@
           ControlMeasure *cm = measures[j];
           if (!cm->IsIgnored()) {
             QString sn = cm->GetCubeSerialNumber();
-<<<<<<< HEAD
             addEdge(serial, sn);
-=======
-
-            // If the edge doesn't already exist, this adds and returns the edge.
-            // If the edge already exists, this just returns it. (The use of a set
-            // forces the edges to be unique.)
-            ImageConnection connection;
-            bool edgeAdded;
-            boost::tie(connection, edgeAdded) = boost::add_edge(m_vertexMap[serial],
-                                                       m_vertexMap[sn],
-                                                       m_controlGraph);
-            m_controlGraph[connection].strength++;
-
-            if (edgeAdded) {
-              emit networkModified(GraphModified);
-            }
->>>>>>> da0d3267
           }
         }
       }
@@ -674,24 +657,7 @@
           msg += targetSerial + "]";
           throw IException(IException::Programmer, msg, _FILEINFO_);
         }
-<<<<<<< HEAD
         addEdge(sourceSerial, targetSerial); 
-=======
-
-        // If the edge doesn't already exist, this adds and returns the edge.
-        // If the edge already exists, this just returns it. (The use of a set
-        // forces the edges to be unique.)
-        ImageConnection connection;
-        bool edgeAdded;
-        boost::tie(connection, edgeAdded) = boost::add_edge(m_vertexMap[sourceSerial],
-                                                   m_vertexMap[targetSerial],
-                                                   m_controlGraph);
-        m_controlGraph[connection].strength++;
-
-        if (edgeAdded) {
-          emit networkModified(GraphModified);
-        }
->>>>>>> da0d3267
       }
     }
   }
@@ -838,24 +804,7 @@
           msg += targetSerial + "]";
           throw IException(IException::Programmer, msg, _FILEINFO_);
         }
-<<<<<<< HEAD
         removeEdge(sourceSerial, targetSerial);
-=======
-
-        std::pair<ImageConnection, bool> result = boost::edge(m_vertexMap[sourceSerial],
-                                                              m_vertexMap[targetSerial],
-                                                              m_controlGraph);
-        if (result.second) {
-          ImageConnection connection = result.first;
-          m_controlGraph[connection].strength--;
-          if (m_controlGraph[connection].strength <= 0) {
-            boost::remove_edge(m_vertexMap[sourceSerial],
-                               m_vertexMap[targetSerial],
-                               m_controlGraph);
-            emit networkModified(GraphModified);
-          }
-        }
->>>>>>> da0d3267
       }
     }
   }
@@ -893,36 +842,12 @@
     // Decrement the edge strength for edges from this node
     // Remove edge if the strength becomes 0.
     for (int i = 0; i < point->GetNumMeasures(); i++) {
-<<<<<<< HEAD
-      QString sn = point->GetMeasure(i)->GetCubeSerialNumber();
-      if (m_vertexMap.contains(sn)) {
-        // boost doesn't add separate edges for A -> B and B -> A like the old graph.
-        if (QString::compare(serial, sn) !=0) {
-          if( removeEdge(serial, sn) ) {
-            emit networkModified(GraphModified);
-=======
       ControlMeasure *adjacentMeasure = point->GetMeasure(i);
       QString sn = adjacentMeasure->GetCubeSerialNumber();
       if (!adjacentMeasure->IsIgnored() && m_vertexMap.contains(sn)) {
         if (QString::compare(serial, sn) !=0) {
-
-          // We need to check if the edge still exists.
-          // boost doesn't add separate edges for A -> B and B -> A like the old graph.
-          // result.first is the ImageConnection, if found
-          // result.second is true if the edge exists; otherwise false.
-          std::pair<ImageConnection, bool> result = boost::edge(m_vertexMap[serial],
-                                                                m_vertexMap[sn],
-                                                                m_controlGraph);
-          if (result.second) {
-            ImageConnection connection = result.first;
-            m_controlGraph[connection].strength--;
-            if (m_controlGraph[connection].strength <= 0) {
-              boost::remove_edge(m_vertexMap[serial],
-                                 m_vertexMap[sn],
-                                 m_controlGraph);
-              emit networkModified(GraphModified);
-            }
->>>>>>> da0d3267
+          if( removeEdge(serial, sn) ) {
+            emit networkModified(GraphModified);
           }
         }
       }

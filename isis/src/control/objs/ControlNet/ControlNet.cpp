--- conflicted
+++ resolved
@@ -1757,39 +1757,6 @@
 
 
   /**
-<<<<<<< HEAD
-   * Directly sets the target name and radii using the given information.
-   *
-   * @see Target::radiiGroup(Pvl, PvlGroup)
-   *
-   * @param target The name of the target for this Control Network
-   * @param target A 3-dimensional vector containing the A (equatorial major), B
-   *               (equatorial minor), and C (polar) triaxial radii values of
-   *               the target for this Control Network
-   *
-   */
-  void ControlNet::SetTarget(const QString &target,
-                             const QVector<Distance> &radii) {
-    QScopedPointer <QMutexLocker> locker;
-
-    if (m_mutex) {
-      locker.reset(new QMutexLocker(m_mutex));
-    }
-
-    if (radii.size() != 3) {
-      throw IException(IException::Unknown,
-                       "Unable to set target radii. The given list must have length 3.",
-                       _FILEINFO_);
-    }
-
-    p_targetName = target;
-
-  }
-
-
-  /**
-=======
->>>>>>> 86e0bd6f
    * Set the user name of the control network.
    *
    * @param name The name of the user creating or modifying this ControlNet

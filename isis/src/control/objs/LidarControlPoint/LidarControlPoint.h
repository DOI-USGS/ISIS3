--- conflicted
+++ resolved
@@ -67,10 +67,8 @@
     ControlPoint::Status setTime(iTime time);
     ControlPoint::Status addSimultaneous(QString newSerial);
 
-<<<<<<< HEAD
     ControlPoint::Status ComputeResiduals();
 
-=======
     //  Functor predicate for sorting LidarControlPoints
     struct LidarControlPointLessThanFunctor :
       public std::binary_function<QSharedPointer<LidarControlPoint>,
@@ -82,7 +80,7 @@
            return (lcp1->GetId() < lcp2->GetId());
           }
     };
->>>>>>> 2ed006e1
+
     double range();
     double sigmaRange();
     iTime time();

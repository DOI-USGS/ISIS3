#ifndef _CONTROLNETSTATISTICS_H_
#define _CONTROLNETSTATISTICS_H_

#include <QMap>
#include <QVector>

#include "Progress.h"
#include "PvlGroup.h"
#include "SerialNumberList.h"
#include "Statistics.h"


/**
 * @file
 * $Revision: $
 * $Date: $
 *
 *   Unless noted otherwise, the portions of Isis written by the USGS are
 *   public domain. See individual third-party library and package descriptions
 *   for intellectual property information, user agreements, and related
 *   information.
 *
 *   Although Isis has been used by the USGS, no warranty, expressed or
 *   implied, is made by the USGS as to the accuracy and functioning of such
 *   software and related material nor shall the fact of distribution
 *   constitute any such warranty, and no responsibility is assumed by the
 *   USGS in connection therewith.
 *
 *   For additional information, launch
 *   $ISISROOT/doc//documents/Disclaimers/Disclaimers.html
 *   in a browser or see the Privacy &amp; Disclaimers page on the Isis website,
 *   http://isis.astrogeology.usgs.gov, and the USGS privacy and disclaimers on
 *   http://www.usgs.gov/privacy.html.
 */

namespace Isis {
  class ControlNet;
  class Progress;
  class PvlGroup;

  /**
   * @brief Control Network Stats
   *
   * This class is used to get statistics of Control Network by Image or by Point
   *
   * @ingroup ControlNetwork
   *
   * @author 2010-08-24 Sharmila Prasad
   *
   * @see ControlNetwork ControlPoint ControlMeasure
   *
   * @internal
   *   @history 2010-08-24 Sharmila Prasad Original version
   *   @history 2010-09-16 Sharmila Prasad Added individual image std::maps for each
   *                                       Point stats to correct segmentation
   *                                       faults.
   *   @history 2010-10-26 Tracie Sucharski Added missing includes to cpp after
   *                                       removing includes from ControlNet.h.
   *   @history 2011-05-03 Debbie A. Cook Added type "Constrained" to sPointType values
   *   @history 2011-06-07 Debbie A. Cook and Tracie Sucharski - Modified point types
   *                          Ground ------> Fixed
   *                          Tie----------> Free
   *   @history 2011-07-19 Sharmila Prasad - Modified for new keywords in binary control net
   *   @history 2011-11-03 Sharmila Prasad - Used ControlNet's CubeGraphNodes to get Image stats
   *                                         including Convex Hull Ratio
   *   @history 2011-12-21 Sharmila Prasad Fixed #634 to include stats of images not in the  ControlNet
   *   @history 2011-12-29 Sharmila Prasad Fixed #652 to include stats of ControlMeasure Log data
   *   @history 2012-04-26 Jai Rideout, Steven Lambright and Stuart Sides - Fixed results of min,
   *                           max, average computations. Verified results of convex hull
   *                           computation. Minor refactoring but needs a lot more. References #619
   *                           because fixing the order of the cnet caused us to fix some cnet graph
   *                           node bugs which caused the convex hull tests to fail.
   *  @history 2015-06-04 Kristin Berry - Now throws an error when unable to open an output file or
   *                           finish writing to an output file.
   *                           Fixes #996.
   *  @history 2017-12-12 Kristin Berry - Updated std::map to QMap and std::vector to QVector. Fixes
   *                           #5259.
<<<<<<< HEAD
   *
=======
>>>>>>> b10fcf22
   */
  class ControlNetStatistics {
    public:
      //! Constructor
      ControlNetStatistics(ControlNet *pCNet, const QString &psSerialNumFile, Progress *pProgress = 0);

      //! Constructor
      ControlNetStatistics(ControlNet *pCNet, Progress *pProgress = 0);

      //! Destructor
      ~ControlNetStatistics();

      //! Enumeration for Point Statistics
      enum ePointDetails { total, ignore, locked, fixed, constrained, freed };
      static const int numPointDetails = 6;

      //! Enumeration for Point int stats for counts such as valid points, measures etc.
      enum ePointIntStats { totalPoints, validPoints, ignoredPoints, fixedPoints, constrainedPoints, freePoints, editLockedPoints,
                            totalMeasures, validMeasures, ignoredMeasures, editLockedMeasures };
      static const int numPointIntStats = 11;

      //! Enumeration for Point stats like Tolerances, PixelShifts which have double data
      enum ePointDoubleStats { avgResidual, minResidual, maxResidual, minLineResidual, maxLineResidual, minSampleResidual, maxSampleResidual,
                               avgPixelShift, minPixelShift, maxPixelShift, minLineShift, maxLineShift, minSampleShift, maxSampleShift,
                               minGFit, maxGFit, minEccentricity, maxEccentricity, minPixelZScore, maxPixelZScore};
      static const int numPointDblStats = 20;

      //! Enumeration for image stats
      enum ImageStats { imgSamples, imgLines, imgTotalPoints, imgIgnoredPoints, imgFixedPoints, imgLockedPoints, imgLocked,
                        imgConstrainedPoints, imgFreePoints, imgConvexHullArea, imgConvexHullRatio };
      static const int numImageStats = 11;

      //! Generate stats like Total, Ignored, Fixed Points in an Image
      void GenerateImageStats();

      //! Print the Image Stats into specified output file
      void PrintImageStats(const QString &psImageFile);

      //! Returns the Image Stats by Serial Number
      QVector<double> GetImageStatsBySerialNum(QString psSerialNum) const;

      //! Generate stats like Ignored, Fixed, Total Measures, Ignored by Control Point
      void GeneratePointStats(const QString &psPointFile);

      //! Generate the Control Net Stats into the PvlGroup
      void GenerateControlNetStats(PvlGroup &pStatsGrp);

      //! Returns the Number of Valid (Not Ignored) Points in the Control Net
      int NumValidPoints() const {
        return (*mPointIntStats.find(validPoints));
      }

      //! Returns the Number of Fixed Points in the Control Net
      int NumFixedPoints() const {
        return (*mPointIntStats.find(fixedPoints));
      }

      //! Returns the number of Constrained Points in Control Net
      int NumConstrainedPoints() const {
        return (*mPointIntStats.find(constrainedPoints));
      }

      //! Returns the number of Constrained Points in Control Net
      int NumFreePoints() const {
        return (*mPointIntStats.find(freePoints));
      }

      //! Returns the number of ignored points
      int NumIgnoredPoints() const {
        return (*mPointIntStats.find(ignoredPoints));
      }

      //! Returns total number of edit locked points
      int NumEditLockedPoints() const {
        return (*mPointIntStats.find(editLockedPoints));
      }

      //! Returns the total Number of Measures in the Control Net
      int NumMeasures() const {
        return (*mPointIntStats.find(totalMeasures));
      }

      //! Returns the total Number of valid Measures in the Control Net
      int NumValidMeasures() const {
        return (*mPointIntStats.find(validMeasures));
      }

      //! Returns the total Number of Ignored Measures in the Control Net
      int NumIgnoredMeasures() const {
        return (*mPointIntStats.find(ignoredMeasures));
      }

      //! Returns total number of edit locked measures in the network
      int NumEditLockedMeasures() const {
        return (*mPointIntStats.find(editLockedMeasures));
      }

      //! Determine the average error of all points in the network
      double GetAverageResidual() const {
        return (*mPointDoubleStats.find(avgResidual));
      }

      //! Determine the minimum error of all points in the network
      double GetMinimumResidual() const {
        return (*mPointDoubleStats.find(minResidual));
      }

      //! Determine the maximum error of all points in the network
      double GetMaximumResidual() const {
        return (*mPointDoubleStats.find(maxResidual));
      }

      //! Determine the minimum line error of all points in the network
      double GetMinLineResidual() const {
        return (*mPointDoubleStats.find(minLineResidual));
      }

      //! Determine the minimum sample error of all points in the network
      double GetMinSampleResidual() const {
        return (*mPointDoubleStats.find(minSampleResidual));
      }

      //! Determine the maximum line error of all points in the network
      double GetMaxLineResidual() const {
        return (*mPointDoubleStats.find(maxLineResidual));
      }

      //! Determine the maximum sample error of all points in the network
      double GetMaxSampleResidual() const {
        return (*mPointDoubleStats.find(maxSampleResidual));
      }

      //! Get Min and Max LineShift
      double GetMinLineShift() const {
        return (*mPointDoubleStats.find(minLineShift));
      }

      //! Get network Max LineShift
      double GetMaxLineShift() const {
        return (*mPointDoubleStats.find(maxLineShift));
      }

      //! Get network Min SampleShift
      double GetMinSampleShift() const {
        return (*mPointDoubleStats.find(minSampleShift));
      }

      //! Get network Max SampleShift
      double GetMaxSampleShift() const {
        return (*mPointDoubleStats.find(maxSampleShift));
      }

      //! Get network Min PixelShift
      double GetMinPixelShift() const {
        return (*mPointDoubleStats.find(minPixelShift));
      }

      //! Get network Max PixelShift
      double GetMaxPixelShift() const {
        return (*mPointDoubleStats.find(maxPixelShift));
      }

      //! Get network Avg PixelShift
      double GetAvgPixelShift() const {
        return (*mPointDoubleStats.find(avgPixelShift));
      }

    protected:
      SerialNumberList mSerialNumList;           //!< Serial Number List
      ControlNet *mCNet;                         //!< Control Network
      Progress *mProgress;                       //!< Progress state

    private:
      QMap<int, int> mPointIntStats;           //!< Contains QMap of different count stats
      QMap<int, double> mPointDoubleStats;     //!< Contains QMap of different computed stats
      QMap<QString, QVector<double> > mImageMap; //!< Contains stats by Image/Serial Num
      QMap<QString, bool> mSerialNumMap;        //!< Whether serial# is part of ControlNet

      //! Get point count stats
      void GetPointIntStats();

      //! Get Point stats for Residuals and Shifts
      void GetPointDoubleStats();

      void UpdateMinMaxStats(const Statistics & stats,
                             ePointDoubleStats min,
                             ePointDoubleStats max);

      //! Init Pointstats std::vector
      void InitPointDoubleStats();

      //! Init SerialNum std::map
      void InitSerialNumMap();

      int numCNetImages;

      Statistics mConvexHullStats, mConvexHullRatioStats; //!< min, max, average convex hull stats
  };
}
#endif<|MERGE_RESOLUTION|>--- conflicted
+++ resolved
@@ -75,10 +75,6 @@
    *                           Fixes #996.
    *  @history 2017-12-12 Kristin Berry - Updated std::map to QMap and std::vector to QVector. Fixes
    *                           #5259.
-<<<<<<< HEAD
-   *
-=======
->>>>>>> b10fcf22
    */
   class ControlNetStatistics {
     public:

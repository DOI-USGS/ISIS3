#include "BundleSolutionInfo.h"

#include <QDataStream>
#include <QDebug>
#include <QFile>
#include <QList>
#include <QString>
#include <QStringList>
#include <QUuid>
#include <QXmlStreamWriter>

#include "BundleResults.h"
#include "ControlList.h"
#include "ControlMeasure.h"
#include "ControlNet.h"
#include "ControlPoint.h"
#include "FileName.h"
#include "ImageList.h"
#include "IString.h"
#include "iTime.h"
#include "Project.h"
#include "PvlKeyword.h"
#include "PvlObject.h"
#include "StatCumProbDistDynCalc.h"
#include "XmlStackedHandlerReader.h"

// For Debugging
//#define _DEBUG_

namespace Isis {

  /**
   * Constructor. Creates a BundleSolutionInfo.
   *
   * @param inputSettings The settings saved in BundleSolutionInfo
   * @param controlNetworkFileName The file name and path of the control network
   * @param outputStatistics The results of the BundleAdjust
   * @param parent The Qt-relationship parent
   */
  BundleSolutionInfo::BundleSolutionInfo(BundleSettingsQsp inputSettings,
                                         FileName controlNetworkFileName,
                                         BundleResults outputStatistics,
                                         QList<ImageList *> imgList,
                                         QObject *parent) : QObject(parent) {
    m_id = new QUuid(QUuid::createUuid());
    m_runTime = "";
    m_name = m_runTime;
    m_inputControlNetFileName = new FileName(controlNetworkFileName);
    m_outputControl = NULL;
    m_settings = inputSettings;
    m_statisticsResults = new BundleResults(outputStatistics);
    m_images = new QList<ImageList *>(imgList);
    m_adjustedImages = new QList<ImageList *>;
  }


  /**
   * Constructor. Creates a BundleSolutionInfo from disk.
   *
   * @param project The current project
   * @param xmlReader An XML reader that's up to an <bundleSettings/> tag.
   * @param parent The Qt-relationship parent
   */
  BundleSolutionInfo::BundleSolutionInfo(Project *project,
                                         XmlStackedHandlerReader *xmlReader,
                                         QObject *parent) : QObject(parent) {
                                         //TODO does xml stuff need project???
    m_id = new QUuid(QUuid::createUuid());
    m_runTime = "";
    m_name = m_runTime;
    m_inputControlNetFileName = NULL;
    m_outputControl = NULL;
    m_statisticsResults = NULL;
    // what about the rest of the member data ? should we set defaults ??? CREATE INITIALIZE METHOD
    m_images = new QList<ImageList *>;
    m_adjustedImages = new QList<ImageList *>;

    xmlReader->setErrorHandler(new XmlHandler(this, project));
    xmlReader->pushContentHandler(new XmlHandler(this, project));
  }


  /**
   * Destructor
   */
  BundleSolutionInfo::~BundleSolutionInfo() {
    delete m_id;

    delete m_inputControlNetFileName;
    m_inputControlNetFileName = NULL;

    delete m_outputControl;
    m_outputControl = NULL;

    delete m_statisticsResults;
    m_statisticsResults = NULL;

    if (m_images != NULL) {
      delete m_images;
      m_images = NULL;
    }

    // if (m_adjustedImages != NULL) {
    //   qDeleteAll(*m_adjustedImages);
    //   m_adjustedImages->clear();
    //   delete m_adjustedImages;
    //   m_adjustedImages = NULL;
    // }
  }


  /**
   * Returns bundleout text filename.
   *
<<<<<<< HEAD
   * @return BundleSolutionInfo Reference to the current BundleSolutionInfo
=======
   * @return QString Bundleout text filename.
>>>>>>> 5d216f70
   */
  QString BundleSolutionInfo::savedBundleOutputFilename() {
    return m_txtBundleOutputFilename;
  }


  /**
   * Returns filename of output bundle images csv file.
   *
   * @return QString filename of output bundle images csv file.
   */
  QString BundleSolutionInfo::savedImagesFilename() {
    return m_csvSavedImagesFilename;
  }


  /**
   * Returns filename of output bundle points csv file.
   *
   * @return QString filename of output bundle points csv file.
   */
  QString BundleSolutionInfo::savedPointsFilename() {
    return m_csvSavedPointsFilename;
  }


  /**
   * Returns filename of output bundle residuals csv file.
   *
   * @return QString filename of output bundle residuals csv file.
   */
  QString BundleSolutionInfo::savedResidualsFilename() {
    return m_csvSavedResidualsFilename;
  }


  /**
   * Adds a list of images that were adjusted (their labels were updated).
   *
   * @param ImageList *images The list of images to add that had their labels updated.
   */
  void BundleSolutionInfo::addAdjustedImages(ImageList *images) {
    m_adjustedImages->append(images);
  }


  /**
   * Sets the stat results.
   *
   * @param statisticsResults The new BundleResults
   */
  void BundleSolutionInfo::setOutputStatistics(BundleResults statisticsResults) {
    delete m_statisticsResults;
    m_statisticsResults = NULL;
    m_statisticsResults = new BundleResults(statisticsResults);
  }


  /**
   * TODO: change description below to something more like english.
   *
   * Change the on-disk file name for the control network used to be where the control network
   * ought to be in the given project.
   *
   * This method is modelled after the updateFileName() methods in Image and Control. Those methods
   * close something (cubes for Image and a control net for control) but there is not a close
   * method in BundleSolutionInfo.
   *
   * @param project The project that this BundleSolutionInfo is stored in
   */
  void BundleSolutionInfo::updateFileName(Project *project) {

    //TODO do we need to close anything here?

    FileName oldInputFileName(*m_inputControlNetFileName);
    FileName newInputFileName(project->cnetRoot() + "/" +
                     oldInputFileName.dir().dirName() + "/" + oldInputFileName.name());
    *m_inputControlNetFileName = newInputFileName.expanded();

    FileName oldOutputFileName(m_outputControl->fileName());
    FileName newOutputFileName(project->cnetRoot() + "/" +
                     oldOutputFileName.dir().dirName() + "/" + oldOutputFileName.name());

    if (m_outputControl) {
      delete m_outputControl;
    }
    m_outputControl = new Control(newOutputFileName.expanded());
  }


  /**
   * Returns the list of images that were adjusted after a bundle. This can potentially be an
   * empty QList if no image labels were updated.
   *
   * @return QList<ImageList*> Returns the adjusted images (images with updated labels).
   */
  QList<ImageList *> BundleSolutionInfo::adjustedImages() const {
    return *m_adjustedImages;
  }


  /**
   * Get a unique, identifying string associated with this BundleSolutionInfo object.
   *
   * @return QString A unique ID for this BundleSolutionInfo object
   */
  QString BundleSolutionInfo::id() const {
    return m_id->toString().remove(QRegExp("[{}]"));
  }


  /**
   * Sets the run time, and the name if a name is not already set.
   *
   * @param runTime The run time.
   */
  void BundleSolutionInfo::setRunTime(QString runTime) {
    // ??? validate that a valid time has been given???
    // try {
    //   iTime time(runTime);
    // }
    // catch (...) {
    //   throw IException(IException::Unknown,
    //                    "Invalid bundle adjustment run time [" + runTime + ].",
    //                    _FILEINFO_);
    // }
    m_runTime = runTime;
    if (m_name == m_runTime || m_name == "") {
      m_name = runTime;
    }
  }


  /**
   * Returns the run time.
   *
   * @return QString The run time.
   */
  QString BundleSolutionInfo::runTime() const {
    return m_runTime;
  }


  /**
   * Returns the name of the input control network.
   *
   * @return @b QString The name of the input control network.
   */
  QString BundleSolutionInfo::inputControlNetFileName() const {
    return m_inputControlNetFileName->expanded();
  }


  /**
   * Returns the name of the output control network.
   *
   * @return @b QString The name of the output control network.
   */
  QString BundleSolutionInfo::outputControlNetFileName() const {
    return m_outputControl->fileName();
  }


  /**
   * Returns the name of the output control network.
   *
   * @return @b QString The name of the output control network.
   */
  void BundleSolutionInfo::setOutputControl(Control *outputControl) {
    m_outputControl = outputControl;
  }


  /**
   * Returns bundle output Control object.
   *
<<<<<<< HEAD
   * @return QString The name of the control network.
=======
   * @return Control* Pointer to bundle output Control object.
>>>>>>> 5d216f70
   */
  Control *BundleSolutionInfo::control() const {
    return m_outputControl;
  }


  /**
   * Returns bundle settings.
   *
<<<<<<< HEAD
   * @return BundleSettingsQsp The bundle settings.
=======
   * @return BundleSettingsQsp Bundle settings.
>>>>>>> 5d216f70
   */
  BundleSettingsQsp BundleSolutionInfo::bundleSettings() {
    return m_settings;
  }


  /**
   * Returns the bundle results.
   *
   * @throws IException::Unknown "Results for this bundle is NULL."
   *
   * @return BundleResults The bundle results.
   */
  BundleResults BundleSolutionInfo::bundleResults() {
    if (m_statisticsResults) {
      return *m_statisticsResults;
    }
    else {
      throw IException(IException::Unknown,
                       "Results for this bundle is NULL.",
                       _FILEINFO_);
    }
  }


  /**
   * Returns the images used in the bundle
   *
   * @return m_imageList The image list used in the bundle
   */
  QList<ImageList *> BundleSolutionInfo::imageList() {
    return *m_images;
  }


  /**
   * Sets the name of the bundle.
   *
   * @param name QString of the new name
   */
  void BundleSolutionInfo::setName(QString name) {
    m_name = name;
  }


  /**
   * Returns the name of the bundle. The name defaults to the id, unless the name has been set using
   * setName()
   *
   * @return QString Name of the bundle
   */
  QString BundleSolutionInfo::name() const {
    return m_name;
  }


  /**
   * @brief Outputs the header for the bundleout_images.csv file
   * @param fpOut The output file stream.
   * @return True if the write is successful, False otherwise.
   *
   * @internal
   *   @history 2016-12-08 Ian Humphrey - Removed conditions that handle TWIST headers differently
   *                           than the other headers. The number of TWIST headers will be the same
   *                           as each of the other angle headers. Fixes #4557.
   */
  bool BundleSolutionInfo::outputImagesCSVHeader(std::ofstream &fpOut) {

    if (!fpOut) {
      return false;
    }

    // Setup the top and bottom row lists
    QStringList topRow;
    QStringList bottomRow;

    // Add the image filename and residuals
    topRow.append("Image");
    topRow.append("rms");
    topRow.append("rms");
    topRow.append("rms");
    bottomRow.append("Filename");
    bottomRow.append("sample res");
    bottomRow.append("line res");
    bottomRow.append("total res");

    // Create several template QStringLists that will be used to easily generate
    // the header for each segment. Each list is 5 strings long because each parameter
    // has 5 values to report: initial, correction, final, apriori sigma, and adjusted
    // sigma.

    // NUM will be replaced with the segment number: 1, 2, 3, ...
    QStringList segmentTemplate;
    segmentTemplate.append("Segment NUM");
    segmentTemplate.append("Segment NUM");
    segmentTemplate.append("Segment NUM");
    segmentTemplate.append("Segment NUM");
    segmentTemplate.append("Segment NUM");

    // COEFF will be replaced with the coefficient index: nothing, (t0), (t1), ...
    QStringList parameterTemplate;
    parameterTemplate.append("PARAMCOEFF Initial");
    parameterTemplate.append("PARAMCOEFF Correction");
    parameterTemplate.append("PARAMCOEFF Final");
    parameterTemplate.append("PARAMCOEFF Apriori Sigma");
    parameterTemplate.append("PARAMCOEFF Adjusted Sigma");

    // replace PARAM with each parameter name:, X, Y, Z, RA, DEC, TWIST
    QStringList xList = parameterTemplate;
    xList.replaceInStrings("PARAM", "X");
    QStringList yList = parameterTemplate;
    yList.replaceInStrings("PARAM", "Y");
    QStringList zList = parameterTemplate;
    zList.replaceInStrings("PARAM", "Z");
    QStringList raList = parameterTemplate;
    raList.replaceInStrings("PARAM", "RA");
    QStringList decList = parameterTemplate;
    decList.replaceInStrings("PARAM", "DEC");
    QStringList twistList = parameterTemplate;
    twistList.replaceInStrings("PARAM", "TWIST");

    // Collect the number of segments and coefficients solved for from the first observation
    BundleObservationSolveSettings obsSettings = m_settings->observationSolveSettings(0);

    int numberCamPosSegments = std::max(obsSettings.numberSpkPolySegments(), 1);
    int numberCamAngleSegments = std::max(obsSettings.numberCkPolySegments(), 1);

    int numberCamPosCoefSolved = obsSettings.numberCameraPositionCoefficientsSolved();
    int numberCamAngleCoefSolved  = obsSettings.numberCameraAngleCoefficientsSolved();

    // Collect the position values
    for (int segmentIndex = 0; segmentIndex < numberCamPosSegments; segmentIndex++) {
      QStringList segmentList = segmentTemplate;
      segmentList.replaceInStrings( "NUM", toString(segmentIndex + 1) );
      // If nothing was solved for, output a single set of values for each parameter
      if (numberCamPosCoefSolved == 0) {
        QStringList xCoeffList = xList;
        xCoeffList.replaceInStrings("COEFF", "");
        QStringList yCoeffList = yList;
        yCoeffList.replaceInStrings("COEFF", "");
        QStringList zCoeffList = zList;
        zCoeffList.replaceInStrings("COEFF", "");

        topRow.append(segmentList);
        topRow.append(segmentList);
        topRow.append(segmentList);

        bottomRow.append(xCoeffList);
        bottomRow.append(yCoeffList);
        bottomRow.append(zCoeffList);
      }
      else {
        for (int coefIndex = 0; coefIndex < numberCamPosCoefSolved; coefIndex++) {
          QStringList xCoeffList = xList;
          xCoeffList.replaceInStrings("COEFF", "(t" + toString(coefIndex) + ")");

          topRow.append(segmentList);
          bottomRow.append(xCoeffList);
        }
        for (int coefIndex = 0; coefIndex < numberCamPosCoefSolved; coefIndex++) {
          QStringList yCoeffList = yList;
          yCoeffList.replaceInStrings("COEFF", "(t" + toString(coefIndex) + ")");

          topRow.append(segmentList);
          bottomRow.append(yCoeffList);
        }
        for (int coefIndex = 0; coefIndex < numberCamPosCoefSolved; coefIndex++) {
          QStringList zCoeffList = zList;
          zCoeffList.replaceInStrings("COEFF", "(t" + toString(coefIndex) + ")");

          topRow.append(segmentList);
          bottomRow.append(zCoeffList);
        }
      }
    }

    // Collect the pointing values
    for (int segmentIndex = 0; segmentIndex < numberCamAngleSegments; segmentIndex++) {
      QStringList segmentList = segmentTemplate;
      segmentList.replaceInStrings( "NUM", toString(segmentIndex + 1) );
      // If nothing was solved for, output a single set of values for each parameter
      if (numberCamAngleCoefSolved == 0) {
        QStringList raCoeffList = raList;
        raCoeffList.replaceInStrings("COEFF", "");
        QStringList decCoeffList = decList;
        decCoeffList.replaceInStrings("COEFF", "");
        QStringList twistCoeffList = twistList;
        twistCoeffList.replaceInStrings("COEFF", "");

        topRow.append(segmentList);
        topRow.append(segmentList);
        topRow.append(segmentList);

        bottomRow.append(raCoeffList);
        bottomRow.append(decCoeffList);
        bottomRow.append(twistCoeffList);
      }
      else {
        for (int coefIndex = 0; coefIndex < numberCamAngleCoefSolved; coefIndex++) {
          QStringList raCoeffList = raList;
          raCoeffList.replaceInStrings("COEFF", "(t" + toString(coefIndex) + ")");
          QStringList decCoeffList = decList;

          topRow.append(segmentList);
          bottomRow.append(raCoeffList);
        }
        for (int coefIndex = 0; coefIndex < numberCamAngleCoefSolved; coefIndex++) {
          QStringList decCoeffList = decList;
          decCoeffList.replaceInStrings("COEFF", "(t" + toString(coefIndex) + ")");

          topRow.append(segmentList);
          bottomRow.append(decCoeffList);
        }
        for (int coefIndex = 0; coefIndex < numberCamAngleCoefSolved; coefIndex++) {
          QStringList twistCoeffList = twistList;
          twistCoeffList.replaceInStrings("COEFF", "(t" + toString(coefIndex) + ")");

          topRow.append(segmentList);
          bottomRow.append(twistCoeffList);
        }
      }
    }

    // Write the rows out to the file
    QString topString = topRow.join(",");
    QString bottomString = bottomRow.join(",");

    fpOut << topString.toLatin1().data();

    fpOut << "\n";

    fpOut << bottomString.toLatin1().data();

    fpOut << "\n";

    return true;
  }



  /**
   * Output header for bundle results file.
   *
   * @param fpOut The output stream that the header will be sent to.
   *
   * @return bool If the header was successfully output to the output stream.
   *
   * @throws IException::Io "Failed to output residual percentiles for bundleout"
   * @throws IException::Io "Failed to output residual box plot for bundleout"
   *
   * @todo Determine how multiple sensor solve settings should be output.
   */
  bool BundleSolutionInfo::outputHeader(std::ofstream &fpOut) {

    if (!fpOut) {
      return false;
    }

    char buf[1056];
    int numObservations = m_statisticsResults->observations().size();
    int numImages = 0;
    for (int i = 0; i < numObservations; i++) {
      numImages += m_statisticsResults->observations().at(i)->size();
    }
    int numValidPoints = m_statisticsResults->outputControlNet()->GetNumValidPoints();
    int numInnerConstraints = 0;
    int numDistanceConstraints = 0;
    int numDegreesOfFreedom = m_statisticsResults->numberObservations()
                            + m_statisticsResults->numberConstrainedPointParameters()
                            + m_statisticsResults->numberConstrainedImageParameters()
                            + m_statisticsResults->numberConstrainedTargetParameters()
                            + m_statisticsResults->numberContinuityConstraintEquations()
                            - m_statisticsResults->numberUnknownParameters();

    int convergenceCriteria = 1;

    sprintf(buf, "JIGSAW: BUNDLE ADJUSTMENT\n=========================\n");
    fpOut << buf;
    sprintf(buf, "\n                       Run Time: %s",
                  Isis::iTime::CurrentLocalTime().toLatin1().data());
    fpOut << buf;
    sprintf(buf, "\n               Network Filename: %s",
                  m_inputControlNetFileName->expanded().toLatin1().data());
    fpOut << buf;
    sprintf(buf, "\n                     Network Id: %s",
                  m_statisticsResults->outputControlNet()->GetNetworkId().toLatin1().data());
    fpOut << buf;
    sprintf(buf, "\n            Network Description: %s",\
                  m_statisticsResults->outputControlNet()->Description().toLatin1().data());
    fpOut << buf;
    sprintf(buf, "\n                         Target: %s",
                  m_statisticsResults->outputControlNet()->GetTarget().toLatin1().data());
    fpOut << buf;
    sprintf(buf, "\n\n                   Linear Units: kilometers");
    fpOut << buf;
    sprintf(buf, "\n                  Angular Units: decimal degrees");
    fpOut << buf;
    sprintf(buf, "\n\nINPUT: SOLVE OPTIONS\n====================\n");
    fpOut << buf;

    m_settings->solveObservationMode() ?
      sprintf(buf, "\n                   OBSERVATIONS: ON"):
      sprintf(buf, "\n                   OBSERVATIONS: OFF");
    fpOut << buf;

    m_settings->solveRadius() ?
      sprintf(buf, "\n                         RADIUS: ON"):
      sprintf(buf, "\n                         RADIUS: OFF");
    fpOut << buf;

    m_settings->solveTargetBody() ?
      sprintf(buf, "\n                    TARGET BODY: ON"):
      sprintf(buf, "\n                    TARGET BODY: OFF");
    fpOut << buf;

    m_settings->updateCubeLabel() ?
      sprintf(buf, "\n                         UPDATE: YES"):
      sprintf(buf, "\n                         UPDATE: NO");
    fpOut << buf;

    m_settings->errorPropagation() ?
      sprintf(buf, "\n              ERROR PROPAGATION: ON"):
      sprintf(buf, "\n              ERROR PROPAGATION: OFF");
    fpOut << buf;

    if (m_settings->outlierRejection()) {
      sprintf(buf, "\n              OUTLIER REJECTION: ON");
      fpOut << buf;
      sprintf(buf, "\n           REJECTION MULTIPLIER: %lf",
                    m_settings->outlierRejectionMultiplier());
      fpOut << buf;

    }
    else {
      sprintf(buf, "\n              OUTLIER REJECTION: OFF");
      fpOut << buf;
      sprintf(buf, "\n           REJECTION MULTIPLIER: N/A");
      fpOut << buf;
    }

    sprintf(buf, "\n\nMAXIMUM LIKELIHOOD ESTIMATION\n============================\n");
    fpOut << buf;

    for (int tier = 0; tier < 3; tier++) {
      if (tier < m_statisticsResults->numberMaximumLikelihoodModels()) {
        sprintf(buf, "\n                         Tier %d Enabled: TRUE", tier);
        fpOut << buf;
        sprintf(buf, "\n               Maximum Likelihood Model: %s",
                      MaximumLikelihoodWFunctions::modelToString(
                          m_statisticsResults->
                              maximumLikelihoodModelWFunc(tier).model()).toLatin1().data());
        fpOut << buf;
        sprintf(buf, "\n    Quantile used for tweaking constant: %lf",
                      m_statisticsResults->maximumLikelihoodModelQuantile(tier));
        fpOut << buf;
        sprintf(buf, "\n   Quantile weighted R^2 Residual value: %lf",
                      m_statisticsResults->maximumLikelihoodModelWFunc(tier).tweakingConstant());
        fpOut << buf;
        sprintf(buf, "\n       Approx. weighted Residual cutoff: %s",
                      m_statisticsResults->maximumLikelihoodModelWFunc(tier)
                          .weightedResidualCutoff().toLatin1().data());
        fpOut << buf;
        if (tier != 2) fpOut << "\n";
      }
      else {
        sprintf(buf, "\n                         Tier %d Enabled: FALSE", tier);
        fpOut << buf;
      }
    }

    sprintf(buf, "\n\nINPUT: CONVERGENCE CRITERIA\n===========================\n");
    fpOut << buf;
    sprintf(buf, "\n                         SIGMA0: %e",
                  m_settings->convergenceCriteriaThreshold());
    fpOut << buf;
    sprintf(buf, "\n             MAXIMUM ITERATIONS: %d",
                  m_settings->convergenceCriteriaMaximumIterations());
    fpOut << buf;

    //TODO Should it be checked that positionSigmas.size() == positionSolveDegree and
    //     pointingSigmas.size() == pointingSolveDegree somewhere? JAM

    //TODO How do we output this information when using multiple solve settings? JAM

    BundleObservationSolveSettings globalSettings = m_settings->observationSolveSettings(0);
    int pointingSolveDegree = globalSettings.numberCameraAngleCoefficientsSolved();
    QList<double> pointingSigmas = globalSettings.aprioriPointingSigmas();
    int positionSolveDegree = globalSettings.numberCameraPositionCoefficientsSolved();
    QList<double> positionSigmas = globalSettings.aprioriPositionSigmas();

    sprintf(buf, "\n\nINPUT: CAMERA POINTING OPTIONS\n==============================\n");
    fpOut << buf;
    switch (pointingSolveDegree) {
      case 0:
        sprintf(buf,"\n                          CAMSOLVE: NONE");
        break;
      case 1:
        sprintf(buf,"\n                          CAMSOLVE: ANGLES");
        break;
      case 2:
        sprintf(buf,"\n                          CAMSOLVE: ANGLES, VELOCITIES");
        break;
      case 3:
        sprintf(buf,"\n                          CAMSOLVE: ANGLES, VELOCITIES, ACCELERATIONS");
        break;
      default:
        sprintf(buf,"\n                          CAMSOLVE: ALL POLYNOMIAL COEFFICIENTS (%d)"
                    "\n                          CKDEGREE: %d"
                    "\n                     CKSOLVEDEGREE: %d",
                pointingSolveDegree,
                globalSettings.ckDegree(),
                globalSettings.ckSolveDegree());
        break;
    }
    fpOut << buf;
    globalSettings.solveTwist() ?
        sprintf(buf, "\n                             TWIST: ON"):
        sprintf(buf, "\n                             TWIST: OFF");
    fpOut << buf;
    globalSettings.solvePolyOverPointing() ?
        sprintf(buf, "\n POLYNOMIAL OVER EXISTING POINTING: ON"):
        sprintf(buf, "\nPOLYNOMIAL OVER EXISTING POINTING : OFF");
    fpOut << buf;
    sprintf(buf, "\n          POLYNOMIAL SEGMENT COUNT: %d",
            globalSettings.numberCkPolySegments());
    fpOut << buf;

    sprintf(buf, "\n\nINPUT: SPACECRAFT OPTIONS\n=========================\n");
    fpOut << buf;
    switch (positionSolveDegree) {
      case 0:
        sprintf(buf,"\n                        SPSOLVE: NONE");
        break;
      case 1:
        sprintf(buf,"\n                        SPSOLVE: POSITION");
        break;
      case 2:
        sprintf(buf,"\n                        SPSOLVE: POSITION, VELOCITIES");
        break;
      case 3:
        sprintf(buf,"\n                        SPSOLVE: POSITION, VELOCITIES, ACCELERATIONS");
        break;
      default:
        sprintf(buf,"\n                        SPSOLVE: ALL POLYNOMIAL COEFFICIENTS (%d)"
                    "\n                      SPKDEGREE: %d"
                    "\n                 SPKSOLVEDEGREE: %d",
                positionSolveDegree,
                globalSettings.spkDegree(),
                globalSettings.spkSolveDegree());
        break;
    }
    fpOut << buf;
    globalSettings.solvePositionOverHermite() ?
        sprintf(buf, "\n POLYNOMIAL OVER HERMITE SPLINE: ON"):
        sprintf(buf, "\nPOLYNOMIAL OVER HERMITE SPLINE : OFF");
    fpOut << buf;
    sprintf(buf, "\n       POLYNOMIAL SEGMENT COUNT: %d",
            globalSettings.numberSpkPolySegments());
    fpOut << buf;

    sprintf(buf, "\n\nINPUT: GLOBAL IMAGE PARAMETER UNCERTAINTIES\n===========================================\n");
    fpOut << buf;
    (m_settings->globalLatitudeAprioriSigma() == Isis::Null) ?
        sprintf(buf,"\n               POINT LATITUDE SIGMA: N/A"):
        sprintf(buf,"\n               POINT LATITUDE SIGMA: %lf (meters)",
                m_settings->globalLatitudeAprioriSigma());
    fpOut << buf;
    (m_settings->globalLongitudeAprioriSigma() == Isis::Null) ?
        sprintf(buf,"\n              POINT LONGITUDE SIGMA: N/A"):
        sprintf(buf,"\n              POINT LONGITUDE SIGMA: %lf (meters)",
                m_settings->globalLongitudeAprioriSigma());
    fpOut << buf;
    (m_settings->globalRadiusAprioriSigma() == Isis::Null) ?
        sprintf(buf,"\n                 POINT RADIUS SIGMA: N/A"):
        sprintf(buf,"\n                 POINT RADIUS SIGMA: %lf (meters)",
                m_settings->globalRadiusAprioriSigma());
    fpOut << buf;
    (positionSolveDegree < 1 || positionSigmas[0] == Isis::Null) ?
        sprintf(buf,"\n          SPACECRAFT POSITION SIGMA: N/A"):
        sprintf(buf,"\n          SPACECRAFT POSITION SIGMA: %lf (meters)",
                positionSigmas[0]);
    fpOut << buf;

    (positionSolveDegree < 2 || positionSigmas[1] == Isis::Null) ?
        sprintf(buf,"\n          SPACECRAFT VELOCITY SIGMA: N/A"):
        sprintf(buf,"\n          SPACECRAFT VELOCITY SIGMA: %lf (m/s)",
                positionSigmas[1]);
    fpOut << buf;

    (positionSolveDegree < 3 || positionSigmas[2] == Isis::Null) ?
        sprintf(buf,"\n      SPACECRAFT ACCELERATION SIGMA: N/A"):
        sprintf(buf,"\n      SPACECRAFT ACCELERATION SIGMA: %lf (m/s/s)",
                positionSigmas[2]);
    fpOut << buf;

    (pointingSolveDegree < 1 || pointingSigmas[0] == Isis::Null) ?
        sprintf(buf,"\n                CAMERA ANGLES SIGMA: N/A"):
        sprintf(buf,"\n                CAMERA ANGLES SIGMA: %lf (dd)",
                pointingSigmas[0]);
    fpOut << buf;

    (pointingSolveDegree < 2 || pointingSigmas[1] == Isis::Null) ?
        sprintf(buf,"\n      CAMERA ANGULAR VELOCITY SIGMA: N/A"):
        sprintf(buf,"\n      CAMERA ANGULAR VELOCITY SIGMA: %lf (dd/s)",
                pointingSigmas[1]);
    fpOut << buf;

    (pointingSolveDegree < 3 || pointingSigmas[2] == Isis::Null) ?
        sprintf(buf,"\n  CAMERA ANGULAR ACCELERATION SIGMA: N/A"):
        sprintf(buf,"\n  CAMERA ANGULAR ACCELERATION SIGMA: %lf (dd/s/s)",
                pointingSigmas[2]);
    fpOut << buf;

    if (m_settings->solveTargetBody()) {
      sprintf(buf, "\n\nINPUT: TARGET BODY OPTIONS\n==============================\n");
      fpOut << buf;

      if (m_settings->solvePoleRA() && m_settings->solvePoleDec()) {
        sprintf(buf,"\n                             POLE: RIGHT ASCENSION");
        fpOut << buf;
        sprintf(buf,"\n                                 : DECLINATION\n");
        fpOut << buf;
      }
      else if (m_settings->solvePoleRA()) {
        sprintf(buf,"\n                             POLE: RIGHT ASCENSION\n");
        fpOut << buf;
      }
      else if (m_settings->solvePoleDec()) {
        sprintf(buf,"\n                             POLE: DECLINATION\n");
        fpOut << buf;
      }

      if (m_settings->solvePM() || m_settings->solvePMVelocity()
          || m_settings->solvePMAcceleration()) {
        sprintf(buf,"\n                   PRIME MERIDIAN: W0 (OFFSET)");
        fpOut << buf;

        if (m_settings->solvePMVelocity()) {
          sprintf(buf,"\n                                 : WDOT (SPIN RATE)");
          fpOut << buf;
        }
        if (m_settings->solvePMAcceleration()) {
          sprintf(buf,"\n                               :W ACCELERATION");
          fpOut << buf;
        }
      }

      if (m_settings->solveTriaxialRadii() || m_settings->solveMeanRadius()) {
        if (m_settings->solveMeanRadius()) {
          sprintf(buf,"\n                            RADII: MEAN");
          fpOut << buf;
        }
        else if (m_settings->solveTriaxialRadii()) {
          sprintf(buf,"\n                            RADII: TRIAXIAL");
          fpOut << buf;
        }
      }
    }

    sprintf(buf, "\n\nJIGSAW: RESULTS\n===============\n");
    fpOut << buf;
    sprintf(buf, "\n                         Images: %6d",numImages);
    fpOut << buf;
    sprintf(buf, "\n                         Points: %6d",numValidPoints);
    fpOut << buf;

    sprintf(buf, "\n                 Total Measures: %6d",
                  (m_statisticsResults->numberObservations()
                      + m_statisticsResults->numberRejectedObservations()) / 2);
    fpOut << buf;

    sprintf(buf, "\n             Total Observations: %6d",
                  m_statisticsResults->numberObservations()
                      + m_statisticsResults->numberRejectedObservations());
    fpOut << buf;

    sprintf(buf, "\n              Good Observations: %6d",
                  m_statisticsResults->numberObservations());
    fpOut << buf;

    sprintf(buf, "\n          Rejected Observations: %6d",
                  m_statisticsResults->numberRejectedObservations());
    fpOut << buf;

    if (m_statisticsResults->numberConstrainedPointParameters() > 0) {
      sprintf(buf, "\n   Constrained Point Parameters: %6d",
                    m_statisticsResults->numberConstrainedPointParameters());
      fpOut << buf;
    }

    if (m_statisticsResults->numberConstrainedImageParameters() > 0) {
      sprintf(buf, "\n   Constrained Image Parameters: %6d",
                    m_statisticsResults->numberConstrainedImageParameters());
      fpOut << buf;
    }

    if (m_statisticsResults->numberConstrainedTargetParameters() > 0) {
      sprintf(buf, "\n  Constrained Target Parameters: %6d",
                    m_statisticsResults->numberConstrainedTargetParameters());
      fpOut << buf;
    }

    if (m_statisticsResults->numberContinuityConstraintEquations() > 0) {
      sprintf(buf, "\nContinuity Constraint Equations: %6d",
              m_statisticsResults->numberContinuityConstraintEquations());
      fpOut << buf;
    }

    sprintf(buf, "\n                       Unknowns: %6d",
                  m_statisticsResults->numberUnknownParameters());
    fpOut << buf;


    if (numInnerConstraints > 0) {
      sprintf(buf, "\n      Inner Constraints: %6d", numInnerConstraints);
     fpOut << buf;
    }

    if (numDistanceConstraints > 0) {
      sprintf(buf, "\n   Distance Constraints: %d", numDistanceConstraints);
      fpOut << buf;
    }

    sprintf(buf, "\n             Degrees of Freedom: %6d", numDegreesOfFreedom);
    fpOut << buf;

    sprintf(buf, "\n           Convergence Criteria: %6.3g",
                               m_settings->convergenceCriteriaThreshold());
    fpOut << buf;

    if (convergenceCriteria == 1) {
      sprintf(buf, "(Sigma0)");
      fpOut << buf;
    }

    sprintf(buf, "\n                     Iterations: %6d", m_statisticsResults->iterations());
    fpOut << buf;

    if (m_statisticsResults->iterations() >= m_settings->convergenceCriteriaMaximumIterations()) {
      sprintf(buf, "(Maximum reached)");
      fpOut << buf;
    }

    sprintf(buf, "\n                         Sigma0: %30.20lf\n", m_statisticsResults->sigma0());
    fpOut << buf;
    sprintf(buf, " Error Propagation Elapsed Time: %6.4lf (seconds)\n",
                  m_statisticsResults->elapsedTimeErrorProp());
    fpOut << buf;
    sprintf(buf, "             Total Elapsed Time: %6.4lf (seconds)\n",
                  m_statisticsResults->elapsedTime());
    fpOut << buf;
    if (m_statisticsResults->numberObservations()
        + m_statisticsResults->numberRejectedObservations()
        > 100) {
      sprintf(buf, "\n           Residual Percentiles:\n");
      fpOut << buf;

    // residual prob distribution values are calculated/printed
    // even if there is no maximum likelihood estimation
      try {
        for (int bin = 1;bin < 34;bin++) {
          double cumProb = double(bin) / 100.0;
          double resValue =
              m_statisticsResults->
                  residualsCumulativeProbabilityDistribution().value(cumProb);
          double resValue33 =
              m_statisticsResults->
                  residualsCumulativeProbabilityDistribution().value(cumProb + 0.33);
          double resValue66 =
              m_statisticsResults->
                  residualsCumulativeProbabilityDistribution().value(cumProb + 0.66);
          sprintf(buf, "                 Percentile %3d: %+8.3lf"
                       "                 Percentile %3d: %+8.3lf"
                       "                 Percentile %3d: %+8.3lf\n",
                                         bin,      resValue,
                                         bin + 33, resValue33,
                                         bin + 66, resValue66);
          fpOut << buf;
        }
      }
      catch (IException &e) {
        QString msg = "Failed to output residual percentiles for bundleout";
        throw IException(e, IException::Io, msg, _FILEINFO_);
      }
      try {
        sprintf(buf, "\n              Residual Box Plot:");
        fpOut << buf;
        sprintf(buf, "\n                        minimum: %+8.3lf",
                m_statisticsResults->residualsCumulativeProbabilityDistribution().min());
        fpOut << buf;
        sprintf(buf, "\n                     Quartile 1: %+8.3lf",
                m_statisticsResults->residualsCumulativeProbabilityDistribution().value(0.25));
        fpOut << buf;
        sprintf(buf, "\n                         Median: %+8.3lf",
                m_statisticsResults->residualsCumulativeProbabilityDistribution().value(0.50));
        fpOut << buf;
        sprintf(buf, "\n                     Quartile 3: %+8.3lf",
                m_statisticsResults->residualsCumulativeProbabilityDistribution().value(0.75));
        fpOut << buf;
        sprintf(buf, "\n                        maximum: %+8.3lf\n",
                m_statisticsResults->residualsCumulativeProbabilityDistribution().max());
        fpOut << buf;
      }
      catch (IException &e) {
        QString msg = "Failed to output residual box plot for bundleout";
        throw IException(e, IException::Io, msg, _FILEINFO_);
      }
    }

    sprintf(buf, "\nIMAGE MEASURES SUMMARY\n==========================\n\n");
    fpOut << buf;

    int numMeasures;
    int numRejectedMeasures;
    int numUsed;
    int imageIndex = 0;

    for (int i = 0; i < numObservations; i++) {

      int numImagesInObservation = m_statisticsResults->observations().at(i)->size();

      for (int j = 0; j < numImagesInObservation; j++) {

        BundleImageQsp bundleImage = m_statisticsResults->observations().at(i)->at(j);

        double rmsSampleResiduals = m_statisticsResults->
                                        rmsImageSampleResiduals()[imageIndex].Rms();
        double rmsLineResiduals =   m_statisticsResults->
                                        rmsImageLineResiduals()[imageIndex].Rms();
        double rmsLandSResiduals =  m_statisticsResults->
                                        rmsImageResiduals()[imageIndex].Rms();

        numMeasures =         m_statisticsResults->outputControlNet()->
                                  GetNumberOfValidMeasuresInImage(
                                      bundleImage->serialNumber());

        numRejectedMeasures = m_statisticsResults->outputControlNet()->
                                  GetNumberOfJigsawRejectedMeasuresInImage(
                                      bundleImage->serialNumber());

        numUsed =             numMeasures - numRejectedMeasures;

        if (numUsed == numMeasures) {
          sprintf(buf, "%s   %5d of %5d %6.3lf %6.3lf %6.3lf\n",
                  bundleImage->fileName().toLatin1().data(),
                  (numMeasures-numRejectedMeasures), numMeasures,
                  rmsSampleResiduals, rmsLineResiduals, rmsLandSResiduals);
        }
        else {
          sprintf(buf, "%s   %5d of %5d* %6.3lf %6.3lf %6.3lf\n",
                  bundleImage->fileName().toLatin1().data(),
                  (numMeasures-numRejectedMeasures), numMeasures,
                  rmsSampleResiduals, rmsLineResiduals, rmsLandSResiduals);
        }
        fpOut << buf;
        imageIndex++;
      }
    }

    return true;
  }


  /**
   * @brief Outputs the bundleout_images.csv file which contains Jigsaw data about the images
   * within each observation.
   * @return True upon success, False if something went wrong.
   *
   * @internal
   *   @history 2016-12-01 Ian Humphrey - Added %s as second argument to sprintf() call to prevent
   *                           -Wformat-security warning. Since image->fileName().toLatin1().data()
   *                           returns a char* at runtime, the compiler does not know if it will
   *                           contain format specifiers and produces the mentioned warning.
   */
  bool BundleSolutionInfo::outputImagesCSV() {

    char buf[1056];
    int imgIndex = 0;

    QList<Statistics> rmsImageSampleResiduals = m_statisticsResults->rmsImageSampleResiduals();
    QList<Statistics> rmsImageLineResiduals = m_statisticsResults->rmsImageLineResiduals();
    QList<Statistics> rmsImageResiduals = m_statisticsResults->rmsImageResiduals();

    QString ofname = "bundleout_images.csv";
    ofname = m_settings->outputFilePrefix() + ofname;
    m_csvSavedImagesFilename = ofname;

    std::ofstream fpOut(ofname.toLatin1().data(), std::ios::out);
    if (!fpOut) {
      return false;
    }


    BundleObservationQsp observation;

    int nObservations = m_statisticsResults->observations().size();

    outputImagesCSVHeader(fpOut);

    bool errorProp = false;
    if (m_statisticsResults->converged() && m_settings->errorPropagation()) {
      errorProp = true;
    }

    for (int i = 0; i < nObservations;i++ ) {
      observation = m_statisticsResults->observations().at(i);

      if(!observation) {
        continue;
      }
      // Handle the case were we don't solve for position or pointing.
      int outputPositionSegments = std::max(observation->numberPolynomialPositionSegments(), 1);
      int outputPointingSegments = std::max(observation->numberPolynomialPointingSegments(), 1);

      int numImages = observation->size();

      for (int j = 0; j < numImages; j++) {

        BundleImageQsp image = observation->at(j);


        sprintf(buf, "%s", image->fileName().toLatin1().data());
        fpOut << buf;
        sprintf(buf,",");
        fpOut << buf;

        fpOut << toString(rmsImageSampleResiduals[imgIndex].Rms()).toLatin1().data();
        sprintf(buf,",");
        fpOut << buf;

        fpOut << toString(rmsImageLineResiduals[imgIndex].Rms()).toLatin1().data();
        sprintf(buf,",");
        fpOut << buf;

        fpOut << toString(rmsImageResiduals[imgIndex].Rms()).toLatin1().data();
        sprintf(buf,",");
        fpOut << buf;


        QString observationString;
        for (int k = 0; k < outputPositionSegments; k++) {
          QString segmentString = observation->formatPositionOutputString(k, errorProp, true);
          observationString.append(segmentString);
        }
        for (int k = 0; k < outputPointingSegments; k++) {
          QString segmentString = observation->formatPointingOutputString(k, errorProp, true);
          observationString.append(segmentString);
        }
        
        // Remove the last comma
        while ( QString::compare(observationString.right(1), ",") == 0 ) {
          observationString.truncate(observationString.length()-1);
        }

        fpOut << (const char*) observationString.toLatin1().data();
        sprintf(buf,"\n");
        fpOut << buf;
        imgIndex++;

      }
  }

    fpOut.close();
    return true;
  }



  /**
   * Outputs a text file with the results of the BundleAdjust.
   *
   * @return bool If the text file was successfully output.
   */
  bool BundleSolutionInfo::outputText() {

    QString ofname = "bundleout.txt";
    ofname = m_settings->outputFilePrefix() + ofname;

    std::ofstream fpOut(ofname.toLatin1().data(), std::ios::out);
    if (!fpOut) {
      return false;
    }

    m_txtBundleOutputFilename = ofname;

    char buf[1056];
    BundleObservationQsp observation;

    int nObservations = m_statisticsResults->observations().size();

    outputHeader(fpOut);

    bool berrorProp = false;
    if (m_statisticsResults->converged() && m_settings->errorPropagation()) {
      berrorProp = true;
    }

    // output target body header if solving for target
    if (m_settings->solveTargetBody()) {
      sprintf(buf, "\nTARGET BODY\n==========================\n");
      fpOut << buf;

      sprintf(buf, "\n   Target         Initial              Total               "
                   "Final             Initial           Final\n"
                   "Parameter         Value              Correction           "
                   "Value             Accuracy          Accuracy\n");
      fpOut << buf;

      QString targetString =
          m_settings->bundleTargetBody()->formatBundleOutputString(berrorProp);
      fpOut << (const char*)targetString.toLatin1().data();
    }

    // output image exterior orientation header
    sprintf(buf, "\nIMAGE EXTERIOR ORIENTATION\n==========================\n");
    fpOut << buf;

    QMap<QString, QStringList> imagesAndParameters;

    if (m_settings->solveTargetBody()) {
      imagesAndParameters.insert( "target", m_settings->bundleTargetBody()->parameterList() );
    }

    for (int i = 0; i < nObservations; i++) {

      observation = m_statisticsResults->observations().at(i);
      if (!observation) {
        continue;
      }

      // Handle the case were we don't solve for position or pointing.
      int outputPositionSegments = std::max(observation->numberPolynomialPositionSegments(), 1);
      int outputPointingSegments = std::max(observation->numberPolynomialPointingSegments(), 1);

      int numImages = observation->size();
      for (int j = 0; j < numImages; j++) {
        BundleImageQsp image = observation->at(j);
        sprintf(buf, "\nImage Full File Name: %s", image->fileName().toLatin1().data());
        fpOut << buf;
        sprintf(buf, "\n Image Serial Number: %s\n", image->serialNumber().toLatin1().data());
        fpOut << buf;

#ifdef _DEBUG_
         if (observation->numberContinuityConstraints() > 1) {
           fpOut << observation->formatBundleContinuityConstraintString();
         }
#endif

         for (int k = 0; k < outputPositionSegments; k++ ) {
          if (outputPositionSegments != 1) {
            fpOut << observation->formatPositionSegmentHeader(k);
          }

          sprintf(buf, "\n    Image         Initial              Total               "
                       "Final             Initial           Final\n"
                       "Parameter         Value              Correction            "
                       "Value             Accuracy          Accuracy\n");
          fpOut << buf;

          fpOut << observation->formatPositionOutputString(k, berrorProp);
        }

        for (int k = 0; k < outputPointingSegments; k++ ) {
          if (outputPointingSegments != 1) {
            fpOut << observation->formatPointingSegmentHeader(k);
          }

          sprintf(buf, "\n    Image         Initial              Total               "
                       "Final             Initial           Final\n"
                       "Parameter         Value              Correction            "
                       "Value             Accuracy          Accuracy\n");
          fpOut << buf;

          fpOut << observation->formatPointingOutputString(k, berrorProp);
        }

        // Build list of images and parameters for correlation matrix.
        foreach ( QString image, observation->imageNames() ) {
          imagesAndParameters.insert( image, observation->parameterList() );
        }
      }
    }

    // Save list of images and their associated parameters for CorrelationMatrix to use in ice.
    m_statisticsResults->setCorrMatImgsAndParams(imagesAndParameters);

    // Save list of images and their associated parameters for CorrelationMatrix to use in ice.
    m_statisticsResults->setCorrMatImgsAndParams(imagesAndParameters);

    // output point uncertainty statistics if error propagation is on
    if (berrorProp) {
      sprintf(buf, "\n\n\nPOINTS UNCERTAINTY SUMMARY\n==========================\n\n");
      fpOut << buf;
      sprintf(buf, " RMS Sigma Latitude(m)%20.8lf\n",
              m_statisticsResults->sigmaLatitudeStatisticsRms());
      fpOut << buf;
      sprintf(buf, " MIN Sigma Latitude(m)%20.8lf at %s\n",
              m_statisticsResults->minSigmaLatitudeDistance().meters(),
              m_statisticsResults->minSigmaLatitudePointId().toLatin1().data());
      fpOut << buf;
      sprintf(buf, " MAX Sigma Latitude(m)%20.8lf at %s\n\n",
              m_statisticsResults->maxSigmaLatitudeDistance().meters(),
              m_statisticsResults->maxSigmaLatitudePointId().toLatin1().data());
      fpOut << buf;
      sprintf(buf, "RMS Sigma Longitude(m)%20.8lf\n",
              m_statisticsResults->sigmaLongitudeStatisticsRms());
      fpOut << buf;
      sprintf(buf, "MIN Sigma Longitude(m)%20.8lf at %s\n",
              m_statisticsResults->minSigmaLongitudeDistance().meters(),
              m_statisticsResults->minSigmaLongitudePointId().toLatin1().data());
      fpOut << buf;
      sprintf(buf, "MAX Sigma Longitude(m)%20.8lf at %s\n\n",
              m_statisticsResults->maxSigmaLongitudeDistance().meters(),
              m_statisticsResults->maxSigmaLongitudePointId().toLatin1().data());
      fpOut << buf;
      if ( m_settings->solveRadius() ) {
        sprintf(buf, "   RMS Sigma Radius(m)%20.8lf\n",
                m_statisticsResults->sigmaRadiusStatisticsRms());
        fpOut << buf;
        sprintf(buf, "   MIN Sigma Radius(m)%20.8lf at %s\n",
                m_statisticsResults->minSigmaRadiusDistance().meters(),
                m_statisticsResults->minSigmaRadiusPointId().toLatin1().data());
        fpOut << buf;
        sprintf(buf, "   MAX Sigma Radius(m)%20.8lf at %s\n",
                m_statisticsResults->maxSigmaRadiusDistance().meters(),
                m_statisticsResults->maxSigmaRadiusPointId().toLatin1().data());
        fpOut << buf;
      }
      else {
        sprintf(buf, "   RMS Sigma Radius(m)                 N/A\n");
        fpOut << buf;
        sprintf(buf, "   MIN Sigma Radius(m)                 N/A\n");
        fpOut << buf;
        sprintf(buf, "   MAX Sigma Radius(m)                 N/A\n");
        fpOut << buf;
      }
    }

    // output point summary data header
    sprintf(buf, "\n\nPOINTS SUMMARY\n==============\n%103s"
            "Sigma          Sigma              Sigma\n"
            "           Label         Status     Rays    RMS"
            "        Latitude       Longitude          Radius"
            "        Latitude       Longitude          Radius\n", "");
    fpOut << buf;

    int nPoints = m_statisticsResults->bundleControlPoints().size();
    for (int i = 0; i < nPoints; i++) {
      BundleControlPointQsp bundleControlPoint = m_statisticsResults->bundleControlPoints().at(i);

      QString pointSummaryString =
          bundleControlPoint->formatBundleOutputSummaryString(berrorProp);
      fpOut << (const char*)pointSummaryString.toLatin1().data();
    }

    // output point detail data header
    sprintf(buf, "\n\nPOINTS DETAIL\n=============\n\n");
    fpOut << buf;

    bool solveRadius = m_settings->solveRadius();

    for (int i = 0; i < nPoints; i++) {
      BundleControlPointQsp bundleControlPoint = m_statisticsResults->bundleControlPoints().at(i);

      QString pointDetailString =
          bundleControlPoint->formatBundleOutputDetailString(berrorProp,
                                                           m_statisticsResults->radiansToMeters(),
                                                           solveRadius);
      fpOut << (const char*)pointDetailString.toLatin1().data();
    }

    fpOut.close();

    return true;
  }


  /**
   * Outputs point data to a csv file.
   *
   * @return bool If the point data was successfully output.
   */
  bool BundleSolutionInfo::outputPointsCSV() {
    char buf[1056];

    QString ofname = "bundleout_points.csv";
    ofname = m_settings->outputFilePrefix() + ofname;
    m_csvSavedPointsFilename = ofname;

    std::ofstream fpOut(ofname.toLatin1().data(), std::ios::out);
    if (!fpOut) {
      return false;
    }

    int numPoints = m_statisticsResults->bundleControlPoints().size();

    double dLat, dLon, dRadius;
    double dX, dY, dZ;
    double dSigmaLat, dSigmaLong, dSigmaRadius;
    QString strStatus;
    double cor_lat_m;
    double cor_lon_m;
    double cor_rad_m;
    int numMeasures, numRejectedMeasures;
    double dResidualRms;

    // print column headers
    if (m_settings->errorPropagation()) {
      sprintf(buf, ",,,,,3-d,3-d,3-d,Sigma,Sigma,Sigma,Correction,Correction,Correction,Coordinate,"
              "Coordinate,Coordinate\nPoint,Point,Accepted,Rejected,Residual,Latitude,Longitude,"
              "Radius,Latitude,Longitude,Radius,Latitude,Longitude,Radius,X,Y,Z\nLabel,Status,"
              "Measures,Measures,RMS,(dd),(dd),(km),(m),(m),(m),(m),(m),(m),(km),(km),(km)\n");
    }
    else {
      sprintf(buf, ",,,,,3-d,3-d,3-d,Correction,Correction,Correction,Coordinate,Coordinate,"
              "Coordinate\nPoint,Point,Accepted,Rejected,Residual,Latitude,Longitude,Radius,"
              "Latitude,Longitude,Radius,X,Y,Z\nLabel,Status,Measures,Measures,RMS,(dd),(dd),(km),"
              "(m),(m),(m),(km),(km),(km)\n");
    }
    fpOut << buf;

    for (int i = 0; i < numPoints; i++) {
      BundleControlPointQsp bundlecontrolpoint = m_statisticsResults->bundleControlPoints().at(i);

      if (!bundlecontrolpoint) {
        continue;
      }

      if (bundlecontrolpoint->isRejected()) {
        continue;
      }

      dLat              = bundlecontrolpoint->adjustedSurfacePoint().GetLatitude().degrees();
      dLon              = bundlecontrolpoint->adjustedSurfacePoint().GetLongitude().degrees();
      dRadius           = bundlecontrolpoint->adjustedSurfacePoint().GetLocalRadius().kilometers();
      dX                = bundlecontrolpoint->adjustedSurfacePoint().GetX().kilometers();
      dY                = bundlecontrolpoint->adjustedSurfacePoint().GetY().kilometers();
      dZ                = bundlecontrolpoint->adjustedSurfacePoint().GetZ().kilometers();
      numMeasures         = bundlecontrolpoint->numberOfMeasures();
      numRejectedMeasures = bundlecontrolpoint->numberOfRejectedMeasures();
      dResidualRms      = bundlecontrolpoint->residualRms();

      // point corrections and initial sigmas
      boost::numeric::ublas::bounded_vector< double, 3 > corrections = bundlecontrolpoint->
                                                                           corrections();
      cor_lat_m = corrections[0]*m_statisticsResults->radiansToMeters();
      cor_lon_m = corrections[1]*m_statisticsResults->radiansToMeters()*cos(dLat*Isis::DEG2RAD);
      cor_rad_m  = corrections[2]*1000.0;

      if (bundlecontrolpoint->type() == ControlPoint::Fixed) {
        strStatus = "FIXED";
      }
      else if (bundlecontrolpoint->type() == ControlPoint::Constrained) {
        strStatus = "CONSTRAINED";
      }
      else if (bundlecontrolpoint->type() == ControlPoint::Free) {
        strStatus = "FREE";
      }
      else {
        strStatus = "UNKNOWN";
      }

      if (m_settings->errorPropagation()) {
        dSigmaLat = bundlecontrolpoint->adjustedSurfacePoint().GetLatSigmaDistance().meters();
        dSigmaLong = bundlecontrolpoint->adjustedSurfacePoint().GetLonSigmaDistance().meters();
        dSigmaRadius = bundlecontrolpoint->adjustedSurfacePoint().GetLocalRadiusSigma().meters();

        sprintf(buf, "%s,%s,%d,%d,%6.2lf,%16.8lf,%16.8lf,%16.8lf,%16.8lf,%16.8lf,%16.8lf,%16.8lf,"
                     "%16.8lf,%16.8lf,%16.8lf,%16.8lf,%16.8lf\n",
                bundlecontrolpoint->id().toLatin1().data(), strStatus.toLatin1().data(),
                numMeasures, numRejectedMeasures, dResidualRms, dLat, dLon, dRadius, dSigmaLat,
                dSigmaLong, dSigmaRadius, cor_lat_m, cor_lon_m, cor_rad_m, dX, dY, dZ);
      }
      else
        sprintf(buf, "%s,%s,%d,%d,%6.2lf,%16.8lf,%16.8lf,%16.8lf,%16.8lf,%16.8lf,%16.8lf,%16.8lf,"
                     "%16.8lf,%16.8lf\n",
                bundlecontrolpoint->id().toLatin1().data(), strStatus.toLatin1().data(),
                numMeasures, numRejectedMeasures, dResidualRms, dLat, dLon, dRadius, cor_lat_m,
                cor_lon_m, cor_rad_m, dX, dY, dZ);

      fpOut << buf;
    }

    fpOut.close();

    return true;
  }


  /**
   * Outputs image coordinate residuals to a csv file.
   *
   * @return bool If the residuals were successfully output.
   */
  bool BundleSolutionInfo::outputResiduals() {
    char buf[1056];

    QString ofname = "residuals.csv";
    ofname = m_settings->outputFilePrefix() + ofname;
    m_csvSavedResidualsFilename = ofname;

    std::ofstream fpOut(ofname.toLatin1().data(), std::ios::out);
    if (!fpOut) {
      return false;
    }

    // output column headers

    sprintf(buf, ",,,x image,y image,Measured,Measured,sample,line,Residual Vector\n");
    fpOut << buf;
    sprintf(buf, "Point,Image,Image,coordinate,coordinate,"
                 "Sample,Line,residual,residual,Magnitude\n");
    fpOut << buf;
    sprintf(buf, "Label,Filename,Serial Number,(mm),(mm),"
                 "(pixels),(pixels),(pixels),(pixels),(pixels),Rejected\n");
    fpOut << buf;

    // Setup counts and pointers

    int numPoints = m_statisticsResults->bundleControlPoints().size();
    int numMeasures = 0;

    BundleControlPointQsp bundleControlPoint;
    BundleMeasureQsp bundleMeasure;

    for (int i = 0; i < numPoints; i++) {
      bundleControlPoint = m_statisticsResults->bundleControlPoints().at(i);
      numMeasures = bundleControlPoint->size();

      if (bundleControlPoint->rawControlPoint()->IsIgnored()) {
        continue;
      }

      for (int j = 0; j < numMeasures; j++) {
        bundleMeasure = bundleControlPoint->at(j);

        Camera *measureCamera = bundleMeasure->camera();
        if (!measureCamera) {
          continue;
        }

        if (bundleMeasure->isRejected()) {
          sprintf(buf, "%s,%s,%s,%16.8lf,%16.8lf,%16.8lf,%16.8lf,%16.8lf,%16.8lf,%16.8lf,*\n",
                  bundleControlPoint->id().toLatin1().data(),
                  bundleMeasure->parentBundleImage()->fileName().toLatin1().data(),
                  bundleMeasure->cubeSerialNumber().toLatin1().data(),
                  bundleMeasure->focalPlaneMeasuredX(),
                  bundleMeasure->focalPlaneMeasuredY(),
                  bundleMeasure->sample(),
                  bundleMeasure->line(),
                  bundleMeasure->sampleResidual(),
                  bundleMeasure->lineResidual(),
                  bundleMeasure->residualMagnitude());
        }
        else {
          sprintf(buf, "%s,%s,%s,%16.8lf,%16.8lf,%16.8lf,%16.8lf,%16.8lf,%16.8lf,%16.8lf\n",
                  bundleControlPoint->id().toLatin1().data(),
                  bundleMeasure->parentBundleImage()->fileName().toLatin1().data(),
                  bundleMeasure->cubeSerialNumber().toLatin1().data(),
                  bundleMeasure->focalPlaneMeasuredX(),
                  bundleMeasure->focalPlaneMeasuredY(),
                  bundleMeasure->sample(),
                  bundleMeasure->line(),
                  bundleMeasure->sampleResidual(),
                  bundleMeasure->lineResidual(),
                  bundleMeasure->residualMagnitude());
        }
        fpOut << buf;
      }
    }

    fpOut.close();

    return true;
  }


  /**
   * Saves the BundleSolutionInfo to the project
   *
   * Output format:
   *
   *
   * <image id="..." fileName="...">
   *   ...
   * </image>
   *
   * (fileName attribute is just the base name)
   *
   * @param stream The stream to which the BundleSolutionInfo will be saved
   * @param project The project to which this BundleSolutionInfo will be saved
   * @param newProjectRoot The location of the project root directory.
   */
  void BundleSolutionInfo::save(QXmlStreamWriter &stream, const Project *project,
                                FileName newProjectRoot) const {

    // TODO: comment below not clear, why is this done?
    // This is done for unitTest which has no Project
    // SHOULD WE BE CREATING A SERIALIZED PROJECT AS INPUT TO THIS UNIT TEST?
    QString relativePath;
    QString relativeBundlePath;
    FileName bundleSolutionInfoRoot;

    if (project) {
      bundleSolutionInfoRoot = FileName(Project::bundleSolutionInfoRoot(newProjectRoot.expanded()) +
                                      "/" + runTime());
      QString oldPath = project->bundleSolutionInfoRoot(project->projectRoot()) + "/" + runTime();
      QString newPath = project->bundleSolutionInfoRoot(newProjectRoot.toString()) + "/" + runTime();
      //  If project is being saved to new area, create directory and copy files
      if (oldPath != newPath) {
        //  Create project folder for BundleSolutionInfo
        QDir bundleDir(newPath);
        if (!bundleDir.mkpath(bundleDir.path())) {
          throw IException(IException::Io,
                           QString("Failed to create directory [%1]")
                             .arg(bundleSolutionInfoRoot.path()),
                           _FILEINFO_);
        }
        QString oldFile = oldPath + "/" + FileName(m_outputControl->fileName()).name();
        QString newFile = newPath + "/" + FileName(m_outputControl->fileName()).name();
        if (!QFile::copy(oldFile, newFile)) {
          throw IException(IException::Io,
                           QString("Failed to copy file [%1] to new file [%2]")
                             .arg(m_outputControl->fileName()).arg(newFile),
                           _FILEINFO_);
        }
        newFile = newPath + "/" + FileName(m_txtBundleOutputFilename).name();
        if (!QFile::copy(m_txtBundleOutputFilename, newFile)) {
          throw IException(IException::Io,
                           QString("Failed to copy file [%1] to new file [%2]")
                             .arg(m_txtBundleOutputFilename).arg(newFile),
                           _FILEINFO_);
        }
        newFile = newPath + "/" + FileName(m_csvSavedImagesFilename).name();
        if (!QFile::copy(m_csvSavedImagesFilename, newFile)) {
          throw IException(IException::Io,
                           QString("Failed to copy file [%1] to new file [%2]")
                             .arg(m_csvSavedImagesFilename).arg(newFile),
                           _FILEINFO_);        
        }
        newFile = newPath + "/" + FileName(m_csvSavedPointsFilename).name();
        if (!QFile::copy(m_csvSavedPointsFilename, newFile)) {
          throw IException(IException::Io,
                           QString("Failed to copy file [%1] to new file [%2]")
                             .arg(m_csvSavedPointsFilename).arg(newFile),
                           _FILEINFO_);        
        }
        newFile = newPath + "/" + FileName(m_csvSavedResidualsFilename).name();
        if (!QFile::copy(m_csvSavedResidualsFilename, newFile)) {
          throw IException(IException::Io,
                           QString("Failed to copy file [%1] to new file [%2]")
                             .arg(m_csvSavedResidualsFilename).arg(newFile),
                           _FILEINFO_);        
        }
      }

      // Create relativePath
      relativePath = m_inputControlNetFileName->expanded().remove(project->newProjectRoot());
      // Get rid of any preceding "/" , but add on ending "/"
      if (relativePath.startsWith("/")) {
        relativePath.remove(0,1);
      }

      // Create relativeBundlePath for bundleSolutionInfo
      relativeBundlePath = newPath.remove(project->newProjectRoot());
      // Get rid of any preceding "/" , but add on ending "/"
      if (relativeBundlePath.startsWith("/")) {
        relativeBundlePath.remove(0,1);
      }
      relativeBundlePath += "/";
    }

    // TODO: so, we can do the stuff below if project is NULL?

    stream.writeStartElement("bundleSolutionInfo");
    // save ID, cnet file name, and run time to stream
    stream.writeStartElement("generalAttributes");
    stream.writeTextElement("id", m_id->toString());
    stream.writeTextElement("name", m_name);
    stream.writeTextElement("runTime", runTime());

    stream.writeTextElement("inputFileName",
                            relativePath);
    stream.writeTextElement("bundleOutTXT",
                            relativeBundlePath + FileName(m_txtBundleOutputFilename).name());
    stream.writeTextElement("imagesCSV",
                            relativeBundlePath + FileName(m_csvSavedImagesFilename).name());
    stream.writeTextElement("pointsCSV",
                            relativeBundlePath + FileName(m_csvSavedPointsFilename).name());
    stream.writeTextElement("residualsCSV",
                            relativeBundlePath + FileName(m_csvSavedResidualsFilename).name());
    stream.writeEndElement(); // end general attributes

    // save settings to stream
    m_settings->save(stream, project);

    // save statistics to stream
    m_statisticsResults->save(stream, project);

    if (project) {
      // save adjusted images lists to stream
      if (!m_adjustedImages->isEmpty()) {
        stream.writeStartElement("imageLists");
        for (int i = 0; i < m_adjustedImages->count(); i++) {
          m_adjustedImages->at(i)->save(stream, project, bundleSolutionInfoRoot);
        }
        stream.writeEndElement();
      }

      // save output control
      stream.writeStartElement("outputControl");
      m_outputControl->save(stream, project, relativeBundlePath);
      stream.writeEndElement();
    }

    stream.writeEndElement(); //end bundleSolutionInfo
  }


  /**
   * Create an XML Handler (reader) that can populate the BundleSolutionInfo class data. See
   *   BundleSolutionInfo::save() for the expected format.
   *
   * @param bundleSolutionInfo The bundle solution we're going to be initializing
   * @param project The project we are working in
   */
  BundleSolutionInfo::XmlHandler::XmlHandler(BundleSolutionInfo *bundleSolutionInfo,
                                             Project *project) {
    m_xmlHandlerBundleSolutionInfo = bundleSolutionInfo;
    m_xmlHandlerProject = project;
    m_xmlHandlerCharacters = "";
  }


  /**
   * Destructor
   */
  BundleSolutionInfo::XmlHandler::~XmlHandler() {
  }


  /**
   * Adds characters to m_xmlHandlerCharacters
   *
   * @param ch QString of characters to add
   *
   * @return bool Almost always true. Only false if the characters cannot be read
   */
  bool BundleSolutionInfo::XmlHandler::characters(const QString &ch) {
    m_xmlHandlerCharacters += ch;
    return XmlStackedHandler::characters(ch);
  }


  /**
   * Handle an XML start element. This expects <image/> and <displayProperties/> elements.
   *
   * @param namespaceURI ???
   * @param localName The keyword name given to the member variable in the XML.
   * @param qName ???
   * @param atts The attribute containing the keyword value for the given local name.
   *
   * @return bool True if we should continue reading the XML.
   */
  bool BundleSolutionInfo::XmlHandler::startElement(const QString &namespaceURI,
                                                    const QString &localName,
                                                    const QString &qName,
                                                    const QXmlAttributes &atts) {
    m_xmlHandlerCharacters = "";

    if (XmlStackedHandler::startElement(namespaceURI, localName, qName, atts)) {

      if (localName == "bundleSettings") {
        m_xmlHandlerBundleSolutionInfo->m_settings =
            BundleSettingsQsp(new BundleSettings(m_xmlHandlerProject, reader()));
      }
      else if (localName == "bundleResults") {
        m_xmlHandlerBundleSolutionInfo->m_statisticsResults = new BundleResults(m_xmlHandlerProject,
                                                                                reader());
      }
      else if (localName == "imageList") {
        m_xmlHandlerBundleSolutionInfo->m_adjustedImages->append(
            new ImageList(m_xmlHandlerProject, reader()));
      }
      else if (localName == "outputControl") {
        FileName outputControlPath = FileName(m_xmlHandlerProject->bundleSolutionInfoRoot() + "/"
                                              + m_xmlHandlerBundleSolutionInfo->runTime());

        m_xmlHandlerBundleSolutionInfo->m_outputControl = new Control(outputControlPath, reader());
      }
    }
    return true;
  }


  /**
   * Handle an XML end element.
   *
   * @param namespaceURI ???
   * @param localName The keyword name given to the member variable in the XML.
   * @param qName ???
   *
   * @return bool Returns XmlStackedHandler's endElement()
   */
  bool BundleSolutionInfo::XmlHandler::endElement(const QString &namespaceURI,
                                                  const QString &localName,
                                                  const QString &qName) {
    // This is done for unitTest which has no Project
    QString projectRoot;
    if (m_xmlHandlerProject) {
      projectRoot = m_xmlHandlerProject->projectRoot() + "/";
    }

    if (localName == "id") {
      // all constructors assign a Uuid - we need to give it a one from the XML
      assert(m_xmlHandlerBundleSolutionInfo->m_id);
      delete m_xmlHandlerBundleSolutionInfo->m_id;
      m_xmlHandlerBundleSolutionInfo->m_id = new QUuid(m_xmlHandlerCharacters);
    }
    else if (localName == "name") {
      m_xmlHandlerBundleSolutionInfo->m_name = m_xmlHandlerCharacters;
    }
    else if (localName == "runTime") {
      m_xmlHandlerBundleSolutionInfo->m_runTime = m_xmlHandlerCharacters;
    }
    else if (localName == "inputFileName") {
      assert(m_xmlHandlerBundleSolutionInfo->m_inputControlNetFileName == NULL);
      m_xmlHandlerBundleSolutionInfo->m_inputControlNetFileName = new FileName(
        projectRoot + m_xmlHandlerCharacters);
    }
    else if (localName == "bundleOutTXT") {
      m_xmlHandlerBundleSolutionInfo->m_txtBundleOutputFilename =
        projectRoot + m_xmlHandlerCharacters;
    }
    else if (localName == "imagesCSV") {
      m_xmlHandlerBundleSolutionInfo->m_csvSavedImagesFilename = 
        projectRoot + m_xmlHandlerCharacters;
    }
    else if (localName == "pointsCSV") {
      m_xmlHandlerBundleSolutionInfo->m_csvSavedPointsFilename =
        projectRoot + m_xmlHandlerCharacters;
    }
    else if (localName == "residualsCSV") {
      m_xmlHandlerBundleSolutionInfo->m_csvSavedResidualsFilename =
        projectRoot + m_xmlHandlerCharacters;
    }

    m_xmlHandlerCharacters = "";
    return XmlStackedHandler::endElement(namespaceURI, localName, qName);
  }
}<|MERGE_RESOLUTION|>--- conflicted
+++ resolved
@@ -112,11 +112,8 @@
   /**
    * Returns bundleout text filename.
    *
-<<<<<<< HEAD
    * @return BundleSolutionInfo Reference to the current BundleSolutionInfo
-=======
    * @return QString Bundleout text filename.
->>>>>>> 5d216f70
    */
   QString BundleSolutionInfo::savedBundleOutputFilename() {
     return m_txtBundleOutputFilename;
@@ -293,11 +290,7 @@
   /**
    * Returns bundle output Control object.
    *
-<<<<<<< HEAD
-   * @return QString The name of the control network.
-=======
    * @return Control* Pointer to bundle output Control object.
->>>>>>> 5d216f70
    */
   Control *BundleSolutionInfo::control() const {
     return m_outputControl;
@@ -307,11 +300,7 @@
   /**
    * Returns bundle settings.
    *
-<<<<<<< HEAD
-   * @return BundleSettingsQsp The bundle settings.
-=======
    * @return BundleSettingsQsp Bundle settings.
->>>>>>> 5d216f70
    */
   BundleSettingsQsp BundleSolutionInfo::bundleSettings() {
     return m_settings;

#ifndef BundleSolutionInfo_h
#define BundleSolutionInfo_h

/**
 * @file
 *
 *   Unless noted otherwise, the portions of Isis written by the USGS are
 *   public domain. See individual third-party library and package descriptions
 *   for intellectual property information, user agreements, and related
 *   information.
 *
 *   Although Isis has been used by the USGS, no warranty, expressed or
 *   implied, is made by the USGS as to the accuracy and functioning of such
 *   software and related material nor shall the fact of distribution
 *   constitute any such warranty, and no responsibility is assumed by the
 *   USGS in connection therewith.
 *
 *   For additional information, launch
 *   $ISISROOT/doc//documents/Disclaimers/Disclaimers.html
 *   in a browser or see the Privacy &amp; Disclaimers page on the Isis website,
 *   http://isis.astrogeology.usgs.gov, and the USGS privacy and disclaimers on
 *   http://www.usgs.gov/privacy.html.
 */

#include <QList>
#include <QObject>
#include <QString>

#include "BundleSettings.h"

#include "XmlStackedHandler.h"

class QDataStream;
class QUuid;
class QXmlStreamWriter;

namespace Isis {
  class BundleResults;
  class Control;
  class FileName;
  class ImageList;
  class Project;  //TODO does xml stuff need project???
  class PvlObject;
  class XmlStackedHandlerReader;

  /**
   * @brief Container class for BundleAdjustment results.
   *
   * This class includes the settings used to run the bundle adjustment, the resulting statistics
   * values, and the name of the control network used.
   *  NOTE: BundleSolutionInfo is derived from QObject as it has one slot (perhaps more signals
   *       and slots in the future? As a child of QObject it should have no copy constructor or
   *       assignment operator. See for example...
   *
   *       http://doc.qt.io/qt-5/qobject.html#no-copy-constructor
   *
   * @ingroup ControlNetworks
   *
   * @author 2014-07-08 Jeannie Backer
   *
   * @internal
   *   @history 2014-07-08 Jeannie Backer - Original version.
   *   @history 2014-07-23 Jeannie Backer - Added implementation for the QDataStream << and >>
   *                           operators and the read/write methods.
   *   @history 2014-12-04 Jeannie Backer - Renamed from BundleResults to BundleSolutionInfo.
   *   @history 2015-09-03 Jeannie Backer - Added preliminary hdf5 read/write capabilities.
   *   @history 2015-10-14 Jeffrey Covington - Declared BundleSolutionInfo * as
   *                           a Qt metatype for use with QVariant.
   *   @history 2016-06-13 Makayla Shepherd - Added updateFileName() and updated documentation.
   *                           Fixes #2298.
   *   @history 2016-08-15 Jesse Mapel - added output, outputHeader, outputText, outputPointsCSV,
   *                           and outputResiduals from BundleAdjust.  Fixes #4159.
   *   @history 2016-08-18 Jeannie Backer - Removed all references to deprecated
   *                           BundleSettings::solveMethod. References #4162.
   *   @history 2016-08-23 Jesse Mapel - Removed output() method.  Individual output
   *                           file methods must be called.  Fixes #4279.
   *   @history 2016-09-02 Jesse Mapel - Added camera point and position input parameters to output
   *                           files when using only one set of solve settings.  Fixes #4316.
   *   @history 2016-10-06  Tyler Wilson - Added methods outputImagesCSV()
   *                           and outputImagesCSVHeader which enables jigsaw users to output
   *                           the bundleout_images.csv file.  Fixes #4314.
   *   @history 2016-10-17 Jesse Mapel - Removed multiple solve settings output in accordance with
   *                           USEPVL being removed from jigsaw.  References #4316.
   *   @history 2016-10-28 Tyler Wilson - Modified outputText() to check and output if the solution
   *                           is solving for the radius.  References #4317.
   *   @history 2016-11-14 Ken Edmundson Modified the following...
   *                           -Changed column headers in images.csv to match row headers in bundleout.txt
   *                            (instead of at2, bt, c to indicate coefficients, now using t2, t1, t0, etc)
   *                           -Added output of CKDEGREE, CKSOLVEDEGREE, SPKDEGREE, SPKSOLVEDEGREE to
   *                            bundleout.txt header when CAMSOLVE=ALL and/or SPSOLVE=ALL
   *                           -Fixed typo under SPACECRAFT OPTIONS; what should have said
   *                            "SPSOLVE: All POLYNOMIAL COEFFICIENTS" was
   *                            "CAMSOLVE: All POLYNOMIAL COEFFICIENTS"
   *                           -modified output of image EO in bundleout.txt for images solved with
   *                            observation mode; previously one entry per observation was written,
   *                            now all images in the observation are written separately.
   *   @history 2016-12-01 Ian Humphrey - Modified an sprintf() call in outputImagesCSV() to
   *                           prevent a -Wformat-security warning from occurring.
   *   @history 2016-12-08 Ian Humphrey - Modified outputImagesCSVHeader() to treat TWIST the same
   *                           as the other angles when determining how many headers to create.
   *                           Fixes #4557.
   *   @history 2017-04-24 Ian Humphrey - Removed pvlObject(). Fixes #4797.
   *   @history 2017-05-01 Makayla Shepherd - Added imageList() to track and return the images used
   *                           in the bundle adjustment. These images will be displayed on the
   *                           project tree under results/bundle/<runtime> and will keep the same
   *                           structure as the input on the project tree. Fixes #4818.
   *   @history 2017-05-02 J Bonn - Fixed XML serialzation and code cleanup.  Fixes #4835.
   *   @history 2017-05-02 Tracie Sucharski - Moved XMLHandler code to bottom of file for
   *                           consistency;  all other classes have the XmlHandler at end of file.
   *                           Fixes #4822.
   *   @history 2017-05-04 Ian Humphrey & Makayla Shepherd - Modified save() to write the bundle
   *                           solution info images to the correct directory in the project on disk.
   *                           Fixes #4804, #4837.
   *   @history 2017-07-11 Makayla Shepherd - Added bundle naming capabilities. Fixes #4855.
   *   @history 2017-07-28 Makayla Shepherd - Fixed the default naming tag. Fixes #5069.
   *   @history 2017-08-09 Ian Humphrey - Added m_adjustedImages with setters and getters so the
   *                           BundleSolutionInfo can know which images have been adjusted (Updated
   *                           labels). References #4849.
   *   @history 2017-10-30 Tracie Sucharski - In ::save method, if the newProjectRoot is different
   *                           from the current projectRoot, save the cnet and csv files and
   *                           create the directory structure.
   *   @history 2017-12-20 Tracie Sucharski - Fixed bug which was saving the bundle adjust input
   *                           control net rather than the output control net.  References #4804.
   *   @history 2018-01-03 Tracie Sucharski - Changed serialization to use relative paths.
   *                           Fixes #5104.
   *   @history 2018-01-17 Tracie Sucharski - Added conditional code to check for null project in
   *                           xml serialization to allow the unitTest to use xml serialization
   *                           without having a project. References #5104.
   *   @history 2018-03-21 Ken Edmundson - Added...
   *                           1) member variable m_inputControlNetFileName, accessor method, and
   *                              serialization support. Also added input control net filename to
   *                              constructor.
   *                           2) member variable m_outputControl, associated mutator/accessor, and
   *                              serialization support.
   *                           3) member variable m_txtBundleOutputFilename and associated accessor
   *                              for bundleout.txt file.
   *   @history 2018-03-23 Ken Edmundson - modified...
   *                           1) removed serialization of output control filename
   *                           2) serialization of output control to be more robust, ensuring that
   *                              the control's id is added to project upon reading back in. Also
   *                              ensures that an open cneteditor widget containing a
   *                              bundlesolutioninfo's output control is serialized properly.
   *   @history 2018-03-26 Ken Edmundson - modified save method to properly save output control
   *                           network file.
   *   @history 2018-05-22 Ken Edmundson - changed default and copy constructors and assignment
   *                           operator to private to prevent developer from calling them. Done
   *                           because BundleSolutionInfo is derived from QObject (see comment
   *                           below). Removed copy constructor and assignment operator from cpp
   *                           file.
   */
  class BundleSolutionInfo : public QObject {
    Q_OBJECT
    public:
      BundleSolutionInfo(BundleSettingsQsp inputSettings,
                    FileName controlNetworkFileName,
                    BundleResults outputStatistics,
                    QList<ImageList *> imgList,
                    QObject *parent = 0);
      BundleSolutionInfo(Project *project,
                    XmlStackedHandlerReader *xmlReader,
                    QObject *parent = 0);  //TODO does xml stuff need project???
<<<<<<< HEAD
      BundleSolutionInfo();
=======
      BundleSolutionInfo() = default;
>>>>>>> 23fa484a

      ~BundleSolutionInfo();

      QString savedBundleOutputFilename();
      QString savedImagesFilename();
      QString savedPointsFilename();
      QString savedResidualsFilename();

      void addAdjustedImages(ImageList *images);
      void setOutputStatistics(BundleResults statisticsResults);
      void setOutputControl(Control *outputControl);
      void setRunTime(QString runTime);
      void setName(QString name);

      QList<ImageList *> adjustedImages() const;
      QString id() const;
      QString inputControlNetFileName() const;
      QString outputControlNetFileName() const;
      Control *control() const;
      BundleSettingsQsp bundleSettings();
      BundleResults bundleResults();
      QList<ImageList *> imageList();
      QString runTime() const;
      QString name() const;


      bool outputImagesCSVHeader(std::ofstream &fpOut);
      bool outputHeader(std::ofstream &fpOut);
      bool outputText();
      bool outputImagesCSV();
      bool outputPointsCSV();
      bool outputResiduals();

      void save(QXmlStreamWriter &stream, const Project *project, FileName newProjectRoot) const;

    public slots:
      void updateFileName(Project *);

    private:
      /**
       * This class is used to read an images.xml file into an image list
       *
       * @see QXmlDefaultHandler documentation
       * @author 2014-07-21 Ken Edmundson
       *
       * @internal
       *   @history 2016-06-13 Makayla Shepherd - Added updateFileName() and updated documentation.
       *                           Fixes #2298.
       */
      class XmlHandler : public XmlStackedHandler {
        public:
          //TODO does xml stuff need project???
          XmlHandler(BundleSolutionInfo *bundleSolutionInfo, Project *project);
          ~XmlHandler();

          virtual bool startElement(const QString &namespaceURI, const QString &localName,
                                    const QString &qName, const QXmlAttributes &atts);
          virtual bool characters(const QString &ch);
          virtual bool endElement(const QString &namespaceURI, const QString &localName,
                                    const QString &qName);

        private:
          Q_DISABLE_COPY(XmlHandler);

          BundleSolutionInfo *m_xmlHandlerBundleSolutionInfo; //!< The bundleSolutionInfo object
          Project *m_xmlHandlerProject;  //TODO does xml stuff need project???
          QString m_xmlHandlerCharacters; //!< List of characters that have been handled
      };

    private:
<<<<<<< HEAD
      // NOTE: BundleSolutionInfo is derived from QObject as it has one slot (perhaps more signals
      //       and slots in the future? As a child of QObject it should have no copy constructor or
      //       assignment operator. See for example...
      //
      //       http://doc.qt.io/qt-5/qobject.html#no-copy-constructor
      //
      //       These methods are declared as private to prevent the developer from calling default
      //       operators. These will generate a compiler error if the developer attempts to use
      //       them.
      BundleSolutionInfo(const BundleSolutionInfo &src);
      BundleSolutionInfo &operator=(const BundleSolutionInfo &src);
=======
>>>>>>> 23fa484a

      //! A unique ID for this BundleSolutionInfo object (useful for others to reference this
      //! object when saving to disk).
      QUuid              *m_id;
      QString             m_name;                        //!< Name of the bundle. Defaults to the id
      QString             m_runTime;                     //!< Run time of the bundle adjustment
      FileName           *m_inputControlNetFileName;     //!< Input control network file name
      Control            *m_outputControl;               //!< Output control
      BundleSettingsQsp   m_settings;                    //!< Bundle settings
      BundleResults      *m_statisticsResults;           //!< Bundle statistical results
      QList<ImageList *> *m_images;                      //!< Input image list
      QList<ImageList *> *m_adjustedImages;              //!< Adjusted image list

      // In theory the path in the BundleSettings can change while running. So we save the
      // filenames actually used when the most recent save of the file was done.
      QString m_txtBundleOutputFilename;
      QString m_csvSavedImagesFilename;
      QString m_csvSavedPointsFilename;
      QString m_csvSavedResidualsFilename;

  }; // end BundleSolutionInfo class

  void setStringAttribute(int locationId, QString locationName,
                          QString attributeName, QString attributeValue);
  QString getStringAttribute(int locationId, QString locationName, QString attributeName);
}; // end namespace Isis

Q_DECLARE_METATYPE(Isis::BundleSolutionInfo *);

#endif // BundleSolutionInfo_h<|MERGE_RESOLUTION|>--- conflicted
+++ resolved
@@ -159,11 +159,7 @@
       BundleSolutionInfo(Project *project,
                     XmlStackedHandlerReader *xmlReader,
                     QObject *parent = 0);  //TODO does xml stuff need project???
-<<<<<<< HEAD
       BundleSolutionInfo();
-=======
-      BundleSolutionInfo() = default;
->>>>>>> 23fa484a
 
       ~BundleSolutionInfo();
 
@@ -234,7 +230,6 @@
       };
 
     private:
-<<<<<<< HEAD
       // NOTE: BundleSolutionInfo is derived from QObject as it has one slot (perhaps more signals
       //       and slots in the future? As a child of QObject it should have no copy constructor or
       //       assignment operator. See for example...
@@ -246,8 +241,6 @@
       //       them.
       BundleSolutionInfo(const BundleSolutionInfo &src);
       BundleSolutionInfo &operator=(const BundleSolutionInfo &src);
-=======
->>>>>>> 23fa484a
 
       //! A unique ID for this BundleSolutionInfo object (useful for others to reference this
       //! object when saving to disk).

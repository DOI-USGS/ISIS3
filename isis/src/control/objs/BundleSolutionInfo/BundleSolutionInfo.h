--- conflicted
+++ resolved
@@ -107,13 +107,6 @@
    *                           Fixes #4804, #4837.
    *   @history 2017-07-11 Makayla Shepherd - Added bundle naming capabilities. Fixes #4855.
    *   @history 2017-07-28 Makayla Shepherd - Fixed the default naming tag. Fixes #5069.
-<<<<<<< HEAD
-   *   @history 2018-02-21 Debbie A. Cook - Added coordinate types to report and appropriate
-   *                           headings for columns based on the coordinate type.  Also added a utility
-   *                           method to return the coordinate name based on coordinate type and
-   *                           coordinate index.  References #4649 and #501.
-
-=======
    *   @history 2017-08-09 Ian Humphrey - Added m_adjustedImages with setters and getters so the
    *                           BundleSolutionInfo can know which images have been adjusted (Updated
    *                           labels). References #4849.
@@ -127,7 +120,10 @@
    *   @history 2018-01-17 Tracie Sucharski - Added conditional code to check for null project in
    *                           xml serialization to allow the unitTest to use xml serialization
    *                           without having a project. References #5104.
->>>>>>> 9a854dbc
+   *   @history 2018-02-21 Debbie A. Cook - Added coordinate types to report and appropriate
+   *                           headings for columns based on the coordinate type.  Also added a utility
+   *                           method to return the coordinate name based on coordinate type and
+   *                           coordinate index.  References #4649 and #501.
    */
   class BundleSolutionInfo : public QObject {
     Q_OBJECT

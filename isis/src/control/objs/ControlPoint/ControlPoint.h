#ifndef ControlPoint_h
#define ControlPoint_h

/**
 * @file
 * $Revision: 1.14 $
 * $Date: 2009/09/08 17:38:17 $
 *
 *   Unless noted otherwise, the portions of Isis written by the USGS are
 *   public domain. See individual third-party library and package descriptions
 *   for intellectual property information, user agreements, and related
 *   information.
 *
 *   Although Isis has been used by the USGS, no warranty, expressed or
 *   implied, is made by the USGS as to the accuracy and functioning of such
 *   software and related material nor shall the fact of distribution
 *   constitute any such warranty, and no responsibility is assumed by the
 *   USGS in connection therewith.
 *
 *   For additional information, launch
 *   $ISISROOT/doc//documents/Disclaimers/Disclaimers.html
 *   in a browser or see the Privacy &amp; Disclaimers page on the Isis website,
 *   http://isis.astrogeology.usgs.gov, and the USGS privacy and disclaimers on
 *   http://www.usgs.gov/privacy.html.
 */

#include <bitset>

#include <QObject>
#include <QString>

#include "ControlMeasure.h"
#include "SurfacePoint.h"

template< typename A, typename B > class QHash;

class QStringList;

namespace Isis {
  class ControlNet;
  class ControlPointFileEntryV0002;
  class Latitude;
  class Longitude;
  class PBControlNet_PBControlPoint;
  class PBControlNetLogData_Point;
  class PvlObject;
  class Statistics;

  /**
   * @brief A single control point
   *
   * A control point is one or more measurements that identify the same feature
   * or location in different images.
   *
   * @ingroup ControlNetwork
   *
   * @author 2005-07-29 Jeff Anderson
   *
   * @see ControlMeasure ControlNet
   *
   * @internal
   *   @history 2005-07-29 Jeff Anderson Original version
   *   @history 2006-01-11 Jacob Danton Added ReferenceIndex method and updated
   *                           unitTest
   *   @history 2006-06-28 Tracie Sucharski, Added method to return measure
   *                           for given serial number.
   *   @history 2006-10-31 Tracie Sucharski, Added HasReference method,
   *                           changed ReferenceIndex method to throw error if
   *                           there is no Reference ControlMeasure.
   *   @history 2007-01-25 Debbie A. Cook, Removed return statement in
   *                           SetApriori method for \Point case so that
   *                           FocalPlaneMeasures will get set.  The method
   *                           already has a later return statement to avoid
   *                           changing the lat/lon values.
   *   @history 2007-10-19 Debbie A. Cook, Wrapped longitudes when calculating
   *                           apriori longitude for points with a difference of
   *                           more than 180 degrees of longitude between
   *                           measures.
   *   @history 2008-01-14 Debbie A. Cook, Changed call to
   *                           Camera->SetUniversalGround in ComputeErrors to
   *                           include the radius as an argument since the
   *                           method has been overloaded to include radius.
   *   @history 2008-09-12 Tracie Sucharski, Add method to return true/false
   *                           for existence of Serial Number.
   *   @history 2009-03-07 Debbie A. Cook Fixed ComputeErrors method to set
   *                           focal plane coordinates without changing time and
   *                           improved error messages.
   *   @history 2009-06-03 Christopher Austin, Added the invalid functionality
   *                           along with forceBuild, fixed documentation
   *                           errors.
   *   @history 2009-06-22 Jeff Anderson, Modified ComputeAprior
   *                           method to correctly handle ground and held
   *                           points. Previosuly it would throw an error if the
   *                           lat/lon of a measure could not be computed. Also,
   *                           modify the ComputeErrors method to not abort any
   *                           longer if a control point lat/lon could not be
   *                           projected back to a image line/sample.
   *   @history 2009-08-13 Debbie A. Cook Corrected calculation of
   *                           scale used to get the undistorted focal plane
   *                           coordinates to use the signed focal length (Z)
   *                           from the CameraDistortionMap,
   *   @history 2009-08-21 Christopher Austin, Put the default return of
   *                           ReferenceIndex() back as the first Measured
   *                           measure.
   *   @history 2009-09-01 Eric Hyer, fixed some include issues.
   *   @history 2009-09-08 Eric Hyer, Added PointTypeToString method.
   *   @history 2009-10-13 Jeannie Walldren - Added detail to
   *                           error messages.
   *   @history 2009-12-06 Tracie Sucharski, Renamed ComputeErrors to
   *                           ComputeResiudals.
   *   @history 2010-03-19 Debbie A. Cook Replaced code in method ComputeErrors
   *                           with call to CameraGroundMap->GetXY
   *   @history 2010-01-12 Tracie Sucharski, Added support for binary networds,
   *                           added new parameters, renamed ComputeErrors to
   *                           ComputeResiduals, renamed MaximumError to
   *                           MaximumResidual, renamed AverageError to
   *                           AverageResidual.
   *   @history 2010-03-19 Debbie A. Cook Replaced code in method ComputeErrors
   *                           with call to CameraGroundMap->GetXY
   *   @history 2010-05-06 Tracie Sucharski, Use defaults of 0. instead of
   *                           Isis::Null, because 0. is the default in the
   *                           protocol buffers.
   *   @history 2010-05-11 Sharmila Prasad Added API's Copy Constructor to copy
   *                           one point to another and
   *                           ReferenceIndexNoException not to throw Exception
   *                           if there are no reference point or no measures in
   *                           a Control Point.  Also added the boolean logical
   *                           operator method = and !=.
   *   @history 2010-05-26 Tracie Sucharski, Changed point type of Ground to
   *                           GroundXYZ, GroundXY, or GroundZ.
   *   @history 2010-06-01 Tracie Sucharski, Added Ellipsoid and DEM to
   *                           AprioriSource enum.  Change AprioriSourceBasemap
   *                           to AprioriLatLonSourcFile and
   *                           AprioriRadiusSourceFile.
   *   @history 2010-06-03 Tracie Sucharski, Moved SetReference method from
   *                           ControlMeasure so check for multiple reference
   *                           meausres can be done.
   *   @history 2010-06-17 Tracie Sucharski, Added Lock keyword, new methods
   *                           SetLocked, Locked and NumLockedMeasures.
   *   @history 2010-06-04 Eric Hyer - removed parametor for PointTypeToString()
   *                           additional working sessions for Control network
   *                           design.
   *   @history 2010-07-27 Tracie Sucharski, Updated for changes made after
   *                           additional working sessions for Control network
   *                           design.  Major change to keywords, including
   *                           storing coordinates as x/y/z instead of
   *                           lat/lon/radius.  Needed methods to allow
   *                           inputting either, and conversion methods.
   *   @history 2010-08-18 Tracie Sucharski, Updated for changes made to
   *                           SurfacePoint covariance matrix.
   *   @history 2010-08-25 Tracie Sucharski, Fixed some bugs relating to
   *                           conversions between sigmas and covariance
   *                           matrices.
   *   @history 2010-09-13 Tracie Sucharski, Added methods for setting
   *                           planetocentric sigmas as both degrees and meters,
   *                           as a result of changes made to the SurfacePoint
   *                           class.
   *   @history 2010-09-15 Tracie Sucharski, It was decided after mtg with
   *                           Debbie, Stuart, Ken and Tracie that ControlPoint
   *                           will only function with x/y/z, not
   *                           lat/lon/radius. It will be the responsibility of
   *                           the application or class using ControlPoint to
   *                           set up a SurfacePoint object to do conversions
   *                           between x/y/z and lat/lon/radius. So... remove
   *                           all conversion methods from this class. It was
   *                           also decided that when importing old networks
   *                           that contain Sigmas, the sigmas will not be
   *                           imported, due to conflicts with the units of the
   *                           sigmas.
   *   @history 2010-05-11 Sharmila Prasad Added API's Copy Constructor to copy
   *                           one point to another and
   *                           ReferenceIndexNoException not to throw Exception
   *                           if there are no reference point or no measures in
   *                           a Control Point.
   *   @history 2010-06-04 Eric Hyer - removed parametor for PointTypeToString()
   *   @history 2010-09-09 Sharmila Prasad - Added API's to get Latitude,
   *                           Longitude, Radius from the Reference Measure in
   *                           the Point. Also to get the min & max Line &
   *                           Sample Errors
   *   @history 2010-09-27 Tracie Sucharski, Removed these new methods and move
   *                           functionality to the ControlNetFilter class. Add
   *                           the old methods, SetUniversalGround,
   *                           UniversalLatitude, UniversalLongitude and Radius
   *                           back in for convenience.
   *   @history 2010-10-05 Eric Hyer - interface to ID is now with QString
   *   @history 2010-10-06 Sharmila Prasad - Added method ReferenceLocked()
   *   @history 2010-10-18 Tracie Sucharski, Change "Setters", ComputeApriori
   *                           and ComputeResiduals to return either Success or
   *                           PointLocked.  If the point is locked do not set
   *                           values.
   *   @history 2010-10-18 Tracie Sucharski, Change SurfacePoint::Rectangular
   *                           and SurfacePoint::Ocentric to SurfacePoint as
   *                           both return values and parameters.
   *   @history 2010-10-06 Sharmila Prasad - API to reset Apriori
   *   @history 2010-10-21 Steven Lambright Minimized the header file and moved
   *                           most implementations to the cpp. Reorganized the
   *                           order of methods. Made more methods callable on a
   *                           const instance. Added GetMeasure(...) methods and
   *                           a suggested implementation for the bracket
   *                           operators, not yet implemented due to returning
   *                           reference conflicts. Finished implementing the
   *                           new use of SurfacePoint mentioned in the last
   *                           history comment. Marked SetUniversalGround(),
   *                           UniversalLatitude(), UniversalLongitude(), and
   *                           Radius() as deprecated. These methods need to be
   *                           phased out and GetSurfacePoint() used instead.
   *                           There are naming conflicts with accessors (some
   *                           use Get, some don't) still. The comparison
   *                           operator now relies on QVector's comparison
   *                           operator instead of looping itself. Added private
   *                           helper methods:
   *                             int FindMeasureIndex(QString serialNumber)
   *                                 const
   *                             void PointModified();
   *                           Updated documentation extensively. Removed
   *                           everything apost except for inside of Load() and
   *                           CreatePvlObject(). Added automatic updating of
   *                           DateTime and ChooserName.
   *   @history 2010-10-26 Steven Lambright Change default chooser name from
   *                           user name to application name.
   *   @history 2010-11-03 Mackenzie Boyd Added ToString methods for enums,
   *                           String and statis ToString now exist for
   *                           PointType, RadiusSource, and SurfacePointSource.
   *   @history 2010-11-16 Debbie Cook, Added jigsawRejected keyword.
   *   @history 2010-12-08 Tracie Sucharski, Added IsGround convenience method.
   *   @history 2010-12-28 Steven Lambright Changed accessors to match
   *                           ControlMeasure's method of accessing data.
   *                           Removed obsolete methods to prevent further use
   *                           of them.
   *   @history 2011-01-13 Mackenzie Boyd Added pointer to owning ControlNet.
   *   @history 2011-01-17 Eric Hyer - Points now own and delete their measures.
   *                           ControlNet now notified of changes (like adding
   *                           and removing measures).  Returning pointers to
   *                           measures is now safe and encouraged.
   *   @history 2011-02-10 Eric Hyer - measures no longer know or care if they
   *                           are the reference measure.  This information is
   *                           now completely maintained by this class.  Made
   *                           numerous API and internal changes, eliminating
   *                           substantial duplicate code and increasing
   *                           interface clearity.  Hungarian notation now
   *                           eliminated from this class.
   *   @history 2011-02-11 Steven Lambright - Measure log data is now written to
   *                           the binary file properly.
   *   @history 2011-02-18 Eric Hyer - Added Delete(ControlMeasure *) method.
   *                           Fixed bugs related to network notification of
   *                           measure addition and deletion.
   *   @history 2011-02-28 Eric Hyer - Fixed bug in operator= that caused the
   *                           the reference measure to not get propagated
   *                           correctly
   *   @history 2011-02-28 Steven Lambright - Added a flag for cnetref to say
   *                           whether a reference measure has been explicitly
   *                           or implicitly set.
   *   @history 2011-03-01 Eric Hyer - Added StringToRadiusSource and
   *                           StringToSurfacePointSource methods
   *   @history 2011-03-08 Ken Edmundson and Debbie Cook - Added members
   *                           ConstraintStatus, LatitudeConstrained,
   *                           LongitudeConstrained, RadiusConstrained,
   *                           constraintStatus and methods
   *                           ConputeResiduals_Millimeters(),
   *                           HasAprioriCoordinates(), IsConstrained(),
   *                           IsLatitudeConstrained(),
   *                           IsLongitudeConstrained(),
   *                           and NumberOfConstrainedCoordinates().
   *   @history 2011-03-11 Debbie Cook - changed name of member surfacePoint to
   *                           adjustedSurfacePoint.  Also changed methods
   *                           SetSurfacePoint to SetAdjustedSurfacePoint and
   *                           GetSurfacePoint to GetAdjustedSurfacePoint.
   *   @history 2011-03-14 Eric Hyer - Added GetMeasures method.  Network now
   *                           notified when a point's ignored status changes
   *                           for updating its cube connection graph (cube
   *                           connections were not respecting ignored flags on
   *                           points / measures).
   *   @history 2011-03-14 Christopher Austin - Added GetBestSurfacePoint to
   *                           reduce external duplicate code.
   *   @history 2011-03-15 Steven Lambright - Now writes AdjustedX, AdjustedY,
   *                           and AdjustedZ to the pvl format. Also updated
   *                           proto buffer calls to reflect naming changes.
   *   @history 2011-03-17 Eric Hyer - Added default parameter to GetMeasures
   *                           method for excluding ignored measures.
   *   @history 2011-03-25 Christopher Austin - Added functionality to SetId()
   *   @history 2011-04-01 Debbie A. Cook and Ken Edmundson - Added argument to
   *                           constructor for target radii
   *   @history 2011-04-04 Steven Lambright - Removed an old constructor
   *                           and made the Distance vector one take a const
   *                           reference.
   *   @history 2011-04-04 Steven Lambright - Updated constructor from binary to
   *                           take planetary radii
   *   @history 2011-05-02 Debbie A. Cook - Added new point type Constrained
   *   @history 2011-06-07 Debbie A. Cook and Tracie Sucharski - Modified point
   *                           types:  Ground ------> Fixed
   *                                   Tie----------> Free
   *   @history 2011-06-30 Eric Hyer - Added StringToPointType() method
   *   @history 2011-07-01 Debbie A. Cook - Removed editLock checks from
   *                    SetAdjustedSurfacePoint and ComputeResiduals
   *   @history 2011-07-08 Travis Addair - Locked measures can no longer be
   *                           deleted
   *   @history 2011-07-12 Ken Edmundson - Modified ComputeApriori method
   *                           to handle radius properly when computing average
   *                           coordinates
   *   @history 2011-07-29 Jai Rideout, Steven Lambright, and Eric Hyer - Made
   *                           this inherit from QObject to get destroyed()
   *                           signal
   *   @history 2011-07-29 Eric Hyer - Changed some graph code in Delete()
   *   @history 2011-09-13 Eric Hyer,Tracie Sucharski - operator= changes:
   *                           Change input parameter to const &.
   *                           Re-wrote to use Delete and AddMeasure methods, so
   *                           that the ControlGraphNode is updated correctly.
   *   @history 2011-09-30 Steven Lambright and Tracie Sucharski - Fixed
   *                           bugs that caused unpredictable behavior in the
   *                           assignment operator.
   *   @history 2011-10-01 Steven Lambright - Simplified the copy constructor
   *                           and fixed problems (which caused ASSERT fails) in
   *                           the copy constructor.
   *   @history 2011-10-06 Steven Lambright - Radii provided in the protocol
   *                           buffer constructor can now be invalid.
   *   @history 2011-10-07 Steven Lambright and Stuart Sides - Fixed bug in the
   *                           constructor given a protocol buffer. This caused
   *                           unpredictable reference measure behaviour
   *                           sometimes (rarely).
   *   @history 2011-10-14 Ken Edmundson Added method ClearJigsawRejected(); to
   *                           set all measure and point JigsawRejected flags to
   *                           false prior to bundle adjustment.
   *   @history 2012-03-31 Debbie A. Cook Programmer note:  Revised
   *                           ComputeResiduals to call
   *                           ComputeResidualsMillimeters and avoid duplication
   *                           of code.  Also revised
   *                           ComputeResidualsMillimeters to make the radar
   *                           case handled the same as other instruments.
   *   @history 2013-11-12 Ken Edmundson Programmer note:  Revised
   *                           ComputeApriori such that initial coordinates are
   *                           computed for "Free" points that have constrained
   *                           coordinates. References #1653.
   *   @history 2013-11-13 Kimberly Oyama - Added missing member variables to == operator and
   *                           made sure the comparisons are being done correctly. Fixes #1014.
   *   @history 2015-11-05 Kris Becker - invalid flag was not properly
   *                           initialized in ControlPointFileEntryV0002
   *                           constructor (Merged by Kristin Berry. Fixes #2392)
   *   @history 2017-12-18 Kristin Berry - Added convenience methods:
   *                            HasAprioriSurfacePointSourceFile(), HasAprioriRadiusSourceFile(),
   *                            HasRefMeasure().
   *   @history 2017-12-21 Adam Goins - Removed redundant code following ControlNetVersioner
   *                           refactor.
   *   @history 2018-01-05 Adam Goins - Added HasDateTime() and HasChooserName() methods to allow
   *                           to allow the value of these variables to be read without being
   *                           overriden if they're empty. (Getters override if they're empty).
<<<<<<< HEAD
   *   @history 2018-06-28 Debbie A. Cook Removed all calls to obsolete method
   *                           SurfacePoint::SetRadii.  References #5457.
=======
   *   @history 2018-06-06 Jesse Mapel - Modified setIgnored to use new pointIgnored and
   *                           pointUnIgnored methods. References #5434.
   *   @history 2018-06-15 Adam Goins & Jesse Mapel - Added the ModType enum, as well as a series
   *                           of calls to parentNetwork()->emitPointModified() whenever a change
   *                           is made to a Control Point or any of it's measures. This is done
   *                           to allow for communication between the ControlNetVitals class
   *                           and changes made to the Control Network that it is observing.
   *                           Fixes #5435.
   *  @history 2018-06-29 Adam Goins - Modified to operator= method to use setters when copying
   *                           one Control Point to another so that the proper signals get called.
   *                           Fixes #5435.
>>>>>>> c902bf9c
   */
  class ControlPoint : public QObject {

      Q_OBJECT

      friend class ControlNet;
    public:
      /**
       * These are the valid 'types' of point. A point type defines what a point
       *   is tying together.
       */
      enum PointType {
        /**
          * A Fixed point is a Control Point whose lat/lon is well established
          * and should not be changed. Some people will refer to this as a
          * truth (i.e., ground truth).  A fixed point can be identifed in one or
          * more cubes.  Historically this point was called a "Ground" point.
          */
        Fixed = 0,
        /**
          * A Constrained point is a Control Point whose lat/lon/radius is somewhat
          * established and should not be changed.
          */
        Constrained = 1,
        /**
          * A Free point is a Control Point that identifies common measurements
          * between two or more cubes. While it could have a lat/lon, it is not
          * necessarily correct and is subject to change.  This is the most
          * common type of control point.  This point type floats freely in
          * a bundle adjustment.  Historically this point type was called "Tie".
          */
        Free = 2
      };
      static const int PointTypeCount = 3;

      /**
       * This is a return status for many of the mutating (setter) method calls.
       *   We chose to use return status' because often times ignoring them
       *   is the behavior the caller wants.
       */
      enum Status {
        /**
         * This is returned when an operation cannot be performed due to a
         *   problem such as the point is ignored and the operation doesn't make
         *   sense.
         */
        Failure,
        /**
         * This is returned when the operation successfully took effect.
         */
        Success,
        /**
         * This is returned when the operation requires Edit Lock to be false
         *   but it is currently true. The operation did not take effect.
         */
        PointLocked
      };

      /**
       * This is a convenience member for checking number of constrained
       * coordinates in the SurfacePoint
       */
      enum ConstraintStatus {
        /**
         * This is the status of constrained coordinates in the SurfacePoint.
         * @todo We will eventually need to deal with rectangular
         *             coordinates as well, but for now BundleAdjust uses spherical
         *             coordinates only.
         */
        LatitudeConstrained = 0,
        LongitudeConstrained = 1,
        RadiusConstrained = 2,
//      XConstrained = 3,
//      YConstrained = 4,
//      ZConstrained = 5;
      };

      /**
       *  @brief Control Point Modification Types
       *
       *  This enum is designed to represent the different types of modifications that can be
       *  made to a ControlPoint.
       *
       *  EditLockModified means that the Control Point had it's edit lock flag changed.
       *  IgnoredModified means that the Control Measure had it's ignored flag changed.
       *  TypeModified means that the ControlPoint::PointType for this control point was modified.
       */
      enum ModType {
        EditLockModified,
        IgnoredModified,
        TypeModified
      };

      // This stuff input to jigsaw
      // How did apriori source get computed??
      struct SurfacePointSource {
        enum Source {
          None,
          User,
          AverageOfMeasures,
          Reference,
          Basemap,
          BundleSolution
        };
      };

      struct RadiusSource {
        enum Source {
          None,
          User,
          AverageOfMeasures,
          Ellipsoid,
          DEM,
          BundleSolution
        };
      };

      ControlPoint();
      ControlPoint(const ControlPoint &);
      ControlPoint(const QString &id);
      ~ControlPoint();

      ControlNet *Parent() { return parentNetwork; }

      void Load(PvlObject &p);

      void Add(ControlMeasure *measure);
      int Delete(ControlMeasure *measure);
      int Delete(QString serialNumber);
      int Delete(int index);
      Status ResetApriori();

      const ControlMeasure *GetMeasure(QString serialNumber) const;
      ControlMeasure *GetMeasure(QString serialNumber);

      const ControlMeasure *GetMeasure(int index) const;
      ControlMeasure *GetMeasure(int index);

      bool HasRefMeasure() const;
      const ControlMeasure *GetRefMeasure() const;
      ControlMeasure *GetRefMeasure();

      Status SetChooserName(QString name);
      Status SetDateTime(QString newDateTime);
      Status SetEditLock(bool editLock);
      Status SetId(QString id);
      Status SetRefMeasure(ControlMeasure *cm);
      Status SetRefMeasure(int index);
      Status SetRefMeasure(QString sn);
      Status SetRejected(bool rejected);
      Status SetIgnored(bool newIgnoreStatus);
      Status SetAdjustedSurfacePoint(SurfacePoint newSurfacePoint);
      Status SetType(PointType newType);

      Status SetAprioriRadiusSource(RadiusSource::Source source);
      Status SetAprioriRadiusSourceFile(QString sourceFile);
      Status SetAprioriSurfacePoint(SurfacePoint aprioriSP);
      Status SetAprioriSurfacePointSource(SurfacePointSource::Source source);
      Status SetAprioriSurfacePointSourceFile(QString sourceFile);

//    Status UpdateSphericalPointCoordinates(const Latitude &lat, const Longitude &lon,
//                                      const Distance &radius);

      Status ComputeApriori();
      Status ComputeResiduals();
      Status ComputeResiduals_Millimeters();

      SurfacePoint GetAdjustedSurfacePoint() const;

      SurfacePoint GetBestSurfacePoint() const;
      QString GetChooserName() const;
      QString GetDateTime() const;
      bool IsEditLocked() const;
      bool IsRejected() const;
      QString GetId() const;
      bool IsIgnored() const;
      bool IsValid() const;
      bool IsInvalid() const;
      bool IsFixed() const;
      bool HasAprioriCoordinates();

      bool IsConstrained();
      bool IsLatitudeConstrained();
      bool IsLongitudeConstrained();
      bool IsRadiusConstrained();
      int NumberOfConstrainedCoordinates();

      static QString PointTypeToString(PointType type);
      static PointType StringToPointType(QString pointTypeString);

      QString GetPointTypeString() const;
      PointType GetType() const;

      static QString RadiusSourceToString(RadiusSource::Source source);
      static RadiusSource::Source StringToRadiusSource(QString str);
      QString GetRadiusSourceString() const;
      static QString SurfacePointSourceToString(SurfacePointSource::Source source);
      static SurfacePointSource::Source StringToSurfacePointSource(QString str);
      QString GetSurfacePointSourceString() const;
      SurfacePoint GetAprioriSurfacePoint() const;

      RadiusSource::Source GetAprioriRadiusSource() const;
      bool HasAprioriRadiusSourceFile() const;
      QString GetAprioriRadiusSourceFile() const;
      SurfacePointSource::Source GetAprioriSurfacePointSource() const;
      bool HasAprioriSurfacePointSourceFile() const;
      QString GetAprioriSurfacePointSourceFile() const;

      int GetNumMeasures() const;
      int GetNumValidMeasures() const;
      int GetNumLockedMeasures() const;
      bool HasSerialNumber(QString serialNumber) const;
      bool HasChooserName() const;
      bool HasDateTime() const;
      int IndexOf(ControlMeasure *, bool throws = true) const;
      int IndexOf(QString sn, bool throws = true) const;
      int IndexOfRefMeasure() const;
      bool IsReferenceExplicit() const;
      QString GetReferenceSN() const;
      void emitMeasureModified(ControlMeasure *measure, ControlMeasure::ModType modType, QVariant oldValue, QVariant newValue);



      Statistics GetStatistic(double(ControlMeasure::*statFunc)() const) const;
      Statistics GetStatistic(long dataType) const;

      QList< ControlMeasure * > getMeasures(bool excludeIgnored = false) const;
      QList< QString > getCubeSerialNumbers() const;

      const ControlMeasure *operator[](QString serialNumber) const;
      ControlMeasure *operator[](QString serialNumber);

      const ControlMeasure *operator[](int index) const;
      ControlMeasure *operator[](int index);

      bool operator!=(const ControlPoint &pPoint) const;
      bool operator==(const ControlPoint &pPoint) const;
      const ControlPoint &operator=(const ControlPoint &pPoint);

      // The next 7 methods are specifically to support BundleAdjust
      void ZeroNumberOfRejectedMeasures();
      void SetNumberOfRejectedMeasures(int numRejected);
      int GetNumberOfRejectedMeasures() const;
      double GetSampleResidualRms() const;
      double GetLineResidualRms() const;
      double GetResidualRms() const;
      void ClearJigsawRejected();

    private:
      void SetExplicitReference(ControlMeasure *measure);
      void ValidateMeasure(QString serialNumber) const;
      void AddMeasure(ControlMeasure *measure);
      void PointModified();


    private:
      ControlNet *parentNetwork;

      //!< List of Control Measures
      QHash< QString, ControlMeasure * > * measures;

      QStringList *cubeSerials;

      ControlMeasure *referenceMeasure;

      /**
       * This is the control point ID. This is supposed to be a unique
       *   identifier for control points. This often has a number in it, and
       *   looks like "T0052" where the next one is "T0053" and so on.
       */
      QString id;

      /**
       * This is the user name of the person who last modified this control
       *   point. Modifications are things like updating the surface point, but
       *   not things like updating the last modified time. The calculations
       *   relating to this control point have to actually change for this to
       *   be updated. This is an empty string if we need to dynamically
       *   get the username of the caller when asked for (or written to file).
       */
      QString chooserName;

      /**
       * This is the last modified date and time. This is updated automatically
       *   and works virtually in the same way as chooserName.
       */
      QString dateTime;

      /**
       * What this control point is tying together.
       * @see PointType
       */
      PointType type;

      /**
       * If we forced a build that we would normally have thrown an exception
       *   for then this is set to true. Otherwise, and most of the time, this
       *   is false.
       */
      bool invalid;

      /**
       * This stores the edit lock state.
       * @see SetEditLock
       */
      bool editLock;

      /**
       * This stores the jigsaw rejected state.
       * @see SetJigsawReject
       */
      bool jigsawRejected;

      /**
       * This stores the constraint status of the a priori SurfacePoint
       *   @todo Eventually add x, y, and z
       */
      std::bitset<6> constraintStatus;

      /**
       * This indicates if a program has explicitely set the reference in this
       *   point or the implicit reference is still the current reference. This
       *   is useful for programs that want to choose the reference for all
       *   points where this hasn't happened yet.
       */
      bool referenceExplicitlySet;

      /**
       * True if we should preserve but ignore the entire control point and its
       *   measures.
       */
      bool ignore;

      //! Where the apriori surface point originated from
      SurfacePointSource::Source aprioriSurfacePointSource;

      //! FileName where the apriori surface point originated from
      QString aprioriSurfacePointSourceFile;

      /**
       * Where the apriori surface point's radius originated from, most commonly
       *   used by jigsaw.
       */
      RadiusSource::Source aprioriRadiusSource;

      /**
       * The name of the file that derives the apriori surface point's radius
       */
      QString aprioriRadiusSourceFile;

      /**
       * The apriori surface point. This is the "known truth" or trustworthy
       *   point that should not be modified unless done very explicitely. This
       *   comes from places like hand picking where you really don't want the
       *   surface point to vary far from this point, but some variation is
       *   okay (1/10th of a pixel is fair for human accuracy for example). Very
       *   often this point does not exist.
       */
      SurfacePoint aprioriSurfacePoint;

      /**
       * This is the calculated, or aposterori, surface point. This is what most
       *   programs should be working with and updating.
       */
      SurfacePoint adjustedSurfacePoint;

      /**
       * This parameter is used and maintained by BundleAdjust for the jigsaw
       * application.  It is stored here because ControlPoint contains the index
       * of the measures.
       */
      int numberOfRejectedMeasures;
  };
}

#endif<|MERGE_RESOLUTION|>--- conflicted
+++ resolved
@@ -343,10 +343,6 @@
    *   @history 2018-01-05 Adam Goins - Added HasDateTime() and HasChooserName() methods to allow
    *                           to allow the value of these variables to be read without being
    *                           overriden if they're empty. (Getters override if they're empty).
-<<<<<<< HEAD
-   *   @history 2018-06-28 Debbie A. Cook Removed all calls to obsolete method
-   *                           SurfacePoint::SetRadii.  References #5457.
-=======
    *   @history 2018-06-06 Jesse Mapel - Modified setIgnored to use new pointIgnored and
    *                           pointUnIgnored methods. References #5434.
    *   @history 2018-06-15 Adam Goins & Jesse Mapel - Added the ModType enum, as well as a series
@@ -358,7 +354,8 @@
    *  @history 2018-06-29 Adam Goins - Modified to operator= method to use setters when copying
    *                           one Control Point to another so that the proper signals get called.
    *                           Fixes #5435.
->>>>>>> c902bf9c
+   *   @history 2018-06-30 Debbie A. Cook Removed all calls to obsolete method
+   *                           SurfacePoint::SetRadii.  References #5457.
    */
   class ControlPoint : public QObject {
 

#ifndef CsmBundleObservation_h
#define CsmBundleObservation_h

/** This is free and unencumbered software released into the public domain.

The authors of ISIS do not claim copyright on the contents of this file.
For more details about the LICENSE terms and the AUTHORS, you will
find files of those names at the top level of this repository. **/

/* SPDX-License-Identifier: CC0-1.0 */

#include <QStringList>
#include <QVector>

#include "BundleImage.h"
#include "BundleObservationSolveSettings.h"
#include "BundleTargetBody.h"
#include "LinearAlgebra.h"
#include "AbstractBundleObservation.h"

namespace Isis {

  /**
   * @brief Class for bundle observations
   *
   * This class is used for creating a bundle observation. Contained BundleImages are stored as
   * shared pointers, so they will be automatically deleted when all shared pointers are deleted.
   *
   * @ingroup ControlNetworks
   *
   * @author 2021-04-19 Jesse Mapel
   *
   */
  class CsmBundleObservation : public AbstractBundleObservation {

    public:
      // default constructor
      CsmBundleObservation();

      // constructor
      CsmBundleObservation(BundleImageQsp image, QString observationNumber, QString instrumentId,
                        BundleTargetBodyQsp bundleTargetBody);

      // copy constructor
      CsmBundleObservation(const CsmBundleObservation &src);

      // destructor
      ~CsmBundleObservation();

      // equals operator
      CsmBundleObservation &operator=(const CsmBundleObservation &src);

      // copy method
      void copy(const CsmBundleObservation &src);

      bool setSolveSettings(BundleObservationSolveSettingsQsp solveSettings);

      int numberParameters();

      const BundleObservationSolveSettingsQsp solveSettings();

      bool applyParameterCorrections(LinearAlgebra::Vector corrections);

      void bundleOutputString(std::ostream &fpOut,bool errorPropagation);
      QString bundleOutputCSV(bool errorPropagation);

      QString formatBundleOutputString(bool errorPropagation, bool imageCSV=false);

<<<<<<< HEAD
      virtual QStringList parameterList();
=======
      bool computeTargetPartials(LinearAlgebra::Matrix &coeffTarget, BundleMeasure &measure, BundleSettingsQsp &bundleSettings, BundleTargetBodyQsp &bundleTargetBody);
      bool computeImagePartials(LinearAlgebra::Matrix &coeffImage, BundleMeasure &measure);
      bool computePoint3DPartials(LinearAlgebra::Matrix &coeffPoint3D, BundleMeasure &measure, SurfacePoint::CoordinateType coordType);
      bool computeRHSPartials(LinearAlgebra::Vector &coeffRHS, BundleMeasure &measure);
      double computeObservationValue(BundleMeasure &measure, double deltaVal);

>>>>>>> 5fbfe2cb
   private:
      bool initParameterWeights();

    private:
      BundleObservationSolveSettingsQsp m_solveSettings; //!< Solve settings for this observation.
      std::vector<int> m_paramIndices; //!< The indices of the parameters the observation is solving for
  };
}

#endif // CsmBundleObservation_h<|MERGE_RESOLUTION|>--- conflicted
+++ resolved
@@ -66,16 +66,14 @@
 
       QString formatBundleOutputString(bool errorPropagation, bool imageCSV=false);
 
-<<<<<<< HEAD
       virtual QStringList parameterList();
-=======
+
       bool computeTargetPartials(LinearAlgebra::Matrix &coeffTarget, BundleMeasure &measure, BundleSettingsQsp &bundleSettings, BundleTargetBodyQsp &bundleTargetBody);
       bool computeImagePartials(LinearAlgebra::Matrix &coeffImage, BundleMeasure &measure);
       bool computePoint3DPartials(LinearAlgebra::Matrix &coeffPoint3D, BundleMeasure &measure, SurfacePoint::CoordinateType coordType);
       bool computeRHSPartials(LinearAlgebra::Vector &coeffRHS, BundleMeasure &measure);
       double computeObservationValue(BundleMeasure &measure, double deltaVal);
 
->>>>>>> 5fbfe2cb
    private:
       bool initParameterWeights();
 

/** This is free and unencumbered software released into the public domain.

The authors of ISIS do not claim copyright on the contents of this file.
For more details about the LICENSE terms and the AUTHORS, you will
find files of those names at the top level of this repository. **/

/* SPDX-License-Identifier: CC0-1.0 */

#include "CsmBundleObservation.h"

#include <QDebug>
#include <QString>
#include <QStringList>
#include <QVector>

#include "BundleImage.h"
#include "BundleControlPoint.h"
#include "BundleObservationSolveSettings.h"
#include "BundleTargetBody.h"
#include "Camera.h"
#include "CSMCamera.h"
#include "LinearAlgebra.h"
#include "SpicePosition.h"
#include "SpiceRotation.h"

using namespace std;

namespace Isis {

  /**
   * Constructs a CsmBundleObservation initialized to a default state.
   */
  CsmBundleObservation::CsmBundleObservation() {
  }


  /**
   * Constructs a CsmBundleObservation from an BundleImage, an instrument id, an observation
   * number to assign to this CsmBundleObservation, and a target body.
   *
   * @param image QSharedPointer to the primary image in the observation
   * @param observationNumber Observation number of the observation
   * @param instrumentId Id of the instrument for the observation
   * @param bundleTargetBody QSharedPointer to the target body of the observation
   */
  CsmBundleObservation::CsmBundleObservation(BundleImageQsp image, QString observationNumber,
                                       QString instrumentId, BundleTargetBodyQsp bundleTargetBody) : AbstractBundleObservation(image, observationNumber, instrumentId, bundleTargetBody) {
    if (bundleTargetBody) {
      QString msg = "Target body parameters cannot be solved for with CSM observations.";
      throw IException(IException::User, msg, _FILEINFO_);
    }
  }


  /**
   * Creates a copy of another CsmBundleObservation.
   *
   * @param src Reference to the CsmBundleObservation to copy
   */
  CsmBundleObservation::CsmBundleObservation(const CsmBundleObservation &src) : AbstractBundleObservation(src) {
    m_solveSettings = src.m_solveSettings;
    m_paramIndices = src.m_paramIndices;
  }


  /**
   * Destructor.
   *
   * Contained BundleImages will remain until all shared pointers are deleted.
   */
  CsmBundleObservation::~CsmBundleObservation() {
  }


  /**
   * Assignment operator
   *
   * Assigns the state of the source CsmBundleObservation to this CsmBundleObservation
   *
   * @param CsmBundleObservation Reference to the source CsmBundleObservation to assign from
   *
   * @return @b CsmBundleObservation& Reference to this CsmBundleObservation
   */
  CsmBundleObservation &CsmBundleObservation::operator=(const CsmBundleObservation &src) {
    if (&src != this) {
      m_solveSettings = src.m_solveSettings;
      m_paramIndices = src.m_paramIndices;
    }
    return *this;
  }


  /**
   * Set solve parameters
   *
   * @param solveSettings The solve settings to use
   *
   * @return @b bool Returns true if settings were successfully set
   */
  bool CsmBundleObservation::setSolveSettings(BundleObservationSolveSettingsQsp solveSettings) {
    m_solveSettings = solveSettings;

    CSMCamera *csmCamera = dynamic_cast<CSMCamera*>(front()->camera());

    m_paramIndices.clear();
    m_weights.clear();
    m_corrections.clear();
    m_adjustedSigmas.clear();

    if (solveSettings->csmSolveOption() == BundleObservationSolveSettings::Set) {
      m_paramIndices = csmCamera->getParameterIndices(solveSettings->csmParameterSet());
    }
    else if (solveSettings->csmSolveOption() == BundleObservationSolveSettings::Type) {
      m_paramIndices = csmCamera->getParameterIndices(solveSettings->csmParameterType());
    }
    else if (solveSettings->csmSolveOption() == BundleObservationSolveSettings::List) {
      m_paramIndices = csmCamera->getParameterIndices(solveSettings->csmParameterList());
    }
    else {
      return false;
    }

    int nParams = m_paramIndices.size();

    m_weights.resize(nParams);
    m_corrections.resize(nParams);
    m_adjustedSigmas.resize(nParams);
    m_aprioriSigmas.resize(nParams);

    for (int i = 0; i < nParams; i++) {
      m_aprioriSigmas[i] = csmCamera->getParameterCovariance(m_paramIndices[i], m_paramIndices[i]);
    }

    return true;
  }


  // TODO change this to CSM solve settings once compute partials is updated
  /**
   * Accesses the solve settings
   *
   * @return @b const BundleObservationSolveSettingsQsp Returns a pointer to the solve
   *                                                    settings for this CsmBundleObservation
   */
  const BundleObservationSolveSettingsQsp CsmBundleObservation::solveSettings() {
    return BundleObservationSolveSettingsQsp(nullptr);
  }


  /**
   * Applies the parameter corrections
   *
   * @param corrections Vector of corrections to apply
   *
   * @throws IException::Unknown "Instrument position is NULL, but position solve option is
   *                              [not NoPositionFactors]"
   * @throws IException::Unknown "Instrument position is NULL, but pointing solve option is
   *                              [not NoPointingFactors]"
   * @throws IException::Unknown "Unable to apply parameter corrections to CsmBundleObservation."
   *
   * @return @b bool Returns true upon successful application of corrections
   *
   * @internal
   *   @todo always returns true?
   */
  bool CsmBundleObservation::applyParameterCorrections(LinearAlgebra::Vector corrections) {
    // Check that the correction vector is the correct size
    if (corrections.size() != m_paramIndices.size()) {
      QString msg = "Invalid correction vector passed to observation.";
      IException(IException::Programmer, msg, _FILEINFO_);
    }

    // Apply the corrections to the CSM camera
    CSMCamera *csmCamera = dynamic_cast<CSMCamera*>(front()->camera());
    for (size_t i = 0; i < corrections.size(); i++) {
      csmCamera->applyParameterCorrection(m_paramIndices[i], corrections[i]);
    }

    // Accumulate the total corrections
    m_corrections += corrections;

    return true;
  }


  /**
   * Returns the number of total parameters there are for solving
   *
   * The total number of parameters is equal to the number of position parameters and number of
   * pointing parameters
   *
   * @return @b int Returns the number of parameters there are
   */
  int CsmBundleObservation::numberParameters() {
    return m_paramIndices.size();
  }


  /**
 * @brief Creates and returns a formatted QString representing the bundle coefficients and
 * parameters
 *
 * @depricated The function formatBundleOutputString is depricated as of ISIS 3.9
 * and will be removed in ISIS 4.0
 *
 * @param errorPropagation Boolean indicating whether or not to attach more information
 *     (corrections, sigmas, adjusted sigmas...) to the output QString
 * @param imageCSV Boolean which is set to true if the function is being
 *     called from BundleSolutionInfo::outputImagesCSV().  It is set to false by default
 *     for backwards compatibility.
 *
 * @return @b QString Returns a formatted QString representing the CsmBundleObservation
 *
 * @internal
 *   @history 2016-10-26 Ian Humphrey - Default values are now provided for parameters that are
 *                           not being solved. Fixes #4464.
 */
QString CsmBundleObservation::formatBundleOutputString(bool errorPropagation, bool imageCSV) {
  // TODO implement for CSM

  // std::cerr << "The function formatBundleOutputString is depricated as of ISIS 3.9"
  //              "and will be removed in ISIS 4.0" << std::endl;

  // std::vector<double> coefX;
  // std::vector<double> coefY;
  // std::vector<double> coefZ;
  // std::vector<double> coefRA;
  // std::vector<double> coefDEC;
  // std::vector<double> coefTWI;

  // int nPositionCoefficients = m_solveSettings->numberCameraPositionCoefficientsSolved();
  // int nPointingCoefficients = m_solveSettings->numberCameraAngleCoefficientsSolved();

  // // Indicate if we need to obtain default position or pointing values
  // bool useDefaultPosition = false;
  // bool useDefaultPointing = false;
  // // Indicate if we need to use default values when not solving twist
  // bool useDefaultTwist = !(m_solveSettings->solveTwist());

  // // If we aren't solving for position, set the number of coefficients to 1 so we can output the
  // // instrumentPosition's center coordinate values for X, Y, and Z
  // if (nPositionCoefficients == 0) {
  //   nPositionCoefficients = 1;
  //   useDefaultPosition = true;
  // }
  // // If we arent' solving for pointing, set the number of coefficients to 1 so we can output the
  // // instrumentPointing's center angles for RA, DEC, and TWI
  // if (nPointingCoefficients == 0) {
  //   nPointingCoefficients = 1;
  //   useDefaultPointing = true;
  // }

  // // Force number of position and pointing parameters to each be 3 (X,Y,Z; RA,DEC,TWI)
  // // so we can always output a value for them
  // int nPositionParameters = 3 * nPositionCoefficients;
  // int nPointingParameters = 3 * nPointingCoefficients;
  // int nParameters = nPositionParameters + nPointingParameters;

  // coefX.resize(nPositionCoefficients);
  // coefY.resize(nPositionCoefficients);
  // coefZ.resize(nPositionCoefficients);
  // coefRA.resize(nPointingCoefficients);
  // coefDEC.resize(nPointingCoefficients);
  // coefTWI.resize(nPointingCoefficients);

  // if (m_instrumentPosition) {
  //   if (!useDefaultPosition) {
  //     m_instrumentPosition->GetPolynomial(coefX, coefY, coefZ);
  //   }
  //   // Use the position's center coordinate if not solving for spacecraft position
  //   else {
  //     const std::vector<double> centerCoord = m_instrumentPosition->GetCenterCoordinate();
  //     coefX[0] = centerCoord[0];
  //     coefY[0] = centerCoord[1];
  //     coefZ[0] = centerCoord[2];
  //   }
  // }

  // if (m_instrumentRotation) {
  //   if (!useDefaultPointing) {
  //     m_instrumentRotation->GetPolynomial(coefRA, coefDEC, coefTWI);
  //   }
  //   // Use the pointing's center angles if not solving for pointing (rotation)
  //   else {
  //     const std::vector<double> centerAngles = m_instrumentRotation->GetCenterAngles();
  //     coefRA[0] = centerAngles[0];
  //     coefDEC[0] = centerAngles[1];
  //     coefTWI[0] = centerAngles[2];
  //   }
  // }

  // // for convenience, create vectors of parameters names and values in the correct sequence
  // std::vector<double> finalParameterValues;
  // QStringList parameterNamesList;

  // if (!imageCSV) {

  //   QString str("%1(t%2)");

  //   if (nPositionCoefficients > 0) {
  //     for (int i = 0; i < nPositionCoefficients; i++) {
  //       finalParameterValues.push_back(coefX[i]);
  //       if (i == 0)
  //         parameterNamesList.append( str.arg("  X  ").arg("0") );
  //       else
  //         parameterNamesList.append( str.arg("     ").arg(i) );
  //     }
  //     for (int i = 0; i < nPositionCoefficients; i++) {
  //       finalParameterValues.push_back(coefY[i]);
  //       if (i == 0)
  //         parameterNamesList.append( str.arg("  Y  ").arg("0") );
  //       else
  //         parameterNamesList.append( str.arg("     ").arg(i) );
  //     }
  //     for (int i = 0; i < nPositionCoefficients; i++) {
  //       finalParameterValues.push_back(coefZ[i]);
  //       if (i == 0)
  //         parameterNamesList.append( str.arg("  Z  ").arg("0") );
  //       else
  //         parameterNamesList.append( str.arg("     ").arg(i) );
  //     }
  //   }
  //   if (nPointingCoefficients > 0) {
  //     for (int i = 0; i < nPointingCoefficients; i++) {
  //       finalParameterValues.push_back(coefRA[i] * RAD2DEG);
  //       if (i == 0)
  //         parameterNamesList.append( str.arg(" RA  ").arg("0") );
  //       else
  //         parameterNamesList.append( str.arg("     ").arg(i) );
  //     }
  //     for (int i = 0; i < nPointingCoefficients; i++) {
  //       finalParameterValues.push_back(coefDEC[i] * RAD2DEG);
  //       if (i == 0)
  //         parameterNamesList.append( str.arg("DEC  ").arg("0") );
  //       else
  //         parameterNamesList.append( str.arg("     ").arg(i) );
  //     }
  //     for (int i = 0; i < nPointingCoefficients; i++) {
  //       finalParameterValues.push_back(coefTWI[i] * RAD2DEG);
  //       if (i == 0)
  //         parameterNamesList.append( str.arg("TWI  ").arg("0") );
  //       else
  //         parameterNamesList.append( str.arg("     ").arg(i) );
  //     }
  //   }

  // }// end if(!imageCSV)

  // else {
  //   if (nPositionCoefficients > 0) {
  //     for (int i = 0; i < nPositionCoefficients; i++) {
  //       finalParameterValues.push_back(coefX[i]);
  //     }
  //     for (int i = 0; i < nPositionCoefficients; i++) {
  //       finalParameterValues.push_back(coefY[i]);
  //     }
  //     for (int i = 0; i < nPositionCoefficients; i++) {
  //       finalParameterValues.push_back(coefZ[i]);
  //     }
  //   }
  //   if (nPointingCoefficients > 0) {
  //     for (int i = 0; i < nPointingCoefficients; i++) {
  //       finalParameterValues.push_back(coefRA[i] * RAD2DEG);
  //     }
  //     for (int i = 0; i < nPointingCoefficients; i++) {
  //       finalParameterValues.push_back(coefDEC[i] * RAD2DEG);
  //     }
  //     for (int i = 0; i < nPointingCoefficients; i++) {
  //       finalParameterValues.push_back(coefTWI[i] * RAD2DEG);
  //     }
  //   }
  // }//end else

  // // Save the list of parameter names we've accumulated above
  // m_parameterNamesList = parameterNamesList;

  // QString finalqStr = "";
  // QString qStr = "";

  // // Set up default values when we are using default position
  // QString sigma = "N/A";
  // QString adjustedSigma = "N/A";
  // double correction = 0.0;

  // // this implies we're writing to bundleout.txt
  // if (!imageCSV) {
  //   // position parameters
  //   for (int i = 0; i < nPositionParameters; i++) {
  //     // If not using the default position, we can correctly access sigmas and corrections
  //     // members
  //     if (!useDefaultPosition) {
  //       correction = m_corrections(i);
  //       adjustedSigma = QString::number(m_adjustedSigmas[i], 'f', 8);
  //       sigma = ( IsSpecial(m_aprioriSigmas[i]) ? "FREE" : toString(m_aprioriSigmas[i], 8) );
  //     }
  //     if (errorPropagation) {
  //       qStr = QString("%1%2%3%4%5%6\n").
  //       arg( parameterNamesList.at(i) ).
  //       arg(finalParameterValues[i] - correction, 17, 'f', 8).
  //       arg(correction, 21, 'f', 8).
  //       arg(finalParameterValues[i], 20, 'f', 8).
  //       arg(sigma, 18).
  //       arg(adjustedSigma, 18);
  //     }
  //     else {
  //       qStr = QString("%1%2%3%4%5%6\n").
  //       arg( parameterNamesList.at(i) ).
  //       arg(finalParameterValues[i] - correction, 17, 'f', 8).
  //       arg(correction, 21, 'f', 8).
  //       arg(finalParameterValues[i], 20, 'f', 8).
  //       arg(sigma, 18).
  //       arg("N/A", 18);
  //     }
  //     finalqStr += qStr;
  //   }

  //   // We need to use an offset of -3 (1 coef; X,Y,Z) if we used the default center coordinate
  //   // (i.e. we did not solve for position), as m_corrections and m_*sigmas are populated
  //   // according to which parameters are solved
  //   int offset = 0;
  //   if (useDefaultPosition) {
  //     offset = 3;
  //   }
  //   // pointing parameters
  //   for (int i = nPositionParameters; i < nParameters; i++) {
  //     if (!useDefaultPointing) {
  //       // If solving camera and not solving for twist, provide default values for twist to
  //       // prevent bad indexing into m_corrections and m_*sigmas
  //       // TWIST is last parameter, which corresponds to nParameters - nPointingCoefficients
  //       if ( (i >= nParameters - nPointingCoefficients) && useDefaultTwist) {
  //         correction = 0.0;
  //         adjustedSigma = "N/A";
  //         sigma = "N/A";
  //       }
  //       else {
  //         correction = m_corrections(i - offset);
  //         adjustedSigma = QString::number(m_adjustedSigmas(i-offset) * RAD2DEG, 'f', 8);
  //         sigma = ( IsSpecial(m_aprioriSigmas[i - offset]) ? "FREE" :
  //                 toString(m_aprioriSigmas[i-offset], 8) );
  //       }
  //     }
  //     // We are using default pointing, so provide default correction and sigma values to output
  //     else {
  //       correction = 0.0;
  //       adjustedSigma = "N/A";
  //       sigma = "N/A";
  //     }
  //     if (errorPropagation) {
  //       qStr = QString("%1%2%3%4%5%6\n").
  //       arg( parameterNamesList.at(i) ).
  //       arg( (finalParameterValues[i] - correction * RAD2DEG), 17, 'f', 8).
  //       arg(correction * RAD2DEG, 21, 'f', 8).
  //       arg(finalParameterValues[i], 20, 'f', 8).
  //       arg(sigma, 18).
  //       arg(adjustedSigma, 18);
  //     }
  //     else {
  //       qStr = QString("%1%2%3%4%5%6\n").
  //       arg( parameterNamesList.at(i) ).
  //       arg( (finalParameterValues[i] - correction * RAD2DEG), 17, 'f', 8).
  //       arg(correction * RAD2DEG, 21, 'f', 8).
  //       arg(finalParameterValues[i], 20, 'f', 8).
  //       arg(sigma, 18).
  //       arg("N/A", 18);
  //     }
  //     finalqStr += qStr;
  //   }

  // }
  // // this implies we're writing to images.csv
  // else {
  //   // position parameters
  //   for (int i = 0; i < nPositionParameters; i++) {
  //     if (!useDefaultPosition) {
  //       correction = m_corrections(i);
  //       adjustedSigma = QString::number(m_adjustedSigmas[i], 'f', 8);
  //       sigma = ( IsSpecial(m_aprioriSigmas[i]) ? "FREE" : toString(m_aprioriSigmas[i], 8) );
  //     }
  //     // Provide default values for position if not solving position
  //     else {
  //       correction = 0.0;
  //       adjustedSigma = "N/A";
  //       sigma = "N/A";
  //     }
  //     qStr = "";
  //     if (errorPropagation) {
  //       qStr += toString(finalParameterValues[i] - correction) + ",";
  //       qStr += toString(correction) + ",";
  //       qStr += toString(finalParameterValues[i]) + ",";
  //       qStr += sigma + ",";
  //       qStr += adjustedSigma + ",";
  //     }
  //     else {
  //       qStr += toString(finalParameterValues[i] - correction) + ",";
  //       qStr += toString(correction) + ",";
  //       qStr += toString(finalParameterValues[i]) + ",";
  //       qStr += sigma + ",";
  //       qStr += "N/A,";
  //     }
  //     finalqStr += qStr;
  //   }

  //   // If not solving position, we need to offset access to correction and sigma members by -3
  //   // (X,Y,Z) since m_corrections and m_*sigmas are populated according to which parameters are
  //   // solved
  //   int offset = 0;
  //   if (useDefaultPosition) {
  //     offset = 3;
  //   }
  //   // pointing parameters
  //   for (int i = nPositionParameters; i < nParameters; i++) {
  //     if (!useDefaultPointing) {
  //       // Use default values if solving camera but not solving for TWIST to prevent bad indexing
  //       // into m_corrections and m_*sigmas
  //       if ( (i >= nParameters - nPointingCoefficients) && useDefaultTwist) {
  //         correction = 0.0;
  //         adjustedSigma = "N/A";
  //         sigma = "N/A";
  //       }
  //       else {
  //         correction = m_corrections(i - offset);
  //         adjustedSigma = QString::number(m_adjustedSigmas(i-offset) * RAD2DEG, 'f', 8);
  //         sigma = ( IsSpecial(m_aprioriSigmas[i-offset]) ? "FREE" :
  //             toString(m_aprioriSigmas[i-offset], 8) );
  //       }
  //     }
  //     // Provide default values for pointing if not solving pointing
  //     else {
  //       correction = 0.0;
  //       adjustedSigma = "N/A";
  //       sigma = "N/A";
  //     }
  //     qStr = "";
  //     if (errorPropagation) {
  //       qStr += toString(finalParameterValues[i] - correction * RAD2DEG) + ",";
  //       qStr += toString(correction * RAD2DEG) + ",";
  //       qStr += toString(finalParameterValues[i]) + ",";
  //       qStr += sigma + ",";
  //       qStr += adjustedSigma + ",";
  //     }
  //     else {
  //       qStr += toString(finalParameterValues[i] - correction * RAD2DEG) + ",";
  //       qStr += toString(correction * RAD2DEG) + ",";
  //       qStr += toString(finalParameterValues[i]) + ",";
  //       qStr += sigma + ",";
  //       qStr += "N/A,";
  //     }
  //     finalqStr += qStr;
  //   }
  // }

  return "";
}


  /**
   * @brief Takes in an open std::ofstream and writes out information which goes into the
   * bundleout.txt file.
   *
   * @param fpOut The open std::ofstream object which is passed in from
   * BundleSolutionInfo::outputText()
   * @param errorPropagation Boolean indicating whether or not to attach more information
   *     (corrections, sigmas, adjusted sigmas...) to the output.
   */
  void CsmBundleObservation::bundleOutputString(std::ostream &fpOut, bool errorPropagation) {

    char buf[4096];

    QVector<double> finalParameterValues;
    CSMCamera *csmCamera = dynamic_cast<CSMCamera*>(front()->camera());

    int nParameters = numberParameters();

    QStringList parameterNamesList;
    QStringList parameterUnitList;

    for (int i = 0; i < nParameters; i++) {
      parameterNamesList.append(csmCamera->getParameterName(m_paramIndices[i]));
      parameterUnitList.append(csmCamera->getParameterUnits(m_paramIndices[i]));
      finalParameterValues.append(csmCamera->getParameterValue(m_paramIndices[i]));
    }

    // Save the list of parameter names we've accumulated above
    m_parameterNamesList = parameterNamesList;


    // Set up default values when we are using default position
    QString sigma;
    QString adjustedSigma;
    double correction;

    for (int i = 0; i < nParameters; i++) {

      correction = m_corrections(i);
      adjustedSigma = QString::number(m_adjustedSigmas[i], 'f', 8);
      sigma = (IsSpecial(m_aprioriSigmas[i]) ? "FREE" : toString(m_aprioriSigmas[i], 8));

      sprintf(buf,"%s",parameterNamesList.at(i).toStdString().c_str());
      fpOut << buf;
      sprintf(buf,"%18.8lf  ",finalParameterValues[i] - correction);
      fpOut << buf;
      sprintf(buf,"%20.8lf  ",correction);
      fpOut << buf;
      sprintf(buf,"%23.8lf  ",finalParameterValues[i]);
      fpOut << buf;
      sprintf(buf,"            ");
      fpOut << buf;
      sprintf(buf,"%6s",sigma.toStdString().c_str());
      fpOut << buf;
      sprintf(buf,"            ");
      fpOut << buf;
      if (errorPropagation) {
        sprintf(buf,"%s",adjustedSigma.toStdString().c_str());
      }
      else {
        sprintf(buf,"%s","N/A");
      }
      fpOut<<buf;
      sprintf(buf,"        ");
      fpOut<<buf;
      sprintf(buf,"%s\n",parameterUnitList.at(i).toStdString().c_str());
      fpOut<<buf;

    }
  }

  /**
   * @brief Creates and returns a formatted QString representing the bundle coefficients and
   * parameters in csv format.
   *
   * @param errorPropagation Boolean indicating whether or not to attach more information
   *     (corrections, sigmas, adjusted sigmas...) to the output QString
   *
   * @return @b QString Returns a formatted QString representing the CsmBundleObservation in
   * csv format
   */
  QString CsmBundleObservation::bundleOutputCSV(bool errorPropagation) {
    // TODO implement for CSM

    // QVector<double> finalParameterValues;
    // int nPositionCoefficients, nPointingCoefficients;
    // bool useDefaultPosition, useDefaultPointing,useDefaultTwist;

    // bundleOutputFetchData(finalParameterValues,
    //                       nPositionCoefficients,nPointingCoefficients,
    //                       useDefaultPosition,useDefaultPointing,useDefaultTwist);

    // int nPositionParameters = 3 * nPositionCoefficients;
    // int nPointingParameters = 3 * nPointingCoefficients;
    // int nParameters = nPositionParameters + nPointingParameters;

    // QString finalqStr = "";

    // // Set up default values when we are using default position
    // QString sigma = "N/A";
    // QString adjustedSigma = "N/A";
    // double correction = 0.0;

    // // Position parameters
    // for (int i = 0; i < nPositionParameters; i++) {
    //   if (!useDefaultPosition) {
    //     correction = m_corrections(i);
    //     adjustedSigma = QString::number(m_adjustedSigmas[i], 'f', 8);
    //     sigma = ( IsSpecial(m_aprioriSigmas[i]) ? "FREE" : toString(m_aprioriSigmas[i], 8) );
    //   }
    //   // Provide default values for position if not solving position
    //   else {
    //     correction = 0.0;
    //     adjustedSigma = "N/A";
    //     sigma = "N/A";
    //   }

    //   finalqStr += toString(finalParameterValues[i] - correction) + ",";
    //   finalqStr += toString(correction) + ",";
    //   finalqStr += toString(finalParameterValues[i]) + ",";
    //   finalqStr += sigma + ",";
    //   if (errorPropagation) {
    //     finalqStr += adjustedSigma + ",";
    //   }
    //   else {
    //     finalqStr += "N/A,";
    //   }

    // }

    // // If not solving position, we need to offset access to correction and sigma members by -3
    // // (X,Y,Z) since m_corrections and m_*sigmas are populated according to which parameters are
    // // solved
    // int offset = 0;
    // if (useDefaultPosition) {
    //   offset = 3;
    // }
    // // pointing parameters
    // for (int i = nPositionParameters; i < nParameters; i++) {
    //   if (!useDefaultPointing) {
    //     // Use default values if solving camera but not solving for TWIST to prevent bad indexing
    //     // into m_corrections and m_*sigmas
    //     if ( (i >= nParameters - nPointingCoefficients) && useDefaultTwist) {
    //       correction = 0.0;
    //       adjustedSigma = "N/A";
    //       sigma = "N/A";
    //     }
    //     else {
    //       correction = m_corrections(i - offset);
    //       adjustedSigma = QString::number(m_adjustedSigmas(i-offset) * RAD2DEG, 'f', 8);
    //       sigma = ( IsSpecial(m_aprioriSigmas[i-offset]) ? "FREE" :
    //           toString(m_aprioriSigmas[i-offset], 8) );
    //     }
    //   }
    //   // Provide default values for pointing if not solving pointing
    //   else {
    //     correction = 0.0;
    //     adjustedSigma = "N/A";
    //     sigma = "N/A";
    //   }

    //   finalqStr += toString(finalParameterValues[i]*RAD2DEG - correction * RAD2DEG) + ",";
    //   finalqStr += toString(correction * RAD2DEG) + ",";
    //   finalqStr += toString(finalParameterValues[i]*RAD2DEG) + ",";
    //   finalqStr += sigma + ",";
    //   if (errorPropagation) {
    //     finalqStr += adjustedSigma + ",";
    //   }
    //   else {
    //     finalqStr += "N/A,";
    //   }

    // }

    return "";
  }

  /**
<<<<<<< HEAD
   * Cannot compute target body parameters for a CSM observation, 
   * so always throws an exception. 
   * 
   * @param coeffTarget Matrix for target body partial derivatives
   * @param measure The measure that the partials are being 
   *                computed for.
   * @param bundleSettings The settings for the bundle adjustment
   * @param bundleTargetBody QSharedPointer to the target body of 
   *                         the observation
   * 
=======
   * Cannot compute target body parameters for a CSM observation,
   * so always throws an exception.
   *
   * @param coeffTarget Matrix for target body partial derivatives
   * @param measure The measure that the partials are being
   *                computed for.
   * @param bundleSettings The settings for the bundle adjustment
   * @param bundleTargetBody QSharedPointer to the target body of
   *                         the observation
   *
>>>>>>> 04fbba2d
   * @return bool Always false
   */
  bool CsmBundleObservation::computeTargetPartials(LinearAlgebra::Matrix &coeffTarget, BundleMeasure &measure, BundleSettingsQsp &bundleSettings, BundleTargetBodyQsp &bundleTargetBody) {
    if (bundleTargetBody) {
      QString msg = "Target body parameters cannot be solved for with CSM observations.";
      throw IException(IException::User, msg, _FILEINFO_);
    }
    return false;
  }


  /**
<<<<<<< HEAD
   * Calculates the sensor partials with respect to the solve 
   * parameters and populates the coeffImage matrix. 
   * 
   * @param coeffImage A matrix that will be populated with the 
   *                   sensor partials with respect to the solve
   *                   parameters.
   * @param measure The measure that the partials are being 
   *                computed for.
   * 
   * @return bool 
   */
  bool CsmBundleObservation::computeImagePartials(LinearAlgebra::Matrix &coeffImage, BundleMeasure &measure) {
    coeffImage.clear(); 
=======
   * Calculates the sensor partials with respect to the solve
   * parameters and populates the coeffImage matrix.
   *
   * @param coeffImage A matrix that will be populated with the
   *                   sensor partials with respect to the solve
   *                   parameters.
   * @param measure The measure that the partials are being
   *                computed for.
   *
   * @return bool
   */
  bool CsmBundleObservation::computeImagePartials(LinearAlgebra::Matrix &coeffImage, BundleMeasure &measure) {
    coeffImage.clear();
>>>>>>> 04fbba2d

    CSMCamera *csmCamera = dynamic_cast<CSMCamera*>(measure.camera());
    SurfacePoint groundPoint = measure.parentControlPoint()->adjustedSurfacePoint();

    // Loop over parameters and populate matrix
    for (size_t i = 0; i < m_paramIndices.size(); i++) {
      vector<double> partials = csmCamera->getSensorPartials(m_paramIndices[i], groundPoint);
      coeffImage(0, i) = partials[1];
      coeffImage(1, i) = partials[0];
    }

    return true;
  }


  /**
<<<<<<< HEAD
   * Calculates the ground partials for the line, sample currently 
   * set in the sensor model.  
   * 
   * @param coeffPoint3D A matrix that will be populated with the 
   *                     (line, sample) partials with respect to
   *                     the ground point.
   * @param measure The measure that the partials are being 
   *                computed for.
   * @param coordType Not used in this class. Coordinates are 
   *                  x,y,z
   * 
   * @return bool 
=======
   * Calculates the ground partials for the line, sample currently
   * set in the sensor model.
   *
   * @param coeffPoint3D A matrix that will be populated with the
   *                     (line, sample) partials with respect to
   *                     the ground point.
   * @param measure The measure that the partials are being
   *                computed for.
   * @param coordType Not used in this class. Coordinates are
   *                  x,y,z
   *
   * @return bool
>>>>>>> 04fbba2d
   */
  bool CsmBundleObservation::computePoint3DPartials(LinearAlgebra::Matrix &coeffPoint3D, BundleMeasure &measure, SurfacePoint::CoordinateType coordType) {
    coeffPoint3D.clear();

    CSMCamera *measureCamera = dynamic_cast<CSMCamera*>(measure.camera());

<<<<<<< HEAD
    // do ground partials 
    vector<double> groundPartials = measureCamera->GroundPartials();
    
=======
    // do ground partials
    vector<double> groundPartials = measureCamera->GroundPartials();

>>>>>>> 04fbba2d
    // groundPartials is:
    //  line WRT x
    // line WRT y
    // line WRT z
    // sample WRT x
    // sample WRT y
    // sample WRT z
    coeffPoint3D(0,0) = groundPartials[0];
    coeffPoint3D(1,0) = groundPartials[3];
    coeffPoint3D(0,1) = groundPartials[1];
    coeffPoint3D(1,1) = groundPartials[4];
    coeffPoint3D(0,2) = groundPartials[2];
    coeffPoint3D(1,2) = groundPartials[5];

    return true;
  }


  /**
<<<<<<< HEAD
   * Calculates the sample, line residuals between the values 
   * measured in the image and the ground-to-image sample, line 
   * calculated by the sensor model. 
   * 
   * @param coeffRHS  A vector that will contain the sample, line 
   *                  residuals.
   * @param measure The measure that the partials are being 
   *                computed for.
   * 
   * @return bool 
=======
   * Calculates the sample, line residuals between the values
   * measured in the image and the ground-to-image sample, line
   * calculated by the sensor model.
   *
   * @param coeffRHS  A vector that will contain the sample, line
   *                  residuals.
   * @param measure The measure that the partials are being
   *                computed for.
   *
   * @return bool
>>>>>>> 04fbba2d
   */
  bool CsmBundleObservation::computeRHSPartials(LinearAlgebra::Vector &coeffRHS, BundleMeasure &measure) {
    // Clear old values
    coeffRHS.clear();

    Camera *measureCamera = measure.camera();
    BundleControlPoint* point = measure.parentControlPoint();

<<<<<<< HEAD
    // Get ground-to-image computed coordinates for this point. 
=======
    // Get ground-to-image computed coordinates for this point.
>>>>>>> 04fbba2d
    if (!(measureCamera->SetGround(point->adjustedSurfacePoint()))) {
      QString msg = "Unable to map apriori surface point for measure ";
      msg += measure.cubeSerialNumber() + " on point " + point->id() + " back into image.";
      throw IException(IException::User, msg, _FILEINFO_);
    }
    double computedSample = measureCamera->Sample();
    double computedLine = measureCamera->Line();

    // The RHS is the difference between the measured coordinates on the image
<<<<<<< HEAD
    // and the coordinates calculated by the ground to image call. 
=======
    // and the coordinates calculated by the ground to image call.
>>>>>>> 04fbba2d
    double deltaSample = measure.sample() - computedSample;
    double deltaLine = measure.line() - computedLine;

    coeffRHS(0) = deltaSample;
    coeffRHS(1) = deltaLine;

    return true;
  }


  /**
<<<<<<< HEAD
   * Returns the observed value in (sample, line) coordinates. 
   * This requires no modification for Csm.  
   * 
   * @param measure measure The measure that the partials are 
   *                being computed for.
   * @param deltaVal The difference between the measured and 
   *                 calculate sample, line coordinates
   * 
   * @return double The The difference between the measured and 
=======
   * Returns the observed value in (sample, line) coordinates.
   * This requires no modification for Csm.
   *
   * @param measure measure The measure that the partials are
   *                being computed for.
   * @param deltaVal The difference between the measured and
   *                 calculate sample, line coordinates
   *
   * @return double The The difference between the measured and
>>>>>>> 04fbba2d
   *                calculated (line, sample) coordinate
   */
  double CsmBundleObservation::computeObservationValue(BundleMeasure &measure, double deltaVal) {
    return deltaVal;
  }
}<|MERGE_RESOLUTION|>--- conflicted
+++ resolved
@@ -731,18 +731,6 @@
   }
 
   /**
-<<<<<<< HEAD
-   * Cannot compute target body parameters for a CSM observation, 
-   * so always throws an exception. 
-   * 
-   * @param coeffTarget Matrix for target body partial derivatives
-   * @param measure The measure that the partials are being 
-   *                computed for.
-   * @param bundleSettings The settings for the bundle adjustment
-   * @param bundleTargetBody QSharedPointer to the target body of 
-   *                         the observation
-   * 
-=======
    * Cannot compute target body parameters for a CSM observation,
    * so always throws an exception.
    *
@@ -753,7 +741,6 @@
    * @param bundleTargetBody QSharedPointer to the target body of
    *                         the observation
    *
->>>>>>> 04fbba2d
    * @return bool Always false
    */
   bool CsmBundleObservation::computeTargetPartials(LinearAlgebra::Matrix &coeffTarget, BundleMeasure &measure, BundleSettingsQsp &bundleSettings, BundleTargetBodyQsp &bundleTargetBody) {
@@ -766,7 +753,6 @@
 
 
   /**
-<<<<<<< HEAD
    * Calculates the sensor partials with respect to the solve 
    * parameters and populates the coeffImage matrix. 
    * 
@@ -780,21 +766,6 @@
    */
   bool CsmBundleObservation::computeImagePartials(LinearAlgebra::Matrix &coeffImage, BundleMeasure &measure) {
     coeffImage.clear(); 
-=======
-   * Calculates the sensor partials with respect to the solve
-   * parameters and populates the coeffImage matrix.
-   *
-   * @param coeffImage A matrix that will be populated with the
-   *                   sensor partials with respect to the solve
-   *                   parameters.
-   * @param measure The measure that the partials are being
-   *                computed for.
-   *
-   * @return bool
-   */
-  bool CsmBundleObservation::computeImagePartials(LinearAlgebra::Matrix &coeffImage, BundleMeasure &measure) {
-    coeffImage.clear();
->>>>>>> 04fbba2d
 
     CSMCamera *csmCamera = dynamic_cast<CSMCamera*>(measure.camera());
     SurfacePoint groundPoint = measure.parentControlPoint()->adjustedSurfacePoint();
@@ -811,20 +782,6 @@
 
 
   /**
-<<<<<<< HEAD
-   * Calculates the ground partials for the line, sample currently 
-   * set in the sensor model.  
-   * 
-   * @param coeffPoint3D A matrix that will be populated with the 
-   *                     (line, sample) partials with respect to
-   *                     the ground point.
-   * @param measure The measure that the partials are being 
-   *                computed for.
-   * @param coordType Not used in this class. Coordinates are 
-   *                  x,y,z
-   * 
-   * @return bool 
-=======
    * Calculates the ground partials for the line, sample currently
    * set in the sensor model.
    *
@@ -837,22 +794,15 @@
    *                  x,y,z
    *
    * @return bool
->>>>>>> 04fbba2d
    */
   bool CsmBundleObservation::computePoint3DPartials(LinearAlgebra::Matrix &coeffPoint3D, BundleMeasure &measure, SurfacePoint::CoordinateType coordType) {
     coeffPoint3D.clear();
 
     CSMCamera *measureCamera = dynamic_cast<CSMCamera*>(measure.camera());
 
-<<<<<<< HEAD
     // do ground partials 
-    vector<double> groundPartials = measureCamera->GroundPartials();
-    
-=======
-    // do ground partials
-    vector<double> groundPartials = measureCamera->GroundPartials();
-
->>>>>>> 04fbba2d
+    vector<double> groundPartials = measureCamera->GroundPartials();    
+
     // groundPartials is:
     //  line WRT x
     // line WRT y
@@ -872,18 +822,6 @@
 
 
   /**
-<<<<<<< HEAD
-   * Calculates the sample, line residuals between the values 
-   * measured in the image and the ground-to-image sample, line 
-   * calculated by the sensor model. 
-   * 
-   * @param coeffRHS  A vector that will contain the sample, line 
-   *                  residuals.
-   * @param measure The measure that the partials are being 
-   *                computed for.
-   * 
-   * @return bool 
-=======
    * Calculates the sample, line residuals between the values
    * measured in the image and the ground-to-image sample, line
    * calculated by the sensor model.
@@ -894,7 +832,6 @@
    *                computed for.
    *
    * @return bool
->>>>>>> 04fbba2d
    */
   bool CsmBundleObservation::computeRHSPartials(LinearAlgebra::Vector &coeffRHS, BundleMeasure &measure) {
     // Clear old values
@@ -903,11 +840,7 @@
     Camera *measureCamera = measure.camera();
     BundleControlPoint* point = measure.parentControlPoint();
 
-<<<<<<< HEAD
-    // Get ground-to-image computed coordinates for this point. 
-=======
     // Get ground-to-image computed coordinates for this point.
->>>>>>> 04fbba2d
     if (!(measureCamera->SetGround(point->adjustedSurfacePoint()))) {
       QString msg = "Unable to map apriori surface point for measure ";
       msg += measure.cubeSerialNumber() + " on point " + point->id() + " back into image.";
@@ -917,11 +850,7 @@
     double computedLine = measureCamera->Line();
 
     // The RHS is the difference between the measured coordinates on the image
-<<<<<<< HEAD
-    // and the coordinates calculated by the ground to image call. 
-=======
     // and the coordinates calculated by the ground to image call.
->>>>>>> 04fbba2d
     double deltaSample = measure.sample() - computedSample;
     double deltaLine = measure.line() - computedLine;
 
@@ -933,7 +862,6 @@
 
 
   /**
-<<<<<<< HEAD
    * Returns the observed value in (sample, line) coordinates. 
    * This requires no modification for Csm.  
    * 
@@ -943,17 +871,6 @@
    *                 calculate sample, line coordinates
    * 
    * @return double The The difference between the measured and 
-=======
-   * Returns the observed value in (sample, line) coordinates.
-   * This requires no modification for Csm.
-   *
-   * @param measure measure The measure that the partials are
-   *                being computed for.
-   * @param deltaVal The difference between the measured and
-   *                 calculate sample, line coordinates
-   *
-   * @return double The The difference between the measured and
->>>>>>> 04fbba2d
    *                calculated (line, sample) coordinate
    */
   double CsmBundleObservation::computeObservationValue(BundleMeasure &measure, double deltaVal) {

--- conflicted
+++ resolved
@@ -117,15 +117,12 @@
    *                           point type of constrained.
    *   @history 2012-08-14 Steven Lambright - Simplified error handling of invalid
    *                           target names in V1 networks (V1->V2 code).
-<<<<<<< HEAD
    *   @history 2012-11-22 Debbie A. Cook - Changed to use TProjection instead of Projection.
    *                           References #775.
-=======
    *   @history 2013-03-13 Steven Lambright and Stuart Sides - Added support for more V1 Pvl
    *                           networks (specifically, isis3.2.1 hijitreg output networks with
    *                           measures that lack Sample/Line and are set to unmeasured). Fixes
    *                           #1554.
->>>>>>> 8636bf94
    */
   class ControlNetVersioner {
     public:

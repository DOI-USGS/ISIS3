--- conflicted
+++ resolved
@@ -163,13 +163,8 @@
                                          bool positionOverHermite = false,
                                          double positionAprioriSigma = -1.0,
                                          double velocityAprioriSigma = -1.0,
-<<<<<<< HEAD
-                                         double accelerationAprioriSigma = -1.0);
-                                         
-=======
                                          double accelerationAprioriSigma = -1.0,
                                          QList<double> * additionalPositionSigmas=nullptr);
->>>>>>> ea8b672c
       InstrumentPositionSolveOption instrumentPositionSolveOption() const;
       int spkDegree() const;
       int spkSolveDegree() const;

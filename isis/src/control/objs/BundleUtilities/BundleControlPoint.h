#ifndef BundleControlPoint_h
#define BundleControlPoint_h
/**
 * @file
 * $Revision: 1.20 $
 * $Date: 2014/5/22 01:35:17 $
 *
 *   Unless noted otherwise, the portions of Isis written by the USGS are
 *   public domain. See individual third-party library and package descriptions
 *   for intellectual property information, user agreements, and related
 *   information.
 *
 *   Although Isis has been used by the USGS, no warranty, expressed or
 *   implied, is made by the USGS as to the accuracy and functioning of such
 *   software and related material nor shall the fact of distribution
 *   constitute any such warranty, and no responsibility is assumed by the
 *   USGS in connection therewith.
 *
 *   For additional information, launch
 *   $ISISROOT/doc//documents/Disclaimers/Disclaimers.html
 *   in a browser or see the Privacy &amp; Disclaimers page on the Isis website,
 *   http://isis.astrogeology.usgs.gov, and the USGS privacy and disclaimers on
 *   http://www.usgs.gov/privacy.html.
 */

#include <QVector>

#include <QSharedPointer>

#include "BundleMeasure.h"
#include "BundleSettings.h"
#include "ControlPoint.h"
#include "LinearAlgebra.h"
#include "SparseBlockMatrix.h"
#include "SurfacePoint.h"

namespace Isis {

  class ControlMeasure;
  class LinearAlgebra;
  class SparseBlockMatrix;

  /**
   * This class holds information about a control point that BundleAdjust needs to run correctly.
   * 
   * This class was created to extract functionality from BundleAdjust and wrap a ControlPoint
   * with the extra necessary information to correctly perform a bundle adjustment.
   *
   * Note that only non-ignored control points should be used to construct a BundleControlPoint.
   * Similarly, a BundleControlPoint should only contain non-ignored control measures.
   *
   * @author 2014-05-22 Ken Edmundson
   *
   * @internal
   *   @history 2014-05-22 Ken Edmundson - Original version.
   *   @history 2015-02-20 Jeannie Backer - Added unitTest.  Reformatted output
   *                           strings. Brought closer to ISIS coding standards.
   *   @history 2016-06-27 Jesse Mapel - Updated documentation and ISIS coding standards in
   *                           preparation for merging IPCE into ISIS.  Fixes #4075.
   *   @history 2016-08-15 Ian Humphrey - Added computeResiduals(), setNumberOfRejectedMeasures(),
   *                           setRejected(), zeroNumberOfRejectedMeasures(), 
   *                           numberOfRejectedMeasures(), residualRms(), and type(). Modified
   *                           numberMeasures() to return this->size(), since only non-ignored
   *                           control measures will be added to this BundleControlPoint.
   *                           Updated unit test for these methods (except computeResiduals).
   *                           References #4173.
   *   @history 2016-08-15 Jesse Mapel - Changed contained member data type to a shared pointer.
   *                           Added wrapper methods for several ControlPoint methods.
   *                           Fixes #4159.
<<<<<<< HEAD
   *   @history 2016-10-27 Tyler Wilson - Modified formatRadiusAprioriSigmaString,
   *                           formatAprioriSigmaString, and formatBundleOutputDetailString to
   *                           accept a third argument (bool solveRadius) with a default value =
   *                           false.  References #4317.
   *   @history 2018-05-01 Ken Edmundson - Renamed m_cholmodQMatrix to just m_QMatrix. This refers
   *                           to the matrix terminology used by Brown (1976) and has nothing to do
   *                           with cholmod.
   */
=======
   *   @history 2016-10-27 Tyler Wilson - Modified formatRadiusAprioriSigmaString, formatAprioriSigmaString,
   *                          and formatBundleOutputDetailString to accept a third argument (bool solveRadius)
   *                          with a default value = false.  References #4317.
   *   @history 2017-07-26 Debbie A. Cook - Added BundleSettings and metersToRadians as arguments 
   *                           to constructor and moved setWeights call from BundleAdjust::init into 
   *                           constructor.   Added m_bundleControlPointCoordinateType.  This option 
   *                           determines how control point coordinates are entered into 
   *                           BundleControlPoint, interpreted throughout the adjustment, and 
   *                           output. The coordinate type needs to be in this class, because
   *                           BundleControlPoints are created without a parent control net and added to 
   *                           a control net later.  Made format methods generic in regards to coordinate type.
   *                           Added utility method setSigmaWeightFromGlobals.
   *                           Merged methods formatLatitudeAdjustedSigmaString, 
   *                           formatLongitudeAdjustedSigmaString, and formatRadiusAdjustedSigmaString
   *                           into a single generic coordinate method with an additional argument 
   *                           for the coordinate index.  Did a similar merge for the family of  
   *                           methods like formatLatitudeAprioriSigmaString.  Moved some of the
   *                           functionality from BundleAdjust to this class as a new method 
   *                           applyParameterCorrections.  Also had to move BundleAdjust method 
   *                           productAlphaAV to this class to support applyParameterCorrections.
   *                           References #4649 and #501.
   *  @history 2017-08-24 Debbie A. Cook - Revised output units to be compatible with output from
   *                           previous versions, corrected units throughout in comments and code.
   *                           Reference #4649 and #501.
   *  @history 2018-01-05 Debbie A. Cook - Added new members m_coordTypeReports and
   *                           m_coordTypeBundle to copy method.  Reference #4649 and #501.
   *  @history 2018-05-31 Debbie A. Cook - Moved code from BundleAdjust::applyParameterCorrections
   *                           pertaining to updating the adjusted surface point and method productAlphaAv into new
   *                           methods applyParameterCorrections, updateAdjustedSurfacePointLatitudinally, and
   *                           updateAdjustedSurfacePointRectangularly in BundleControlPoint.  Reference 
   *                           #4649 and #501.
   *  @history 2018-09-28 Debbie A. Cook - Removed the metersToRadians argument from
   *                           the constructor and from the setWeights method since we are now
   *                           using the local radius of the point to convert lat/lon sigmas 
   *                           from meters to radians.  References #4649 and #501.
  */
>>>>>>> a04d8480
  class BundleControlPoint : public QVector<BundleMeasureQsp> {

    public:
      // default constructor
      BundleControlPoint(BundleSettingsQsp bundleSettings,
                         ControlPoint *point);
      // copy constructor
      BundleControlPoint(const BundleControlPoint &src);
<<<<<<< HEAD
      virtual ~BundleControlPoint();
=======

      //destructor
      ~BundleControlPoint();
>>>>>>> a04d8480

      // equals operator
      BundleControlPoint &operator=(const BundleControlPoint &src);// ??? not implemented

      // copy method
      void copy(const BundleControlPoint &src);

      // mutators
      BundleMeasureQsp addMeasure(ControlMeasure *controlMeasure);
      void computeResiduals();
      void setAdjustedSurfacePoint(SurfacePoint surfacePoint);
      void setNumberOfRejectedMeasures(int numRejected);
      void setRejected(bool reject);
      void setWeights(const BundleSettingsQsp settings);
      void setSigmaWeightFromGlobals(double gSigma, int index); 
      void setSigmaWeightFromGlobals(double gSigma, int index, double cFactor); 
      void zeroNumberOfRejectedMeasures();
      void productAlphaAV(double alpha,
                          SparseBlockMatrix &sparseNormals,
                          // boost::numeric::ublas::bounded_vector< double, 3 >  &v2,
                          // SparseBlockRowMatrix                                &Q,
                          LinearAlgebra::Vector                               &v1);
      void applyParameterCorrections(LinearAlgebra::Vector imageSolution,
           SparseBlockMatrix &sparseNormals, const BundleTargetBodyQsp target);

      // accessors
      ControlPoint *rawControlPoint() const;
      bool isRejected() const;
      int numberOfMeasures() const;
      int numberOfRejectedMeasures() const;
      double residualRms() const;
      SurfacePoint adjustedSurfacePoint() const;
      QString id() const;
      ControlPoint::PointType type() const;
      SurfacePoint::CoordinateType coordTypeReports() const;
      SurfacePoint::CoordinateType coordTypeBundle() const;
      boost::numeric::ublas::bounded_vector< double, 3 > &corrections();
      boost::numeric::ublas::bounded_vector< double, 3 > &aprioriSigmas();
      boost::numeric::ublas::bounded_vector< double, 3 > &adjustedSigmas();
      boost::numeric::ublas::bounded_vector< double, 3 > &weights();
      boost::numeric::ublas::bounded_vector<double, 3> &nicVector();
      SparseBlockRowMatrix &qMatrix();

      // string format methods
      QString formatBundleOutputSummaryString(bool errorPropagation) const;
<<<<<<< HEAD
      QString formatBundleOutputDetailString(bool errorPropagation, double RTM,
                                             bool solveRadius=false) const;
      QString formatValue(double value, int fieldWidth, int precision) const;
      QString formatAprioriSigmaString(int type, int fieldWidth, int precision,
                                       bool solveRadius=false) const;
      QString formatLatitudeAprioriSigmaString(int fieldWidth, int precision) const;
      QString formatLongitudeAprioriSigmaString(int fieldWidth, int precision) const;
      QString formatRadiusAprioriSigmaString(int fieldWidth, int precision,
                                             bool solveRadius=false) const;
      QString formatAdjustedSigmaString(int type, int fieldWidth, int precision,
=======
      QString formatBundleOutputDetailString(bool errorPropagation, bool solveRadius=false) const;
      QString formatBundleLatitudinalOutputDetailString(bool errorPropagation, 
                                                        bool solveRadius=false) const;
      QString formatBundleRectangularOutputDetailString(bool errorPropagation) const;
      QString formatValue(double value, int fieldWidth, int precision) const;
      QString formatAprioriSigmaString(SurfacePoint::CoordIndex index, int fieldWidth,
                                       int precision, bool solveRadius=false) const;
      QString formatCoordAprioriSigmaString(SurfacePoint::CoordIndex index, int fieldWidth,
                                            int precision, bool solveRadius=false) const;
      QString formatAdjustedSigmaString(SurfacePoint::CoordIndex, int fieldWidth, int precision,
>>>>>>> a04d8480
                                        bool errorPropagation) const;
      QString formatCoordAdjustedSigmaString(SurfacePoint::CoordIndex, int fieldWidth, int precision,
                                                bool errorPropagation) const;

<<<<<<< HEAD
      virtual void applyParameterCorrections(SparseBlockMatrix &normalsMatrix,
                                             LinearAlgebra::Vector &imageSolution);

      virtual double measureSigma();
      virtual double measureWeight();

      virtual int applyLidarRangeConstraint(SparseBlockMatrix &normalsMatrix,
                                            LinearAlgebra::MatrixUpperTriangular& N22,
                                            SparseBlockColumnMatrix& N12,
                                            LinearAlgebra::VectorCompressed& n1,
                                            LinearAlgebra::Vector& n2,
                                            BundleMeasureQsp measure);

      virtual double vtpvRangeContribution();

      void productAlphaAV(double alpha, SparseBlockMatrix &sparseMatrix,
                          LinearAlgebra::Vector &v1);

      double vtpv();
      double vtpvMeasures();

    protected:
=======
    private:
      // methods
      void updateAdjustedSurfacePointLatitudinally(const BundleTargetBodyQsp target);
      void updateAdjustedSurfacePointRectangularly();
      
>>>>>>> a04d8480
      //!< pointer to the control point object this represents
      ControlPoint *m_controlPoint;

    private:
      //! corrections to point parameters
      boost::numeric::ublas::bounded_vector< double, 3 > m_corrections;
      //! apriori sigmas for point parameters
      boost::numeric::ublas::bounded_vector< double, 3 > m_aprioriSigmas;
      //! adjusted sigmas for point parameters
      boost::numeric::ublas::bounded_vector< double, 3 > m_adjustedSigmas;
      //! weights for point parameters
      boost::numeric::ublas::bounded_vector< double, 3 > m_weights;
      //! array of NICs (see Brown, 1976)
      boost::numeric::ublas::bounded_vector<double, 3> m_nicVector;
<<<<<<< HEAD
      //! The Q matrix associated with this point (see Brown, 1976)
      SparseBlockRowMatrix m_qMatrix;
=======
      //! The CholMod matrix associated with this point
      SparseBlockRowMatrix m_cholmodQMatrix;
      //! BundleControlPoint coordinate type
      SurfacePoint::CoordinateType m_coordTypeReports;
      SurfacePoint::CoordinateType m_coordTypeBundle;
>>>>>>> a04d8480
  };

  // typedefs
  //! Definition for a shared pointer to a BundleControlPoint.
  typedef QSharedPointer<BundleControlPoint> BundleControlPointQsp;

//  References
//  Brown, D.C., 1976. Evolution and Future of Analytical Photogrammetry. Paper presented to the
//      International Symposium on “The Changing World of Geodetic Science,” Columbus, Ohio 6-8
//      October, 1976, The Ohio State University.
}

#endif // BundleControlPoint_h
<|MERGE_RESOLUTION|>--- conflicted
+++ resolved
@@ -67,19 +67,11 @@
    *   @history 2016-08-15 Jesse Mapel - Changed contained member data type to a shared pointer.
    *                           Added wrapper methods for several ControlPoint methods.
    *                           Fixes #4159.
-<<<<<<< HEAD
    *   @history 2016-10-27 Tyler Wilson - Modified formatRadiusAprioriSigmaString,
    *                           formatAprioriSigmaString, and formatBundleOutputDetailString to
    *                           accept a third argument (bool solveRadius) with a default value =
    *                           false.  References #4317.
-   *   @history 2018-05-01 Ken Edmundson - Renamed m_cholmodQMatrix to just m_QMatrix. This refers
-   *                           to the matrix terminology used by Brown (1976) and has nothing to do
-   *                           with cholmod.
    */
-=======
-   *   @history 2016-10-27 Tyler Wilson - Modified formatRadiusAprioriSigmaString, formatAprioriSigmaString,
-   *                          and formatBundleOutputDetailString to accept a third argument (bool solveRadius)
-   *                          with a default value = false.  References #4317.
    *   @history 2017-07-26 Debbie A. Cook - Added BundleSettings and metersToRadians as arguments 
    *                           to constructor and moved setWeights call from BundleAdjust::init into 
    *                           constructor.   Added m_bundleControlPointCoordinateType.  This option 
@@ -102,7 +94,10 @@
    *                           previous versions, corrected units throughout in comments and code.
    *                           Reference #4649 and #501.
    *  @history 2018-01-05 Debbie A. Cook - Added new members m_coordTypeReports and
-   *                           m_coordTypeBundle to copy method.  Reference #4649 and #501.
+   *                           m_coordTypeBundle to copy method. Reference #4649 and #501.
+   *   @history 2018-05-01 Ken Edmundson - Renamed m_cholmodQMatrix to just m_QMatrix. This refers
+   *                           to the matrix terminology used by Brown (1976) and has nothing to do
+   *                           with cholmod.
    *  @history 2018-05-31 Debbie A. Cook - Moved code from BundleAdjust::applyParameterCorrections
    *                           pertaining to updating the adjusted surface point and method productAlphaAv into new
    *                           methods applyParameterCorrections, updateAdjustedSurfacePointLatitudinally, and
@@ -113,7 +108,6 @@
    *                           using the local radius of the point to convert lat/lon sigmas 
    *                           from meters to radians.  References #4649 and #501.
   */
->>>>>>> a04d8480
   class BundleControlPoint : public QVector<BundleMeasureQsp> {
 
     public:
@@ -122,13 +116,9 @@
                          ControlPoint *point);
       // copy constructor
       BundleControlPoint(const BundleControlPoint &src);
-<<<<<<< HEAD
+
+      //destructor
       virtual ~BundleControlPoint();
-=======
-
-      //destructor
-      ~BundleControlPoint();
->>>>>>> a04d8480
 
       // equals operator
       BundleControlPoint &operator=(const BundleControlPoint &src);// ??? not implemented
@@ -174,18 +164,6 @@
 
       // string format methods
       QString formatBundleOutputSummaryString(bool errorPropagation) const;
-<<<<<<< HEAD
-      QString formatBundleOutputDetailString(bool errorPropagation, double RTM,
-                                             bool solveRadius=false) const;
-      QString formatValue(double value, int fieldWidth, int precision) const;
-      QString formatAprioriSigmaString(int type, int fieldWidth, int precision,
-                                       bool solveRadius=false) const;
-      QString formatLatitudeAprioriSigmaString(int fieldWidth, int precision) const;
-      QString formatLongitudeAprioriSigmaString(int fieldWidth, int precision) const;
-      QString formatRadiusAprioriSigmaString(int fieldWidth, int precision,
-                                             bool solveRadius=false) const;
-      QString formatAdjustedSigmaString(int type, int fieldWidth, int precision,
-=======
       QString formatBundleOutputDetailString(bool errorPropagation, bool solveRadius=false) const;
       QString formatBundleLatitudinalOutputDetailString(bool errorPropagation, 
                                                         bool solveRadius=false) const;
@@ -196,12 +174,10 @@
       QString formatCoordAprioriSigmaString(SurfacePoint::CoordIndex index, int fieldWidth,
                                             int precision, bool solveRadius=false) const;
       QString formatAdjustedSigmaString(SurfacePoint::CoordIndex, int fieldWidth, int precision,
->>>>>>> a04d8480
                                         bool errorPropagation) const;
       QString formatCoordAdjustedSigmaString(SurfacePoint::CoordIndex, int fieldWidth, int precision,
                                                 bool errorPropagation) const;
 
-<<<<<<< HEAD
       virtual void applyParameterCorrections(SparseBlockMatrix &normalsMatrix,
                                              LinearAlgebra::Vector &imageSolution);
 
@@ -223,18 +199,14 @@
       double vtpv();
       double vtpvMeasures();
 
-    protected:
-=======
     private:
       // methods
       void updateAdjustedSurfacePointLatitudinally(const BundleTargetBodyQsp target);
       void updateAdjustedSurfacePointRectangularly();
       
->>>>>>> a04d8480
       //!< pointer to the control point object this represents
       ControlPoint *m_controlPoint;
 
-    private:
       //! corrections to point parameters
       boost::numeric::ublas::bounded_vector< double, 3 > m_corrections;
       //! apriori sigmas for point parameters
@@ -245,16 +217,11 @@
       boost::numeric::ublas::bounded_vector< double, 3 > m_weights;
       //! array of NICs (see Brown, 1976)
       boost::numeric::ublas::bounded_vector<double, 3> m_nicVector;
-<<<<<<< HEAD
       //! The Q matrix associated with this point (see Brown, 1976)
       SparseBlockRowMatrix m_qMatrix;
-=======
-      //! The CholMod matrix associated with this point
-      SparseBlockRowMatrix m_cholmodQMatrix;
       //! BundleControlPoint coordinate type
       SurfacePoint::CoordinateType m_coordTypeReports;
       SurfacePoint::CoordinateType m_coordTypeBundle;
->>>>>>> a04d8480
   };
 
   // typedefs

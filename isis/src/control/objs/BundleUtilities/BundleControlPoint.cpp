--- conflicted
+++ resolved
@@ -5,11 +5,8 @@
 // boost lib
 #include <boost/numeric/ublas/vector_proxy.hpp>
 
-<<<<<<< HEAD
+// Isis lib
 #include "Camera.h"
-=======
-// Isis lib
->>>>>>> a04d8480
 #include "ControlMeasure.h"
 #include "Latitude.h"
 #include "LinearAlgebra.h"
@@ -545,13 +542,8 @@
 
 
   /**
-<<<<<<< HEAD
-   * Accesses the 3 dimensional ordered vector of apriori sigmas (apriori
-   * latitude, apriori longitude, apriori radius). 
-=======
    * Accesses the 3 dimensional ordered vector of apriori sigmas (apriori 
    * coordinate1, apriori coordinate2, apriori coordinate3). 
->>>>>>> a04d8480
    * 
    * @return boost::numeric::ublas::bounded_vector<double,3>& The vector of apriori sigmas.
    */
@@ -564,13 +556,8 @@
 
 
   /**
-<<<<<<< HEAD
-   * Accesses the 3 dimensional ordered vector of adjusted sigmas (adjusted
-   * latitude, adjusted longitude, adjusted radius). 
-=======
    * Accesses the 3 dimensional ordered vector of adjusted sigmas (adjusted 
    * coordinate1, adjusted coordinate2, adjusted coordinate3). 
->>>>>>> a04d8480
    * 
    * @return boost::numeric::ublas::bounded_vector<double,3>& The vector of adjusted sigmas.
    */
@@ -1023,57 +1010,11 @@
 
 
   /**
-<<<<<<< HEAD
-   * Formats the apriori latitude sigma value. 
+   * Formats the apriori coordinate 1 (latitude or X) sigma value. 
    *  
    * @param fieldWidth The return string's field width.
    * @param precision The precision of the double to be saved off.
    * 
-   * @return QString The formatted apriori latitude sigma value, as a string.
-   *  
-   * @see formatAprioriSigmaString() 
-   */
-  QString BundleControlPoint::formatLatitudeAprioriSigmaString(int fieldWidth, 
-                                                               int precision) const {
-    return formatAprioriSigmaString(0, fieldWidth, precision, true);
-  }
-
-
-  /**
-   * Formats the apriori longitude sigma value. 
-=======
-   * Formats the apriori coordinate 1 (latitude or X) sigma value. 
->>>>>>> a04d8480
-   *  
-   * @param fieldWidth The return string's field width.
-   * @param precision The precision of the double to be saved off.
-   * 
-<<<<<<< HEAD
-   * @return QString The formatted apriori longitude sigma value, as a string.
-   *  
-   * @see formatAprioriSigmaString() 
-   */
-  QString BundleControlPoint::formatLongitudeAprioriSigmaString(int fieldWidth, 
-                                                                int precision) const {
-    return formatAprioriSigmaString(1, fieldWidth, precision, true);
-  }
-
-
-  /**
-   * Formats the apriori radius sigma value. 
-   *  
-   * @param fieldWidth The return string's field width.
-   * @param precision The precision of the double to be saved off.
-   * 
-   * @return QString The formatted apriori radius sigma value, as a string.
-   *  
-   * @see formatAprioriSigmaString() 
-   */
-  QString BundleControlPoint::formatRadiusAprioriSigmaString(int fieldWidth,
-                                                             int precision,
-                                                             bool solveRadius) const {
-    return formatAprioriSigmaString(2, fieldWidth, precision, solveRadius);
-=======
    * @return @b QString The formatted apriori coordinate 1 sigma value, as a string.
    *  
    * @see formatAprioriSigmaString() 
@@ -1083,7 +1024,6 @@
                                                           int precision,
                                                           bool solveRadius) const {
     return formatAprioriSigmaString(index, fieldWidth, precision, solveRadius);
->>>>>>> a04d8480
   }
 
 
@@ -1132,15 +1072,11 @@
    * @param precision The precision of the double to be saved off.
    * @param errorPropagation Indicates whether error propagation was selected.
    * 
-<<<<<<< HEAD
-   * @return QString The formatted adjusted latitude sigma value, as a string.
-=======
    * @return @b QString The formatted adjusted coordinate sigma value, as a string.
->>>>>>> a04d8480
    *  
    * @see formatAdjustedSigmaString() 
    */
-QString BundleControlPoint::formatCoordAdjustedSigmaString(SurfacePoint::CoordIndex index,
+  QString BundleControlPoint::formatCoordAdjustedSigmaString(SurfacePoint::CoordIndex index,
                                                                 int fieldWidth, int precision,
                                                                 bool errorPropagation) const {
     return formatAdjustedSigmaString(index, fieldWidth, precision, errorPropagation);
@@ -1148,22 +1084,10 @@
 
 
   /**
-<<<<<<< HEAD
-   * Formats the adjusted longitude sigma value. 
-   *  
-   * @param fieldWidth The return string's field width.
-   * @param precision The precision of the double to be saved off.
-   * @param errorPropagation Indicates whether error propagation was selected.
-   * 
-   * @return QString The formatted adjusted longitude sigma value, as a string.
-   *  
-   * @see formatAdjustedSigmaString() 
-=======
    * Apply the parameter corrections to the bundle control point latitudinally.
    *
    * @param factor The unit conversion factor to use on lat & lon.  Radius is in km & converted to m
    * @param target The BundleTargetBody.
->>>>>>> a04d8480
    */
   void BundleControlPoint::updateAdjustedSurfacePointLatitudinally
                (const BundleTargetBodyQsp target) {
@@ -1228,21 +1152,9 @@
 
 
   /**
-<<<<<<< HEAD
-   * Formats the adjusted radius sigma value. 
-   *  
-   * @param fieldWidth The return string's field width.
-   * @param precision The precision of the double to be saved off.
-   * @param errorPropagation Indicates whether error propagation was selected.
-   * 
-   * @return QString The formatted adjusted radius sigma value, as a string.
-   *  
-   * @see formatAdjustedSigmaString() 
-=======
    * Apply the parameter corrections to the bundle control point rectangularly.
    *
    * @param factor The unit conversion factor to use on the coordinates.
->>>>>>> a04d8480
    */
   void BundleControlPoint::updateAdjustedSurfacePointRectangularly() {
       SurfacePoint surfacepoint = adjustedSurfacePoint();

--- conflicted
+++ resolved
@@ -88,7 +88,10 @@
    *                           serialization for save() (causes segfault in unit test for empty
    *                           xml). Fixes #4797.
    *   @history 2017-04-27 J Bonn - Updated serialization code and tests.
-<<<<<<< HEAD
+   *   @history 2017-05-30 Debbie A. Cook - Corrected class names in method comments and generalized 
+   *                            control point coordinate names.  Methods changed:  copy constructor, 
+   *                            assignment operator, initialize,  Also added access methods for coordinate types.
+   *                            References #4649 and #501.
    *   @history 2017-07-14 Ken Edmundson - Added support for piecewise polynomials...
    *                           -members...
    *                               int m_numberContinuityConstraintEquations
@@ -98,15 +101,9 @@
    *   @history 2018-06-01 Ken Edmundson - removed derivation from QObject; added member variable
    *                           m_numberLidarRangeConstraintEquations with setter/getter; added
    *                           member variable m_outLidarData with setter/getter.
-=======
-   *   @history 2017-05-30 Debbie A. Cook - Corrected class names in method comments and generalized 
-   *                            control point coordinate names.  Methods changed:  copy constructor, 
-   *                            assignment operator, initialize,  Also added access methods for coordinate types.
-   *                            References #4649 and #501.
    *   @history 2018-09-30 Debbie A. Cook - Removed methods setRadiansToMeters and 
    *                            radiansToMeters and member variable m_radiansToMeters.  References #4649 
    *                            and #501.
->>>>>>> a04d8480
    */
   class BundleResults {
     public:
@@ -332,7 +329,6 @@
 
       double m_rejectionLimit;                //!< current rejection limit
       // TODO:??? reorder read/write data stream, init, copy constructor, operator=
-<<<<<<< HEAD
       int m_numberObservations;                  //!< # of image coordinate observations
       int m_numberRejectedObservations;          //!< # of rejected image coordinate observations
       int m_numberUnknownParameters;             //!< total # of parameters to solve for
@@ -346,20 +342,6 @@
       double m_sigma0;                           //!< std deviation of unit weight
       double m_elapsedTime;                      //!< elapsed time for bundle
       double m_elapsedTimeErrorProp;             //!< elapsed time for error propagation
-      double m_radiansToMeters;                  //!< radian to meters conversion factor for the body
-=======
-      int m_numberObservations;                //!< number of image coordinate observations
-      int m_numberRejectedObservations;        //!< number of rejected image coordinate observations
-      int m_numberUnknownParameters;           //!< total number of parameters to solve for
-      int m_numberImageParameters;             //!< number of image parameters
-      int m_numberConstrainedImageParameters;  //!< number of constrained image parameters
-      int m_numberConstrainedPointParameters;  //!< number of constrained point parameters
-      int m_numberConstrainedTargetParameters; //!< number of constrained target parameters
-      int m_degreesOfFreedom;                  //!< degrees of freedom
-      double m_sigma0;                         //!< std deviation of unit weight
-      double m_elapsedTime;                    //!< elapsed time for bundle
-      double m_elapsedTimeErrorProp;           //!< elapsed time for error propagation
->>>>>>> a04d8480
       bool m_converged;
       
       // Variables for output methods in BundleSolutionInfo

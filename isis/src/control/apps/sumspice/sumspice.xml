--- conflicted
+++ resolved
@@ -314,15 +314,12 @@
       Changed pvl.DIFF of input for hayabusa app test to ignore file names. Allows test to pass when
       not using default data area. Fixes #4738.
     </change>
-<<<<<<< HEAD
     <change name="Kaitlyn Lee" date="2018-04-08">
       Updated the pvl.DIFF's of the input for the dawn test to ignore the 
       InstrumentPointing keyword. Fixes #5379.
-=======
     <change name="Kaitlyn Lee" date="2018-04-12">
       Added a call to writeHistory() of the SumFinder class that will add a sumspice
       entry to each input cube's History blob after a successful run. Fixes #4972.
->>>>>>> bae9c07c
     </change>
   </history>
 

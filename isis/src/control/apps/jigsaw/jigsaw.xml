--- conflicted
+++ resolved
@@ -353,34 +353,7 @@
         </filter>
       </parameter>
 
-<<<<<<< HEAD
- <!-- Turning off USEPVL and SC_PARAMETERS for now. Since we are now using observation numbers
-      to obtain the BundleObservationSolveSettings for a BundleObservation (instead of inst. id),
-      this would require using a PVL that contains names of lists of images to group by.
-      E.g. Group = "listA." would create a BundleObservationSolveSettings object that is associated
-      with the images' observation numbers. Group = "listB.lis" would create another BOSS object
-      that is associated with listB's images' observation numbers. Use of these lists could
-      introduce unintended behaviors if not properly verified (e.g. would need to make sure the
-      lists are sublists of the FROMLIST, that these sublists are all mutually exclusive ...).
-      <parameter name="USEPVL">
-        <type>boolean</type>
-        <default><item>false</item></default>
-        <brief>
-          Enter Camera/Spacecraft parameters using a PVL file
-        </brief>
-        <description>
-          This option indicates that the Camera and Spacecraft parameters are to be
-          obtained from the PVL file specified by SC_PARAMETERS. All of the following
-          parameters must be entered through the PVL file if this option is chosen:
-          HELDLIST, CKDEGREE, CKSOLVEDEGREE, CAMSOLVE, TWIST, OVEREXISTING, SPKDEGREE,
-          SPKSOLVEDEGREE, SPSOLVE, OVERHERMITE, SPACECRAFT_POSITION_SIGMA,
-          SPACECRAFT_VELOCITY_SIGMA, SPACECRAFT_ACCELERATION_SIGMA, CAMERA_ANGLES_SIGMA,
-          CAMERA_ANGULAR_VELOCITY_SIGMA, CAMERA_ANGULAR_ACCELERATION_SIGMA. An example
-          template is located at $ISISROOT/appdata/templates/jigsaw/SC_Parameters.pvl.
-        </description>
-=======
       <parameter name="SCCONFIG">
->>>>>>> 28885f61
         <exclusions>
           <item>CKDEGREE</item>
           <item>CKSOLVEDEGREE</item>

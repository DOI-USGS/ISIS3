--- conflicted
+++ resolved
@@ -1,14 +1,8 @@
 /**
  * @file
-<<<<<<< HEAD
- * $Revision: 6563 $
- * $Date: 2016-02-10 16:56:52 -0700 (Wed, 10 Feb 2016) $
- * $Id: RobustMatcher.cpp 6563 2016-02-10 23:56:52Z kbecker@GS.DOI.NET $
-=======
  * $Revision$
  * $Date$
  * $Id$
->>>>>>> 6132911b
  *
  *   Unless noted otherwise, the portions of Isis written by the USGS are
  *   public domain. See individual third-party library and package descriptions
@@ -74,54 +68,6 @@
   init();
 }
 
-<<<<<<< HEAD
-/**
- * @brief Construct a matcher with specific componets and parameters
- *
- * @author 2015-08-28 Kris Becker
- *
- * @param name       Name of matcher being created.
- * @param detector   Feature detector
- * @param extractor  Feature extractor
- * @param bfNormType BFMatcher normalization parameter
- * @param crossCheck Do OpenCV ratio test.  NOT recommended.
- */
-RobustMatcher::RobustMatcher(const QString &name,
-                             cv::Ptr<cv::FeatureDetector> &detector,
-                             cv::Ptr<cv::DescriptorExtractor> &extractor,
-                             const PvlFlatMap &parameters,
-                             const int &bfNormType,
-                             const bool &crossCheck) :
-                             QLogger() {
-  init(name, parameters, false);
-  m_detector  = detector;
-  m_extractor = extractor;
-  setDescriptorMatcher(bfNormType, crossCheck);
-}
-
-/**
- * @brief Construct a matcher with all componets and parameters
- *
- * @author 2015-08-28 Kris Becker
- *
- * @param name       Name of matcher being created.
- * @param detector   Feature detector
- * @param extractor  Feature extractor
- * @param matcher    Feature matcher
- */
-RobustMatcher::RobustMatcher(const QString &name,
-                             cv::Ptr<cv::FeatureDetector> &detector,
-                             cv::Ptr<cv::DescriptorExtractor> &extractor,
-                             cv::Ptr<cv::DescriptorMatcher> &matcher,
-                             const PvlFlatMap &parameters) :
-                             QLogger() {
-
-  init(name, parameters, false);
-  m_detector  = detector;
-  m_extractor = extractor;
-  m_matcher   = matcher;
-}
-=======
 RobustMatcher::RobustMatcher(const QString &name, 
                              const MatcherAlgorithms &algorithms,
                              const PvlFlatMap &parameters,
@@ -131,256 +77,10 @@
   init(parameters);
 }
 
->>>>>>> 6132911b
 
 /** Destructor requires no actions */
 RobustMatcher::~RobustMatcher() { }
 
-<<<<<<< HEAD
-/** Set the feature detector  */
-void RobustMatcher::setFeatureDetector(cv::Ptr<cv::FeatureDetector>& detector) {
-   m_detector = detector;
-}
-
-
-/** Set the descriptor extractor  */
-void RobustMatcher::setDescriptorExtractor(cv::Ptr<cv::DescriptorExtractor>& extractor) {
-   m_extractor = extractor;
-}
-
-/** Set the descriptor matcher  */
-void RobustMatcher::setDescriptorMatcher(cv::Ptr<cv::DescriptorMatcher>& matcher) {
-  m_matcher = matcher;
-  return;
-}
-
-void RobustMatcher::setDescriptorMatcher(const int &normType,
-                                         const bool &crossCheck) {
-  m_matcher = allocateMatcher(m_extractor, normType, crossCheck);
-  return;
-}
-
-QString RobustMatcher::getMatcherDescription() const {
-  return ( m_matcherSpec );
-}
-
-
-void RobustMatcher::setDescription(const QString &description) {
-  m_description = description;
-  return;
-}
-
-QString RobustMatcher::getDescription() const {
-  return ( m_description );
-}
-
-
-  /**
-   * @brief Determines whether the PVL keyword with the given name at the given index is null.
-   *
-   * This method looks for the PVL keyword in this Resource's PvlFlatMap that is mapped to the
-   * given name and checks whether the value at the given index is null. If no index is given, by
-   * default this method checks the first value (i.e. index 0). If the keyword does not exist in
-   * the map, this method returns true.
-   *
-   * @param keywordName  Name of the PVL keyword whose values will be accessed.
-   * @param index        Zero-based index for the value to be checked.
-   *
-   * @return bool  Indicates whether the given PVL keyword is null at the given index.
-   */
-  bool RobustMatcher::isParameterNull(const QString &name, const int index) const {
-    return ( m_parameters.isNull(name, index) );
-  }
-
-  /**
-   * Adds the PVL keywords from the given map of keywords to this Resource.
-   * The new keywords are inserted into this Resource's existing PvlFlatMap.
-   *
-   * @param keys  A PvlFlatMap containing the PvlKeywords to be inserted into the existing
-   *              keyword list.
-   */
-  void RobustMatcher::addParameters(const PvlFlatMap &parameters,
-                                    const bool &precedence) {
-    if ( true == precedence) {
-      m_parameters = PvlFlatMap(m_parameters, parameters);
-    }
-    else {
-      m_parameters = PvlFlatMap(parameters, m_parameters);
-    }
-    return;
-  }
-
-  /**
-   * Adds a PVL keyword with the given name and value to this Resource. A PvlKeyword object
-   * is created and added to the PvlFlatMap belonging to this Resource.
-   *
-   * @param keywordName   A string containing the name of the keyword to be added.
-   * @param keywordValue  A string containing the value of the keyword to be added.
-   */
-  void RobustMatcher::addParameter(const QString &name,
-                                   const QString &value) {
-     m_parameters.add(name, value);
-     return;
-  }
-
-
-  /**
-   * Adds the given PVL keyword to this Resource. The PvlKeyword object is added to
-   * the PvlFlatMap belonging to this Resource.
-   *
-   * @param keyword  A reference to the PvlKeyword object to be added.
-   */
-  void RobustMatcher::addParameter(const PvlKeyword &keyword,
-                                   const QString &name)  {
-    if ( name.isEmpty() ) {
-      m_parameters.add(keyword);
-    }
-    else {
-      PvlKeyword temp = keyword;
-      temp.setName(name);
-      m_parameters.add(temp);
-    }
-  }
-
-  /**
-   * Determines whether a PVL keyword with the given name is in this Resource.
-   *
-   * @param name  A string containing the keyword name.
-   *
-   * @return bool  Indicates whether a PVL keyword in this RobustMatcher's
-   *               PvlFlatMap is mapped to the given name.
-   */
-  bool RobustMatcher::hasParameter(const QString &name) const {
-    return ( m_parameters.exists(name) );
-  }
-
-  /**
-   * @brief Gets the value of the PVL keyword with the given name at the given index.
-   *
-   * This method looks for the PVL keyword in this RobustMatcher's  PvlFlatMap
-   * that is mapped to the given name and accesses the value at the given
-   * index. If no index is given, by default this method returns the first
-   * value (i.e. index 0).
-   *
-   * Note: If the keyword does not exist in the map, PvlFlatMap throws an
-   *       exception. To avoid this, the isNull() method can be called before
-   *       invoking this method to verify whether a value exists at the given
-   *       index. Otherwise, the value(QString, QString, int) version of this
-   *       overloaded method can be called.
-   *
-   * @see isNull(QString, int)
-   * @see value(QString, QString, int)
-   *
-   * @param keywordName  A string containing the name of the PVL keyword in this Resource's
-   *                     list of keywords.
-   * @param index        Zero-based index for the value to be accessed.
-   *
-   * @return QString  A string containing the PVL keyword value at the given index.
-   */
-  QString RobustMatcher::getParameter(const QString &name, const int &index) const {
-    return ( m_parameters.get(name, index) );
-  }
-
-
-  /**
-   * @brief Gets the value of the PVL keyword at the given index, if found; otherwise it returns
-   *        the given default value.
-   *
-   * This method looks for the PVL keyword in this RobustMatcher's PvlFlatMap
-   * that is mapped to the given name and accesses the value at the given
-   * index. If no index is given, by default this method returns the first
-   * value (i.e. index 0).
-   *
-   * If the keyword does not exist in the map, the given default value will be
-   * returned.
-   *
-   * @see isNull(QString, int)
-   * @see value(QString, int)
-   *
-   * @param name   A string containing the name of the PVL keyword in this
-   *                      Resource's list of keywords.
-   * @param defaultValue  A string containing the default value for this
-   *                      keyword if not found in the PvlFlatMap.
-   * @param index         Zero-based index for the value to be accessed.
-   *
-   * @return QString  A string containing the PVL keyword value at the
-   *                  given index, if it exists; otherwise the given default
-   *                  value is returned.
-   */
-  QString RobustMatcher::getParameter(const QString &name,
-                                      const QString &defaultValue,
-                                      const int &index) const {
-    QString keywordValue(defaultValue);
-    if ( !isParameterNull(name, index) ) {
-      keywordValue = getParameter(name, index);
-    }
-    return (keywordValue);
-  }
-
-
-
-  /**
-   * Counts the number of values the PVL keyword with the given name has, if it exists
-   * in this Resource. Otherwise, it returns 0.
-   *
-   * @param keywordName  A string containing the keyword name.
-   *
-   * @return int  The size of the PvlKeyword object mapped to the given name in
-   *               this Resource's PvlFlatMap.
-   */
-  int RobustMatcher::getParameterCount(const QString &name) const {
-    return ( m_parameters.count(name) );
-  }
-
-void RobustMatcher::setRatio(const double ratio) {
-  m_ratio = ratio;
-  return;
-}
-
-void RobustMatcher::setEpiTolerance(const double tolerance) {
-  m_epiTolerance = tolerance;
-  return;
-}
-
-void RobustMatcher::setEpiConfidence(const double confidence) {
-  m_epiConfidence = confidence;
-  return;
-}
-
-void RobustMatcher::setHmgTolerance(const double tolerance) {
-  m_hmgTolerance = tolerance;
-  return;
-}
-
-void RobustMatcher::setMaxPoints(const int maxpoints) {
-  m_maxpoints = maxpoints;
-  return;
-}
-
-double RobustMatcher::getRatio() const {
-  return ( m_ratio );
-}
-
-double RobustMatcher::getEpiTolerance() const {
-  return ( m_epiTolerance );
-}
-
-double RobustMatcher::getEpiConfidence() const {
-  return ( m_epiConfidence );
-}
-
-double RobustMatcher::getHmgTolerance() const {
-  return ( m_hmgTolerance );
-}
-
-
-int RobustMatcher::getMaxPoints() const {
-  return ( m_maxpoints );
-}
-
-
-=======
->>>>>>> 6132911b
 /**
  * @brief Construct required interface with match image pairs
  *
@@ -428,24 +128,15 @@
      logger() << "\n@@ matcher-pair started on " << Application::DateTime() << "\n";
      logger() << "\n+++++++++++++++++++++++++++++\n";
      logger() << "Entered RobustMatcher::match(MatchImage &query, MatchImage &trainer)...\n";
-<<<<<<< HEAD
-     logger() << "  Specification:   " << getDescription() << "\n";
-=======
      logger() << "  Specification:   " << name() << "\n";
->>>>>>> 6132911b
      logger().flush();
    }
 
    const bool onErrorThrow = false;  // Conditions for managed matching
 
    // Setup
-<<<<<<< HEAD
-   MatchImage &v_query = query;
-   MatchImage &v_train = train;
-=======
    MatchImage v_query = query.clone();
    MatchImage v_train = train.clone();
->>>>>>> 6132911b
    MatchPair v_pair(v_query, v_train);
 
    // Render images for matching
@@ -486,27 +177,17 @@
    stime.start();
 
    // 1a. Detection of the features
-<<<<<<< HEAD
-   m_detector->detect(i_query, v_query.keypoints());
-   m_detector->detect(i_train, v_train.keypoints());
-=======
    detector().algorithm()->detect(i_query, v_query.keypoints());
    detector().algorithm()->detect(i_train, v_train.keypoints());
->>>>>>> 6132911b
 
    int v_query_points = v_query.size();
    int v_train_points = v_train.size();
    int allPoints = v_query_points + v_train_points;
 
    // Limit keypoints if requested by user
-<<<<<<< HEAD
-   if ( m_maxpoints > 0 ) {
-     logger() << "  Keypoints restricted by user to " << m_maxpoints << " points...\n";
-=======
    int v_maxpoints = toInt(m_parameters.get("MaxPoints"));
    if ( v_maxpoints > 0 ) {
      logger() << "  Keypoints restricted by user to " << v_maxpoints << " points...\n";
->>>>>>> 6132911b
      logger().flush();
      cv::KeyPointsFilter::retainBest(v_query.keypoints(), v_maxpoints);
      cv::KeyPointsFilter::retainBest(v_train.keypoints(), v_maxpoints);
@@ -529,13 +210,8 @@
 
    // 1b. Extraction of the descriptors
    cv::Mat queryDescriptors, trainerDescriptors;
-<<<<<<< HEAD
-   m_extractor->compute(i_query, v_query.keypoints(), v_query.descriptors());
-   m_extractor->compute(i_train, v_train.keypoints(), v_train.descriptors());
-=======
    extractor().algorithm()->compute(i_query, v_query.keypoints(), v_query.descriptors());
    extractor().algorithm()->compute(i_train, v_train.keypoints(), v_train.descriptors());
->>>>>>> 6132911b
    double d_time = elapsed(stime) - v_time;
    v_pair.addTime( v_time + d_time );
 
@@ -702,22 +378,13 @@
    }
 
    // Limit keypoints if requested by user
-<<<<<<< HEAD
-   if ( m_maxpoints > 0 ) {
-     logger() << "  Keypoints restricted by user to " << m_maxpoints << " points...\n";
-=======
    int v_maxpoints = toInt(m_parameters.get("MaxPoints"));
    if ( v_maxpoints > 0 ) {
      logger() << "  Keypoints restricted by user to " << v_maxpoints << " points...\n";
->>>>>>> 6132911b
      logger().flush();
      cv::KeyPointsFilter::retainBest(v_query.keypoints(), v_maxpoints);
      for (unsigned int i = 0 ; i < trainerKeypoints.size() ; i++) {
-<<<<<<< HEAD
-       cv::KeyPointsFilter::retainBest(trainerKeypoints[i], m_maxpoints);
-=======
        cv::KeyPointsFilter::retainBest(trainerKeypoints[i], v_maxpoints);
->>>>>>> 6132911b
      }
    }
 
@@ -901,17 +568,10 @@
       logger() << "  Computing query->train Matches...\n";
       logger().flush();
     }
-<<<<<<< HEAD
-    m_matcher->knnMatch(queryDescriptors, trainDescriptors,
-                        matches1, // vector of matches (up to 2 per entry)
-                        2); // return 2 nearest neighbours
-  }
-=======
     matcher().algorithm()->knnMatch(queryDescriptors, trainDescriptors,
                                    matches1, // vector of matches (up to 2 per entry)
                                    2); // return 2 nearest neighbours
               }
->>>>>>> 6132911b
   catch (cv::Exception &e) {
     QString mess = "RobustMatcher::MatcherFailed: "+ QString(e.what()) +
                    " - if its an assertion failure, you may be enabling "
@@ -940,12 +600,8 @@
     logger() << "  Computing train->query Matches...\n";
     logger().flush();
   }
-<<<<<<< HEAD
-  m_matcher->knnMatch(trainDescriptors, queryDescriptors,
-=======
 
   matcher().algorithm()->knnMatch(trainDescriptors, queryDescriptors,
->>>>>>> 6132911b
                       matches2, // vector of matches (up to 2 per entry)
                       2); // return 2 nearest neighbours
   v_time =  elapsed(stime) - mtime;
@@ -992,11 +648,7 @@
   double v_hmgTolerance = toDouble(m_parameters.get("HmgTolerance"));
   homography = computeHomography(queryKeypoints, trainKeypoints,
                                  symMatches, homography_matches,
-<<<<<<< HEAD
-                                 mtime, CV_FM_RANSAC, getHmgTolerance(),
-=======
                                  mtime, CV_FM_RANSAC, v_hmgTolerance,
->>>>>>> 6132911b
                                  refineHomography, onErrorThrow);
 
   // 5) Compute the fundamental matrix with outliers
@@ -1007,11 +659,7 @@
   refineHomography = false;
   homography = computeHomography(queryKeypoints, trainKeypoints,
                                  epipolar_matches, matches,
-<<<<<<< HEAD
-                                 mtime, CV_FM_RANSAC, getHmgTolerance(),
-=======
                                  mtime, CV_FM_RANSAC, v_hmgTolerance,
->>>>>>> 6132911b
                                  refineHomography, onErrorThrow);
 
 
@@ -1174,11 +822,7 @@
   if ( (unsigned int) v_minEpiPoints > matches.size() ) {
     if ( isDebug() ) {
       logger() << "->ERROR - Not enough points (need at least "
-<<<<<<< HEAD
-               << m_minEpiPoints << ") to proceed - returning identity!\n";
-=======
                << v_minEpiPoints << ") to proceed - returning identity!\n";
->>>>>>> 6132911b
       logger().flush();
     }
     return ( fundamental );
@@ -1306,11 +950,7 @@
     else {
       if ( isDebug() ) {
         logger() << "  Not enough points (" << outMatches.size()
-<<<<<<< HEAD
-                 << ", needs " << m_minEpiPoints
-=======
                  << ", needs " << v_minEpiPoints
->>>>>>> 6132911b
                  << ") for 2nd Epipolar - returning current state!!\n";
         logger().flush();
       }
@@ -1364,12 +1004,8 @@
 
   // Test intial return condition
   inliers.clear();
-<<<<<<< HEAD
-  if ( srcPoints.size() < (unsigned int) m_minHomoPoints ) {
-=======
   int v_minHomoPoints = toInt(m_parameters.get("MinimumHomographyPoints"));
   if ( srcPoints.size() < (unsigned int) v_minHomoPoints ) {
->>>>>>> 6132911b
     if ( isDebug() ) {
       logger() << "  Not enough points  (" << srcPoints.size()
                 << ") to compute initial homography - need at least "
@@ -1391,11 +1027,7 @@
 
     // Pass only matches with low reprojection error (less than tolerance
     // value in pixels)
-<<<<<<< HEAD
-    double tolSquared = getHmgTolerance() * getHmgTolerance();
-=======
     double tolSquared = v_hmgTolerance * v_hmgTolerance;
->>>>>>> 6132911b
     for (unsigned int i = 0; i < matches.size() ; i++) {
         cv::Point2f actual   = srcPoints[i];
         cv::Point2f expected = srcReprojected[i];
@@ -1414,11 +1046,7 @@
 
     if ( true == refine ) {
       // Test for bad case
-<<<<<<< HEAD
-      if ( inliers.size() <  (unsigned int) m_minHomoPoints ) {
-=======
       if ( inliers.size() <  (unsigned int) v_minHomoPoints ) {
->>>>>>> 6132911b
         inliers.clear();
         if ( isDebug() ) {
           logger() << "  Not enough points (" << inliers.size()
@@ -1485,23 +1113,6 @@
 }
 
 
-<<<<<<< HEAD
-  AlgorithmParameters params;
-  if ( !m_detector.empty() ) {
-    // logger() <<  "FeatureAlgorithm::info(detector): " << m_detector->name() << "\n";
-    info.addObject(params.getDescription(m_detector, "Detector"));
-  }
-
-  if ( !m_extractor.empty() ) {
-    // logger() <<  "FeatureAlgorithm::info(extractor): " << m_extractor->name() << "\n";
-    info.addObject(params.getDescription(m_extractor, "Extractor"));
-  }
-
-  if ( !m_matcher.empty() ) {
-   // logger() <<  "FeatureAlgorithm::info(matcher): " << m_matcher->name() << "\n";
-    info.addObject(params.getDescription(m_matcher, "Matcher"));
-  }
-=======
 const PvlFlatMap &RobustMatcher::parameters() const {
   return ( m_parameters );
 }
@@ -1512,7 +1123,6 @@
   description.addKeyword(PvlKeyword("OpenCVVersion", CV_VERSION));
   description.addKeyword(PvlKeyword("Name", name()));
   // description.addKeyword(PvlKeyword("Specification", name()));
->>>>>>> 6132911b
 
   PvlObject aparms("Parameters");
   BOOST_FOREACH ( const PvlKeyword &key, m_parameters ) {
@@ -1520,91 +1130,6 @@
   }
   description.addObject(aparms);
 
-<<<<<<< HEAD
-
-void RobustMatcher::init(const QString &name, const PvlFlatMap &parameters,
-                         const bool &allocateAlgorithms) {
-  m_name          = name;
-  m_description   = m_name;
-  m_parameters    = parameters;
-  m_matcherSpec   = "";
-
-  m_doRootSift    = toBool(getParameter("RootSift", "false"));
-  m_ratio         = toDouble(getParameter("RATIO", "0.65"));
-  m_epiConfidence = toDouble(getParameter("EPICONFIDENCE", "0.99"));
-  m_epiTolerance  = toDouble(getParameter("EPITOLERANCE", "3.0"));
-  m_hmgTolerance  = toDouble(getParameter("HMGTOLERANCE", "3.0"));
-  m_maxpoints     = toInt(getParameter("MAXPOINTS", "0"));
-  m_minEpiPoints  = toInt(getParameter("MinimumFundamentalPoints", "8"));
-  m_refineF       = toBool(getParameter("RefineFundamentalMatrix", "true"));
-  m_minHomoPoints = toInt(getParameter("MinimumHomographyPoints", "8"));
-
-  // SURF is the default feature detector and extractor. Use Bruteforce matcher
-  // with L-2 distance indexing.
-  if ( allocateAlgorithms ) {
-    m_detector  = new cv::SurfFeatureDetector();
-    m_extractor = new cv::SurfDescriptorExtractor();
-    m_matcher   = allocateMatcher(m_extractor, cv::NORM_L2, false);
-  }
-  return;
-}
-
-/**
- * @brief Allocate a BruteForceMatcher algorithm based upon descriptor extractor
- *
- * See
- * http://docs.opencv.org/modules/features2d/doc/common_interfaces_of_descriptor_matchers.html#bfmatcher-bfmatcher
- * for details on this implementation.
- *
- * @author 2015-08-19 Kris Becker
- *
- * @param extractor  Descriptor extractor algorithm
- * @param crossCheck
- *
- * @return cv::Ptr<cv::DescriptorMatcher>
- */
-cv::Ptr<cv::DescriptorMatcher> RobustMatcher::allocateMatcher(cv::Ptr<cv::DescriptorExtractor> &extractor,
-                                                              const int &normalize,
-                                                              const bool &crossCheck) {
-
-  QString name(QString::fromStdString(extractor->name()).toUpper());
-  if ( isDebug() ) {
-    logger() << "\nDetermining Matcher for " << name << "\n";
-    logger().flush();
-  }
-
-  int normType(normalize);
-  if ( name.contains("SURF", Qt::CaseInsensitive) ) {
-    normType = cv::NORM_L2;
-  }
-  else if ( name.contains("SIFT", Qt::CaseInsensitive)  ) {
-    normType = cv::NORM_L2;
-  }
-  else if (name.contains("ORB", Qt::CaseInsensitive) ) {
-    normType = cv::NORM_HAMMING;
-    try {
-      if ( extractor->getInt("WTA_K") > 2) {
-        normType = cv::NORM_HAMMING2;
-      }
-    }
-    catch ( cv::Exception &e ) {
-      //  NOOP - use existing value
-    }
-  }
-  else if ( name.contains("BRISK", Qt::CaseInsensitive) ) {
-    normType = cv::NORM_HAMMING;
-  }
-  else if ( name.contains("BRIEF", Qt::CaseInsensitive) ) {
-    normType = cv::NORM_HAMMING;
-  }
-
-  // Update name and return matcher
-  cv::Ptr<cv::DescriptorMatcher> matcher(new cv::BFMatcher(normType, crossCheck));
-  m_matcherSpec = ("/" + QString::fromStdString(matcher->name()) +
-                   "@normType:" + QString::number(normType) +
-                   "@crossCheck:" + ( (crossCheck) ? "true" : "false" ) );
-  return ( matcher );
-=======
   return ( description );
 }
 
@@ -1624,7 +1149,6 @@
   m_parameters.add("MinimumHomographyPoints",  "8");
   m_parameters.merge(parameters);
   return;
->>>>>>> 6132911b
 }
 
 // Compute RootSift descriptors for better matching potential

#include "Isis.h"

#include <QList>

#include "BundleAdjust.h"
<<<<<<< HEAD
#include "BundleResults.h"
#include "BundleSettings.h"
=======
#include "CameraFactory.h"
>>>>>>> e9e3a035
#include "ControlMeasure.h"
#include "ControlNet.h"
#include "ControlPoint.h"
#include "Distance.h"
#include "History.h"
#include "IException.h"
#include "iTime.h"
#include "Latitude.h"
#include "Longitude.h"
#include "Process.h"
#include "SerialNumberList.h"
#include "Table.h"

using namespace std;
using namespace Isis;

Distance GetRadius(QString filename, Latitude lat, Longitude lon);
BundleSettings bundleSettings();

void IsisMain() {
  UserInterface &ui = Application::GetUserInterface();
  QString inputFile = ui.GetFileName("FROM");

  try {
    // Create a serial number list
    SerialNumberList serialNumberList;
    serialNumberList.Add(inputFile);
    
    // Get the coordinate for updating the camera pointing
    // We will want to make the camera pointing match the lat/lon at this
    // line sample
    double samp1 = ui.GetDouble("SAMP1");
    double line1 = ui.GetDouble("LINE1");
    Latitude lat1(ui.GetDouble("LAT1"), Angle::Degrees);
    Longitude lon1(ui.GetDouble("LON1"), Angle::Degrees);
    Distance rad1;
    if(ui.WasEntered("RAD1")) {
      rad1 = Distance(ui.GetDouble("RAD1"), Distance::Meters);
    }
    else {
      rad1 = GetRadius(ui.GetFileName("FROM"), lat1, lon1);
    }
    
    // In order to use the bundle adjustment class we will need a control
    // network
    ControlMeasure * m = new ControlMeasure;
    m->SetCubeSerialNumber(serialNumberList.SerialNumber(0));
    m->SetCoordinate(samp1, line1);
//   m->SetType(ControlMeasure::Manual);
    m->SetType(ControlMeasure::RegisteredPixel);
    
    ControlPoint * p = new ControlPoint;
    p->SetAprioriSurfacePoint(SurfacePoint(lat1, lon1, rad1));
    p->SetId("Point1");
    p->SetType(ControlPoint::Fixed);
    p->Add(m);
    
    ControlNet cnet;
//  cnet.SetType(ControlNet::ImageToGround);
    cnet.AddPoint(p);

    // We need the target body
    Cube c;
    c.open(inputFile, "rw");
    //check for target name
    if(c.label()->hasKeyword("TargetName", PvlObject::Traverse)) {
//       c.Label()->findKeyword("TargetName");
      PvlGroup inst = c.label()->findGroup("Instrument", PvlObject::Traverse);
      QString targetName = inst["TargetName"];
      cnet.SetTarget(targetName);
    }
    // ??? c.close();

    // See if they wanted to solve for twist
    if(ui.GetBoolean("TWIST")) {
      double samp2 = ui.GetDouble("SAMP2");
      double line2 = ui.GetDouble("LINE2");
      Latitude lat2(ui.GetDouble("LAT2"), Angle::Degrees);
      Longitude lon2(ui.GetDouble("LON2"), Angle::Degrees);
      Distance rad2;
      if(ui.WasEntered("RAD2")) {
        rad2 = Distance(ui.GetDouble("RAD2"), Distance::Meters);
      }
      else {
        rad2 = GetRadius(ui.GetFileName("FROM"), lat2, lon2);
      }
    
      ControlMeasure * m = new ControlMeasure;
      m->SetCubeSerialNumber(serialNumberList.SerialNumber(0));
      m->SetCoordinate(samp2, line2);
      m->SetType(ControlMeasure::Manual);
    
      ControlPoint * p = new ControlPoint;
      p->SetAprioriSurfacePoint(SurfacePoint(lat2, lon2, rad2));
      p->SetId("Point2");
      p->SetType(ControlPoint::Fixed);
      p->Add(m);
    
      cnet.AddPoint(p);
    }
    
    // Bundle adjust to solve for new pointing
    BundleSettings settings = bundleSettings();
    BundleAdjust *bundleAdjust = new BundleAdjust(settings, cnet, serialNumberList);
    QObject::connect( bundleAdjust, SIGNAL( statusUpdate(QString) ),
                      bundleAdjust, SLOT( outputBundleStatus(QString) ) );
    bundleAdjust->solveCholesky();
//    bundleAdjust.solveCholeskyBR();

    // ??? Cube c;
    // ??? c.open(inputFile, "rw");

    //check for existing polygon, if exists delete it
    if(c.label()->hasObject("Polygon")) {
      c.label()->deleteObject("Polygon");
    }

    Table cmatrix = bundleAdjust->cMatrix(0);

    // Write out a description in the spice table
    QString deltackComment = "deltackAdjusted = " + Isis::iTime::CurrentLocalTime();
    cmatrix.Label().addComment(deltackComment);
    //PvlKeyword description("Description");
    //description = "Camera pointing updated via deltack application";
    //cmatrix.Label().findObject("Table",Pvl::Traverse).addKeyword(description);

    // Update the cube history
    History hist = History("IsisCube");
    try {
      // read history from cube, if it exists.
      c.read(hist);
    }
    catch(IException &e) {
      // if the history does not exist in the cube, the cube's write method will add it.
    }
      c.write(cmatrix); 
      hist.AddEntry();
      c.write(hist);

    // clean up
    c.close();

    PvlGroup gp("DeltackResults");
    gp += PvlKeyword("Status", "Camera pointing updated");
    Application::Log(gp);
  }
  catch(IException &e) {
    QString msg = "Unable to update camera pointing for [" + inputFile + "]";
    throw IException(e, IException::Unknown, msg, _FILEINFO_);
  }

}

// Compute the radius at the lat/lon
<<<<<<< HEAD
Distance GetRadius(QString inputFile, Latitude lat, Longitude lon) {
  Cube cube(inputFile, "r");
  Sensor sensor(cube);
  sensor.SetGround(SurfacePoint(lat, lon, sensor.LocalRadius(lat, lon)));
  Distance radius = sensor.LocalRadius();
=======
Distance GetRadius(QString filename, Latitude lat, Longitude lon) {
  Cube cube(filename, "r");
  Camera *sensor = CameraFactory::Create(cube);
  sensor->SetGround(SurfacePoint(lat, lon, sensor->LocalRadius(lat, lon)));
  Distance radius = sensor->LocalRadius();
>>>>>>> e9e3a035
  if(!radius.isValid()) {
    QString msg = "Could not determine radius from DEM at lat/lon [";
    msg += toString(lat.degrees()) + "," + toString(lon.degrees()) + "]";
    throw IException(IException::Unknown, msg, _FILEINFO_);
  }
  return radius;
}



BundleSettings bundleSettings() {
  UserInterface  &ui = Application::GetUserInterface();
  BundleSettings settings;
  // =========================================================================================//
  // ============= Use the bundle settings to initialize member variables ====================//
  // =========================================================================================//
  settings.setValidateNetwork(false);
  //  set the following:
  //     solve observation mode = false update cube label      = false error
  //     propagation      = false solve radius           = false latitude
  //     sigma         = 1000.0 longitude sigma        = 1000.0 radius sigma
  //     = -1.0 (since we are not solving for radius) outlier rejection =
  //     false
  settings.setSolveOptions(BundleSettings::Sparse, false, false, false, false,
                           1000.0, 1000.0, -1.0);
  settings.setOutlierRejection(false);

  // =========================================================================================//
  // For deltack, we only have one observation solve settings, for now........................//
  // =========================================================================================//
  QList<BundleObservationSolveSettings> observationSolveSettingsList;
  BundleObservationSolveSettings observationSolveSettings;

  // use defaults
  //       pointing option sigmas -1.0
  //       ckDegree = ckSolveDegree = 2
  //       fitOverExisting = false
  //       angle sigma = angular velocity sigma = angular acceleration sigma = -1.0
  observationSolveSettings.setInstrumentPointingSettings(
      BundleObservationSolveSettings::AnglesOnly, ui.GetBoolean("TWIST"));

  // NOTE: no need to set position sigmas or solve degrees since we are not solving for any
  // position factors
  //       position option sigmas default to -1.0
  //       spkDegree = spkSolveDegree = 2
  //       solveOverHermiteSpline = false
  //       position sigma = velocity sigma = acceleration sigma = -1.0
  observationSolveSettings.setInstrumentPositionSettings(
      BundleObservationSolveSettings::NoPositionFactors);

  observationSolveSettingsList.append(observationSolveSettings);
  settings.setObservationSolveOptions(observationSolveSettingsList);
  // ===========================================================================================//
  // =============== End Bundle Observation Solve Settings =====================================//
  // ===========================================================================================//

  settings.setConvergenceCriteria(BundleSettings::ParameterCorrections,
                                  ui.GetDouble("SIGMA0"),
                                  ui.GetInteger("MAXITS"));

  settings.setOutputFiles("", true, false, true);


  //************************************************************************************************

  return settings;
}
<|MERGE_RESOLUTION|>--- conflicted
+++ resolved
@@ -3,12 +3,9 @@
 #include <QList>
 
 #include "BundleAdjust.h"
-<<<<<<< HEAD
 #include "BundleResults.h"
 #include "BundleSettings.h"
-=======
 #include "CameraFactory.h"
->>>>>>> e9e3a035
 #include "ControlMeasure.h"
 #include "ControlNet.h"
 #include "ControlPoint.h"
@@ -163,19 +160,11 @@
 }
 
 // Compute the radius at the lat/lon
-<<<<<<< HEAD
 Distance GetRadius(QString inputFile, Latitude lat, Longitude lon) {
   Cube cube(inputFile, "r");
-  Sensor sensor(cube);
-  sensor.SetGround(SurfacePoint(lat, lon, sensor.LocalRadius(lat, lon)));
-  Distance radius = sensor.LocalRadius();
-=======
-Distance GetRadius(QString filename, Latitude lat, Longitude lon) {
-  Cube cube(filename, "r");
   Camera *sensor = CameraFactory::Create(cube);
   sensor->SetGround(SurfacePoint(lat, lon, sensor->LocalRadius(lat, lon)));
   Distance radius = sensor->LocalRadius();
->>>>>>> e9e3a035
   if(!radius.isValid()) {
     QString msg = "Could not determine radius from DEM at lat/lon [";
     msg += toString(lat.degrees()) + "," + toString(lon.degrees()) + "]";

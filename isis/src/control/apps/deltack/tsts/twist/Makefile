#This file tests the twist (2-point) option
<<<<<<< HEAD
#	tol=0.4194172 \
=======
#	tol=0.4194172
>>>>>>> e6269543
APPNAME = deltack

include $(ISISROOT)/make/isismake.tsts

commands:
	$(CP) $(INPUT)/*.cub $(OUTPUT)
	$(APPNAME) from=$(OUTPUT)/I08526015RDR_band9.cub \
	maxits=25 \
	twist=true \
	samp1=336.30 \
	line1=11842.33 \
	lat1=-6.3533854373815 \
	lon1=354.86255739295 \
	samp2=366.79 \
	line2=8264.78 \
	lat2=-0.3270664209085 \
	lon2=355.70986410595 > /dev/null;
	$(CAT) bundleout.txt  | grep -v "Run Time:" | grep -v "Elapsed Time:" \
	  | perl -pe 's/(^|,|: )([^,:]+\/)([^,\/:]*\.)(net|cub)/\1\3\4/g' 2>/dev/null \
	  | sed 's/\([0-9][0-9]*\.[0-9][0-9][0-9][0-9][0-9]\)\([0-9][0-9]*\)/\1/g' \
	  | sed s/`date +%Y-%m-%dT`\[0-2\]\[0-9\]:\[0-5\]\[0-9\]:\[0-5\]\[0-9\]/date/ \
	  | sed 's/\-0.00000/ 0.00000/' \
	  | sed 's/PLIER:  /PLIER: /' \
	  > $(OUTPUT)/bundleout.txt
	# The above command uses sed to do the following (in order):
	# 1. remove cube filename paths
	# 2. remove digits beyond the fifth decimal place of decimal numbers
	# 3. remove date and time
	$(CAT) residuals.csv \
	  | perl -pe 's/(^|,|: )([^,:]+\/)([^,\/:]*\.)(net|cub)/\1\3\4/g' 2>/dev/null \
	  > $(OUTPUT)/residuals.csv
	$(RM) bundleout.txt > /dev/null;
	$(RM) residuals.csv  > /dev/null;
	$(RM) print.prt < /dev/null;<|MERGE_RESOLUTION|>--- conflicted
+++ resolved
@@ -1,9 +1,5 @@
 #This file tests the twist (2-point) option
-<<<<<<< HEAD
-#	tol=0.4194172 \
-=======
 #	tol=0.4194172
->>>>>>> e6269543
 APPNAME = deltack
 
 include $(ISISROOT)/make/isismake.tsts

--- conflicted
+++ resolved
@@ -291,11 +291,7 @@
 }
 
 /**
-<<<<<<< HEAD
- * Translate labels from PDS3 input to generic ISIS3 output. Note: Some values
-=======
  * Translate labels from PDS3 input to generic ISIS output. Note: Some values
->>>>>>> 1523fc5c
  * will be updated for the individual output cubes.
  *
  * @param inputLabel The input PDS3 label.

/** This is free and unencumbered software released into the public domain.

The authors of ISIS do not claim copyright on the contents of this file.
For more details about the LICENSE terms and the AUTHORS, you will
find files of those names at the top level of this repository. **/

/* SPDX-License-Identifier: CC0-1.0 */

#include "Isis.h"

#include <QString>

#include "Cube.h"
#include "CubeAttribute.h"
#include "Enlarge.h"
#include "FileName.h"
#include "IException.h"
#include "IString.h"
#include "ProcessBySample.h"
#include "ProcessByBrick.h"
#include "ProcessImportPds.h"
#include "ProcessRubberSheet.h"
#include "Pvl.h"
#include "PvlKeyword.h"
#include "PvlGroup.h"
#include "PvlToPvlTranslationManager.h"
#include "UserInterface.h"

using namespace Isis;
using namespace std;

void flipAndTrim(Buffer &in, Buffer &out);
void trimOnly(Buffer &in, Buffer &out);
void translateMsiLabels(Pvl inputLabelPvl, Pvl *isisLabelPvl);
int g_trim = 33;
int g_numSamples = 537;

void IsisMain() {
  // Get user interface
  UserInterface &ui = Application::GetUserInterface();

  // get the label for the input image
  FileName from = ui.GetFileName("FROM");
  if (from.extension().toUpper() != "LBL") {
    from = from.setExtension("lbl");
    if (!from.fileExists()) {
      from = from.setExtension("LBL");
    }
    if (!from.fileExists()) {
      throw IException(IException::Io,
                       "Unable to find PDS label file for ["
                       + ui.GetFileName("FROM") + "].",
                       _FILEINFO_);
    }
  }

  // These images are small (537 cols x 244 line) and will be run
  //  through 3 processes.
  //  (1) Import to Isis cube format
  //  (2) Enlarge to 537 cols x 412 lines
  //  (3) Flip over horizontal axis, if LINE_DISPLAY_DIRECTION=UP
  //      and null edges.

  //  The first process will import the image into Cube format as is.
  ProcessImportPds importPds;
  Pvl inputLabelPvl;

  importPds.SetPdsFile(from.expanded(), "", inputLabelPvl);

  // from the pds label, verfify that the image is valid before continuing
  if(inputLabelPvl["INSTRUMENT_ID"][0] != "MSI") {
    throw IException(IException::Io,
                     "The input label [" + from.expanded() + "] has an invalid "
                     "value for INSTRUMENT_ID = ["
                     + inputLabelPvl["INSTRUMENT_ID"][0]
                     + "]. The msi2isis program requires INSTRUMENT_ID = [MSI].",
                     _FILEINFO_);
  }
  int lines = inputLabelPvl.findObject("IMAGE")["LINES"][0].toInt();
  int samples = inputLabelPvl.findObject("IMAGE")["LINE_SAMPLES"][0].toInt();
  if ( lines != 244 || samples != 537) {
    QString msg = "The given file [" + from.expanded() + "] does not contain "
                  "a full MSI image. Full NEAR Shoemaker MSI images have "
                  "dimension 537 samples x 244 lines. The given image is ["
                  + QString(toString(samples)) + "] samples by ["
                  + QString(toString(lines)) + "] lines.";
    throw IException(IException::Io, msg, _FILEINFO_);
  }
  if (inputLabelPvl["SAMPLE_DISPLAY_DIRECTION"][0] != "RIGHT") {
    QString msg = "The input label [" + from.expanded() + "] has an invalid "
                  "value for SAMPLE_DISPLAY_DIRECTION = ["
                  + inputLabelPvl["SAMPLE_DISPLAY_DIRECTION"][0]
                  + "]. The msi2isis program requires "
                  "SAMPLE_DISPLAY_DIRECTION = [RIGHT].";
    throw IException(IException::Io, msg, _FILEINFO_);
  }
  if (inputLabelPvl["LINE_DISPLAY_DIRECTION"][0] != "UP") {
    QString msg = "The input label [" + from.expanded() + "] has an invalid "
                  "value for LINE_DISPLAY_DIRECTION = ["
                  + inputLabelPvl["LINE_DISPLAY_DIRECTION"][0]
                  + "]. The msi2isis program requires "
                  "LINE_DISPLAY_DIRECTION = [UP].";
    throw IException(IException::Io, msg, _FILEINFO_);
  }
  // Don't import projected image
  if(inputLabelPvl.hasObject("IMAGE_MAP_PROJECTION")) {
    QString msg = "Unable to import the NEAR Shoemaker MSI image from ["
                  + from.expanded() + "] using msi2isis.This program only "
                  "imports images that have not been projected. Use pds2isis. ";
    throw IException(IException::Io, msg, _FILEINFO_);
  }


  // the given input file appears to be valid, continue with the import process
  FileName importProcessOutCube("$TEMPORARY/" + from.baseName() + ".import.tmp.cub");
  CubeAttributeOutput outatt = CubeAttributeOutput("+Real");
  importPds.SetOutputCube(importProcessOutCube.expanded(), outatt);
  importPds.StartProcess();
  importPds.Finalize();

  CubeAttributeInput inatt;

  // The second process will enlarge the imported cube from 537x244 to 537x412
  FileName enlargeProcessOutCube("$TEMPORARY/" + from.baseName() + ".enlarge.tmp.cub");
  ProcessRubberSheet enlargeProcess;
  Cube *cube = enlargeProcess.SetInputCube(importProcessOutCube.expanded(), inatt);
  enlargeProcess.SetOutputCube(enlargeProcessOutCube.expanded(), outatt, 537, 412, 1);

  // Set up the interpolator
  Interpolator *interp;
  if(ui.GetString("INTERP") == "NEARESTNEIGHBOR") {
    interp = new Interpolator(Interpolator::NearestNeighborType);
  }
  else if(ui.GetString("INTERP") == "BILINEAR") {
    interp = new Interpolator(Interpolator::BiLinearType);
  }
  else { //if(ui.GetString("INTERP") == "CUBICCONVOLUTION") {
    interp = new Interpolator(Interpolator::CubicConvolutionType);
  }

  double sampleScale = 1.0;
  double lineScale = 412.0/(double)lines;
  Enlarge *enlarge = new Enlarge(cube, sampleScale, lineScale);
  enlargeProcess.StartProcess(*enlarge, *interp);
  enlargeProcess.Finalize();

  // The third (last) process will flip the image lines and set the 33 pixels
  // along each border (top, bottom, left, and right) to null.
  ProcessBySample processSamps;
  processSamps.SetInputCube(enlargeProcessOutCube.expanded(), inatt);
  Cube *outputCube = processSamps.SetOutputCube("TO");

  // translate labels
  try {
    // translate the band bin and archive groups to this pvl
    Pvl bandBinAndArchivePvl;
    importPds.TranslatePdsLabels(bandBinAndArchivePvl);

    // add translated values from band bin and archive groups to the output cube
    PvlGroup outputBandBinGrp("BandBin");
    PvlGroup outputArchiveGrp("Archive");

    if(bandBinAndArchivePvl.findGroup("BandBin").keywords() > 0) {
      outputBandBinGrp = bandBinAndArchivePvl.findGroup("BandBin");
    }

    // This group will never be empty since we translate INSTRUMENT_ID and this
    // is required for the Instrument group
    outputArchiveGrp = bandBinAndArchivePvl.findGroup("Archive");

    outputCube->putGroup(PvlGroup("Instrument"));
    outputCube->putGroup(outputBandBinGrp);
    outputCube->putGroup(outputArchiveGrp);
    outputCube->putGroup(PvlGroup("Kernels"));

    Pvl *isisLabelPvl = outputCube->label();
    translateMsiLabels(inputLabelPvl, isisLabelPvl);
  }
  catch(IException &e) {
    delete enlarge;
    delete interp;
    remove(importProcessOutCube.expanded().toLatin1());
    remove(enlargeProcessOutCube.expanded().toLatin1());
    QString msg = "Unable to translate the labels from [" + from.expanded()
<<<<<<< HEAD
                  + "] to ISIS3 format using msi2isis.";
=======
                  + "] to ISIS format using msi2isis.";
>>>>>>> 1523fc5c
    throw IException(e, IException::Unknown, msg, _FILEINFO_);
  }
  // now, determine the number of samples, then flip and trim the output cube
  g_numSamples = outputCube->sampleCount();
  processSamps.ProcessCube(flipAndTrim);
  processSamps.Finalize();

  // clean up temp files and "new" pointers
  delete enlarge;
  delete interp;
  remove(importProcessOutCube.expanded().toLatin1());
  remove(enlargeProcessOutCube.expanded().toLatin1());
}

/**
 * @brief Flip the lines and trim the edges.
 *
 * This process will flip over the horizontal axis (i.e. flip lines) and trim
 * 33 pixels from the top, bottom, left and right edges of the input buffer.
 *
 * @param in Reference to the input buffer.
 * @param out Reference to the output buffer.
 */
void flipAndTrim(Buffer &in, Buffer &out) {
  // Trim the left and right sides of the image
  if(in.Sample() <= g_trim || in.Sample() > g_numSamples - g_trim) {
    for(int i = 0; i < in.size(); i++) {
      out[i] = NULL8;
    }
  }
  // Otherwise, if the current sample is between 33 and 504, trim the
  // first and last 33 lines and flip the rest.
  else {
    int lastLineIndex = in.size() - 1;
    for(int i = 0; i < in.size(); i++) {
      if (in.Line(i) <= g_trim || in.Line(i) > in.LineDimension() - g_trim) {
        out[i] = NULL8;
      }
      else {
        out[i] = in[lastLineIndex - i];
      }
    }
  }
}

/**
 * Translate the MSI labels into Isis.
 *
 * This method requires the Instrument, BandBin, and Kernels groups to already
 * exist in the labels.
 *
 * @param inputLabelPvl The PDS input file.
 * @param isisLabelPvl The output Isis cube label Pvl.
 */
void translateMsiLabels(Pvl inputLabelPvl, Pvl *isisLabelPvl) {
  PvlGroup &instGrp(isisLabelPvl->findGroup("Instrument", Pvl::Traverse));
  PvlGroup &bandBinGrp(isisLabelPvl->findGroup("BandBin", Pvl::Traverse));
  PvlGroup &kernelsGrp(isisLabelPvl->findGroup("Kernels", Pvl::Traverse));

  kernelsGrp += PvlKeyword("NaifFrameCode", "-93001");

  PvlToPvlTranslationManager labelXlater(inputLabelPvl,
                                    "$ISISROOT/appdata/translations/NearMsiImportPdsLabel.trn");
  labelXlater.Auto(*isisLabelPvl);

  // Add units to center wave length
  bandBinGrp.findKeyword("Center").setUnits("nm");

  // Read DPU deck temperature value from the labels (This value is also given
  // in celcius in the FITS header under the keyword NEAR-049)
  instGrp += PvlKeyword("DpuDeckTemperature",
                     inputLabelPvl["INSTRUMENT_TEMPERATURE"][1],
                     inputLabelPvl["INSTRUMENT_TEMPERATURE"].unit());

  // we might want to read values from the FITS header in the future. For
  // example...
  //
  // importPds.SaveFileHeader();
  // char *fitsHeader = importPds.FileHeader();
  //
  // or
  //
  // importPds.SaveDataHeader();
  // char *fitsHeader = importPds.DataHeader()

  // int startByte = 4251; //if this keyword value was found between 4251:4260
  // int numBytes = 10;
  // string summingMode(numBytes, '\0');
  // for (int byte = 0; byte < numBytes; byte++) {
  //   summingMode[byte] = fitsHeader[startByte + byte];
  // }
}<|MERGE_RESOLUTION|>--- conflicted
+++ resolved
@@ -182,11 +182,7 @@
     remove(importProcessOutCube.expanded().toLatin1());
     remove(enlargeProcessOutCube.expanded().toLatin1());
     QString msg = "Unable to translate the labels from [" + from.expanded()
-<<<<<<< HEAD
-                  + "] to ISIS3 format using msi2isis.";
-=======
                   + "] to ISIS format using msi2isis.";
->>>>>>> 1523fc5c
     throw IException(e, IException::Unknown, msg, _FILEINFO_);
   }
   // now, determine the number of samples, then flip and trim the output cube

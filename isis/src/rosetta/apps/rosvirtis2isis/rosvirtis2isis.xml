<?xml version="1.0" encoding="UTF-8"?>

<application name="rosvirtis2isis" xmlns:xsi="http://www.w3.org/2001/XMLSchema-instance" xsi:noNamespaceSchemaLocation="http://isis.astrogeology.usgs.gov/Schemas/Application/application.xsd">

  <brief>
    Import PDS formatted Rosetta VIRTIS image into an ISIS cube.
  </brief>

  <description>
    <p>
    This program will import and convert a PDS-formatted Rosetta VIRTIS-M or VIRTIS-H image into an ISIS cube.
    This program is designed to work with data available in the draft data area on PDS as of 04/25/2016 and with any officially released data as of 11/01/2016.
    </p>
    <p>
      The output cube will contain a substantial housekeeping data table named "HK." It contains, in order, the HK values for each line of the cube as described on pg 66-67 of the VIRTIS EAICD.
    </p>
    <h3> Requirements </h3>
    <ul>
      <li>
        Input PDS file (.qub) (<em>FROM</em>)
      </li>
      <li>
        Output ISIS file name (.cub) (<em>TO</em>)
      </li>
    </ul>
    <br/>
    <h2>Instrument Overview</h2>
   <p>
     VIRTIS-M is a mapping spectrometer onboard the Rosetta mission comprised of two components: VIRTIS-M-VIS, and VIRTIS-M-IR. VIRTIS-M-VIS is the visible component, and VIRTIS-M-IR is the infrared component.
     VIRTIS-H is a high resolution infrared spectrometer (1840-4990 nm).
   </p>
    <h2>Data Archive</h2>
    <p>
      The Rosetta data are available from the
      <a href="http://pds-smallbodies.astro.umd.edu/data_sb/missions/rosetta/index.shtml">NASA PDS Small
      Bodies Node</a>.
    </p>

    <h2>References</h2>
    <cite>
    </cite>
    <br />
  </description>

  <history>
    <change name="Kristin Berry" date="2016-04-25">
      Original version
    </change>
    <change name="Kristin Berry" date="2016-11-01">
       Add ability to ingest housekeeping data.
    </change>
    <change name="Kaj Williams" date="2017-08-24">
       Add ability to ingest VIRTIS-H files. References #5130.
    </change>
    <change name="Kris Becker and Kaj Williams" date="2017-08-24">
       Fix issues with the translation of housekeeping data. Fixes #5131.
    </change>
    <change name="Jesse Mapel" date="2018-05-14">
<<<<<<< HEAD
       Nulled dark current scans in level 2 data. Fixes #5421.
=======
       Fixed compiler warnings from new lvl3 ingestion code.
>>>>>>> 9efec548
    </change>
  </history>

  <category>
    <missionItem>Rosetta</missionItem>
  </category>

  <groups>
    <group name="Files">
      <parameter name="FROM">
        <type>filename</type>
        <fileMode>input</fileMode>
        <brief>
          Input PDS formatted Rosetta VIRTIS image file
        </brief>
        <description>
          Use this parameter to select the Rosetta VIRTIS filename.
        </description>
        <filter>
          *.qub
        </filter>
      </parameter>

      <parameter name="TO">
         <type>cube</type>
         <fileMode>output</fileMode>
         <brief>
           Output Isis cube
         </brief>
         <description>
           Use this parameter to select the output filename.
         </description>
         <filter>
           *.cub
         </filter>
       </parameter>
    </group>
  </groups>
</application><|MERGE_RESOLUTION|>--- conflicted
+++ resolved
@@ -56,11 +56,10 @@
        Fix issues with the translation of housekeeping data. Fixes #5131.
     </change>
     <change name="Jesse Mapel" date="2018-05-14">
-<<<<<<< HEAD
+       Fixed compiler warnings from new lvl3 ingestion code.
+    </change>
+    <change name="Jesse Mapel" date="2018-05-14">
        Nulled dark current scans in level 2 data. Fixes #5421.
-=======
-       Fixed compiler warnings from new lvl3 ingestion code.
->>>>>>> 9efec548
     </change>
   </history>
 

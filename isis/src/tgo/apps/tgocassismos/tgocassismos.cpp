#include "Isis.h"

#include "Application.h"
#include "Camera.h"
#include "Cube.h"
#include "FileList.h"
#include "IException.h"
#include "Pvl.h"
#include "IString.h"
#include "Longitude.h"
#include "OriginalLabel.h"
#include "Process.h"
#include "ProgramLauncher.h"
#include "TProjection.h"
#include "UserInterface.h"


using namespace std;
using namespace Isis;

#include <vector>

//functions in the code
void CompareLabels(Pvl &match, Pvl &comp);


void IsisMain() {

  // Get the list of cubes to mosaic

  UserInterface &ui = Application::GetUserInterface();
  FileList flist(ui.GetFileName("FROMLIST"));

  vector<Cube *> clist;
  try {
    if(flist.size() < 1) {
      QString msg = "the list file [" + ui.GetFileName("FROMLIST") +
                    "does not contain any data";
      throw IException(IException::User, msg, _FILEINFO_);
    }

    // open all the cube and place in vector clist

    for(int i = 0; i < flist.size(); i++) {
      Cube *c = new Cube();
      clist.push_back(c);
      c->open(flist[i].toString());
    }



    // run the compare function here.  This will conpare the
    // labels of the first cube to the labels of each following cube.
//     PvlKeyword sourceProductId("SourceProductId");
    QString ProdId;
    Pvl *pmatch = clist[0]->label();
    for(int i = 0; i < (int)clist.size(); i++) {
      Pvl *pcomp = clist[i]->label();
      CompareLabels(*pmatch, *pcomp);
      ProdId = (QString)pmatch->findGroup("Archive", Pvl::Traverse)["UniqueIdentifier"];
      QString bandname = (QString)pmatch->findGroup("BandBin", Pvl::Traverse)["FilterName"];
      bandname = bandname.toUpper();
      ProdId = ProdId + "_" + bandname;
    }

    bool runXY = true;

    //calculate the min and max lon
    double minLat = DBL_MAX;
    double maxLat = -DBL_MAX;
    double minLon = DBL_MAX;
    double maxLon = -DBL_MAX;
    double avgLat;
    double avgLon;
    for(int i = 0; i < (int)clist.size(); i++) {
      TProjection *proj = (TProjection *) clist[i]->projection();
      if(proj->MinimumLatitude() < minLat) minLat = proj->MinimumLatitude();
      if(proj->MaximumLatitude() > maxLat) maxLat = proj->MaximumLatitude();
      if(proj->MinimumLongitude() < minLon) minLon = proj->MinimumLongitude();
      if(proj->MaximumLongitude() > maxLon) maxLon = proj->MaximumLongitude();
    }
    avgLat = (minLat + maxLat) / 2;
    avgLon = (minLon + maxLon) / 2;
    TProjection *proj = (TProjection *) clist[0]->projection();
    proj->SetGround(avgLat, avgLon);
    avgLat = proj->UniversalLatitude();
    avgLon = proj->UniversalLongitude();
    // Use camera class to get Inc., emi., phase, and other values
    double Cemiss;
    double Cphase;
    double Cincid;
    double ClocalSolTime;
    double CsolarLong;
    double CsunAzimuth;
    double CnorthAzimuth;
    for(int i = 0; i < (int)clist.size(); i++) {
      Camera *cam = clist[i]->camera();
      if(cam->SetUniversalGround(avgLat, avgLon)) {
        Cemiss = cam->EmissionAngle();
        Cphase = cam->PhaseAngle();
        Cincid = cam->IncidenceAngle();
        ClocalSolTime = cam->LocalSolarTime();
        CsolarLong = cam->solarLongitude().degrees();
        CsunAzimuth = cam->SunAzimuth();
        CnorthAzimuth = cam->NorthAzimuth();
        runXY = false;
        break;
      }
    }

    //The code within the if runXY was added in 10/07 to find an intersect with
    //pole images that would fail when using projection set universal ground.
    // This is run if no intersect is found when using lat and lon in
    // projection space.
    if(runXY) {
      double startX = DBL_MAX;
      double endX = DBL_MIN;
      double startY = DBL_MAX;
      double endY =  DBL_MIN;
      for(int i = 0; i < (int)clist.size(); i++) {
        TProjection *proj = (TProjection *) clist[i]->projection();
        proj->SetWorld(0.5, 0.5);
        if(i == 0) {
          startX = proj->XCoord();
          endY = proj->YCoord();
        }
        else {
          if(proj->XCoord() < startX) startX =  proj->XCoord();
          if(proj->YCoord() > endY) endY = proj->YCoord();
        }
        Pvl *p = clist[i]->label();
        double nlines = p->findGroup("Dimensions", Pvl::Traverse)["Lines"];
        double nsamps = p->findGroup("Dimensions", Pvl::Traverse)["Samples"];

        proj->SetWorld((nsamps + 0.5), (nlines + 0.5));
        if(i == 0) {
          endX = proj->XCoord();
          startY = proj->YCoord();
        }
        else {
          if(proj->XCoord() > endX) endX =  proj->XCoord();
          if(proj->YCoord() < startY) startY = proj->YCoord();
        }
      }

      double avgX = (startX + endX) / 2;
      double avgY = (startY + endY) / 2;
      double sample = proj->ToWorldX(avgX);
      double line = proj->ToWorldY(avgY);

      for(int i = 0; i < (int)clist.size(); i++) {
        Camera *cam = clist[i]->camera();
        if(cam->SetImage(sample, line)) {
          Cemiss = cam->EmissionAngle();
          Cphase = cam->PhaseAngle();
          Cincid = cam->IncidenceAngle();
          ClocalSolTime = cam->LocalSolarTime();
          CsolarLong = cam->solarLongitude().degrees();
          CsunAzimuth = cam->SunAzimuth();
          CnorthAzimuth = cam->NorthAzimuth();
          runXY = false;
          break;
        }
      }
    }
    if(runXY) {
      QString msg = "Camera did not intersect images to gather stats";
      throw IException(IException::User, msg, _FILEINFO_);
    }

    // get the min SCLK values ( do this with QString comp.)
    // get the value from the original label blob
    QString startClock;
    QString startTime;
    QString instrumentId;
    QString spacecraftName;

    for(int i = 0; i < (int)clist.size(); i++) {
      // himos used original label here.

      Pvl *origLab = clist[i]->label();
      PvlGroup timegrp = origLab->findGroup("Instrument", Pvl::Traverse);

      if(i == 0) {
        startClock = (QString)timegrp["SpacecraftClockStartCount"];
        startTime = (QString)timegrp["StartTime"];
        instrumentId = (QString) timegrp["InstrumentId"];
        spacecraftName = (QString) timegrp["SpacecraftName"];
      }
      else {
        QString testStartTime = (QString)timegrp["StartTime"];
        if(testStartTime < startTime) {
          startTime = testStartTime;
          startClock = (QString)timegrp["SpacecraftClockStartCount"];
        }
      }
    }

    // Get the blob of original labels from first image in list
   // Pvl *org = clist[0]->label();

    //close all cubes
    for(int i = 0; i < (int)clist.size(); i++) {
      clist[i]->close();
      delete clist[i];
    }
    clist.clear();

    // automos step
    QString list = ui.GetFileName("FROMLIST");
    QString toMosaic = ui.GetFileName("TO");
    QString MosaicPriority = ui.GetString("PRIORITY");

    QString parameters = "FROMLIST=" + list + " MOSAIC=" + toMosaic + " PRIORITY=" + MosaicPriority;
    ProgramLauncher::RunIsisProgram("automos", parameters);

    // write out new information to new group mosaic


    PvlGroup mos("Mosaic");
<<<<<<< HEAD
    mos += PvlKeyword("ObservationId ", ProdId);
=======
    mos += PvlKeyword("ProductId ", ProdId);
    mos += PvlKeyword("SpacecraftName", spacecraftName);
    mos += PvlKeyword("InstrumentId", instrumentId);
>>>>>>> e2c8e6ed
//     mos += PvlKeyword(sourceProductId);
    mos += PvlKeyword("StartTime ", startTime);
    mos += PvlKeyword("SpacecraftClockStartCount ", startClock);
    mos += PvlKeyword("IncidenceAngle ", toString(Cincid), "DEG");
    mos += PvlKeyword("EmissionAngle ", toString(Cemiss), "DEG");
    mos += PvlKeyword("PhaseAngle ", toString(Cphase), "DEG");
    mos += PvlKeyword("LocalTime ", toString(ClocalSolTime), "LOCALDAY/24");
    mos += PvlKeyword("SolarLongitude ", toString(CsolarLong), "DEG");
    mos += PvlKeyword("SubSolarAzimuth ", toString(CsunAzimuth), "DEG");
    mos += PvlKeyword("NorthAzimuth ", toString(CnorthAzimuth), "DEG");

    Cube mosCube;
    mosCube.open(ui.GetFileName("TO"), "rw");
    PvlObject &lab = mosCube.label()->findObject("IsisCube");
    lab.addGroup(mos);
    //add orginal label blob to the output cube
//    mosCube.write(org);
    mosCube.close();

  }
  catch(IException &e) {
    for(int i = 0; i < (int)clist.size(); i++) {
      clist[i]->close();
      delete clist[i];
    }
    QString msg = "The mosaic [" + ui.GetFileName("TO") + "] was NOT created";
    throw IException(IException::User, msg, _FILEINFO_);
  }
} // end of isis main

//Function to compare label - CompareLabels
void CompareLabels(Pvl &pmatch, Pvl &pcomp) {
  // test of the ObservationId
//   PvlGroup matchgrp = pmatch.findGroup("Archive", Pvl::Traverse);
//   PvlGroup compgrp = pcomp.findGroup("Archive", Pvl::Traverse);
//   QString obsMatch = matchgrp["ObservationId"];
//   QString obsComp = compgrp["ObservationId"];
//
//   if(obsMatch != obsComp) {
//     QString msg = "Images not from the same observation";
//     throw IException(IException::User, msg, _FILEINFO_);
//   }

  // Test of the BandBin filter name
  PvlGroup bmatchgrp = pmatch.findGroup("BandBin", Pvl::Traverse);
  PvlGroup bcompgrp = pcomp.findGroup("BandBin", Pvl::Traverse);
  QString bandMatch = bmatchgrp["FilterName"];
  QString bandComp = bcompgrp["FilterName"];

  if(bandMatch != bandComp) {
    QString msg = "Images not the same filter";
    throw IException(IException::User, msg, _FILEINFO_);
  }
}<|MERGE_RESOLUTION|>--- conflicted
+++ resolved
@@ -218,13 +218,9 @@
 
 
     PvlGroup mos("Mosaic");
-<<<<<<< HEAD
     mos += PvlKeyword("ObservationId ", ProdId);
-=======
-    mos += PvlKeyword("ProductId ", ProdId);
     mos += PvlKeyword("SpacecraftName", spacecraftName);
     mos += PvlKeyword("InstrumentId", instrumentId);
->>>>>>> e2c8e6ed
 //     mos += PvlKeyword(sourceProductId);
     mos += PvlKeyword("StartTime ", startTime);
     mos += PvlKeyword("SpacecraftClockStartCount ", startClock);

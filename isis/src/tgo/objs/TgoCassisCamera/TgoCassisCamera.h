#ifndef TgoCassisCamera_h
#define TgoCassisCamera_h
/**
 * @file
 * $Revision: $
 * $Date: $
 *
 *   Unless noted otherwise, the portions of Isis written by the USGS are public
 *   domain. See individual third-party library and package descriptions for
 *   intellectual property information,user agreements, and related information.
 *
 *   Although Isis has been used by the USGS, no warranty, expressed or implied,
 *   is made by the USGS as to the accuracy and functioning of such software
 *   and related material nor shall the fact of distribution constitute any such
 *   warranty, and no responsibility is assumed by the USGS in connection
 *   therewith.
 *
 *   For additional information, launch
 *   $ISISROOT/doc//documents/Disclaimers/Disclaimers.html in a browser or see
 *   the Privacy &amp; Disclaimers page on the Isis website,
 *   http://isis.astrogeology.usgs.gov, and the USGS privacy and disclaimers on
 *   http://www.usgs.gov/privacy.html.
 */
#include "FramingCamera.h"

#include <QString>

namespace Isis {
  /**
   * @brief TGO Cassis camera model
   *
   * This is the camera model for the Trace Gas Orbiter CaSSIS instrument. This
   * instrument is technically a pushframe instrument, but it is treated as a
   * framing instrument because the framelet size is 256 lines or more. This is
   * also a more flexible camera model since it will make controlling the
   * individual framelets alot easier.
   * 
   * The CaSSIS frame hierarchy is as follows:
   * <pre>
   *         J2000
   *           |
   *           | ck
   *           |
   *           V
   *     TGO_SPACECRAFT
   *           |
   *           | fixed
   *           |
   *           V
   *     TGO_CASSIS_CRU
   *           |
   *           | ck
   *           |
   *           V
   *     TGO_CASSIS_TEL
   *           |
   *           | fixed
   *           |
   *           V
   *     TGO_CASSIS_FSA
   * </pre>
   *  
   * @ingroup SpiceInstrumentsAndCameras
   * @ingroup Tgo
   * @author 2017-01-26 Kris Becker
   *
   * @internal
   *   @history 2017-01-26 Kris Becker - Original implementation. Fixes #4593.
   *   @history 2017-02-06 Jesse Mapel & Kristin Berry - Updated ck frame and
   *                           documentation. Added a unitTest. References #4593.
   *   @history 2017-09-15 Jesse Mapel - Removed setting the detector start line
   *                           because it is now being handled by the alpha
   *                           cube group. Fixes #5156.
<<<<<<< HEAD
=======
   *   @history 2018-01-11 Christopher Combs - Added try/catch around creation of
   *                           cameras distortion map to prevent segfault when 
   *                           destructing. Fixes #5163.
>>>>>>> 68b6bd41
   */
  class TgoCassisCamera : public FramingCamera {
    public:
      TgoCassisCamera(Cube &cube);
      ~TgoCassisCamera();

      virtual std::pair <iTime, iTime> ShutterOpenCloseTimes(double time, 
                                                             double exposureDuration);
      virtual int CkFrameId() const;
      virtual int CkReferenceId() const;
      virtual int SpkTargetId() const;
      virtual int SpkReferenceId() const;

  };
};
#endif<|MERGE_RESOLUTION|>--- conflicted
+++ resolved
@@ -71,12 +71,9 @@
    *   @history 2017-09-15 Jesse Mapel - Removed setting the detector start line
    *                           because it is now being handled by the alpha
    *                           cube group. Fixes #5156.
-<<<<<<< HEAD
-=======
    *   @history 2018-01-11 Christopher Combs - Added try/catch around creation of
    *                           cameras distortion map to prevent segfault when 
    *                           destructing. Fixes #5163.
->>>>>>> 68b6bd41
    */
   class TgoCassisCamera : public FramingCamera {
     public:

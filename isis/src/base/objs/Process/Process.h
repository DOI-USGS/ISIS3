#ifndef Process_h
#define Process_h
/**
 * @file
 * $Revision: 1.10 $
 * $Date: 2009/10/31 00:19:38 $
 *
 *   Unless noted otherwise, the portions of Isis written by the USGS are public
 *   domain. See individual third-party library and package descriptions for
 *   intellectual property information,user agreements, and related information.
 *
 *   Although Isis has been used by the USGS, no warranty, expressed or implied,
 *   is made by the USGS as to the accuracy and functioning of such software
 *   and related material nor shall the fact of distribution constitute any such
 *   warranty, and no responsibility is assumed by the USGS in connection
 *   therewith.
 *
 *   For additional information, launch
 *   $ISISROOT/doc//documents/Disclaimers/Disclaimers.html in a browser or see
 *   the Privacy &amp; Disclaimers page on the Isis website,
 *   http://isis.astrogeology.usgs.gov, and the USGS privacy and disclaimers on
 *   http://www.usgs.gov/privacy.html.
 */

#include "Preference.h"

#include "Cube.h"
#include "Progress.h"
#include "CubeAttribute.h"
#include "Statistics.h"

template <typename T> class QSet;
template <typename T> class QList;

namespace Isis {
  const int SizeMatch = 1;
  const int SpatialMatch = 2;
  const int OneBand = 16;
  const int BandMatchOrOne = 32;
  const int ReadWrite = 64;
  const int AllMatchOrOne = 128;
};

namespace Isis {
  class UserInterface;

  /**
   * @brief Base class for all cube processing derivatives
   *
   * This is the core of the Isis system.  Process, a very important base class is
   * often used to derive new classes which process cubes in a systematic manner.
   * Some of these derived classes include ProcessByLine, FilterProcess,
   * RubberSheet, and Export.  For history buffs, the Process class equates to
   * DOCUBE in Isis 2.0 and DOIO in PICS. Essentially, this class manages much of
   * the tedious programming work for cube i/o, user interaction, history, etc.
   *
   * If you would like to see Process being used in implementation, see stats.cpp.
   * For classes that inherit from Process, see ProcessByLine, FilterProcess,
   * ProcessByBoxcar, RubberSheet, Export, or Import
   *
   * A working application example of Process can be found in the @link stats.cpp
   * stats class.
   * @endlink
   *
   * @ingroup HighLevelCubeIO
   *
   * @author 2002-06-21 Jeff Anderson
   *
   * @internal
   *  @history 2002-06-24 Jeff Anderson - Added ic_base::OneBand requirement
   *                                      option for SetInputCube methods
   *  @history 2002-07-15 Stuart Sides - Added capabilities for applications to
   *                                     log information to standard out or the
   *                                     GUI log window (ShowLog and Log).
   *  @history 2003-02-03 Jeff Anderson - Added propagation of labels from the
   *                                      first input cube to each output cube
   *  @history 2003-02-04 Jeff Anderson - Added PropagateLabels method
   *  @history 2003-02-04 Jeff Anderson - Fixed bug in propagation of input labels
   *                                      to output cube
   *  @history 2003-02-07 Jeff Anderson - Integrated QString class into the Log
   *                                      methods
   *  @history 2003-04-23 Jeff Anderson - Made accomodations for the updated
   *                                      Preference class
   *  @history 2003-04-28 Jeff Anderson - Added method to Log Label objects
   *  @history 2003-05-16 Stuart Sides - Modified schema from astrogeology...
   *                                     isis.astrogeology...
   *  @history 2003-06-04 Jeff Anderson - Added Progress method
   *  @history 2003-06-30 Jeff Anderson - Added MissionData method
   *  @history 2003-09-02 Jeff Anderson - Added SetOutputWorkCube method
   *  @history 2003-10-06 Jeff Anderson - Added IsisPvl pointer to the SetOutput
   *                                      methods so that the programmer can
   *                                      control characteristics of the output
   *                                      cube format.
   *  @history 2003-11-07 Stuart Sides - Added "ReadWrite" capability to the
   *                                     requirements parameter on SetInputCube
   *                                     and SetInputWorkCube.
   *  @history 2003-11-07 Jeff Anderson - Modified preference loading order so
   *                                      that the Init method will load
   *                                      $ISISROOT/testData/base/TestPreferences
   *                                      when the application name contains the
   *                                      word "unitTest".  This forces unit tests
   *                                      to use a standard set of system
   *                                      preferences.
   *  @history 2003-12-01 Jeff Anderson - Added ProgagateLabel method to allow for
   *                                      propagation from secondary cubes.
   *  @history 2003-12-18 Jeff Anderson - Modifed preference loading to look for
   *                                      the users preference file in the
   *                                      directory $HOME/.Isis
   *  @history 2003-12-18 Jeff Anderson - Modified MissionData method to allow
   *                                      searching for the highest version of
   *                                      a file
   *  @history 2004-02-02 Jeff Anderson - Modified SetInputCube and SetOutputCube
   *                                      methods to accept CubeAttribute classes.
   *                                      Added the ClearInputCubes method.
   *  @history 2004-02-29 Jeff Anderson - Added ability to send LogResults to the
   *                                      parent process
   *  @history 2004-03-01 Jeff Anderson - Made the Init method check to see if
   *                                      .Isis and .Isis/history directories
   *                                      exist and if not then create them
   *  @history 2004-04-17 Stuart Sides - Fixed problem when creating .Isis/history
   *                                     directories on Solaris.
   *  @history 2004-06-30 Jeff Anderson - Added propagation of blobs
   *  @history 2005-02-08 Elizabeth Ribelin - Modified file to support Doxygen
   *                                          documentation
   *  @history 2006-09-19 Brendan George - Added WriteHistory function to
   *                                       independently write the history to the
   *                                       cube
   *  @history 2007-06-27 Steven Lambright - Added propagation of polygon blobs
   *  @history 2007-07-19 Steven Lambright - Fixed memory leak
   *  @history 2007-07-27 Steven Lambright - Updated AllMatchOrOne and BandMatchOrOne
   *                                         error messages
   *  @history 2008-05-12 Steven Lambright - Removed references to CubeInfo
   *  @history 2009-10-29 Travis Addair - Added method calculating
   *           statistics on all bands of all cubes
   *  @history 2009-10-30 Travis Addair - Changed method
   *           calculating statistics to store off its results in
   *           both p_bandStats and p_cubeStats, and added methods
   *           to access those results
   *  @history 2011-05-07 Sharmila Prasad - 1. Added API SetInputCube(Cube*) to take opened cube
   *           2. Added API to ClearOutputCubes()
   *           3. Added additional testing while writing history to output files
   *  @history 2011-08-26 Steven Lambright - The NaifKeywords object is now
   *                          being propagated.
   *  @history 2012-02-24 Steven Lambright - Added Finalize() method and
   *                          deprecated EndProcess()
   *  @history 2015-01-15 Sasha Brownsberger - Added virtual keyword to several
   *                                           functions to ensure successful
   *                                           inheritance between Process and its
   *                                           child classes.  Fixes #2215.
   *  @history 2016-04-21 Makayla Shepherd - Added UnsignedWord pixel type handling.
   *  @history 2016-11-30 Ian Humphrey - Added second parameter, tableNames, to PropagateTables()
   *                          to specifiy which tables will be propagated when calling
   *                          PropagateTables(QString, QList<QString>). A default value of an
   *                          empty QList is provided to this parameter which will propagate all
   *                          tables. Updated unitTest to test this change. References #4433.
   *  @history 2018-07-27 Kaitlyn Lee - Added unsigned/signed integer pixel type handling.
   *  @history 2020-06-06 Stuart Sides - Closed cube file used to propagte tables.
   */
  class Process {
    protected:
      Isis::Progress *p_progress;  //!< Pointer to a Progress object
      /**
       * Flag indicating if labels are be propagated to output cubes.
       */
      bool p_propagateLabels;
      /**
       * Flag indicating if tables are be propagated to output cubes.
       */
      bool p_propagateTables;
      /**
       * Flag indicating if blobs are be propagated to output cubes.
       */
      bool p_propagatePolygons;
      /**
       * Flag indicating if history is to be propagated to output cubes.
       */
      bool p_propagateHistory;
      /**
       * Flag indicating if original lable is to be propagated to output cubes.
       */
      bool p_propagateOriginalLabel;

      /**
       * Holds the calculated statistics for each band separately of
       * every input cubei after the CalculateStatistics method is
       * called.
       */
      std::vector< std::vector< Isis::Statistics * > > p_bandStats;

      /**
       * Holds the calculated statistics for every band together of
       * every input cubei after the CalculateStatistics method is
       * called.
       */
      std::vector< Isis::Statistics * > p_cubeStats;

      /**
       * A vector of pointers to opened Cube objects. The pointers are
       * established in the SetInputCube/SetInputWorkCube methods.
       */
      std::vector<Isis::Cube *> InputCubes;

      /**
       * A vector of pointers to allocated Cube objects. The pointers are
       * established in the SetOutputCube method.
       */
      std::vector<Isis::Cube *> OutputCubes;

      /**
       * A list of cubes owned by this instant.  These cubes will be deleted on
       * finalization.  Process will not take ownership of cubes allocated
       * outside of Process.  It is the caller's responsibility to delete such
       * cubes.
       */
      QSet<Isis::Cube *> *m_ownedCubes;

    public:
      Process();
      virtual ~Process();

      /**
       * In the base class, this method will invoked a user-specified function
       * exactly one time. In derived classes such as ProcessByLine, the
       * StartProcess will invoke a user-specified function for every line in a
       * cube.
       *
       * @param funct()  Name of your processing function
       */
      virtual void StartProcess(void funct()) {
        funct();
      };
      virtual void EndProcess();
      virtual void Finalize();

      virtual Isis::Cube *SetInputCube(const QString &parameter,
                               const int requirements = 0);
      virtual Isis::Cube *SetInputCube(const QString &fname,
                               const Isis::CubeAttributeInput &att,
                               int requirements = 0);
<<<<<<< HEAD
      virtual void SetInputCube(Isis::Cube *inCube, int requirements = 0);

=======
      virtual void SetInputCube(Isis::Cube *inCube);
      virtual void SetInputCube(Cube *cube, 
                                    int requirements);
>>>>>>> 8b893493

      virtual Isis::Cube *SetOutputCube(const QString &parameter);
      virtual Isis::Cube *SetOutputCubeStretch(const QString &parameter, UserInterface *ui=nullptr);
      virtual Isis::Cube *SetOutputCube(const QString &parameter, const int nsamps,
                                const int nlines, const int nbands = 1);
      virtual Isis::Cube *SetOutputCubeStretch(const QString &parameter, const int nsamps,
                                const int nlines, const int nbands = 1, UserInterface *ui=nullptr);
      virtual Isis::Cube *SetOutputCube(const QString &fname,
                                const Isis::CubeAttributeOutput &att,
                                const int nsamps, const int nlines,
                                const int nbands = 1);

      void AddInputCube(Cube *cube, bool owned = true);
      void AddOutputCube(Cube *cube, bool owned = true);

      void CheckRequirements(const Cube *cube, const int requirements);

      void ClearCubes();
      void ClearInputCubes();
      void ClearOutputCubes();

      void PropagateLabels(const bool prop);
      void PropagateLabels(const QString &cube);
      void PropagateTables(const bool prop);
      void PropagateTables(const QString &fromName, const QList<QString>& tableNames = QList<QString>());
      void PropagatePolygons(const bool prop);
      void PropagateHistory(const bool prop);
      void PropagateOriginalLabel(const bool prop);

      /**
       * This method returns a pointer to a Progress object
       *
       * @return Progress*
       */
      Isis::Progress *Progress() {
        return p_progress;
      };

      QString MissionData(const QString &mission, const QString &file,
                              bool highestVersion = false);

      void WriteHistory(Cube &cube);

      void CalculateStatistics();

      /**
       * Get the vector of Statistics objects for each band separately
       * of a specified input cube.
       *
       * @param index The index of the input cube in InputCubes
       *
       * @return vector<Statistics*> A list of statistics ordered by
       *         band
       */
      inline std::vector<Isis::Statistics *> BandStatistics(
        const unsigned index) {
        return p_bandStats[index];
      }

      /**
       * Get the Statistics object for all bands of a specified input
       * cube.
       *
       * @param index The index of the input cube in InputCubes
       *
       * @return Statistics* Collections of statistics gathered on all
       *         bands
       */
      inline Isis::Statistics *CubeStatistics(
        const unsigned index) {
        return p_cubeStats[index];
      }
  };
}

#endif<|MERGE_RESOLUTION|>--- conflicted
+++ resolved
@@ -237,14 +237,7 @@
       virtual Isis::Cube *SetInputCube(const QString &fname,
                                const Isis::CubeAttributeInput &att,
                                int requirements = 0);
-<<<<<<< HEAD
       virtual void SetInputCube(Isis::Cube *inCube, int requirements = 0);
-
-=======
-      virtual void SetInputCube(Isis::Cube *inCube);
-      virtual void SetInputCube(Cube *cube, 
-                                    int requirements);
->>>>>>> 8b893493
 
       virtual Isis::Cube *SetOutputCube(const QString &parameter);
       virtual Isis::Cube *SetOutputCubeStretch(const QString &parameter, UserInterface *ui=nullptr);

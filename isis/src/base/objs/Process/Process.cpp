/** This is free and unencumbered software released into the public domain.
The authors of ISIS do not claim copyright on the contents of this file.
For more details about the LICENSE terms and the AUTHORS, you will
find files of those names at the top level of this repository. **/

/* SPDX-License-Identifier: CC0-1.0 */
#include <sstream>
#include <fstream>

#include <QSet>

#include "SessionLog.h"
#include "Process.h"
#include "FileName.h"
#include "Message.h"
#include "IException.h"
#include "IString.h"
#include "Preference.h"
#include "Application.h"
#include "History.h"
#include "OriginalLabel.h"
#include "LineManager.h"

using namespace std;
namespace Isis {

  //! Constructs a Process Object
  Process::Process() {
    m_ownedCubes = NULL;

    p_progress = new Isis::Progress();
    p_progress->SetText("Working");
    p_propagateLabels = true;
    p_propagateTables = true;
    p_propagatePolygons = true;
    p_propagateHistory = true;
    p_propagateOriginalLabel = true;

    m_ownedCubes = new QSet<Cube *>;
  }

  //! Destroys the Process Object. It will close all opened cubes
  Process::~Process() {
    EndProcess();
    delete p_progress;

    delete m_ownedCubes;
    m_ownedCubes = NULL;
  }

  /**
   * Opens an input cube specified by the programmer and verifies requirements
   * are met.
   *
   * @param fname Programmer specified work file. For example, "myfile.cub".
   *
   * @param att  The cube attributes to use when opening the input cube.
   *
   * @param requirements Requirements to check that the input cube meets.
   *                     See CheckRequirements().
   *
   * @return Cube*
   *
   * @throws Isis::iException::Message
   */
  Isis::Cube *Process::SetInputCube(const QString &fname,
                                    const Isis::CubeAttributeInput &att,
                                    int requirements) {
    Isis::Cube *cube = new Isis::Cube;
    if(att.bands().size() != 0) {
      vector<QString> lame = att.bands();
      cube->setVirtualBands(lame);
    }

    try {
      if(requirements & Isis::ReadWrite) {
        cube->open(fname, "rw");
      }
      else {
        cube->open(fname);
      }
    }
    catch(IException &e) {
      delete cube;
      throw;
    }

    CheckRequirements(cube, requirements);

    // Everything is good so save the cube on the stack
    AddInputCube(cube);
    return cube;
  }


<<<<<<< HEAD
  // /**
  //  * Opens an input cube specified by the programmer and verifies requirements
  //  * are met.
  //  *
  //  * @param cube Programmer specified work file. For example
  //  *
  //  * @param att  The cube attributes to use when opening the input cube.
  //  *
  //  * @param requirements  Same as requirements on SetInputCube. See that method
  //  *                      for more details. Defaults to 0
  //  *
  //  *
  //  * @throws Isis::iException::Message
  //  */
  // void Process::SetInputCube(Cube *cube, 
  //                                   int requirements) {
  //   // Test for same size or one in all dimensions
  //   if(requirements & Isis::AllMatchOrOne) {
  //     if(InputCubes.size() > 0) {
  //       if(cube->lineCount() != 1) {
  //         if(cube->lineCount() != InputCubes[0]->lineCount()) {
  //           QString message = "The number of lines in the secondary input cubes must match";
  //           message += " the primary input cube or be exactly one";
  //           throw IException(IException::User, message, _FILEINFO_);
  //         }
  //       }

  //       if(cube->sampleCount() != 1) {
  //         if(cube->sampleCount() != InputCubes[0]->sampleCount()) {
  //           QString message = "The number of samples in the secondary input cubes must match";
  //           message += " the primary input cube or be exactly one";
  //           throw IException(IException::User, message, _FILEINFO_);
  //         }
  //       }
  //       if(cube->bandCount() != 1) {
  //         if(cube->bandCount() != InputCubes[0]->bandCount()) {
  //           QString message = "The number of bands in the secondary input cubes must match";
  //           message += " the primary input cube or be exactly one";
  //           throw IException(IException::User, message, _FILEINFO_);
  //         }
  //       }

  //       // Do not do a spatial match if this flag was set
  //       requirements = requirements & !Isis::SpatialMatch;
  //     }
  //   }

  //   // Test for size match if requested
  //   if(requirements & Isis::SizeMatch) {
  //     if(InputCubes.size() > 0) {
  //       if(cube->lineCount() != InputCubes[0]->lineCount()) {
  //         QString message = "The number of lines in the input cubes must match";
  //         throw IException(IException::User, message, _FILEINFO_);
  //       }
  //       if(cube->sampleCount() != InputCubes[0]->sampleCount()) {
  //         QString message = "The number of samples in the input cubes must match";
  //         throw IException(IException::User, message, _FILEINFO_);
  //       }
  //       if(cube->bandCount() != InputCubes[0]->bandCount()) {
  //         QString message = "The number of bands in the input cubes must match";
  //         throw IException(IException::User, message, _FILEINFO_);
  //       }
  //     }
  //   }

  //   // Test for spatial match if requested
  //   if(requirements & Isis::SpatialMatch) {
  //     if(InputCubes.size() > 0) {
  //       if(cube->lineCount() != InputCubes[0]->lineCount()) {
  //         QString message = "The number of lines in the input cubes must match";
  //         throw IException(IException::User, message, _FILEINFO_);
  //       }
  //       if(cube->sampleCount() != InputCubes[0]->sampleCount()) {
  //         QString message = "The number of samples in the input cubes must match";
  //         throw IException(IException::User, message, _FILEINFO_);
  //       }
  //     }
  //   }

  //   // Test for one band
  //   if(requirements & Isis::OneBand) {
  //     if(cube->bandCount() != 1) {
  //       QString message = "Input cube [" + cube->fileName() + "] must have one band";
  //       throw IException(IException::User, message, _FILEINFO_);
  //     }
  //   }

  //   // Test for same bands or one band
  //   if(requirements & Isis::BandMatchOrOne) {
  //     if(cube->bandCount() != 1) {
  //       if(InputCubes.size() > 0) {
  //         if(cube->bandCount() != InputCubes[0]->bandCount()) {
  //           QString message = "The number of bands in the secondary input cubes must match";
  //           message += " the primary input cube or be exactly one";
  //           throw IException(IException::User, message, _FILEINFO_);
  //         }
  //       }
  //     }
  //   }

  //   if(cube != NULL && cube->isOpen()) {
  //     AddInputCube(cube, false);
  //   }
  //   else {
  //     QString message = "Input cube does not exist";
  //     throw IException(IException::User, message, _FILEINFO_);
  //   }
  // }
=======
  /**
   * Opens an input cube specified by the programmer and verifies requirements
   * are met.
   *
   * @param cube Programmer specified work file. For example
   *
   * @param att  The cube attributes to use when opening the input cube.
   *
   * @param requirements  Same as requirements on SetInputCube. See that method
   *                      for more details. Defaults to 0
   *
   *
   * @throws Isis::iException::Message
   */
  void Process::SetInputCube(Cube *cube,
                                    int requirements) {
    // Test for same size or one in all dimensions
    if(requirements & Isis::AllMatchOrOne) {
      if(InputCubes.size() > 0) {
        if(cube->lineCount() != 1) {
          if(cube->lineCount() != InputCubes[0]->lineCount()) {
            QString message = "The number of lines in the secondary input cubes must match";
            message += " the primary input cube or be exactly one";
            throw IException(IException::User, message, _FILEINFO_);
          }
        }

        if(cube->sampleCount() != 1) {
          if(cube->sampleCount() != InputCubes[0]->sampleCount()) {
            QString message = "The number of samples in the secondary input cubes must match";
            message += " the primary input cube or be exactly one";
            throw IException(IException::User, message, _FILEINFO_);
          }
        }
        if(cube->bandCount() != 1) {
          if(cube->bandCount() != InputCubes[0]->bandCount()) {
            QString message = "The number of bands in the secondary input cubes must match";
            message += " the primary input cube or be exactly one";
            throw IException(IException::User, message, _FILEINFO_);
          }
        }

        // Do not do a spatial match if this flag was set
        requirements = requirements & !Isis::SpatialMatch;
      }
    }

    // Test for size match if requested
    if(requirements & Isis::SizeMatch) {
      if(InputCubes.size() > 0) {
        if(cube->lineCount() != InputCubes[0]->lineCount()) {
          QString message = "The number of lines in the input cubes must match";
          throw IException(IException::User, message, _FILEINFO_);
        }
        if(cube->sampleCount() != InputCubes[0]->sampleCount()) {
          QString message = "The number of samples in the input cubes must match";
          throw IException(IException::User, message, _FILEINFO_);
        }
        if(cube->bandCount() != InputCubes[0]->bandCount()) {
          QString message = "The number of bands in the input cubes must match";
          throw IException(IException::User, message, _FILEINFO_);
        }
      }
    }

    // Test for spatial match if requested
    if(requirements & Isis::SpatialMatch) {
      if(InputCubes.size() > 0) {
        if(cube->lineCount() != InputCubes[0]->lineCount()) {
          QString message = "The number of lines in the input cubes must match";
          throw IException(IException::User, message, _FILEINFO_);
        }
        if(cube->sampleCount() != InputCubes[0]->sampleCount()) {
          QString message = "The number of samples in the input cubes must match";
          throw IException(IException::User, message, _FILEINFO_);
        }
      }
    }

    // Test for one band
    if(requirements & Isis::OneBand) {
      if(cube->bandCount() != 1) {
        QString message = "Input cube [" + cube->fileName() + "] must have one band";
        throw IException(IException::User, message, _FILEINFO_);
      }
    }

    // Test for same bands or one band
    if(requirements & Isis::BandMatchOrOne) {
      if(cube->bandCount() != 1) {
        if(InputCubes.size() > 0) {
          if(cube->bandCount() != InputCubes[0]->bandCount()) {
            QString message = "The number of bands in the secondary input cubes must match";
            message += " the primary input cube or be exactly one";
            throw IException(IException::User, message, _FILEINFO_);
          }
        }
      }
    }

    if(cube != NULL && cube->isOpen()) {
      AddInputCube(cube, false);
    }
    else {
      QString message = "Input cube does not exist";
      throw IException(IException::User, message, _FILEINFO_);
    }
  }
>>>>>>> ba0be863


  /**
   * Set the InputCube vector to an opened Cube which was dynamically allocated.
   * This is used if there already exists a valid opened cube
   *
   * @author Sharmila Prasad (5/7/2011)
   *
   * @param inCube - Pointer to input Cube
   *
   * @param requirements Requirements to check that the input cube meets.
   *                     See CheckRequirements().
   */
  void Process::SetInputCube(Isis::Cube *inCube, const int requirements)
  {
    if(inCube != NULL && inCube->isOpen()) {
      CheckRequirements(inCube, requirements);
      AddInputCube(inCube, false);
    }
    else {
      QString message = "Input cube does not exist";
      throw IException(IException::User, message, _FILEINFO_);
    }
  }

  /**
   * Opens an input cube specified by the user and verifies requirements are met.
   *
   * @return Cube*
   *
   * @param parameter User parameter to obtain file to open. Typically, the value
   *                  is "FROM". For example, the user can specify on the command
   *                  line FROM=myfile.cub and this method will attempt to open
   *                  the cube "myfile.cub" if the parameter was set to "FROM".
   *
   *
   * @param requirements Requirements to check that the input cube meets.
   *                     See CheckRequirements().
   *
   * @throws Isis::iException::Message
   */
  Isis::Cube *Process::SetInputCube(const QString &parameter,
                                    const int requirements) {
    QString fname = Application::GetUserInterface().GetFileName(parameter);
    Isis::CubeAttributeInput &att = Application::GetUserInterface().GetInputAttribute(parameter);
    return SetInputCube(fname, att, requirements);
  }


  /**
   * Allocates a user-specified output cube whose size matches the first input
   * cube.
   *
   * @return Cube*
   *
   * @param parameter User specified output file. For example, "TO" is a popular
   *                  user parameter. If the user specified TO=output.cub, then
   *                  this routine would allocate the file output.cub with size
   *                  specified by the first opened input cube. The output pixel
   *                  type will be propagated from the first loaded input cube or
   *                  will use the value in the application XML file for
   *                  pixelType.
   *
   * @throws Isis::iException::Message
   */
  Isis::Cube *Process::SetOutputCube(const QString &parameter) {
    // Make sure we have an input cube to get a default size from
    if(InputCubes.size() == 0) {
      QString message = "No input images have been selected ... therefore";
      message += "the output image size can not be determined";
      throw IException(IException::Programmer, message, _FILEINFO_);
    }

    int nl = InputCubes[0]->lineCount();
    int ns = InputCubes[0]->sampleCount();
    int nb = InputCubes[0]->bandCount();
    return SetOutputCube(parameter, ns, nl, nb);
  }


  /**
   * Allocates a user-specified output cube whose size matches the first input
   * cube.
   *
   * @return Cube*
   *
   * @param parameter User specified output file. For example, "TO" is a popular
   *                  user parameter. If the user specified TO=output.cub, then
   *                  this routine would allocate the file output.cub with size
   *                  specified by the first opened input cube. The output pixel
   *                  type will be propagated from the first loaded input cube or
   *                  will use the value in the application XML file for
   *                  pixelType.
   *
   * @param ui A user interface used to get the attributes needed for SetOutputCube.
   *
   * @throws Isis::iException::Message
   */
  Isis::Cube *Process::SetOutputCubeStretch(const QString &parameter, UserInterface *ui) {
    // Make sure we have an input cube to get a default size from
    if(InputCubes.size() == 0) {
      QString message = "No input images have been selected ... therefore";
      message += "the output image size can not be determined";
      throw IException(IException::Programmer, message, _FILEINFO_);
    }

    int nl = InputCubes[0]->lineCount();
    int ns = InputCubes[0]->sampleCount();
    int nb = InputCubes[0]->bandCount();
    return SetOutputCubeStretch(parameter, ns, nl, nb, ui);
  }

  /**
   * Allocates a user specified output cube whose size is specified by the
   * programmer.
   *
   * @return Cube*
   *
   * @param parameter User specified output file. For example, "TO" is a popular
   *                  user parameter. If the user specified TO=output.cub, then
   *                  this routine would allocate the file output.cub with size
   *                  specified by the first opened input cube. The output pixel
   *                  type will be propagated from the first loaded input cube or
   *                  will use the value in the application XML file for
   *                  pixelType.
   *
   * @param ns Number of samples to allocate
   *
   * @param nl Number of lines to allocate
   *
   * @param nb Number of bands to allocate
   *
   * @throws Isis::iException::Message
   */
  Isis::Cube *Process::SetOutputCube(const QString &parameter, const int ns,
                                     const int nl, const int nb) {
    // Make sure we have good dimensions
    if((ns <= 0) || (nl <= 0) || (nb <= 0)) {
      ostringstream message;
      message << "Invalid cube size specifications [ns=" << ns << ",nl=" << nl
              << ",nb=" << nb << "]";
      throw IException(IException::Programmer, message.str().c_str(), _FILEINFO_);
    }
    QString fname;
    Isis::CubeAttributeOutput atts;
    fname = Application::GetUserInterface().GetFileName(parameter);
    atts = Application::GetUserInterface().GetOutputAttribute(parameter);
    return SetOutputCube(fname, atts, ns, nl, nb);
}

/**
 * Allocates a user specified output cube whose size is specified by the
 * programmer.
 *
 * @return Cube*
 *
 * @param parameter User specified output file. For example, "TO" is a popular
 *                  user parameter. If the user specified TO=output.cub, then
 *                  this routine would allocate the file output.cub with size
 *                  specified by the first opened input cube. The output pixel
 *                  type will be propagated from the first loaded input cube or
 *                  will use the value in the application XML file for
 *                  pixelType.
 *
 * @param ns Number of samples to allocate
 *
 * @param nl Number of lines to allocate
 *
 * @param nb Number of bands to allocate
 *
 * @param ui A user interface used to get the attributes needed. If null, the
 *           user interface will be obtained from the application.
 *
 * @throws Isis::iException::Message
 */
Isis::Cube *Process::SetOutputCubeStretch(const QString &parameter, const int ns,
                                   const int nl, const int nb, UserInterface *ui) {
  // Make sure we have good dimensions
  if((ns <= 0) || (nl <= 0) || (nb <= 0)) {
    ostringstream message;
    message << "Invalid cube size specifications [ns=" << ns << ",nl=" << nl
            << ",nb=" << nb << "]";
    throw IException(IException::Programmer, message.str().c_str(), _FILEINFO_);
  }
  QString fname;
  Isis::CubeAttributeOutput atts;
  if(ui==nullptr){
    fname = Application::GetUserInterface().GetFileName(parameter);
    atts = Application::GetUserInterface().GetOutputAttribute(parameter);
  }
  else{
    fname = ui->GetFileName(parameter);
    atts = ui->GetOutputAttribute(parameter);
  }
  return SetOutputCube(fname, atts, ns, nl, nb);
}

  /**
   * Allocates a output cube whose name and size is specified by the programmer.
   *
   * @return Cube*
   *
   * @param fname Name of the output cube to allocate
   *
   * @param att The cube attributes to use when creating the output cube.
   *
   * @param ns Number of samples to allocate
   *
   * @param nl Number of lines to allocate
   *
   * @param nb Number of bands to allocate
   *
   * @throws Isis::iException::Message
   */
  Isis::Cube *Process::SetOutputCube(const QString &fname,
                                     const Isis::CubeAttributeOutput &att,
                                     const int ns, const int nl,
                                     const int nb) {
    // Make sure we have good dimensions
    if ((ns <= 0) || (nl <= 0) || (nb <= 0)) {
      ostringstream message;
      message << "Invalid cube size specifications [ns=" << ns << ",nl=" << nl
              << ",nb=" << nb << "]";
      throw IException(IException::Programmer, message.str().c_str(), _FILEINFO_);
    }

    // Setup the cube
    Isis::Cube *cube = new Isis::Cube;
    try {
      cube->setDimensions(ns, nl, nb);
      cube->setByteOrder(att.byteOrder());
      cube->setFormat(att.fileFormat());
      cube->setLabelsAttached(att.labelAttachment() == AttachedLabel);
      if(att.propagatePixelType()) {
        if(InputCubes.size() > 0) {
          cube->setPixelType(InputCubes[0]->pixelType());
        }
        else {
          QString msg = "You told me to propagate PixelType from input to output";
          msg += " cube but there are no input cubes loaded";
          throw IException(IException::Programmer, msg, _FILEINFO_);
        }
      }
      else {
        cube->setPixelType(att.pixelType());
      }

      if(att.propagateMinimumMaximum()) {
        if(cube->pixelType() == Isis::Real) {
          cube->setBaseMultiplier(0.0, 1.0);
        }
        else if(InputCubes.size() == 0) {
          QString msg = "You told me to propagate base/multiplier from input to output";
          msg += " cube but there are no input cubes loaded";
          throw IException(IException::Programmer, msg, _FILEINFO_);
        }
        else if(cube->pixelType() >= InputCubes[0]->pixelType()) {
          double base = InputCubes[0]->base();
          double mult = InputCubes[0]->multiplier();
          cube->setBaseMultiplier(base, mult);
        }
        else if((cube->pixelType() != Isis::Real) &&
                (cube->pixelType() != Isis::UnsignedByte) &&
                (cube->pixelType() != Isis::UnsignedWord) &&
                (cube->pixelType() != Isis::SignedWord) &&
                (cube->pixelType() != Isis::UnsignedInteger) &&
                (cube->pixelType() != Isis::SignedInteger)) {
          QString msg = "Looks like your refactoring to add different pixel types";
          msg += " you'll need to make changes here";
          throw IException(IException::Programmer, msg, _FILEINFO_);
        }
        else {
          QString msg = "You've chosen to reduce your output PixelType for [" +
                       fname + "] you must specify the output pixel range too";
          throw IException(IException::User, msg, _FILEINFO_);
        }
      }
      else {
        // Not propagating so either the user entered or the programmer did
        cube->setMinMax(att.minimum(), att.maximum());
      }

      if(InputCubes.size() > 0) {
        int needLabBytes = InputCubes[0]->labelSize(true) + (1024 * 6);
        if(needLabBytes > cube->labelSize()) {
          cube->setLabelSize(needLabBytes);
        }
      }

      // Allocate the cube
      cube->create(fname);

      // Transfer labels from the first input cube
      if((p_propagateLabels) && (InputCubes.size() > 0)) {
        Isis::PvlObject &incube =
            InputCubes[0]->label()->findObject("IsisCube");
        Isis::PvlObject &outcube = cube->label()->findObject("IsisCube");
        for(int i = 0; i < incube.groups(); i++) {
          outcube.addGroup(incube.group(i));
        }

        if (InputCubes[0]->label()->hasObject("NaifKeywords")) {
          cube->label()->addObject(
              InputCubes[0]->label()->findObject("NaifKeywords"));
        }
      }

      // Transfer tables from the first input cube
      if((p_propagateTables) && (InputCubes.size() > 0)) {
        Isis::Pvl &inlab = *InputCubes[0]->label();
        for(int i = 0; i < inlab.objects(); i++) {
          if(inlab.object(i).isNamed("Table")) {
            Isis::Blob t((QString)inlab.object(i)["Name"], inlab.object(i).name());
            InputCubes[0]->read(t);
            cube->write(t);
          }
        }
      }

      // Transfer blobs from the first input cube
      if((p_propagatePolygons) && (InputCubes.size() > 0)) {
        Isis::Pvl &inlab = *InputCubes[0]->label();
        for(int i = 0; i < inlab.objects(); i++) {
          if(inlab.object(i).isNamed("Polygon")) {
            Isis::Blob t((QString)inlab.object(i)["Name"], inlab.object(i).name());
            InputCubes[0]->read(t);
            cube->write(t);
          }
        }
      }

      // Transfer tables from the first input cube
      if((p_propagateOriginalLabel) && (InputCubes.size() > 0)) {
        Isis::Pvl &inlab = *InputCubes[0]->label();
        for(int i = 0; i < inlab.objects(); i++) {
          if(inlab.object(i).isNamed("OriginalLabel")) {
            Isis::OriginalLabel ol = InputCubes[0]->readOriginalLabel(inlab.object(i)["Name"]);
            cube->write(ol);
          }
        }
      }

      // Transfer history from the first input cube
      WriteHistory(*cube);
    }
    catch (IException &e) {
      delete cube;
      throw;
    }
    // Everything is fine so save the cube on the stack
    AddOutputCube(cube);
    return cube;
  }

  /**
   * End the processing sequence and cleans up by closing cubes, freeing memory,
   * etc.
   *
   * @deprecated Please use Finalize()
   */
  void Process::EndProcess() {
    Process::Finalize();
  }

  /**
   * Cleans up by closing cubes and freeing memory for owned cubes.  Clears the
   * lists for all cubes.
   */
  void Process::Finalize() {
    ClearCubes();
  }

  void Process::AddInputCube(Cube *cube, bool owned) {
    InputCubes.push_back(cube);
    if (owned) m_ownedCubes->insert(cube);
  }

  void Process::AddOutputCube(Cube *cube, bool owned) {
    OutputCubes.push_back(cube);
    if (owned) m_ownedCubes->insert(cube);
  }


  /**
   * Checks to make sure the input cube meets the inputted requirements.
   *
   * @param cube Cube to check
   *
   * @param requirements Use to specify requirements for the input file. The
   *                     following requirments are checked against
   *                     1) ic_base::SizeMatch checks to make sure the input cube
   *                     has the same bands, samples, and lines as the first
   *                     input cube open using this method,
   *                     2) ic_base::SpatialMatch checks to make sure the input
   *                     cube has the same samples and lines as the first input
   *                     cube, 3) ic_base::Georeferenced checks to make sure
   *                     latitude/longitudes can be obtained from the input cube,
   *                     4) ic_base::FullyGeoreferenced checks to make sure
   *                     latitude/longitude, phase/incidence/emission, and other
   *                     geometric parameters can be obtained from the input
   *                     cube, 5) ic_base::OneBand checks to make sure the input
   *                     cube has exactly one band. Note, that these requirements
   *                     can be logically or'ed. For example,
   *                     ic_base::SpatialMatch | ic_base::georeferenced.
   *                     Defaults to 0
   *
   * @throws Isis::iException::Message
   */
  void Process::CheckRequirements(const Cube *cube, int requirements) {
    // Test for same size or one in all dimensions
    if(requirements & Isis::AllMatchOrOne) {
      if(InputCubes.size() > 0) {
        if(cube->lineCount() != 1) {
          if(cube->lineCount() != InputCubes[0]->lineCount()) {
            QString message = "The number of lines in the secondary input cubes must match";
            message += " the primary input cube or be exactly one";
            throw IException(IException::User, message, _FILEINFO_);
          }
        }

        if(cube->sampleCount() != 1) {
          if(cube->sampleCount() != InputCubes[0]->sampleCount()) {
            QString message = "The number of samples in the secondary input cubes must match";
            message += " the primary input cube or be exactly one";
            throw IException(IException::User, message, _FILEINFO_);
          }
        }
        if(cube->bandCount() != 1) {
          if(cube->bandCount() != InputCubes[0]->bandCount()) {
            QString message = "The number of bands in the secondary input cubes must match";
            message += " the primary input cube or be exactly one";
            throw IException(IException::User, message, _FILEINFO_);
          }
        }

        // Do not do a spatial match if this flag was set
        requirements = requirements & !Isis::SpatialMatch;
      }
    }

    // Test for size match if requested
    if(requirements & Isis::SizeMatch) {
      if(InputCubes.size() > 0) {
        if(cube->lineCount() != InputCubes[0]->lineCount()) {
          QString message = "The number of lines in the input cubes must match";
          throw IException(IException::User, message, _FILEINFO_);
        }
        if(cube->sampleCount() != InputCubes[0]->sampleCount()) {
          QString message = "The number of samples in the input cubes must match";
          throw IException(IException::User, message, _FILEINFO_);
        }
        if(cube->bandCount() != InputCubes[0]->bandCount()) {
          QString message = "The number of bands in the input cubes must match";
          throw IException(IException::User, message, _FILEINFO_);
        }
      }
    }

    // Test for spatial match if requested
    if(requirements & Isis::SpatialMatch) {
      if(InputCubes.size() > 0) {
        if(cube->lineCount() != InputCubes[0]->lineCount()) {
          QString message = "The number of lines in the input cubes must match";
          throw IException(IException::User, message, _FILEINFO_);
        }
        if(cube->sampleCount() != InputCubes[0]->sampleCount()) {
          QString message = "The number of samples in the input cubes must match";
          throw IException(IException::User, message, _FILEINFO_);
        }
      }
    }

    // Test for one band
    if(requirements & Isis::OneBand) {
      if(cube->bandCount() != 1) {
        QString message = "Input cube [" + cube->fileName() + "] must have one band";
        throw IException(IException::User, message, _FILEINFO_);
      }
    }

    // Test for same bands or one band
    if(requirements & Isis::BandMatchOrOne) {
      if(cube->bandCount() != 1) {
        if(InputCubes.size() > 0) {
          if(cube->bandCount() != InputCubes[0]->bandCount()) {
            QString message = "The number of bands in the secondary input cubes must match";
            message += " the primary input cube or be exactly one";
            throw IException(IException::User, message, _FILEINFO_);
          }
        }
      }
    }
  }


  /**
   * Close owned cubes from the list and clear the list
   */
  void Process::ClearCubes() {
    // Close the cubes
    ClearInputCubes();
    ClearOutputCubes();
    m_ownedCubes->clear();
  }

  /**
   * Close owned input cubes from the list and clear the list
   */
  void Process::ClearInputCubes() {
    // Close the cubes
    for (unsigned int i = 0; i < InputCubes.size(); i++) {
      if (m_ownedCubes->contains(InputCubes[i])) {
        InputCubes[i]->close();
        delete InputCubes[i];
      }
    }
    InputCubes.clear();
  }

  /**
   * Close owned output cubes from the list and clear the list
   */
  void Process::ClearOutputCubes() {
    // Close the cubes
    for (unsigned int i = 0; i < OutputCubes.size(); i++) {
      if (m_ownedCubes->contains(OutputCubes[i])) {
        OutputCubes[i]->close();
        delete OutputCubes[i];
      }
    }
    OutputCubes.clear();
  }

  /**
   * This method allows the programmer to turn on/off the propagation of labels
   * from the 1st input cube to any of the output cubes.  By default, propagation
   * occurs automatically in the Process class when a call to either of the
   * SetOutputCube methods is invoked. If the program * requires no propagation
   * then utilize this method. This method can be invoked between successive
   * calls of SetOutputCube so that some cube will have labels propagated while
   * others will not.
   *
   * @param prop Flag indicating if labels are be propagated to output cubes.
   */
  void Process::PropagateLabels(const bool prop) {
    p_propagateLabels = prop;
  }

  /**
   * This method allows the programmer to propagate labels from a specific
   * secondary cube.
   *
   * @param cube IString containing the name of the cube containing the labels
   *             to propagate.
   */
  void Process::PropagateLabels(const QString &cube) {
    // Open the Pvl file
    Isis::Pvl inLabels(cube);

    // Loop for each output cube
    for(int i = 0; i < (int)OutputCubes.size(); i++) {
      Isis::PvlObject &inCubeLabels = inLabels.findObject("IsisCube");

      Isis::Pvl &outLabels(*OutputCubes[i]->label());
      Isis::PvlObject &outCubeLabels = outLabels.findObject("IsisCube");

      for(int g = 0; g < inCubeLabels.groups(); g++) {
        outCubeLabels.addGroup(inCubeLabels.group(g));
      }

      if (inLabels.hasObject("NaifKeywords")) {
        outLabels.addObject(inLabels.findObject("NaifKeywords"));
      }
    }
  }

  /**
   * This method allows the programmer to propagate input tables to the output
   * cube (default is true)
   *
   * @param prop Flag indicating if input tables are to be propagated to output
   *             cubes.
   */
  void Process::PropagateTables(const bool prop) {
    p_propagateTables = prop;
  }

  /**
   * Propagate the tables from the cube with the given filename to the output
   * cube.  This is done at the time this method is called, not during normal
   * processing. The names of the tables to propagate can be provided through the second paramter,
   * by specifing a list of table names. Not providing any list (or providing an empty list) will
   * propagate all tables.
   *
   * @param fromName QString of the name of the cube containing the tables to propagate.
   * @param tableNames List of QStrings of the names of the tables to propagate; default is empty,
   *                   which indicates that all tables will be propagated.
   *
   * @internal
   *   @history 2016-11-30 Ian Humphrey - Added tableNames parameter so that only specified tables
   *                           will be propagated when calling this method. Note that a default of
   *                           an empty QList is used to propagate all tables. References #4433.
   */
  void Process::PropagateTables(const QString &fromName, const QList<QString> &tableNames) {
    Cube *fromCube = new Isis::Cube;
    fromCube->open(fromName);
    const Pvl *fromLabels = fromCube->label();

    for (unsigned int i = 0; i < OutputCubes.size(); i++) {
      for (int j = 0; j < fromLabels->objects(); j++) {
        const PvlObject &object = fromLabels->object(j);

        if (object.isNamed("Table")) {
          if (tableNames.isEmpty() || tableNames.contains(object["Name"])) {
            Blob table((QString) object["Name"], object.name());
            fromCube->read(table);
            OutputCubes[i]->write(table);
          }
        }
      }
    }
    fromCube->close();
    delete fromCube;
  }

  /**
   * This method allows the programmer to propagate input blobs to the output
   * cube (default is true)
   *
   * @param prop Flag indicating if input blobs are to be propagated to output
   *             cubes.
   */
  void Process::PropagatePolygons(const bool prop) {
    p_propagatePolygons = prop;
  }

  /**
   * This method allows the programmer to propagate history to the output cube
   * (default is true)
   *
   * @param prop Flag indicating if history is to be propagated to output cubes.
   */
  void Process::PropagateHistory(const bool prop) {
    p_propagateHistory = prop;
  }

  /**
  * This method allows the programmer to propagate original labels
  * to the output cube (default is true)
  *
  * @param prop Flag indicating if original labels is to be propagated
  * to output cubes.
  */
  void Process::PropagateOriginalLabel(const bool prop) {
    p_propagateOriginalLabel = prop;
  }

  /**
   * This method reads the mission specific data directory from the user
   * preference file, makes sure that mission is available in the Isis
   * installation, and the attaches the provided input file to the directory in
   * order to create a full file specification.
   *
   * @param mission Name of the mission data directory
   *
   * @param file Name of the file to attach to the end of the directory
   *
   * @param highestVersion If set to true the method will return the highest
   *                       version number of the given file. Therefore, file must
   *                       contain question marks such as "file???.dat". See the
   *                       FileName class for more information on versioned
   *                       files. Defaults to false.
   */
  QString Process::MissionData(const QString &mission, const QString &file,
                              bool highestVersion) {
    Isis::PvlGroup &dataDir = Isis::Preference::Preferences().findGroup("DataDirectory");
    QString dir = dataDir[mission];

    // See if the data directory is installed
    Isis::FileName installed(dir);
    if(!installed.fileExists()) {
      QString message = "Data directory for mission [" + mission + "] " +
                       "is not installed at your site";
      throw IException(IException::Io, message, _FILEINFO_);
    }

    Isis::FileName expanded(dir + "/" + file);
    if(highestVersion) expanded = expanded.highestVersion();
    return expanded.expanded();
  }

  /**
   * Writes out the History blob to the cube
   */
  void Process::WriteHistory(Cube &cube) {
    if(p_propagateHistory) {
      bool addedHist = false;
      if(InputCubes.size() > 0) {
        Isis::Pvl & inlab = *InputCubes[0]->label();
        for(int i = 0; i < inlab.objects(); i++) {
          if(inlab.object(i).isNamed("History") && Isis::iApp != NULL) {
            QString histBlobName = (QString)inlab.object(i)["Name"];
            History h = InputCubes[0]->readHistory(histBlobName);
            h.AddEntry();
            cube.write(h, histBlobName);
            addedHist = true;
          }
        }
      }

      if(!addedHist && Isis::iApp != NULL) {
        Isis::History h = cube.readHistory();
        h.AddEntry();

        cube.write(h);
      }
    }
  }

  /**
   * Calculates and stores off statistics on every band of every
   * cube added to this process via the SetInputCube method.
   *
   * The newly calculated statistics are stored in two ways: as a
   * vector where each entry is a single Statistics object for
   * every band of a particular input cube, and as a vector where
   * each entry is a vector of Statistics objects, for each band
   * separately, of a particular input cube.
   */
  void Process::CalculateStatistics() {
    for(unsigned cubeNum = 0; cubeNum < InputCubes.size(); cubeNum++) {
      Cube *cube = InputCubes[cubeNum];

      // Construct a line buffer manager and a statistics object
      Isis::LineManager line(*cube);
      Isis::Statistics *cubeStats = new Isis::Statistics();

      int bandStart = 1;
      int bandStop = cube->bandCount();
      int maxSteps = cube->lineCount() * cube->bandCount();

      QString cubeNumStr = toString(cubeNum + 1);
      QString totalCubes = toString((int)InputCubes.size());
      QString msg = "Calculating statistics for cube " + cubeNumStr + " of " + totalCubes;

      Isis::Progress progress;
      progress.SetText(msg);
      progress.SetMaximumSteps(maxSteps);
      progress.CheckStatus();

      // Loop and get the statistics for a good minimum/maximum
      vector<Statistics *> allBandStats;
      for(int useBand = bandStart; useBand <= bandStop; useBand++) {
        Isis::Statistics *bandStats = new Isis::Statistics();

        for(int i = 1; i <= cube->lineCount(); i++) {
          line.SetLine(i, useBand);
          cube->read(line);
          bandStats->AddData(line.DoubleBuffer(), line.size());
          cubeStats->AddData(line.DoubleBuffer(), line.size());
          progress.CheckStatus();
        }

        allBandStats.push_back(bandStats);
      }

      p_bandStats.push_back(allBandStats);
      p_cubeStats.push_back(cubeStats);
    }
  }

} // end namespace isis<|MERGE_RESOLUTION|>--- conflicted
+++ resolved
@@ -93,227 +93,6 @@
   }
 
 
-<<<<<<< HEAD
-  // /**
-  //  * Opens an input cube specified by the programmer and verifies requirements
-  //  * are met.
-  //  *
-  //  * @param cube Programmer specified work file. For example
-  //  *
-  //  * @param att  The cube attributes to use when opening the input cube.
-  //  *
-  //  * @param requirements  Same as requirements on SetInputCube. See that method
-  //  *                      for more details. Defaults to 0
-  //  *
-  //  *
-  //  * @throws Isis::iException::Message
-  //  */
-  // void Process::SetInputCube(Cube *cube, 
-  //                                   int requirements) {
-  //   // Test for same size or one in all dimensions
-  //   if(requirements & Isis::AllMatchOrOne) {
-  //     if(InputCubes.size() > 0) {
-  //       if(cube->lineCount() != 1) {
-  //         if(cube->lineCount() != InputCubes[0]->lineCount()) {
-  //           QString message = "The number of lines in the secondary input cubes must match";
-  //           message += " the primary input cube or be exactly one";
-  //           throw IException(IException::User, message, _FILEINFO_);
-  //         }
-  //       }
-
-  //       if(cube->sampleCount() != 1) {
-  //         if(cube->sampleCount() != InputCubes[0]->sampleCount()) {
-  //           QString message = "The number of samples in the secondary input cubes must match";
-  //           message += " the primary input cube or be exactly one";
-  //           throw IException(IException::User, message, _FILEINFO_);
-  //         }
-  //       }
-  //       if(cube->bandCount() != 1) {
-  //         if(cube->bandCount() != InputCubes[0]->bandCount()) {
-  //           QString message = "The number of bands in the secondary input cubes must match";
-  //           message += " the primary input cube or be exactly one";
-  //           throw IException(IException::User, message, _FILEINFO_);
-  //         }
-  //       }
-
-  //       // Do not do a spatial match if this flag was set
-  //       requirements = requirements & !Isis::SpatialMatch;
-  //     }
-  //   }
-
-  //   // Test for size match if requested
-  //   if(requirements & Isis::SizeMatch) {
-  //     if(InputCubes.size() > 0) {
-  //       if(cube->lineCount() != InputCubes[0]->lineCount()) {
-  //         QString message = "The number of lines in the input cubes must match";
-  //         throw IException(IException::User, message, _FILEINFO_);
-  //       }
-  //       if(cube->sampleCount() != InputCubes[0]->sampleCount()) {
-  //         QString message = "The number of samples in the input cubes must match";
-  //         throw IException(IException::User, message, _FILEINFO_);
-  //       }
-  //       if(cube->bandCount() != InputCubes[0]->bandCount()) {
-  //         QString message = "The number of bands in the input cubes must match";
-  //         throw IException(IException::User, message, _FILEINFO_);
-  //       }
-  //     }
-  //   }
-
-  //   // Test for spatial match if requested
-  //   if(requirements & Isis::SpatialMatch) {
-  //     if(InputCubes.size() > 0) {
-  //       if(cube->lineCount() != InputCubes[0]->lineCount()) {
-  //         QString message = "The number of lines in the input cubes must match";
-  //         throw IException(IException::User, message, _FILEINFO_);
-  //       }
-  //       if(cube->sampleCount() != InputCubes[0]->sampleCount()) {
-  //         QString message = "The number of samples in the input cubes must match";
-  //         throw IException(IException::User, message, _FILEINFO_);
-  //       }
-  //     }
-  //   }
-
-  //   // Test for one band
-  //   if(requirements & Isis::OneBand) {
-  //     if(cube->bandCount() != 1) {
-  //       QString message = "Input cube [" + cube->fileName() + "] must have one band";
-  //       throw IException(IException::User, message, _FILEINFO_);
-  //     }
-  //   }
-
-  //   // Test for same bands or one band
-  //   if(requirements & Isis::BandMatchOrOne) {
-  //     if(cube->bandCount() != 1) {
-  //       if(InputCubes.size() > 0) {
-  //         if(cube->bandCount() != InputCubes[0]->bandCount()) {
-  //           QString message = "The number of bands in the secondary input cubes must match";
-  //           message += " the primary input cube or be exactly one";
-  //           throw IException(IException::User, message, _FILEINFO_);
-  //         }
-  //       }
-  //     }
-  //   }
-
-  //   if(cube != NULL && cube->isOpen()) {
-  //     AddInputCube(cube, false);
-  //   }
-  //   else {
-  //     QString message = "Input cube does not exist";
-  //     throw IException(IException::User, message, _FILEINFO_);
-  //   }
-  // }
-=======
-  /**
-   * Opens an input cube specified by the programmer and verifies requirements
-   * are met.
-   *
-   * @param cube Programmer specified work file. For example
-   *
-   * @param att  The cube attributes to use when opening the input cube.
-   *
-   * @param requirements  Same as requirements on SetInputCube. See that method
-   *                      for more details. Defaults to 0
-   *
-   *
-   * @throws Isis::iException::Message
-   */
-  void Process::SetInputCube(Cube *cube,
-                                    int requirements) {
-    // Test for same size or one in all dimensions
-    if(requirements & Isis::AllMatchOrOne) {
-      if(InputCubes.size() > 0) {
-        if(cube->lineCount() != 1) {
-          if(cube->lineCount() != InputCubes[0]->lineCount()) {
-            QString message = "The number of lines in the secondary input cubes must match";
-            message += " the primary input cube or be exactly one";
-            throw IException(IException::User, message, _FILEINFO_);
-          }
-        }
-
-        if(cube->sampleCount() != 1) {
-          if(cube->sampleCount() != InputCubes[0]->sampleCount()) {
-            QString message = "The number of samples in the secondary input cubes must match";
-            message += " the primary input cube or be exactly one";
-            throw IException(IException::User, message, _FILEINFO_);
-          }
-        }
-        if(cube->bandCount() != 1) {
-          if(cube->bandCount() != InputCubes[0]->bandCount()) {
-            QString message = "The number of bands in the secondary input cubes must match";
-            message += " the primary input cube or be exactly one";
-            throw IException(IException::User, message, _FILEINFO_);
-          }
-        }
-
-        // Do not do a spatial match if this flag was set
-        requirements = requirements & !Isis::SpatialMatch;
-      }
-    }
-
-    // Test for size match if requested
-    if(requirements & Isis::SizeMatch) {
-      if(InputCubes.size() > 0) {
-        if(cube->lineCount() != InputCubes[0]->lineCount()) {
-          QString message = "The number of lines in the input cubes must match";
-          throw IException(IException::User, message, _FILEINFO_);
-        }
-        if(cube->sampleCount() != InputCubes[0]->sampleCount()) {
-          QString message = "The number of samples in the input cubes must match";
-          throw IException(IException::User, message, _FILEINFO_);
-        }
-        if(cube->bandCount() != InputCubes[0]->bandCount()) {
-          QString message = "The number of bands in the input cubes must match";
-          throw IException(IException::User, message, _FILEINFO_);
-        }
-      }
-    }
-
-    // Test for spatial match if requested
-    if(requirements & Isis::SpatialMatch) {
-      if(InputCubes.size() > 0) {
-        if(cube->lineCount() != InputCubes[0]->lineCount()) {
-          QString message = "The number of lines in the input cubes must match";
-          throw IException(IException::User, message, _FILEINFO_);
-        }
-        if(cube->sampleCount() != InputCubes[0]->sampleCount()) {
-          QString message = "The number of samples in the input cubes must match";
-          throw IException(IException::User, message, _FILEINFO_);
-        }
-      }
-    }
-
-    // Test for one band
-    if(requirements & Isis::OneBand) {
-      if(cube->bandCount() != 1) {
-        QString message = "Input cube [" + cube->fileName() + "] must have one band";
-        throw IException(IException::User, message, _FILEINFO_);
-      }
-    }
-
-    // Test for same bands or one band
-    if(requirements & Isis::BandMatchOrOne) {
-      if(cube->bandCount() != 1) {
-        if(InputCubes.size() > 0) {
-          if(cube->bandCount() != InputCubes[0]->bandCount()) {
-            QString message = "The number of bands in the secondary input cubes must match";
-            message += " the primary input cube or be exactly one";
-            throw IException(IException::User, message, _FILEINFO_);
-          }
-        }
-      }
-    }
-
-    if(cube != NULL && cube->isOpen()) {
-      AddInputCube(cube, false);
-    }
-    else {
-      QString message = "Input cube does not exist";
-      throw IException(IException::User, message, _FILEINFO_);
-    }
-  }
->>>>>>> ba0be863
-
-
   /**
    * Set the InputCube vector to an opened Cube which was dynamically allocated.
    * This is used if there already exists a valid opened cube
@@ -336,6 +115,7 @@
       throw IException(IException::User, message, _FILEINFO_);
     }
   }
+
 
   /**
    * Opens an input cube specified by the user and verifies requirements are met.

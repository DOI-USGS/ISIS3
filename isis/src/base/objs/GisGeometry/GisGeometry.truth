--- conflicted
+++ resolved
@@ -29,13 +29,8 @@
     isValidReason?    "Valid Geometry"
     isEmpty?          false
     type?             "IsisCube"
-<<<<<<< HEAD
-    area?             50.218
-    length?           29.6669
-=======
-    area?             50.3519
-    length?           29.6976
->>>>>>> 6132911b
+    area?             50.3519
+    length?           29.6976
     points?           413
 
 "Construct Geometry from WKT GIS source"
@@ -44,13 +39,8 @@
     isValidReason?    "Valid Geometry"
     isEmpty?          false
     type?             "WKT"
-<<<<<<< HEAD
-    area?             50.218
-    length?           29.6669
-=======
-    area?             50.3519
-    length?           29.6976
->>>>>>> 6132911b
+    area?             50.3519
+    length?           29.6976
     points?           413
 
 "Construct Geometry from WKB GIS source"
@@ -59,13 +49,8 @@
     isValidReason?    "Valid Geometry"
     isEmpty?          false
     type?             "WKB"
-<<<<<<< HEAD
-    area?             50.218
-    length?           29.6669
-=======
-    area?             50.3519
-    length?           29.6976
->>>>>>> 6132911b
+    area?             50.3519
+    length?           29.6976
     points?           413
 
 "Construct Geometry from IsisCube GIS source"
@@ -74,13 +59,8 @@
     isValidReason?    "Valid Geometry"
     isEmpty?          false
     type?             "IsisCube"
-<<<<<<< HEAD
-    area?             4.05913
-    length?           8.38034
-=======
     area?             4.09421
     length?           8.41585
->>>>>>> 6132911b
     points?           209
 
 "Construct Geometry from GEOSGeometry"
@@ -89,13 +69,8 @@
     isValidReason?    "Valid Geometry"
     isEmpty?          false
     type?             "GeosGis"
-<<<<<<< HEAD
-    area?             50.218
-    length?           29.6669
-=======
-    area?             50.3519
-    length?           29.6976
->>>>>>> 6132911b
+    area?             50.3519
+    length?           29.6976
     points?           413
 
 "Construct Empty Default Geometry"
@@ -114,13 +89,8 @@
     isValidReason?    "Valid Geometry"
     isEmpty?          false
     type?             "IsisCube"
-<<<<<<< HEAD
-    area?             50.218
-    length?           29.6669
-=======
-    area?             50.3519
-    length?           29.6976
->>>>>>> 6132911b
+    area?             50.3519
+    length?           29.6976
     points?           413
 
 "Construct Copy Geometry from Undefined Geometry"
@@ -139,13 +109,8 @@
     isValidReason?    "Valid Geometry"
     isEmpty?          false
     type?             "IsisCube"
-<<<<<<< HEAD
-    area?             50.218
-    length?           29.6669
-=======
-    area?             50.3519
-    length?           29.6976
->>>>>>> 6132911b
+    area?             50.3519
+    length?           29.6976
     points?           413
 
 "Construct Equal Geometry from Equal Geometry"
@@ -154,13 +119,8 @@
     isValidReason?    "Valid Geometry"
     isEmpty?          false
     type?             "IsisCube"
-<<<<<<< HEAD
-    area?             50.218
-    length?           29.6669
-=======
-    area?             50.3519
-    length?           29.6976
->>>>>>> 6132911b
+    area?             50.3519
+    length?           29.6976
     points?           413
 
 "Construct Equal Geometry from Undefined Geometry"
@@ -179,13 +139,8 @@
     isValidReason?    "Valid Geometry"
     isEmpty?          false
     type?             "IsisCube"
-<<<<<<< HEAD
-    area?             50.218
-    length?           29.6669
-=======
-    area?             50.3519
-    length?           29.6976
->>>>>>> 6132911b
+    area?             50.3519
+    length?           29.6976
     points?           413
 
 "Clone Geometry from Undefined Geometry"
@@ -223,11 +178,7 @@
     disjoint?         "No"
     overlaps?         "Yes"
     equals?           "No"
-<<<<<<< HEAD
-    intersect ratio?  "0.95216803927449"
-=======
     intersect ratio?  "0.95030561790462"
->>>>>>> 6132911b
 
 "Source: WKT Geometry, Target: WKB Geometry (equal geometries)"
     distance?         "0.0"
@@ -239,11 +190,7 @@
     intersect ratio?  "1.0"
 
 "Source: WKT Geometry, Target: Lat/Lon Geometry"
-<<<<<<< HEAD
-    distance?         "288.73577074892"
-=======
     distance?         "288.65234410472"
->>>>>>> 6132911b
     intersects?       "No"
     contains?         "No"
     disjoint?         "Yes"
@@ -259,13 +206,8 @@
     isValidReason?    "Valid Geometry"
     isEmpty?          false
     type?             "GeosGis"
-<<<<<<< HEAD
-    area?             97.1265
-    length?           40.3919
-=======
     area?             97.31
     length?           40.4313
->>>>>>> 6132911b
     points?           5
 
 "Envelope Geometry from Invalid Geometry"
@@ -284,15 +226,9 @@
     isValidReason?    "Valid Geometry"
     isEmpty?          false
     type?             "GeosGis"
-<<<<<<< HEAD
-    area?             51.236
-    length?           29.6587
-    points?           211
-=======
     area?             51.3562
     length?           29.6897
     points?           108
->>>>>>> 6132911b
 
 "Convex Hull Geometry from Invalid Geometry"
     isDefined?        false
@@ -310,13 +246,8 @@
     isValidReason?    "Valid Geometry"
     isEmpty?          false
     type?             "GeosGis"
-<<<<<<< HEAD
-    area?             50.2148
-    length?           29.6512
-=======
     area?             50.3126
     length?           29.6816
->>>>>>> 6132911b
     points?           5
 
 Simplified Geometry from Invalid Geometry is NULL.
@@ -347,15 +278,9 @@
     isValidReason?    "Valid Geometry"
     isEmpty?          false
     type?             "GeosGis"
-<<<<<<< HEAD
-    area?             3.86497
-    length?           8.20245
-    points?           188
-=======
     area?             3.89075
     length?           8.23376
     points?           187
->>>>>>> 6132911b
 
 "Union Geometry of Invalid Geometry with WKT Geometry as target"
     isDefined?        false
@@ -383,15 +308,9 @@
     isValidReason?    "Valid Geometry"
     isEmpty?          false
     type?             "GeosGis"
-<<<<<<< HEAD
-    area?             50.4122
-    length?           29.8448
-    points?           438
-=======
     area?             50.5554
     length?           29.8797
     points?           439
->>>>>>> 6132911b
 
 "Centroid Geometry of Invalid Geometry"
     isDefined?        false
@@ -416,13 +335,8 @@
 Centroid found for Invalid Geometry?  false
 
 Centroid found for WKT Geometry?  true
-<<<<<<< HEAD
-	Longitude:  290.491
-	Latitude:   50.1643
-=======
 	Longitude:  290.412
 	Latitude:   50.1576
->>>>>>> 6132911b
 
 Testing Errors...
 **PROGRAMMER ERROR** Unknown GIS type given [None].
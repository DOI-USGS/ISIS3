/** This is free and unencumbered software released into the public domain.
The authors of ISIS do not claim copyright on the contents of this file.
For more details about the LICENSE terms and the AUTHORS, you will
find files of those names at the top level of this repository. **/

/* SPDX-License-Identifier: CC0-1.0 */
#include "IsisDebug.h"
#include "Cube.h"

#include <sstream>
#include <unistd.h>

#include <QDebug>
#include <QDir>
#include <QFile>
#include <QFileInfo>
#include <QMutex>

#include "Application.h"
#include "Blob.h"
#include "Camera.h"
#include "CameraFactory.h"
#include "CubeAttribute.h"
#include "CubeBsqHandler.h"
#include "CubeTileHandler.h"
#include "Endian.h"
#include "FileName.h"
#include "History.h"
#include "ImageHistogram.h"
#include "ImagePolygon.h"
#include "IException.h"
#include "LineManager.h"
#include "Message.h"
#include "OriginalLabel.h"
#include "Preference.h"
#include "ProgramLauncher.h"
#include "Projection.h"
#include "SpecialPixel.h"
#include "Statistics.h"
#include "Table.h"
#include "TProjection.h"
#include "Longitude.h"

using namespace std;

namespace Isis {
  //! Constructs a Cube object.
  Cube::Cube() {
    construct();
  }

  /**
   * Construct a cube and open it for reading or reading/writing.
   *
   * @param fileName Name of the cube file to open. Environment
   *     variables in the filename will be automatically expanded.
   * @param access Defines how the cube will be opened. Either read-only
   *     "r" or read-write "rw".
   */
  Cube::Cube(const FileName &fileName, QString access) {
    construct();
    open(fileName.toString(), access);
  }

  /**
   * Initialize Cube data from a PVL label.
   *
   * @param fileName Name of the cube file to open. Environment
   *     variables in the filename will be automatically expanded.
   * @param label PVL label object representing the new Cube label
   * @param access Defines how the cube will be opened. Either read-only
   *     "r" or read-write "rw".
   */
  void Cube::fromLabel(const FileName &fileName, Pvl &label, QString access) {
    initCoreFromLabel(label);
    create(fileName.expanded());

    PvlObject cubeLabel = label.findObject("IsisCube");
    for (auto grpIt = cubeLabel.beginGroup(); grpIt!= cubeLabel.endGroup(); grpIt++) {
      putGroup(*grpIt);
    }

    close();
    open(fileName.toString(), access);
  }

  /**
   * Initialize Cube data from a PVL label and JSON ISD.
   *
   * @param fileName Name of the cube file to open. Environment
   *     variables in the filename will be automatically expanded.
   * @param label PVL label object representing the new Cube label
   * @param isd JSON object containing Ale compatible ISD
   * @param access Defines how the cube will be opened. Either read-only
   *     "r" or read-write "rw".
   */
  void Cube::fromIsd(const FileName &fileName, Pvl &label, nlohmann::json &isd, QString access) {
    fromLabel(fileName, label, access);
    attachSpiceFromIsd(isd);

    close();
    open(fileName.toString(), access);
  }

  /**
   * Initialize Cube data from a PVL label and JSON ISD.
   *
   * @param fileName Name of the cube file to open. Environment
   *     variables in the filename will be automatically expanded.
   * @param labelFile Path to PVL label representing the new Cube label
   * @param isdPath Path to Ale compatible ISD
   * @param access Defines how the cube will be opened. Either read-only
   *     "r" or read-write "rw".
   */
  void Cube::fromIsd(const FileName &fileName, FileName &labelFile, FileName &isdFile, QString access) {
    std::ifstream isdStream(isdFile.expanded().toStdString());
    std::ifstream labelStream(labelFile.expanded().toStdString());

    if (isdStream.fail()) {
      QString msg = QString("failed to open isd stream: %1").arg(isdFile.expanded());
      throw IException(IException::Io, msg,
                 isdFile.baseName().toStdString().c_str(), 153);
    }

    if (labelStream.fail()) {
      QString msg = "failed to open file stream";
      throw IException(IException::Io, msg,
                 fileName.baseName().toStdString().c_str(), 153);
    }

    Pvl label;
    nlohmann::json isd;

    try {
      labelStream >> label;
    }
    catch (std::exception &ex) {
      QString msg = QString("Failed to open label file, %1, %2").arg(labelFile.expanded()).arg(ex.what());
      throw IException(IException::Io, msg,
                 fileName.baseName().toStdString().c_str(), 153);
    }


    try {
      isdStream >> isd;
    }
    catch (std::exception &ex) {
      QString msg = QString("Failed to open ISD file, %1, %2").arg(isdFile.expanded()).arg(ex.what());
      throw IException(IException::Io, msg,
                 fileName.baseName().toStdString().c_str(), 145);
    }

    fromIsd(fileName, label, isd, access);
    reopen("rw");
  }

  //! Destroys the Cube object.
  Cube::~Cube() {
    close();

    delete m_mutex;
    m_mutex = NULL;

    delete m_camera;
    m_camera = NULL;


    delete m_projection;
    m_projection = NULL;

    delete m_formatTemplateFile;
    m_formatTemplateFile = NULL;
  }


  /**
   * Test if a cube file has been opened/created.
   *
   * @returns True if a cube has been opened and I/O operations are allowed
   */
  bool Cube::isOpen() const {
    bool open = (m_ioHandler != NULL);

    ASSERT(open == (bool)m_labelFile);
    ASSERT(open == (bool)m_labelFileName);
    ASSERT(open == (bool)m_label);

    return open;
  }


  /**
   * Returns true if the labels of the cube appear to have a valid mapping
   * group. This returning true does not guarantee that the cube can project or
   * that the Projection() method will succeed.
   *
   *
   * @return bool True if the file should have a valid projection
   */
  bool Cube::isProjected() const {
    return label()->findObject("IsisCube").hasGroup("Mapping");
  }


  /**
   * Test if the opened cube is read-only, that is write operations will fail
   *   if this is true. A cube must be opened in order to call this method.
   *
   * @returns True if the cube is opened read-only
   */
  bool Cube::isReadOnly() const {
    bool readOnly = false;

    if (!isOpen()) {
      QString msg = "No cube opened";
      throw IException(IException::Programmer, msg, _FILEINFO_);
    }

    if ((m_labelFile->openMode() & QIODevice::ReadWrite) != QIODevice::ReadWrite)
      readOnly = true;

    return readOnly;
  }


  /**
   * Test if the opened cube is read-write, that is read and write operations
   *   should succeed if this is true. A cube must be opened in order to call
   *   this method.
   *
   * @returns True if the cube is opened read-write
   */
  bool Cube::isReadWrite() const {
    return !isReadOnly();
  }


  /**
   * Test if labels are attached. If a cube is open, then this indicates
   *   whether or not the opened cube's labels are attached. If a cube is not
   *   open, then this indicates whether or not a cube will be created with
   *   attached labels if create(...) is called.
   *
   * @returns True for attached labels, false for detached
   */
  bool Cube::labelsAttached() const {
    return m_attached;
  }


  /**
   * Closes the cube and updates the labels. Optionally, it deletes the cube if
   * requested.
   *
   * @param removeIt (Default value = false) Indicates if the file should be
   * removed/deleted.
   */
  void Cube::close(bool removeIt) {
    if (isOpen() && isReadWrite())
      writeLabels();

    cleanUp(removeIt);
  }


  /**
   * Copies the cube to the new fileName
   *
   * @param newFile FileName
   * @param newFileAttributes CubeAttributeOutput
   *
   * @return Cube copy of cube
   */
  Cube *Cube::copy(FileName newFile, const CubeAttributeOutput &newFileAttributes) {
    if (!isOpen()) {
      throw IException(IException::Unknown,
                       QObject::tr("Cube::copy requires the originating cube to be open"),
                       _FILEINFO_);
    }


    Cube *result = new Cube;

    if (newFileAttributes.labelAttachment() != ExternalLabel) {
      result->setDimensions(sampleCount(), lineCount(), bandCount());
      result->setByteOrder(newFileAttributes.byteOrder());
      result->setFormat(newFileAttributes.fileFormat());

      if (newFileAttributes.labelAttachment() == DetachedLabel) {
        result->setLabelsAttached(false);
      }

      if (newFileAttributes.propagatePixelType()) {
        result->setPixelType(pixelType());
      }
      else {
        result->setPixelType(newFileAttributes.pixelType());
      }

      if (newFileAttributes.propagateMinimumMaximum()) {
        if(result->pixelType() == Isis::Real) {
          result->setBaseMultiplier(0.0, 1.0);
        }
        else if(result->pixelType() >= pixelType()) {
          result->setBaseMultiplier(base(), multiplier());
        }
        else {
          QString msg =
              QObject::tr("Cannot reduce the output PixelType for [%1] from [%2] without output "
                          "pixel range").arg(newFile.original()).arg(fileName());
          throw IException(IException::User, msg, _FILEINFO_);
        }
      }
      else {
        // Not propagating so either the user entered or the programmer did
        result->setMinMax(newFileAttributes.minimum(), newFileAttributes.maximum());
      }

      result->setLabelSize(labelSize(true) + (1024 * 6));
    }
    else {
      if (isReadWrite()) {
        writeLabels();
        m_ioHandler->clearCache(true);
      }

      result->setExternalDnData(fileName());
    }

    // Allocate the cube
    result->create(newFile.expanded());

    PvlObject &isisCube = label()->findObject("IsisCube");
    PvlObject &outIsisCube = result->label()->findObject("IsisCube");
    for(int i = 0; i < isisCube.groups(); i++) {
      outIsisCube.addGroup(isisCube.group(i));
    }

    if (label()->hasObject("NaifKeywords")) {
      result->label()->addObject(
          label()->findObject("NaifKeywords"));
    }

    for (int i = 0; i < m_label->objects(); i++) {
      PvlObject &obj = m_label->object(i);
      if (obj.isNamed("Table") || obj.isNamed("Polygon") || obj.isNamed("OriginalLabel") ||
          obj.isNamed("History")) {
        Isis::Blob t((QString)obj["Name"], obj.name());
        read(t);
        result->write(t);
      }
    }

    if (newFileAttributes.labelAttachment() != ExternalLabel) {
      BufferManager input(sampleCount(), lineCount(), bandCount(),
                          sampleCount(), 1,              1,
                          pixelType());
      BufferManager output(sampleCount(), lineCount(), bandCount(),
                           sampleCount(), 1,              1,
                           result->pixelType());

      input.begin();
      output.begin();

      while (!input.end()) {
        read(input);
        output.Copy(input, false);

        result->write(output);

        input.next();
        output.next();
      }
    }

//   Just in case the orig label doesn't work... here's original code:
//       if((p_propagateOriginalLabel) && (InputCubes.size() > 0)) {
//         Isis::Pvl &inlab = *InputCubes[0]->label();
//         for(int i = 0; i < inlab.objects(); i++) {
//           if(inlab.Object(i).isNamed("OriginalLabel")) {
//             Isis::OriginalLabel ol;
//             InputCubes[0]->read(ol);
//             cube->write(ol);
//           }
//         }
//       }

    return result;
  }


  /**
   * This method will create an isis cube for writing.   The programmer should
   * make appropriate calls to Set methods before invoking Create.  If none are
   * made there are internal defaults which are:
   * @code
   *        Dimensions     512x512x1
   *        PixelType      Real
   *        ByteOrder      Matches architecture of host machine
   *        Attached       From user preference file
   *        Label Size     65536 bytes
   *        Format         Tiled
   *        Base           0.0
   *        Multiplier     1.0
   * @endcode
   *
   * @param cubeFileName Name of the cube file to open.  If the extenstion
   *     ".cub" is not given it will be appended (i.e., the extension of .cub
   *      is forced). Environment variables in the filename will be
   *      automatically expanded as well.
   */
  void Cube::create(const QString &cubeFileName) {
    // Already opened?
    if (isOpen()) {
      string msg = "You already have a cube opened";
      throw IException(IException::Programmer, msg, _FILEINFO_);
    }

    if (m_samples < 1 || m_lines < 1 || m_bands < 1) {
      QString msg = "Number of samples [" + toString(m_samples) +
          "], lines [" + toString(m_lines) + "], or bands [" + toString(m_bands) +
          "] cannot be less than 1";
      throw IException(IException::Programmer, msg, _FILEINFO_);
    }

    if (m_pixelType == None) {
      throw IException(IException::Unknown,
          QString("Cannot create the cube [%1] with a pixel type set to None")
            .arg(cubeFileName),
          _FILEINFO_);
    }

    if (m_storesDnData) {
      // Make sure the cube is not going to exceed the maximum size preference
      BigInt size = (BigInt)m_samples * m_lines *
                    (BigInt)m_bands * (BigInt)SizeOf(m_pixelType);

      size = size / 1024; // kb
      size = size / 1024; // mb
      size = size / 1024; // gb

      int maxSizePreference = 0;

      maxSizePreference =
          Preference::Preferences().findGroup("CubeCustomization")["MaximumSize"];

      if (size > maxSizePreference) {
        QString msg;
        msg += "The cube you are attempting to create [" + cubeFileName + "] is ["
               + toString(size) + "GB]. This is larger than the current allowed "
               "size of [" + toString(maxSizePreference) + "GB]. The cube "
               "dimensions were (S,L,B) [" + toString(m_samples) + ", " +
               toString(m_lines) + ", " + toString(m_bands) + "] with [" +
               toString(SizeOf(m_pixelType)) + "] bytes per pixel. If you still "
               "wish to create this cube, the maximum value can be changed in your personal "
               "preference file located in [~/.Isis/IsisPreferences] within the group "
               "CubeCustomization, keyword MaximumSize. If you do not have an ISISPreference file, "
               "please refer to the documentation \"Environment and Preference Setup\". Error ";
        throw IException(IException::User, msg, _FILEINFO_);
      }
    }

    // Expand output name
    FileName cubFile(cubeFileName);
    PvlObject isiscube("IsisCube");
    PvlObject core("Core");

    if (m_storesDnData) {
      cubFile = cubFile.addExtension("cub");

      // See if we have attached or detached labels
      if (m_attached) {
        // StartByte is 1-based (why!!) so we need to do + 1
        core += PvlKeyword("StartByte", toString(m_labelBytes + 1));
        m_labelFileName = new FileName(cubFile);
        m_dataFileName = new FileName(cubFile);
        m_labelFile = new QFile(m_labelFileName->expanded());
      }
      else {
        core += PvlKeyword("StartByte", toString(1));
        core += PvlKeyword("^Core", cubFile.name());
        m_dataFileName = new FileName(cubFile);
        m_dataFile = new QFile(realDataFileName().expanded());

        FileName labelFileName(cubFile);
        labelFileName = labelFileName.setExtension("lbl");
        m_labelFileName = new FileName(labelFileName);
        m_labelFile = new QFile(m_labelFileName->expanded());
      }

      // Create the size of the core
      PvlGroup dims("Dimensions");
      dims += PvlKeyword("Samples", toString(m_samples));
      dims += PvlKeyword("Lines",   toString(m_lines));
      dims += PvlKeyword("Bands",   toString(m_bands));
      core.addGroup(dims);

      // Create the pixel type
      PvlGroup ptype("Pixels");
      ptype += PvlKeyword("Type", PixelTypeName(m_pixelType));

      // And the byte ordering
      ptype += PvlKeyword("ByteOrder", ByteOrderName(m_byteOrder));
      ptype += PvlKeyword("Base", toString(m_base));
      ptype += PvlKeyword("Multiplier", toString(m_multiplier));
      core.addGroup(ptype);
    }
    else {
      cubFile = cubFile.addExtension("ecub");

      ASSERT(m_dataFileName);

      core += PvlKeyword("^DnFile", m_dataFileName->original());
//       m_dataFileName = new FileName(cubFile);
      m_dataFile = new QFile(realDataFileName().expanded());

      m_labelFileName = new FileName(cubFile);
      m_labelFile = new QFile(cubFile.expanded());
    }

    isiscube.addObject(core);

    m_label = new Pvl;
    m_label->addObject(isiscube);

    // Setup storage reserved for the label
    PvlObject lbl("Label");
    lbl += PvlKeyword("Bytes", toString(m_labelBytes));
    m_label->addObject(lbl);

    const PvlGroup &pref =
        Preference::Preferences().findGroup("CubeCustomization");
    bool overwrite = pref["Overwrite"][0].toUpper() == "ALLOW";
    if (!overwrite && m_labelFile->exists() && m_labelFile->size()) {
      QString msg = "Cube file [" + m_labelFileName->original() + "] exists, " +
                   "user preference does not allow overwrite";
      throw IException(IException::User, msg, _FILEINFO_);
    }

    if (!m_labelFile->open(QIODevice::Truncate | QIODevice::ReadWrite)) {
      QString msg = "Failed to create [" + m_labelFile->fileName() + "]. ";
      msg += "Verify the output path exists and you have permission to write to the path.";
      cleanUp(false);
      throw IException(IException::Io, msg, _FILEINFO_);
    }

    if (m_dataFile) {
      if (m_storesDnData && !m_dataFile->open(QIODevice::Truncate | QIODevice::ReadWrite)) {
        QString msg = "Failed to create [" + m_dataFile->fileName() + "]. ";
        msg += "Verify the output path exists and you have permission to write to the path.";
        cleanUp(false);
        throw IException(IException::Io, msg, _FILEINFO_);
      }
      else if (!m_storesDnData && !m_dataFile->open(QIODevice::ReadOnly)) {
        QString msg = "Failed to open [" + m_dataFile->fileName() + "] for reading. ";
        msg += "Verify the output path exists and you have permission to read from the path.";
        cleanUp(false);
        throw IException(IException::Io, msg, _FILEINFO_);
      }
    }

    bool dataAlreadyOnDisk = m_storesDnData ? false : true;

    if (m_format == Bsq) {
      m_ioHandler = new CubeBsqHandler(dataFile(), m_virtualBandList, realDataFileLabel(),
                                       dataAlreadyOnDisk);
    }
    else {
      m_ioHandler = new CubeTileHandler(dataFile(), m_virtualBandList, realDataFileLabel(),
                                        dataAlreadyOnDisk);
    }

    if (m_storesDnData)
      m_ioHandler->updateLabels(*m_label);

    // Write the labels
    writeLabels();
  }


  /**
   * This method will create an isis cube for writing.   The programmer should
   * make appropriate calls to Set methods before invoking Create.  If none are
   * made there are internal defaults which are:
   * @code
   *        Dimensions     512x512x1
   *        PixelType      Real
   *        ByteOrder      Matches architecture of host machine
   *        Attached       From user preference file
   *        Label Size     65536 bytes
   *        Format         Tiled
   *        Base           0.0
   *        Multiplier     1.0
   * @endcode
   *
   * @param cubeFileName Name of the cube file to open.  If the extenstion
   *     ".cub" is not given it will be appended (i.e., the extension of .cub
   *      is forced). Environment variables in the filename will be
   *      automatically expanded as well.
   * @param att CubeAttributeOutput
   */
  void Cube::create(
      const QString &cubeFileName, const CubeAttributeOutput &att) {

    setByteOrder(att.byteOrder());
    setFormat(att.fileFormat());
    setLabelsAttached(att.labelAttachment() == AttachedLabel);
    if (!att.propagatePixelType())
      setPixelType(att.pixelType());
    setMinMax(att.minimum(), att.maximum());

    // Allocate the cube
    create(cubeFileName);
  }


  /**
   * This method will open an isis cube for reading or reading/writing.
   *
   * @param[in] cubeFileName Name of the cube file to open. Environment
   *     variables in the filename will be automatically expanded.
   * @param[in] access (Default value of "r") Defines how the cube will be
   *     accessed. Either read-only "r" or read-write "rw".
   */
  void Cube::open(const QString &cubeFileName, QString access) {
    // Already opened?

    if (isOpen()) {
      string msg = "You already have a cube opened";
      throw IException(IException::Programmer, msg, _FILEINFO_);
    }

    initLabelFromFile(cubeFileName, (access == "rw"));

    // Figure out the name of the data file
    try {
      PvlObject &core = m_label->findObject("IsisCube").findObject("Core");
      // Detached labels
      if (core.hasKeyword("^Core")) {
        FileName temp(core["^Core"][0]);

        if (!temp.originalPath().startsWith("/")) {
          m_dataFileName = new FileName(m_labelFileName->path() + "/" + temp.original());
        }
        else {
          m_dataFileName = new FileName(temp);
        }

        m_attached = false;
        m_storesDnData = true;

        m_dataFile = new QFile(realDataFileName().expanded());
      }
      // External cube files (ecub), ecub contains all labels and SPICE blobs, history
      else if (core.hasKeyword("^DnFile")) {
        FileName dataFileName(core["^DnFile"][0]);

        if (dataFileName.originalPath() == ".") {
          m_dataFileName = new FileName(m_labelFileName->path() + "/" + dataFileName.name());
        }
        else {
          m_dataFileName = new FileName(dataFileName);
        }

        m_attached = true;
        m_storesDnData = false;
        *m_dataFileName = FileName(realDataFileName().expanded());
        m_dataFile = new QFile(realDataFileName().expanded());
      }
      // Typical cube containing labels, SPICE, history and dn data
      else {
        m_dataFileName = new FileName(*m_labelFileName);
        m_attached = true;
        m_storesDnData = true;
      }
    }
    catch (IException &e) {
      cleanUp(false);
      throw;
    }

    if (access == "r") {
      if (!m_labelFile->open(QIODevice::ReadOnly)) {
        QString msg = "Failed to open [" + m_labelFile->fileName() + "] with "
            "read only access";
        cleanUp(false);
        throw IException(IException::Io, msg, _FILEINFO_);
      }

      if (m_dataFile) {
        if (!m_dataFile->open(QIODevice::ReadOnly)) {
          QString msg = "Failed to open [" + m_dataFile->fileName() + "] with "
              "read only access";
          cleanUp(false);
          throw IException(IException::Io, msg, _FILEINFO_);
        }
      }
    }

    else if (access == "rw") {
      if (!m_labelFile->open(QIODevice::ReadWrite)) {
        QString msg = "Failed to open [" + m_labelFile->fileName() + "] with "
            "read/write access";
        cleanUp(false);
        throw IException(IException::Io, msg, _FILEINFO_);
      }

      if (m_dataFile) {
        if (m_storesDnData && !m_dataFile->open(QIODevice::ReadWrite)) {
          QString msg = "Failed to open [" + m_dataFile->fileName() + "] with "
              "read/write access";
          cleanUp(false);
          throw IException(IException::Io, msg, _FILEINFO_);
        }
        else if (!m_storesDnData && !m_dataFile->open(QIODevice::ReadOnly)) {
          QString msg = "Failed to open [" + m_dataFile->fileName() + "] with "
              "read access";
          cleanUp(false);
          throw IException(IException::Io, msg, _FILEINFO_);
        }
      }
    }
    else {
      QString msg = "Unknown value for access [" + access + "]. Expected 'r' "
                    " or 'rw'";
      cleanUp(false);
      throw IException(IException::Programmer, msg, _FILEINFO_);
    }

    initCoreFromLabel(*m_label);

    // Determine the number of bytes in the label
    if (m_attached) {
      m_labelBytes = m_label->findObject("Label")["Bytes"];
    }
    else {
      m_labelBytes = labelSize(true);
    }

    QPair<bool, Pvl *> dataLabel = qMakePair(false, m_label);
    if (!m_storesDnData) {
      dataLabel = qMakePair(true, new Pvl(m_dataFileName->expanded()));
    }

    // Now examine the format to see which type of handler to create
    if (m_format == Bsq) {
      m_ioHandler = new CubeBsqHandler(dataFile(), m_virtualBandList,
          realDataFileLabel(), true);
    }
    else {
      m_ioHandler = new CubeTileHandler(dataFile(), m_virtualBandList,
          realDataFileLabel(), true);
    }

    if (dataLabel.first) {
      delete dataLabel.second;
      dataLabel.second = NULL;
    }

    applyVirtualBandsToLabel();
  }


  /**
   * This method will reopen an isis sube for reading or reading/writing.
   *   If access requested is read/write and the open fails, open as read only
   *   and throw error.
   *
   * @param[in]   access  (QString)  Type of access needed (read or read/write
   *
   */
  void Cube::reopen(QString access) {
    if (!m_labelFile) {
      QString msg = "Cube has not been opened yet. The filename to re-open is "
          "unknown";
      throw IException(IException::Programmer, msg, _FILEINFO_);
    }

    // Preserve filename and virtual bands when re-opening
    FileName filename = *m_labelFileName;
    QList<int> virtualBandList;

    if (m_virtualBandList)
      virtualBandList = *m_virtualBandList;

    close();
    open(filename.expanded(), access);

    if (virtualBandList.size()) {
      if (m_virtualBandList)
        *m_virtualBandList = virtualBandList;
      else
        m_virtualBandList = new QList<int>(virtualBandList);
    }
  }


  /**
   * This method will read data from the specified Blob object.
   *
   * @param[in] blob The Blob data to be loaded
   *
   * @return (type)return description
   */
  void Cube::read(Blob &blob, const std::vector<PvlKeyword> keywords) const {
    if (!isOpen()) {
      string msg = "The cube is not opened so you can't read a blob from it";
      throw IException(IException::Programmer, msg, _FILEINFO_);
    }

    FileName cubeFile = *m_labelFileName;
    if (m_tempCube)
      cubeFile = *m_tempCube;

    QMutexLocker locker(m_mutex);
    QMutexLocker locker2(m_ioHandler->dataFileMutex());
    blob.Read(cubeFile.toString(), *label(), keywords);
  }


  /**
   * This method will read a buffer of data from the cube as specified by the
   * contents of the Buffer object.
   *
   * @param bufferToFill Buffer to be loaded
   */
  void Cube::read(Buffer &bufferToFill) const {
    if (!isOpen()) {
      string msg = "Try opening a file before you read it";
      throw IException(IException::Programmer, msg, _FILEINFO_);
    }

    QMutexLocker locker(m_mutex);
    m_ioHandler->read(bufferToFill);
  }

  History Cube::readHistory(const QString &name) const {
    Blob historyBlob(name, "History");
    try {
      // read history from cube, if it exists.
      read(historyBlob);
    }
    catch (IException &) {
    // if the history does not exist in the cube, this function creates it.
    }
    History history(historyBlob);
    return history;
  }

  ImagePolygon Cube::readFootprint() const {
    Blob footprintBlob("Footprint", "Polygon");
    try {
      // read history from cube, if it exists.
      read(footprintBlob);
    }
    catch (IException &e) {
      QString msg = "Footprintinit must be run prior to reading the footprint";
      msg += " with POLYGON=TRUE for cube [" + fileName() + "]";
      throw IException(e, IException::User, msg, _FILEINFO_);
    }
    ImagePolygon footprint(footprintBlob);
    return footprint;
  }

  /**
   * This method will read an OriginalLabel from a cube.
   */
  OriginalLabel Cube::readOriginalLabel() const {
    Blob origLabelBlob("IsisCube", "OriginalLabel");
    try {
      origLabelBlob.Read(fileName());
    }
    catch (IException &){
      QString msg = "Unable to locate OriginalLabel in " + fileName();
      throw IException(IException::User, msg, _FILEINFO_);
    }
    OriginalLabel origLabel(origLabelBlob);
    return origLabel;
  }

  /**
   * This method will read an OriginalLabel from a cube.
   */
  OriginalLabel Cube::readOriginalLabel() const {
    Blob origLabelBlob("IsisCube", "OriginalLabel");
    try {
      origLabelBlob.Read(fileName());
    }
    catch (IException &){
      QString msg = "Unable to locate OriginalLabel in " + fileName();
      throw IException(IException::User, msg, _FILEINFO_);
    }
    OriginalLabel origLabel(origLabelBlob);
    return origLabel;
  }

  /**
   * This method will write a blob of data (e.g. History, Table, etc)
   * to the cube as specified by the contents of the Blob object.
   *
   * @param blob data to be written
   */
  void Cube::write(Blob &blob, bool overwrite) {
    if (!isOpen()) {
      string msg = "The cube is not opened so you can't write a blob to it";
      throw IException(IException::Programmer, msg, _FILEINFO_);
    }

    if (!m_labelFile->isWritable()) {
      string msg = "The cube must be opened in read/write mode, not readOnly";
      throw IException(IException::Programmer, msg, _FILEINFO_);
    }

    // Write an attached blob
    if (m_attached) {
      QMutexLocker locker(m_mutex);
      QMutexLocker locker2(m_ioHandler->dataFileMutex());

      // Compute the number of bytes in the cube + label bytes and if the
      // endpos of the file // is not greater than this then seek to that position.
      fstream stream(m_labelFileName->expanded().toLatin1().data(),
                     ios::in | ios::out | ios::binary);
      stream.seekp(0, ios::end);

      // End byte = end byte of the file (aka eof position, file size)
      streampos endByte = stream.tellp();
      // maxbyte = position after the cube DN data and labels
      streampos maxbyte = (streampos) m_labelBytes;

      if (m_storesDnData) {
        maxbyte += (streampos) m_ioHandler->getDataSize();
      }

      // If EOF is too early, allocate space up to where we want the blob
      if (endByte < maxbyte) {
        stream.seekp(maxbyte, ios::beg);
      }

      // Use default argument of "" for detached stream
      blob.Write(*m_label, stream, "", overwrite);
    }

    // Write a detached blob
    else {
      FileName blobFileName = fileName();
      blobFileName = blobFileName.removeExtension();
      blobFileName = blobFileName.addExtension(blob.Type());
      blobFileName = blobFileName.addExtension(blob.Name());
      QString blobFile(blobFileName.expanded());
      ios::openmode flags = ios::in | ios::binary | ios::out | ios::trunc;
      fstream detachedStream;
      detachedStream.open(blobFile.toLatin1().data(), flags);
      if (!detachedStream) {
        QString message = "Unable to open data file [" +
                          blobFileName.expanded() + "]";
        throw IException(IException::Io, message, _FILEINFO_);
      }

// Changed to work with mods to FileName class
//      blob.Write(p_cube.label,detachedStream,blobFileName.baseName()+"."+
//                 blob.Type()+"."+
//                 blobFileName.extension());
      blob.Write(*m_label, detachedStream, blobFileName.name());
    }
  }

  /**
   * This method will write an OriginalLabel object.
   * to the cube as specified by the contents of the Blob object.
   *
   * @param Original label data to be written
   */
  void Cube::write(OriginalLabel lab) {
    write(*(lab.toBlob()));
  }
<<<<<<< HEAD
=======

  void Cube::write(const Table &table) {
    Blob tableBlob = table.toBlob();
    write(tableBlob);
  }

>>>>>>> 01388080

  /**
   * This method will write a buffer of data from the cube as specified by the
   * contents of the Buffer object.
   *
   * @param bufferToWrite Buffer to be written.
   */
  void Cube::write(Buffer &bufferToWrite) {
    if (!isOpen()) {
      string msg = "Tried to write to a cube before opening/creating it";
      throw IException(IException::Programmer, msg, _FILEINFO_);
    }

    if (isReadOnly()) {
      QString msg = "Cannot write to the cube [" + (QString)QFileInfo(fileName()).fileName() +
          "] because it is opened read-only";
      throw IException(IException::Programmer, msg, _FILEINFO_);
    }

    if (!m_storesDnData) {
      QString msg = "The cube [" + QFileInfo(fileName()).fileName() +
          "] does not support storing DN data because it is using an external file for DNs";
      throw IException(IException::Unknown, msg, _FILEINFO_);
    }

    QMutexLocker locker(m_mutex);
    m_ioHandler->write(bufferToWrite);
  }


  /**
   * Used prior to the Create method, this will specify the base and multiplier
   * for converting 8-bit/16-bit back and forth between 32-bit:
   * @f[
   * 32-bit pixel = 8-bit/16-bit pixel * multiplier + base
   * @f]
   *
   * @param base Additive constant.
   * @param mult Multiplicative constant.
   */
  void Cube::setBaseMultiplier(double base, double mult) {
    openCheck();
    m_base = base;
    m_multiplier = mult;
  }


  /**
   * Used prior to the Create method, this will compute a good base and
   * multiplier value given the minimum/maximum range of the 32bit data. For
   * example, min=0.0 and max=1.0 of 32-bit pixels will ensure the base and
   * multiplier will cause the data to be spread out fully in the 8=bit or
   * 16-bit range.
   *
   * @param min Minimum 32-bit pixel.
   * @param max Maximum 32-bit pixel.
   */
  void Cube::setMinMax(double min, double max) {
    openCheck();

    m_base = 0.0;
    m_multiplier = 1.0;

    double x1, x2;
    if (m_pixelType == UnsignedByte) {
      x1 = VALID_MIN1;
      x2 = VALID_MAX1;
      m_multiplier = (max - min) / (x2 - x1);
      m_base = min - m_multiplier * x1;
    }
    else if (m_pixelType == SignedWord) {
      x1 = VALID_MIN2;
      x2 = VALID_MAX2;
      m_multiplier = (max - min) / (x2 - x1);
      m_base = min - m_multiplier * x1;
    }
    else if (m_pixelType == UnsignedWord) {
      x1 = VALID_MINU2;
      x2 = VALID_MAXU2;
      m_multiplier = (max - min) / (x2 - x1);
      m_base = min - m_multiplier * x1;
    }
  }


  /**
   * Used prior to the Create method, this will specify the byte order of pixels,
   * either least or most significant byte.
   *
   * @param byteOrder An enumeration of either Msb or Lsb.
   */
  void Cube::setByteOrder(ByteOrder byteOrder) {
    openCheck();
    m_byteOrder = byteOrder;
  }


  /**
   * Used prior to the Create method to specify the size of the cube. If not
   * invoked, a 512 x 512 x 1 cube will be created.
   *
   *
   * @param ns Number of samples
   * @param nl Number of lines
   * @param nb Number of bands
   */
  void Cube::setDimensions(int ns, int nl, int nb) {
    openCheck();
    if ((ns < 1) || (nl < 1) || (nb < 1)) {
      string msg = "SetDimensions:  Invalid number of sample, lines or bands";
      throw IException(IException::Programmer, msg, _FILEINFO_);
    }
    m_samples = ns;
    m_lines = nl;
    m_bands = nb;
  }


  /**
   * Used to set external dn data to cube
   *
   * @param cubeFileWithDnData FileName of the cube with DN Data
   */
  void Cube::setExternalDnData(FileName cubeFileWithDnData) {
    try {
      initLabelFromFile(cubeFileWithDnData, false);
      initCoreFromLabel(*m_label);

      delete m_label;
      m_label = NULL;
    }
    catch (IException &) {
      delete m_label;
      m_label = NULL;
      throw;
    }

    m_storesDnData = false;
    m_dataFileName = new FileName(cubeFileWithDnData);

    delete m_labelFile;
    m_labelFile = NULL;

    delete m_labelFileName;
    m_labelFileName = NULL;
  }


  /**
   * Used prior to the Create method, this will specify the format of the cube,
   * either band, sequential or tiled.
   * If not invoked, a tiled file will be created.
   *
   * @param format An enumeration of either Bsq or Tile.
   */
  void Cube::setFormat(Format format) {
    openCheck();
    m_format = format;
  }


  /**
   * Use prior to calling create, this sets whether or not to use separate
   *   label and data files.
   *
   * @param attach If false, the labels and data will be in separate files.
   */
  void Cube::setLabelsAttached(bool attach) {
    openCheck();
    m_attached = attach;
  }


  /**
   * Used prior to the Create method, this will allocate a specific number of
   * bytes in the label area for attached files. If not invoked, 65536 bytes will
   * be reserved by default.
   *
   * @param[in] labelBytes Number of bytes to reserve for label space.
   */
  void Cube::setLabelSize(int labelBytes) {
    openCheck();
    m_labelBytes = labelBytes;
  }


  /**
   * Used prior to the Create method, this will specify the output pixel type.
   * If not invoked, the pixel type will be Real.
   *
   * @param pixelType An enumeration of the pixelType desired in the output cube.
   * See PixelType documentation for more information.
   */
  void Cube::setPixelType(PixelType pixelType) {
    openCheck();
    m_pixelType = pixelType;
  }


  /**
   * This allows the programmer to specify a subset of bands to work with.
   *   This works with both read and write operations, but is typically only
   *   used for reading. This is helpful because users can specify which
   *   bands from an input cube they want to work with. For example, if the
   *   user only wants to work with band 5 out of a 10 band cube, this can be
   *   accommodated.
   *
   * @param[in] vbands A vector of strings containing the virtual bands. The
   *   vector must contain integers in string form (e.g., "5", "10", "1").
   */
  void Cube::setVirtualBands(const QList<QString> &vbands) {
    openCheck();
    if (m_virtualBandList)
      m_virtualBandList->clear();
    else
      m_virtualBandList = new QList<int>;

    if (vbands.size() > 0) {
      QListIterator<QString> it(vbands);
      while (it.hasNext()) {
        m_virtualBandList->append(toInt(it.next()));
      }
    }
    else {
      delete m_virtualBandList;
      m_virtualBandList = NULL;
    }

    if (m_ioHandler) {
      m_ioHandler->setVirtualBands(m_virtualBandList);
    }
  }


  /**
   * This is a deprecated version of setVirtualBands(const QList<QString> &).
   *
   * @param[in] vbands A vector of strings containing the virtual bands. The
   *   vector must contain integers in string form (e.g., "5", "10", "1").
   */
  void Cube::setVirtualBands(const std::vector<QString> &vbands) {
    QList<QString> realVBands;

    for(unsigned int i = 0; i < vbands.size(); i++)
      realVBands << vbands[i];

    setVirtualBands(realVBands);
  }


  /**
   * Relocates the DN data for a cube to an external cube label file
   *
   * @param dnDataFile FileName to relocate the dn data to
   */
  void Cube::relocateDnData(FileName dnDataFile) {
    if (!isOpen()) {
      throw IException(IException::Unknown,
                       QString("Cannot relocate the DN data to [%1] for an external cube label "
                               "file which is not open.")
                         .arg(dnDataFile.original()),
                       _FILEINFO_);
    }


    if (m_storesDnData) {
      throw IException(IException::Unknown,
                       QString("The cube [%1] stores DN data. It cannot be relocated to [%2] - "
                               "this is only supported for external cube label files.")
                         .arg(m_labelFileName->original()).arg(dnDataFile.original()),
                       _FILEINFO_);
    }

    m_label->findObject("IsisCube").findObject("Core").findKeyword("^DnFile")[0] =
        dnDataFile.original();
    reopen(m_labelFile->isWritable()? "rw" : "r");
  }


//   void Cube::relocateDnData(FileName externalLabelFile, FileName dnDataFile) {
//     try {
//       Pvl externalLabelData(externalLabelFile.expanded());
//       externalLabelData.FindObject("IsisCube").FindObject("Core").FindKeyword("^DnFile")[0] =
//           dnDataFile.original();
//     }
//     catch (IException &e) {
//       throw IException(e, IException::Io,
//                        QString("File [%1] does not appear to be an external cube label file")
//                          .arg(externalLabelFile.original().ToQt()),
//                        _FILEINFO_);
//     }
//   }


  /**
   * Returns the number of virtual bands for the cube.
   *
   * @return int The number of bands in the cube.
   */
  int Cube::bandCount() const {
    int numBands = m_bands;
    if (m_virtualBandList)
      numBands = m_virtualBandList->size();
    return numBands;
  }


  /**
   * Returns the base value for converting 8-bit/16-bit pixels to 32-bit.
   * @f[
   * out = in * multiplier + base
   * @f]
   *
   * @return double The base value for converting 8-bit/16-bit pixels to
   *                32-bit.
   */
  double Cube::base() const {
    return m_base;
  }


  /**
   * Returns the byte order/endian-ness of the cube file. Cubes in a native
   *   byte order are quicker to read/write than those who must correct their
   *   byte order.
   *
   * @returns The byte order/endian-ness of the cube file
   */
  ByteOrder Cube::byteOrder() const {
    return m_byteOrder;
  }


  /**
   * Return a camera associated with the cube.  The generation of
   * the camera can throw an exception, so you might want to catch errors
   * if that interests you.
   *
   * @returns A camera based on the open cube
   */
  Camera *Cube::camera() {
    if (m_camera == NULL && isOpen()) {
      m_camera = CameraFactory::Create(*this);
    }
    return m_camera;
  }


  void Cube::attachSpiceFromIsd(nlohmann::json isd) {
    PvlKeyword lkKeyword("LeapSecond");
    PvlKeyword pckKeyword("TargetAttitudeShape");
    PvlKeyword targetSpkKeyword("TargetPosition");
    PvlKeyword ckKeyword("InstrumentPointing");
    PvlKeyword ikKeyword("Instrument");
    PvlKeyword sclkKeyword("SpacecraftClock");
    PvlKeyword spkKeyword("InstrumentPosition");
    PvlKeyword iakKeyword("InstrumentAddendum");
    PvlKeyword demKeyword("ShapeModel");
    PvlKeyword exkKeyword("Extra");

    Spice spice(*this->label(), isd);
    Table ckTable = spice.instrumentRotation()->Cache("InstrumentPointing");
    ckTable.Label() += PvlKeyword("Kernels");

    for (int i = 0; i < ckKeyword.size(); i++)
      ckTable.Label()["Kernels"].addValue(ckKeyword[i]);

    this->write(ckTable);

    Table spkTable = spice.instrumentPosition()->Cache("InstrumentPosition");
    spkTable.Label() += PvlKeyword("Kernels");
    for (int i = 0; i < spkKeyword.size(); i++)
      spkTable.Label()["Kernels"].addValue(spkKeyword[i]);

    this->write(spkTable);

    Table bodyTable = spice.bodyRotation()->Cache("BodyRotation");
    bodyTable.Label() += PvlKeyword("Kernels");
    for (int i = 0; i < targetSpkKeyword.size(); i++)
      bodyTable.Label()["Kernels"].addValue(targetSpkKeyword[i]);

    for (int i = 0; i < pckKeyword.size(); i++)
      bodyTable.Label()["Kernels"].addValue(pckKeyword[i]);

    bodyTable.Label() += PvlKeyword("SolarLongitude",
        toString(spice.solarLongitude().degrees()));
    this->write(bodyTable);

    Table sunTable = spice.sunPosition()->Cache("SunPosition");
    sunTable.Label() += PvlKeyword("Kernels");
    for (int i = 0; i < targetSpkKeyword.size(); i++)
      sunTable.Label()["Kernels"].addValue(targetSpkKeyword[i]);

    this->write(sunTable);

    PvlGroup currentKernels = this->group("Kernels");

    Pvl *label = this->label();
    int i = 0;
    while (i < label->objects()) {
      PvlObject currObj = label->object(i);
      if (currObj.isNamed("NaifKeywords")) {
        label->deleteObject(i);
      }
      else {
        i ++;
      }
    }

    *(this->label()) += spice.getStoredNaifKeywords();

    // Access the camera here while all of the kernels are still loaded.
    // This needs to be done for some cameras that need loaded spice data
    // to actually create the camera model. (KaguyaTC for example)
    this->camera();
  }


  /**
   * If this is an external cube label file, this will give you the cube dn file that this label
   *   references.
   *
   * @return The cube that this external label file references
   */
  FileName Cube::externalCubeFileName() const {
    if (!isOpen()) {
      throw IException(IException::Unknown,
                       "An external cube label file must be opened in order to use "
                         "Cube::getExternalCubeFileName",
                       _FILEINFO_);
    }

    if (storesDnData()) {
      throw IException(IException::Unknown,
                       "Cube::getExternalCubeFileName can only be called on an external cube label "
                         "file",
                       _FILEINFO_);
    }


   PvlObject &core = m_label->findObject("IsisCube").findObject("Core");

    return core["^DnFile"][0];
  }


  /**
   * Returns the opened cube's filename. This is the name of the file which
   *   contains the labels of the cube and not necessarily the cube data.
   *
   * @returns The opened cube's filename
   */
  QString Cube::fileName() const {
    if (isOpen())
      return m_labelFileName->expanded();
    else
      return "";
  }


  /**
   * @returns the cube's storage format. If no cube is opened yet, then this is
   *   the storage format that will be used if create(...) is called.
   */
  Cube::Format Cube::format() const {
    return m_format;
  }


  /**
   * This method returns a pointer to a Histogram object
   * which allows the program to obtain and use various statistics and
   * histogram information from the cube. Cube does not retain ownership of
   * the returned pointer - please delete it when you are done with it.
   *
   * @param[in] band (Default value is 1) Returns the histogram for the specified
   *          band.If the user specifies 0 for this parameter, the method will loop
   *          through every band in the cube and accumulate a histogram from all of
   *          them
   *
   * @param msg The message to display with the percent process while gathering
   *            histogram data
   *
   * @return (Histogram) A pointer to a Histogram object.
   *
   * @throws IsisProgrammerError Band was less than zero or more than the number
   * of bands in the cube.
   */
  Histogram *Cube::histogram(const int &band, QString msg) {
    return histogram(band, ValidMinimum, ValidMaximum, msg);
  }


  /**
   * This method returns a pointer to a Histogram object
   * which allows the program to obtain and use various statistics and
   * histogram information from the cube. Cube does not retain ownership of
   * the returned pointer - please delete it when you are done with it.
   *
   * @param[in] band Returns the histogram for the specified
   *          band. If the user specifies 0 for this parameter, the method will
   *          loop through every band in the cube and accumulate a histogram from
   *          all of them
   *
   * @param validMin The start of the bin range and valid data range for the
   *                 histogram
   *
   * @param validMax The end of the bin range and valid data range for the
   *                 histogram
   *
   * @param msg The message to display with the percent process while gathering
   *            histogram data
   *
   * @return (Histogram) A pointer to a Histogram object.
   *
   * @throws ProgrammerError Band was less than zero or more than the number
   * of bands in the cube.
   */
  Histogram *Cube::histogram(const int &band, const double &validMin,
                                const double &validMax, QString msg) {
    // Make sure cube is open
    if ( !isOpen() ) {
      QString msg = "Cannot create histogram object for an unopened cube";
      throw IException(IException::Programmer, msg, _FILEINFO_);
    }

    // Make sure band is valid
    if ((band < 0) || (band > bandCount())) {
      QString msg = "Invalid band in [CubeInfo::Histogram]";
      throw IException(IException::Programmer, msg, _FILEINFO_);
    }

    int bandStart = band;
    int bandStop = band;
    int maxSteps = lineCount();
    if (band == 0) {
      bandStart = 1;
      bandStop = bandCount();
      maxSteps = lineCount() * bandCount();
    }

    Progress progress;
    Histogram *hist = new ImageHistogram(*this, band, &progress);
    LineManager line(*this);

    // This range is for throwing out data; the default parameters are OK always
    //hist->SetValidRange(validMin, validMax);

    // We now need to know the binning range - ValidMinimum/Maximum are no longer
    //   acceptable, default to the bin range start/end.
    double binMin = validMin;
    double binMax = validMax;
    if (binMin == ValidMinimum) {
      binMin = hist->BinRangeStart();
    }

    if (binMax == ValidMaximum) {
      binMax = hist->BinRangeEnd();
    }

    //hist->SetBinRange(binMin, binMax);
    hist->SetValidRange(binMin,binMax);

    // Loop and get the histogram
    progress.SetText(msg);
    progress.SetMaximumSteps(maxSteps);
    progress.CheckStatus();

    for(int useBand = bandStart ; useBand <= bandStop ; useBand++) {
      for(int i = 1; i <= lineCount(); i++) {
        line.SetLine(i, useBand);
        read(line);
        hist->AddData(line.DoubleBuffer(), line.size());
        progress.CheckStatus();
      }
    }

    return hist;
  }


  /**
   * Returns a pointer to the IsisLabel object associated with the cube.
   * Modifications made to the label will be written when the file is closed if
   * it was opened read-write or created. Take care not to mangle the Core
   * Object as this can produce unexpected results when a new attempt is made
   * to open the file. This pointer is invalid as soon as the cube is closed.
   *
   * @return Pvl Pointer to the Label object associated with the cube.
   */
  Pvl *Cube::label() const {
    return m_label;
  }


  /**
   * Returns the number of bytes used by the label.
   *
   * @param actual True for consumed size, false for allocated size (i.e. the
   *   number of bytes in the cube set aside for the label).
   * @return int the number of bytes used by the label.
   */
  int Cube::labelSize(bool actual) const {
    int labelSize = m_labelBytes;

    if (actual && m_label) {
      ostringstream s;
      s << *m_label << endl;
      labelSize = s.tellp();
    }
    else if (actual) {
      labelSize = 0;
    }

    return labelSize;
  }


  /**
   * @returns the number of lines (y axis/height) in the cube. If no cube is
   *   open yet, this is the number of lines that will be written if create(...)
   *   is called.
   */
  int Cube::lineCount() const {
    return m_lines;
  }


  /**
    * Returns the multiplier value for converting 8-bit/16-bit pixels to 32-bit.
    * @f[
    * out = in * multiplier + base
    * @f]
    *
    * @return double The multiplier value for converting 8-bit/16-bit pixels
    *                to 32-bit.
    */
  double Cube::multiplier() const {
    return m_multiplier;
  }


  /**
   * @returns the accuracy of pixels in the file. If no cube is opened yet, then
   *   this is the accuracy/number of bytes per pixel that will be used if
   *   create(...) is called.
   */
  PixelType Cube::pixelType() const {
    return m_pixelType;
  }


  /**
   * This method will return the physical band number given a virtual band number.
   * Physical and virtual bands always match unless the programmer made a call
   * to SetVirtualBand prior to opening the cube.
   *
   *
   * @param virtualBand Virtual band to translate to physical band.
   *
   * @return int The physical band number.
   */
  int Cube::physicalBand(const int &virtualBand) const {
    int physicalBand = virtualBand;

    if (m_virtualBandList) {
      if ((virtualBand < 1) ||
          (virtualBand > m_virtualBandList->size())) {
        QString msg = "Out of array bounds [" + toString(virtualBand) + "]";
        throw IException(IException::Programmer, msg, _FILEINFO_);
      }
      physicalBand = m_virtualBandList->at(virtualBand - 1);
    }

    return physicalBand;
  }


  /**
   * @return a projection associated with the cube.  The generation of
   * the projection can throw an exception, so you might want to catch errors
   * if that interests you.
   */
  Projection *Cube::projection() {
    if (m_projection == NULL && isOpen()) {
      m_projection =  ProjectionFactory::CreateFromCube(*label());
    }
    return m_projection;
  }


  /**
   * @returns the number of samples (x axis/width) in the cube. If no cube is
   *   open yet, this is the number of samples that will be written if
   *   create(...) is called.
   */
  int Cube::sampleCount() const {
    return m_samples;
  }


  /**
   * This method returns a pointer to a Statistics object
   * which allows the program to obtain and use various statistics
   * from the cube. Cube does not retain ownership of
   * the returned pointer - please delete it when you are done with it.
   *
   * @param[in] band (Default value is 1) Returns the statistics for the specified
   *          band.If the user specifies 0 for this parameter, the method will loop
   *          through every band in the cube and accumulate statistics from each band
   *          seperately
   *
   * @param msg The message to display with the percent process while gathering
   *            statistics
   *
   * @return (Histogram) A pointer to a Statistics object containing details
   *          such as the minimum and maximum pixel values for the input cube on the
   *          band specified, or all bands as the case may be.
   */
  Statistics *Cube::statistics(const int &band, QString msg) {
    return statistics(band, ValidMinimum, ValidMaximum, msg);
  }


  /**
   * This method returns a pointer to a Statistics object
   * which allows the program to obtain and use various statistics
   * from the cube. Cube does not retain ownership of
   * the returned pointer - please delete it when you are done with it.
   *
   * @param band Returns the statistics for the specified
   *          band. If the user specifies 0 for this parameter, the method will
   *          loop through every band in the cube and accumulate statistics from
   *          each band seperately
   * @param validMin
   * @param validMax
   * @param msg
   *
   * @return Statistics*
   */
  Statistics *Cube::statistics(const int &band, const double &validMin,
                                     const double &validMax, QString msg) {
    // Make sure cube is open
    if ( !isOpen() ) {
      QString msg = "Cannot create statistics object for an unopened cube";
      throw IException(IException::Programmer, msg, _FILEINFO_);
    }

    // Make sure band is valid
    if ((band < 0) || (band > bandCount())) {
      string msg = "Invalid band in [CubeInfo::Statistics]";
      throw IException(IException::Programmer, msg, _FILEINFO_);
    }

    // Construct a line buffer manager and a statistics object
    LineManager line(*this);
    Statistics *stats = new Statistics();

    stats->SetValidRange(validMin, validMax);

    int bandStart = band;
    int bandStop = band;
    int maxSteps = lineCount();
    if (band == 0) {
      bandStart = 1;
      bandStop = bandCount();
      maxSteps = lineCount() * bandCount();
    }

    Progress progress;
    progress.SetText(msg);
    progress.SetMaximumSteps(maxSteps);
    progress.CheckStatus();

    // Loop and get the statistics for a good minimum/maximum
    for(int useBand = bandStart ; useBand <= bandStop ; useBand++) {
      for(int i = 1; i <= lineCount(); i++) {
        line.SetLine(i, useBand);
        read(line);
        stats->AddData(line.DoubleBuffer(), line.size());
        progress.CheckStatus();
      }
    }

    return stats;
  }


  /**
   * This method returns a boolean value
   *
   * @return bool
   */
  bool Cube::storesDnData() const {
    return m_storesDnData;
  }


  /**
   * This will add the given caching algorithm to the list of attempted caching
   *   algorithms. The algorithms are tried in the opposite order that they
   *   were added - the first algorithm added is the last algorithm tried.
   *
   * RegionalCachingAlgorithm is the only initial caching algorithm and works
   *   well for most cases. The caching algorithm only apply to the opened Cube
   *   and is reset by any changes to the open status of the Cube.
   *
   * This method takes ownership of algorithm.
   *
   * @param algorithm The caching algorithm to add to the Cube for I/O
   */
  void Cube::addCachingAlgorithm(CubeCachingAlgorithm *algorithm) {

    if (isOpen() && m_ioHandler) {
      m_ioHandler->addCachingAlgorithm(algorithm);
    }
    else if (!isOpen()) {
      QString msg = "Cannot add a caching algorithm until the cube is open";
      throw IException(IException::Programmer, msg, _FILEINFO_);
    }
  }

  /**
   * This will clear excess RAM used for quicker IO in the cube. This should
   *   only be called if you need hundreds of cubes opened simultaneously. The
   *   IO cache will start growing again on future IO's.
   */
  void Cube::clearIoCache() {
    if (m_ioHandler) {
      QMutexLocker locker(m_mutex);
      m_ioHandler->clearCache();
    }
  }


  /**
   * This method will delete a blob label object from the cube as specified by the
   * Blob type and name. If blob does not exist it will do nothing and return
   * false.
   *
   * @param BlobType type of blob to search for (Polygon, Table, etc)
   * @param BlobName blob to be deleted
   * @return boolean if it found the blob and deleted it.
   */
  bool Cube::deleteBlob(QString BlobType, QString BlobName) {
    for(int i = 0; i < m_label->objects(); i++) {
      PvlObject obj = m_label->object(i);
      if (obj.name().compare(BlobType) == 0) {
        if (obj.findKeyword("Name")[0] == BlobName) {
          m_label->deleteObject(i);
          return true;
        }
      }
    }
    return false;
  }


  /**
   * Deletes a group from the cube labels. If the group does not
   * exist nothing happens; otherwise the group is removed.
   * This will only work on output cubes, therefore, input cubes
   * will not be updated.
   *
   * @param[out] group Name of the group to delete.
   */
  void Cube::deleteGroup(const QString &group) {
    PvlObject &isiscube = label()->findObject("IsisCube");
    if (!isiscube.hasGroup(group)) return;
    isiscube.deleteGroup(group);
  }


  /**
   * Read a group from the cube into a Label. If the group does not exist an
   * exception will be thrown.
   *
   * @param[out] group Name of the group to get
   * @return (PvlGroup) Label which will contain the requested group.
   */
  PvlGroup &Cube::group(const QString &group) const {
    PvlObject &isiscube = label()->findObject("IsisCube");
    return isiscube.findGroup(group);
  }


  /**
   * Return if the cube has a specified group in the labels.
   *
   * @param[out] group Name of the group to check.
   *
   * @return (bool) True if the cube has the specified group, false if not.
   */
  bool Cube::hasGroup(const QString &group) const {
    const PvlObject &isiscube = label()->findObject("IsisCube");
    if (isiscube.hasGroup(group)) return true;
    return false;
  }


  /**
   * Check to see if the cube contains a BLOB.
   *
   * @param type The type of the BLOB to search for
   * @param name The name of the BLOB to search for
   *
   * @return bool True if the BLOB was found
   */
  bool Cube::hasBlob(const QString &type, const QString &name) {
    for(int o = 0; o < label()->objects(); o++) {
      PvlObject &obj = label()->object(o);
      if (obj.isNamed(type)) {
        if (obj.hasKeyword("Name")) {
          QString temp = (QString) obj["Name"];
          temp = temp.toUpper();
          QString temp2 = name;
          temp2 = temp2.toUpper();
          if (temp == temp2) return true;
        }
      }
    }
    return false;
  }


  Table Cube::readTable(const QString &name) {
    Blob tableBlob(name, "Table");
    try {
      read(tableBlob);
    }
    catch (IException &e) {
      QString msg = "Failed to read table [" + name + "] from cube [" + fileName() + "].";
      throw IException(e, IException::Programmer, msg, _FILEINFO_);
    }
    return Table(tableBlob);
  }


  /**
   * Check to see if the cube contains a pvl table by the provided name
   *
   * @param name The name of the pvl table to search for
   *
   * @return bool True if the pvl table was found
   */
  bool Cube::hasTable(const QString &name) {
    return hasBlob("Table", name);
  }


  /**
   * Adds a group in a Label to the cube. If the group already
   * exists in the cube it will be completely overwritten.
   * This will only work on output cubes, therefore, input cubes will not be
   * updated.
   *
   * @param[in] group Label containing the group to put.
   */
  void Cube::putGroup(const PvlGroup &group) {
    if (isReadOnly()) {
      QString msg = "Cannot add a group to the label of cube [" + (QString)QFileInfo(fileName()).fileName() +
          "] because it is opened read-only";
      throw IException(IException::Programmer, msg, _FILEINFO_);
      return;
    }

    PvlObject &isiscube = label()->findObject("IsisCube");
    if (isiscube.hasGroup(group.name())) {
      isiscube.findGroup(group.name()) = group;
    }
    else {
      isiscube.addGroup(group);
    }
  }


  /**
   * Applies virtual bands to label
   *
   */
  void Cube::applyVirtualBandsToLabel() {
    PvlObject &core = m_label->findObject("IsisCube").findObject("Core");

    // Prune the band bin group if it exists
    if (m_label->findObject("IsisCube").hasGroup("BandBin")) {
      PvlGroup &bandBin = m_label->findObject("IsisCube").findGroup("BandBin");
      for (int k = 0;k < bandBin.keywords();k++) {
        if (bandBin[k].size() == m_bands && m_virtualBandList) {
          PvlKeyword temp = bandBin[k];
          bandBin[k].clear();
          for (int i = 0;i < m_virtualBandList->size();i++) {
            int physicalBand = m_virtualBandList->at(i) - 1;
            bandBin[k].addValue(temp[physicalBand], temp.unit(physicalBand));
          }
        }
      }
    }

    // Change the number of bands in the labels of the cube
    if (m_virtualBandList && core.hasGroup("Dimensions")) core.findGroup("Dimensions")["Bands"] = toString(m_virtualBandList->size());
  }


  /**
   * This clears all of the allocated memory associated with an open cube.
   *
   * @param removeIt If true, the input cube will be removed from disk
   */
  void Cube::cleanUp(bool removeIt) {
    if (m_ioHandler) {
      delete m_ioHandler;
      m_ioHandler = NULL;
    }

    // Always remove a temporary file
    if (m_tempCube) {
      QFile::remove(m_tempCube->expanded());
      removeIt = false; // dont remove originals

      delete m_tempCube;
      m_tempCube = NULL;
    }

    if (removeIt) {
      QFile::remove(m_labelFileName->expanded());

      if (*m_labelFileName != *m_dataFileName)
        QFile::remove(m_dataFileName->expanded());
    }

    delete m_labelFile;
    m_labelFile = NULL;

    delete m_dataFile;
    m_dataFile = NULL;

    delete m_labelFileName;
    m_labelFileName = NULL;

    delete m_dataFileName;
    m_dataFileName = NULL;

    delete m_label;
    m_label = NULL;

    delete m_virtualBandList;
    m_virtualBandList = NULL;

    initialize();
  }


  /**
   * Initialize members from their initial undefined states
   *
   */
  void Cube::construct() {
    m_labelFile = NULL;
    m_dataFile = NULL;
    m_ioHandler = NULL;
    m_mutex = NULL;

    m_camera = NULL;
    m_projection = NULL;

    m_labelFileName = NULL;
    m_dataFileName = NULL;
    m_tempCube = NULL;
    m_formatTemplateFile = NULL;
    m_label = NULL;

    m_virtualBandList = NULL;

    m_mutex = new QMutex();
    m_formatTemplateFile =
         new FileName("$ISISROOT/appdata/templates/labels/CubeFormatTemplate.pft");

    initialize();
  }


  /**
   * This returns the QFile with cube DN data in it. NULL will be returned
   *   if no files are opened.
   *
   * @returns A file for cube pixel data I/O
   */
  QFile *Cube::dataFile() const {
    if (m_dataFile)
      return m_dataFile;
    else
      return m_labelFile;
  }


  /**
   * This gets the file name of the file which actually contains the DN data. With ecub's, our
   *    data file name could be another ecub or a detached label, so using m_dataFileName is
   *    unreasonable.
   *
   * @return FileName object
   */
  FileName Cube::realDataFileName() const {
    FileName result;

    // Attached, stores DN data - normal cube
    if (m_attached && m_storesDnData) {
      ASSERT(m_labelFileName);
      result = *m_labelFileName;
    }
    // Detached, stores DN data - standard detached cube
    else if (!m_attached && m_storesDnData) {
      ASSERT(m_dataFileName);
      result = *m_dataFileName;
    }
    // External cube - go look at our external file
    else if (!m_storesDnData) {
      ASSERT(m_dataFileName);
      FileName guess = *m_dataFileName;
      QDir dir(guess.toString());

      // If path is relative and there is a labelFileName, start in directory of the ecub, then
      // cd to the directory containing the DnFile, since it is relative to the location of the ecub.
      // We need to turn the relative path into an absolute path.
      if (dir.isRelative() && m_labelFileName) {
        QDir dir2(m_labelFileName->originalPath());
        dir2.cd(guess.path());
        guess = dir2.absolutePath() + "/" + guess.name();
      }
      do {
        Pvl guessLabel(guess.expanded());

        PvlObject &core = guessLabel.findObject("IsisCube").findObject("Core");

        if (core.hasKeyword("^DnFile")) {
          FileName currentGuess = guess;
          guess = core["^DnFile"][0];

          if (!guess.path().startsWith("/")) {
            guess = currentGuess.path() + "/" + guess.original();
          }
        }
        else if (core.hasKeyword("^Core")) {
          result = core["^Core"][0];
        }
        else {
          result = guess;
        }
      }
      while (result.name() == "");
    }

    return result;
  }


  /**
   * This sets Cube to its default state:
   *   Native byte order
   *   Format = Tile
   *   PixelType = Real (4 bytes per pixel)
   *   Attached labels
   *   Label size = 65536 bytes
   *   # samples, lines, bands unset
   *   Base = 0
   *   Multiplier = 1.0
   */
  void Cube::initialize() {
    m_byteOrder = Lsb;
    if (IsBigEndian())
      m_byteOrder = Msb;
    m_format = Tile;
    m_pixelType = Real;

    m_attached = true;
    m_storesDnData = true;
    m_labelBytes = 65536;

    m_samples = 0;
    m_lines = 0;
    m_bands = 0;

    m_base = 0.0;
    m_multiplier = 1.0;
  }


  /**
   * This function initializes the Cube core from a Pvl Label passed as a parameter
   *
   * @param label Pvl label to initialize from
   */
  void Cube::initCoreFromLabel(const Pvl &label) {
    const PvlObject &core = label.findObject("IsisCube").findObject("Core");

    if (!core.hasKeyword("^DnFile")) {
      // Dimensions
      const PvlGroup &dims = core.findGroup("Dimensions");
      m_samples = dims["Samples"];
      m_lines = dims["Lines"];
      m_bands = dims["Bands"];

      // Stored pixel information
      const PvlGroup &pixelsGroup = core.findGroup("Pixels");
      m_byteOrder = ByteOrderEnumeration(pixelsGroup["ByteOrder"]);
      m_base = pixelsGroup["Base"];
      m_multiplier = pixelsGroup["Multiplier"];
      m_pixelType = PixelTypeEnumeration(pixelsGroup["Type"]);

      // Now examine the format to see which type of handler to create
      if ((QString) core["Format"] == "BandSequential") {
        m_format = Bsq;
      }
      else {
        m_format = Tile;
      }
    }
    else {
      FileName temp(core["^DnFile"][0]);
      if (!temp.expanded().startsWith("/")) {
        temp = FileName(m_labelFileName->path() + "/" + temp.original());
      }

      initCoreFromLabel(Pvl(temp.toString()));
    }
  }


  /**
   * This function initializes the Cube label from a file passed as a parameter
   *
   * @param labelFileName FileName to initialize from
   *
   * @param readWrite bool that determines whether the label is an old isis label and needs to be
   *          reformatted
   */
  void Cube::initLabelFromFile(FileName labelFileName, bool readWrite) {
    ASSERT(!m_labelFileName);

    try {
      if (labelFileName.fileExists()) {
        m_label = new Pvl(labelFileName.expanded());
        if (!m_label->objects()) {
          throw IException();
        }
      }
    }
    catch(IException &) {
      if (m_label) {
        delete m_label;
        m_label = NULL;
      }
    }

    try {
      if (!m_label) {
        FileName tmp(labelFileName);
        tmp = tmp.addExtension("cub");
        if (tmp.fileExists()) {
          m_label = new Pvl(tmp.expanded());
          if (!m_label->objects()) {
            throw IException();
          }
          labelFileName = tmp;
        }
      }
    }
    catch(IException &e) {
      if (m_label) {
        delete m_label;
        m_label = NULL;
      }
    }

    try {
      if (!m_label) {
        FileName tmp(labelFileName);
        tmp = tmp.setExtension("lbl");
        if (tmp.fileExists()) {
          m_label = new Pvl(tmp.expanded());
          if (!m_label->objects()) {
            throw IException();
          }
          labelFileName = tmp;
        }
      }
    }
    catch(IException &e) {
      if (m_label) {
        delete m_label;
        m_label = NULL;
      }
    }

    try {
      if (!m_label) {
        FileName tmp(labelFileName);
        tmp = tmp.addExtension("ecub");
        if (tmp.fileExists()) {
          m_label = new Pvl(tmp.expanded());
          if (!m_label->objects()) {
            throw IException();
          }
          labelFileName = tmp;
        }
      }
    }
    catch(IException &e) {
      if (m_label) {
        delete m_label;
        m_label = NULL;
      }
    }

    if (!m_label) {
      QString msg = Message::FileOpen(labelFileName.original());
      throw IException(IException::Io, msg, _FILEINFO_);
    }

    m_labelFileName = new FileName(labelFileName);

    // See if this is an old Isis cube format.  If so then we will
    // need to internalize a new label
    if (m_label->hasKeyword("CCSD3ZF0000100000001NJPL3IF0PDS200000001")) {
      if (!readWrite) {
        reformatOldIsisLabel(m_labelFileName->expanded());
      }
      else {
        QString msg = "Can not open [" + m_labelFileName->original() + "]"
                      " because it is an ISIS2 cube.";
        cleanUp(false);
        throw IException(IException::Io, msg, _FILEINFO_);
      }
    }
    else {
      m_labelFile = new QFile(m_labelFileName->expanded());
    }
  }


  /**
   * Throw an exception if the cube is not open.
   */
  void Cube::openCheck() {
    if (isOpen()) {
      string msg = "Sorry you can't do a SetMethod after the cube is opened";
      throw IException(IException::Programmer, msg, _FILEINFO_);
    }
  }


  /**
   * Function to read data from a cube label and return it as a PVL object
   *
   * @return Pvl object
   */
  Pvl Cube::realDataFileLabel() const {
    Pvl label = *m_label;
    PvlObject *core = NULL;

    do {
      core = &label.findObject("IsisCube").findObject("Core");

      if (core->hasKeyword("^DnFile")) {

        FileName temp((*core)["^DnFile"][0]);
        if (!temp.expanded().startsWith("/")) {
          temp = realDataFileName();
        }

        label = Pvl(temp.toString());
        core = NULL;
      }
    }
    while (!core);

    return label;
  }


  /**
   * This is a helper, used by open(...), that handles opening Isis 2 cubes as
   *   if they were Isis cubes.
   *
   * @param oldCube The filename of the Isis 2 cube
   */
  void Cube::reformatOldIsisLabel(const QString &oldCube) {
    QString parameters = "from=" + oldCube;
    FileName oldName(oldCube);
    FileName tempCube = FileName::createTempFile("Temporary_" + oldName.name() + ".cub");
    parameters += " to=" + tempCube.expanded();

    if (iApp == NULL) {
      QString command = "$ISISROOT/bin/pds2isis " + parameters;
      ProgramLauncher::RunSystemCommand(command);
    }
    else {
      QString prog = "pds2isis";
      ProgramLauncher::RunIsisProgram(prog, parameters);
    }

    m_tempCube = new FileName(tempCube);
    *m_label = Pvl(m_tempCube->toString());
    m_labelFile = new QFile(m_tempCube->expanded());
  }


/**
 * Returns the latitude and longitude range for the Cube. More accurate than the minimum and
 * maximum latitude and longitude from the mapping group.
 *
 * @param[out] minLatitude minimum latitude present in the cube
 * @param[out] maxLatitude maximum latitude present in the cube
 * @param[out] minLongitude minimum longitude present in the cube
 * @param[out] maxLongitude maximum longitude present in the cube
 */
  void Cube::latLonRange(double &minLatitude, double &maxLatitude, double &minLongitude, double &
                         maxLongitude) {
    Camera *cam;
    TProjection *proj;

    bool isGood = false;
    bool useProj = true;

    if (hasGroup("Instrument")) {
      useProj = false;
    }

    // setup camera or projection
    if (useProj) {
     try {
       proj = (TProjection *) projection();
     }
     catch(IException &e) {
       QString msg = "Cannot calculate lat/lon range without a camera or projection";
       throw IException(e, IException::User, msg, _FILEINFO_);
     }
    }
    else {
      try {
        cam = camera();
      }
      catch(IException &e) {
        QString msg = "Unable to create camera when calculating a lat/lon range.";
        throw IException(e, IException::User, msg, _FILEINFO_);
      }
    }

    // Iterate over all samp/line combos in cube
    minLatitude = 99999;
    minLongitude = 99999;
    maxLatitude = -99999;
    maxLongitude = -99999;

    for (double sample = 0.5; sample < sampleCount() + 0.5; sample++) {
    // Checks to see if the point is in outer space
      for (double line = 0.5; line < lineCount() + 0.5; line++) {
        if (useProj) {
          isGood = proj->SetWorld(sample, line);
        }
        else {
          isGood = cam->SetImage(sample, line);
        }

        double lat, lon;
        if (isGood) {
          if (useProj) {
            lat = proj->UniversalLatitude();
            lon = proj->UniversalLongitude();
          }
          else {
            lat = cam->UniversalLatitude();
            lon = cam->UniversalLongitude();
          }

          // update mix/max lat/lons
          if (lat < minLatitude) {
            minLatitude = lat;
          }
          else if (lat > maxLatitude) {
            maxLatitude = lat;
          }

          if (lon < minLongitude) {
            minLongitude = lon;
          }
          else if (lon > maxLongitude) {
            maxLongitude = lon;
          }
        }
      }
    }
    if ( (minLatitude == 99999) || (minLongitude == 99999) || (maxLatitude == -99999) ||
    (maxLongitude == -99999) ) {
      QString msg = "Unable to calculate a minimum or maximum latitutde or longitude.";
        throw IException(IException::Unknown, msg, _FILEINFO_);
    }
  }

  /**
   * Write the Pvl labels to the cube's label file. Excess data in the attached
   *   labels is set to 0.
   */
  void Cube::writeLabels() {
    if (!isOpen()) {
      string msg = "Cube must be opened first before writing labels";
      throw IException(IException::Programmer, msg, _FILEINFO_);
    }

    // Set the pvl's format template
    m_label->setFormatTemplate(m_formatTemplateFile->original());

    // Write them with attached data
    if (m_attached) {
      QMutexLocker locker(m_mutex);
      QMutexLocker locker2(m_ioHandler->dataFileMutex());

      ostringstream temp;
      temp << *m_label << endl;
      string tempstr = temp.str();
      if ((int) tempstr.length() < m_labelBytes) {
        QByteArray labelArea(m_labelBytes, '\0');
        QByteArray labelUnpaddedContents(tempstr.c_str(), tempstr.length());
        labelArea.replace(0, labelUnpaddedContents.size(), labelUnpaddedContents);
        // Rewrite the label area
        m_labelFile->seek(0);
        m_labelFile->write(labelArea);
      }
      else {
        locker2.unlock();
        QString msg = "Label space is full in [" +
            (QString)FileName(*m_labelFileName).name() +
                     "] unable to write labels";
        cleanUp(false);
        throw IException(IException::Io, msg, _FILEINFO_);
      }
    }

    // or detached label
    else {
      m_label->write(m_labelFileName->expanded());
    }
  }
}<|MERGE_RESOLUTION|>--- conflicted
+++ resolved
@@ -973,15 +973,12 @@
   void Cube::write(OriginalLabel lab) {
     write(*(lab.toBlob()));
   }
-<<<<<<< HEAD
-=======
 
   void Cube::write(const Table &table) {
     Blob tableBlob = table.toBlob();
     write(tableBlob);
   }
 
->>>>>>> 01388080
 
   /**
    * This method will write a buffer of data from the cube as specified by the

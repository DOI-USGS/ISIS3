#include "SpicePosition.h"

#include <algorithm>
#include <cfloat>
#include <iomanip>

#include <QString>
#include <QStringList>
#include <QChar>

#include "BasisFunction.h"
#include "IException.h"
#include "LeastSquares.h"
#include "LineEquation.h"
#include "NaifStatus.h"
#include "NumericalApproximation.h"
#include "PolynomialUnivariate.h"
#include "TableField.h"

using json = nlohmann::json;

namespace Isis {
  /**
   * Construct an empty SpicePosition class using valid body codes.
   * See required reading
   * ftp://naif.jpl.nasa.gov/pub/naif/toolkit_docs/C/ascii/individual_docs/naif_ids.req
   *
   * @param targetCode Valid naif body name.
   * @param observerCode Valid naif body name.
   */
  SpicePosition::SpicePosition(int targetCode, int observerCode) {
    init(targetCode, observerCode, false);
  }

/**
 * @brief Constructor for swapping observer/target order
 *
 * This specialized constructor is provided to expressly support swap of
 * observer/target order in the NAIF spkez_c/spkezp_c routines when determining
 * the state of spacecraft and target body.
 *
 * Traditionally, ISIS3 (and ISIS2!) has had the target/observer order swapped
 * improperly to determine state vector between the two bodies.  This
 * constructor provides a transaitional path to correct this in a
 * controlled way.  See SpacecraftPosition for details.
 *
 * Note that the targetCode and observerCode are always provided in the same
 * order as the orignal constructor (i.e., targetCode=s/c, observerCode=planet)
 * as the swapObserverTarget boolean parameter provides the means to properly
 * implement the swap internally.
 *
 * It is not as simple as simply swapping the codes in the constructor as
 * internal representation of the state vector is in body fixed state of the
 * target body relative to observer.  If the swap is invoked, the state vector
 * must be inverted.
 *
 * @author 2012-10-29 Kris Becker
 *
 * @param targetCode         Traditional s/c code
 * @param observerCode       Traditional target/planet code
 * @param swapObserverTarget True indicates implement the observer/target swap,
 *                             false will invoke preexisting behavior
 */
  SpicePosition::SpicePosition(int targetCode, int observerCode,
                               bool swapObserverTarget) {
    init(targetCode, observerCode, swapObserverTarget);
  }

/**
 * @brief Internal initialization of the object support observer/target swap
 *
 * This initailizer provides options to swap observer/target properly.
 *
 * @author 2012-10-29 Kris Becker
 *
 * @param targetCode         Traditional s/c code
 * @param observerCode       Traditional target/planet code
 * @param swapObserverTarget True indicates implement the observer/target swap,
 *                             false will invoke preexisting behavior
 */
  void SpicePosition::init(int targetCode, int observerCode,
                           const bool &swapObserverTarget) {

    p_aberrationCorrection = "LT+S";
    p_baseTime = 0.;
    p_coefficients[0].clear();
    p_coefficients[1].clear();
    p_coefficients[2].clear();
    p_coordinate.resize(3);
    p_degree = 2;
    p_degreeApplied = false;
    p_et = -DBL_MAX;
    p_fullCacheStartTime = 0;
    p_fullCacheEndTime = 0;
    p_fullCacheSize = 0;
    p_hasVelocity = false;

    p_override = NoOverrides;
    p_source = Spice;

    p_timeBias = 0.0;
    p_timeScale = 1.;
    p_velocity.resize(3);
    p_xhermite = NULL;
    p_yhermite = NULL;
    p_zhermite = NULL;

    m_swapObserverTarget = swapObserverTarget;
    m_lt = 0.0;

    // Determine observer/target ordering
    if ( m_swapObserverTarget ) {
      // New/improved settings.. Results in vector negation in SetEphemerisTimeSpice
      p_targetCode = observerCode;
      p_observerCode = targetCode;
    }
    else {
      // Traditional settings
      p_targetCode = targetCode;
      p_observerCode = observerCode;
    }
  }


  /**
   * Free the memory allocated by this SpicePosition instance
   */
  SpicePosition::~SpicePosition() {
    ClearCache();
  }


  /**
   *  @brief Apply a time bias when invoking SetEphemerisTime method.
   *
   * The bias is used only when reading from NAIF kernels.  It is added to the
   * ephermeris time passed into SetEphemerisTime and then the body
   * position is read from the NAIF kernels and returned.  When the cache
   * is loaded from a table the bias is ignored as it is assumed
   * to have already been applied.  If this method is never called
   * the default bias is 0.0 seconds.
   *
   * @param timeBias time bias in seconds
   */
  void SpicePosition::SetTimeBias(double timeBias) {
    p_timeBias = timeBias;
  }

/**
 * @brief Returns the value of the time bias added to ET
 *
 * @author 2012-10-29 Kris Becker
 *
 * @return double Returns time bias for current object
 */
  double SpicePosition::GetTimeBias() const {
    return (p_timeBias);
  }

  /**
   *  @brief Set the aberration correction (light time)
   *
   * See NAIF required reading for more information on this correction at
   * ftp://naif.jpl.nasa.gov/pub/naif/toolkit_docs/C/ascii/individual_docs/spk.req
   *
   * @param correction  This value must be one of the following: "NONE", "LT",
   * "LT+S", "CN", "CN+S", "XLT", "XLT+S", "XCN" and "XCN+S" where LT is a
   * correction for planetary aberration (light time), CN is converged Newtonian,
   * XLT is transmission case using Newtonian formulation, XCN is transmission
   * case using converged Newtonian formuation and S a correction for stellar
   * aberration. See
   * http://naif.jpl.nasa.gov/pub/naif/toolkit_docs/C/cspice/spkezr_c.html for
   * additional information on the "abcorr" parameters.  If never called the
   * default is "LT+S".
   *
   * @internal
   * @history 2012-10-10 Kris Becker - Added support for all current abcorr
   *          parameters options in the NAIF spkezX functions.
   *
   */
  void SpicePosition::SetAberrationCorrection(const QString &correction) {
    QString abcorr(correction);
    abcorr.remove(QChar(' '));
    abcorr = abcorr.toUpper();
    QStringList validAbcorr;
    validAbcorr << "NONE" << "LT" << "LT+S" << "CN" << "CN+S"
                << "XLT" << "XLT+S" << "XCN" << "XCN+S";

    if (validAbcorr.indexOf(abcorr) >= 0) {
      p_aberrationCorrection = abcorr;
    }
    else {
      QString msg = "Invalid abberation correction [" + correction + "]";
      throw IException(IException::Programmer, msg, _FILEINFO_);
    }
  }

/**
 * @brief Returns current state of stellar aberration correction
 *
 * The aberration correction is the value of the parameter that will be
 * provided to the spkez_c/spkezp_c routines when determining the
 * targer/observer vector state.  See SetAberrationCorrection() for valid
 * values.
 *
 * @author 2012-10-29 Kris Becker
 */
  QString SpicePosition::GetAberrationCorrection() const {
    return (p_aberrationCorrection);
  }

/**
 * @brief Return the light time coorection value
 *
 * This method returns the light time correction of the last call to
 * SetEphemerisTimeSpice.  This is the actual time after adjustments that has
 * resulting int the adjustment of the target body.  The observer position
 * should be unchanged.
 *
 * @author 2012-10-29 Kris Becker
 *
 * @return double Returns the light time determined from the last call to
 *         SetEphemerisTime[Spice].
 */
  double SpicePosition::GetLightTime() const {
    return (m_lt);
  }

  /** Return J2000 coordinate at given time.
   *
   * This method returns the J2000 coordinates (x,y,z) of the body at a given
   * et in seconds.  The coordinates are obtained from either a valid NAIF spk
   * kernel, or alternatively from an internal cache loaded from an ISIS Table
   * object.  In the first case, the SPK kernel must contain positions for
   * the body code specified in the constructor at the given time and it must
   * be loaded using the SpiceKernel class.
   *
   * @param et   ephemeris time in seconds
   * @internal
   *   @history 2009-08-03 Jeannie Walldren - Moved code to
   *                      individual methods for each Source type
   *                      to make software more readable.
   */
  const std::vector<double> &SpicePosition::SetEphemerisTime(double et) {
    NaifStatus::CheckErrors();

    // Save the time
    if(et == p_et) return p_coordinate;
    p_et = et;

    // Read from the cache
    if(p_source == Memcache) {
      SetEphemerisTimeMemcache();
    }
    else if(p_source == HermiteCache) {
      SetEphemerisTimeHermiteCache();
    }
    else if(p_source == PolyFunction) {
      SetEphemerisTimePolyFunction();
    }
    else if(p_source == PolyFunctionOverHermiteConstant) {
      SetEphemerisTimePolyFunctionOverHermiteConstant();
    }
    else {  // Read from the kernel
      SetEphemerisTimeSpice();
    }

    NaifStatus::CheckErrors();

    // Return the coordinate
    return p_coordinate;
  }


  /** Cache J2000 position over a time range.
   *
   * This method will load an internal cache with coordinates over a time
   * range.  This prevents
   * the NAIF kernels from being read over-and-over again and slowing a
   * application down due to I/O performance.  Once the
   * cache has been loaded then the kernels can be unloaded from the NAIF
   * system.
   *
   * @param startTime   Starting ephemeris time in seconds for the cache
   * @param endTime     Ending ephemeris time in seconds for the cache
   * @param size        Number of coordinates/positions to keep in the cache
   *
   */
  void SpicePosition::LoadCache(double startTime, double endTime, int size) {
    // Make sure cache isn't already loaded
    if(p_source == Memcache || p_source == HermiteCache) {
      QString msg = "A SpicePosition cache has already been created";
      throw IException(IException::Programmer, msg, _FILEINFO_);
    }

    if(startTime > endTime) {
      QString msg = "Argument startTime must be less than or equal to endTime";
      throw IException(IException::Programmer, msg, _FILEINFO_);
    }

    if((startTime != endTime) && (size == 1)) {
      QString msg = "Cache size must be more than 1 if startTime endTime differ";
      throw IException(IException::Programmer, msg, _FILEINFO_);
    }

    // Save full cache parameters
    p_fullCacheStartTime = startTime;
    p_fullCacheEndTime = endTime;
    p_fullCacheSize = size;
    LoadTimeCache();

    // Loop and load the cache
    for(int i = 0; i < size; i++) {
      double et = p_cacheTime[i];
      SetEphemerisTime(et);
      p_cache.push_back(p_coordinate);
      if(p_hasVelocity) p_cacheVelocity.push_back(p_velocity);
    }

    p_source = Memcache;
  }


  /** Cache J2000 position for a time.
   *
   * This method will load an internal cache with coordinates for a single
   * time (e.g. useful for framing cameras). This prevents
   * the NAIF kernels from being read over-and-over again and slowing a
   * application down due to I/O performance.  Once the
   * cache has been loaded then the kernels can be unloaded from the NAIF
   * system.  This calls the LoadCache(stime,etime,size) method using the
   * time as both the starting and ending time with a size of 1.
   *
   * @param time   single ephemeris time in seconds to cache
   *
   */
  void SpicePosition::LoadCache(double time) {
    LoadCache(time, time, 1);
  }


  /**
   * Load the cached data from an ALE ISD.
   *
   * The SpicePosition object must be set to a SPICE source before loading the
   * cache.
   *
   * @param isdPos The ALE ISD as a JSON object.
   *
   */
  void SpicePosition::LoadCache(json &isdPos) {
    if (p_source != Spice) {
        throw IException(IException::Programmer, "SpicePosition::LoadCache(json) only supports Spice source", _FILEINFO_);
    }

    // Load the full cache time information from the label if available
<<<<<<< HEAD
    p_fullCacheStartTime = isdPos["SpkTableStartTime"].get<double>();
    p_fullCacheEndTime = isdPos["SpkTableEndTime"].get<double>();
    p_fullCacheSize = isdPos["SpkTableOriginalSize"].get<double>();
    p_cacheTime = isdPos["EphemerisTimes"].get<std::vector<double>>();

    for (auto it = isdPos["Positions"].begin(); it != isdPos["Positions"].end(); it++) {
=======
    p_fullCacheStartTime = isdPos["spk_table_start_time"].get<double>();
    p_fullCacheEndTime = isdPos["spk_table_end_time"].get<double>();
    p_fullCacheSize = isdPos["spk_table_original_size"].get<double>();
    p_cacheTime = isdPos["ephemeris_times"].get<std::vector<double>>();

    for (auto it = isdPos["positions"].begin(); it != isdPos["positions"].end(); it++) {
>>>>>>> 228ed28c
      std::vector<double> pos = {it->at(0).get<double>(), it->at(1).get<double>(), it->at(2).get<double>()};
      p_cache.push_back(pos);
    }

    p_cacheVelocity.clear();

<<<<<<< HEAD
    bool hasVelocityKey = isdPos.find("Velocities") != isdPos.end();

    if (hasVelocityKey) {
      for (auto it = isdPos["Velocities"].begin(); it != isdPos["Velocities"].end(); it++) {
=======
    bool hasVelocityKey = isdPos.find("velocities") != isdPos.end();

    if (hasVelocityKey) {
      for (auto it = isdPos["velocities"].begin(); it != isdPos["velocities"].end(); it++) {
>>>>>>> 228ed28c
        std::vector<double> vel = {it->at(0).get<double>(), it->at(1).get<double>(), it->at(2).get<double>()};
        p_cacheVelocity.push_back(vel);
      }
    }

    p_hasVelocity = !p_cacheVelocity.empty();
    p_source = Memcache;

    SetEphemerisTime(p_cacheTime[0]);
  }

  /** Cache J2000 positions using a table file.
   *
   * This method will load an internal cache with coordinates from an
   * ISIS table file.  The table must have 4 columns,
   * or 7 (if velocity) is included, and at least one row. The 4
   * columns contain the following information, body position
   * x,y,z in J2000 and the ephemeris time of that position. If
   * there are multiple rows it is assumed you can interpolate
   * position at times in between the rows.
   *
   * @param table   An ISIS table blob containing valid J2000 coordinate/time
   *                values
   * @internal
   *   @history 2009-08-03 Jeannie Walldren - Reads CacheType
   *            keyword from table and sets p_source.  If no
   *            CacheType keyword, we know this is an older image,
   *            so set p_source to Memcache.
   *   @history 2011-01-05 Debbie A. Cook - Added PolyFunction type
   *   @history 2011-04-08 Debbie A. Cook - Corrected loop counter in
   *            PolyFunction section to only go up to table.Records() - 1
   *
   */
  void SpicePosition::LoadCache(Table &table) {

    // Make sure cache isn't alread loaded
    if(p_source == Memcache || p_source == HermiteCache) {
      QString msg = "A SpicePosition cache has already been created";
      throw IException(IException::Programmer, msg, _FILEINFO_);
    }

    // Load the full cache time information from the label if available
    if(table.Label().hasKeyword("SpkTableStartTime")) {
      p_fullCacheStartTime = toDouble(table.Label().findKeyword("SpkTableStartTime")[0]);
    }
    if(table.Label().hasKeyword("SpkTableEndTime")) {
      p_fullCacheEndTime = toDouble(table.Label().findKeyword("SpkTableEndTime")[0]);
    }
    if(table.Label().hasKeyword("SpkTableOriginalSize")) {
      p_fullCacheSize = toDouble(table.Label().findKeyword("SpkTableOriginalSize")[0]);
    }


    // set source type by table's label keyword
    if(!table.Label().hasKeyword("CacheType")) {
      p_source = Memcache;
    }
    else if(table.Label().findKeyword("CacheType")[0] == "Linear") {
      p_source = Memcache;
    }
    else if(table.Label().findKeyword("CacheType")[0] == "HermiteSpline") {
      p_source = HermiteCache;
      p_overrideTimeScale = 1.;
      p_override = ScaleOnly;
    }
    else if(table.Label().findKeyword("CacheType")[0] == "PolyFunction") {
      p_source = PolyFunction;
    }
    else {
      throw IException(IException::Io,
                       "Invalid value for CacheType keyword in the table "
                       + table.Name(),
                       _FILEINFO_);
    }

    // Loop through and move the table to the cache
    if (p_source != PolyFunction) {
      for (int r = 0; r < table.Records(); r++) {
        TableRecord &rec = table[r];
        if (rec.Fields() == 7) {
          p_hasVelocity = true;
        }
        else if (rec.Fields() == 4) {
          p_hasVelocity = false;
        }
        else  {
          QString msg = "Expecting four or seven fields in the SpicePosition table";
          throw IException(IException::Programmer, msg, _FILEINFO_);
        }

        std::vector<double> j2000Coord;
        j2000Coord.push_back((double)rec[0]);
        j2000Coord.push_back((double)rec[1]);
        j2000Coord.push_back((double)rec[2]);
        int inext = 3;

        p_cache.push_back(j2000Coord);
        if (p_hasVelocity) {
          std::vector<double> j2000Velocity;
          j2000Velocity.push_back((double)rec[3]);
          j2000Velocity.push_back((double)rec[4]);
          j2000Velocity.push_back((double)rec[5]);
          inext = 6;

          p_cacheVelocity.push_back(j2000Velocity);
        }
        p_cacheTime.push_back((double)rec[inext]);
      }
    }
    else {
      // Coefficient table for postion coordinates x, y, and z
      std::vector<double> coeffX, coeffY, coeffZ;

      for (int r = 0; r < table.Records() - 1; r++) {
        TableRecord &rec = table[r];

        if(rec.Fields() != 3) {
          // throw an error
        }
        coeffX.push_back((double)rec[0]);
        coeffY.push_back((double)rec[1]);
        coeffZ.push_back((double)rec[2]);
      }
      // Take care of function time parameters
      TableRecord &rec = table[table.Records()-1];
      double baseTime = (double)rec[0];
      double timeScale = (double)rec[1];
      double degree = (double)rec[2];
      SetPolynomialDegree((int) degree);
      SetOverrideBaseTime(baseTime, timeScale);
      SetPolynomial(coeffX, coeffY, coeffZ);
      if (degree > 0)  p_hasVelocity = true;
      if(degree == 0  && p_cacheVelocity.size() > 0) p_hasVelocity = true;
    }
  }


  /** Return a table with J2000 positions.
   *
   * Return a table containg the cached coordinates with the given name.  The
   * table will have four or seven columns, J2000 x,y,z (optionally vx,vy,vx)
   * and the ephemeris time.
   *
   * @param tableName    Name of the table to create and return
   * @internal
   *   @history 2009-08-03 Jeannie Walldren - Added CacheType
   *            keyword to output table.  This is based on
   *            p_source and will be read by LoadCache(Table).
   *   @history 2011-01-05 Debbie A. Cook - Added PolyFunction
   */
  Table SpicePosition::Cache(const QString &tableName) {
    if (p_source == PolyFunctionOverHermiteConstant) {
      LineCache(tableName);
      // TODO Figure out how to get the tolerance -- for now hard code .01
      Memcache2HermiteCache(0.01);

      //std::cout << "Cache size is " << p_cache.size();

    }

    // record to be added to table
    TableRecord record;

    if (p_source != PolyFunction) {
    // add x,y,z position labels to record
      TableField x("J2000X", TableField::Double);
      TableField y("J2000Y", TableField::Double);
      TableField z("J2000Z", TableField::Double);
      record += x;
      record += y;
      record += z;

      if (p_hasVelocity) {
      // add x,y,z velocity labels to record
        TableField vx("J2000XV", TableField::Double);
        TableField vy("J2000YV", TableField::Double);
        TableField vz("J2000ZV", TableField::Double);
        record += vx;
        record += vy;
        record += vz;
      }
    // add time label to record
      TableField t("ET", TableField::Double);
      record += t;

    // create output table
      Table table(tableName, record);

      int inext = 0;

      for (int i = 0; i < (int)p_cache.size(); i++) {
        record[inext++] = p_cache[i][0];                     // record[0]
        record[inext++] = p_cache[i][1];                     // record[1]
        record[inext++] = p_cache[i][2];                     // record[2]
        if (p_hasVelocity) {
          record[inext++] = p_cacheVelocity[i][0];           // record[3]
          record[inext++] = p_cacheVelocity[i][1];           // record[4]
          record[inext++] = p_cacheVelocity[i][2];           // record[5]
        }
        record[inext] = p_cacheTime[i];                      // record[6]
        table += record;

        inext = 0;
      }
      CacheLabel(table);
      return table;
    }

    else if(p_source == PolyFunction  &&  p_degree == 0  &&  p_fullCacheSize == 1)
      // Just load the position for the single epoch
      return LineCache(tableName);

    // Load the coefficients for the curves fit to the 3 camera angles
    else if (p_source == PolyFunction) {
      // PolyFunction case
      TableField spacecraftX("J2000SVX", TableField::Double);
      TableField spacecraftY("J2000SVY", TableField::Double);
      TableField spacecraftZ("J2000SVZ", TableField::Double);

      TableRecord record;
      record += spacecraftX;
      record += spacecraftY;
      record += spacecraftZ;

      Table table(tableName, record);

      for(int cindex = 0; cindex < p_degree + 1; cindex++) {
        record[0] = p_coefficients[0][cindex];
        record[1] = p_coefficients[1][cindex];
        record[2] = p_coefficients[2][cindex];
        table += record;
      }

      // Load one more table entry with the time adjustments for the fit equation
      // t = (et - baseTime)/ timeScale
      record[0] = p_baseTime;
      record[1] = p_timeScale;
      record[2] = (double) p_degree;

      CacheLabel(table);
      table += record;
      return table;
    }

    else {
      throw IException(IException::Io,
                       "Cannot create Table, no Cache is loaded.",
                       _FILEINFO_);
    }

  }



  /** Add labels to a SpicePosition table.
   *
   * Return a table containing the labels defining the position table.
   *
   * @param Table    Table to receive labels
   */
  void SpicePosition::CacheLabel(Table &table) {
    // determine type of table to return
    QString tabletype = "";

    if(p_source == Memcache) {
      tabletype = "Linear";
    }
    else if(p_source == HermiteCache) {
      tabletype = "HermiteSpline";
    }
    else {
      tabletype = "PolyFunction";
    }

    table.Label() += PvlKeyword("CacheType", tabletype);

    // Write original time coverage
    if(p_fullCacheStartTime != 0) {
      table.Label() += PvlKeyword("SpkTableStartTime");
      table.Label()["SpkTableStartTime"].addValue(toString(p_fullCacheStartTime));
    }
    if(p_fullCacheEndTime != 0) {
      table.Label() += PvlKeyword("SpkTableEndTime");
      table.Label()["SpkTableEndTime"].addValue(toString(p_fullCacheEndTime));
    }
    if(p_fullCacheSize != 0) {
      table.Label() += PvlKeyword("SpkTableOriginalSize");
      table.Label()["SpkTableOriginalSize"].addValue(toString(p_fullCacheSize));
    }
  }



  /** Return a table with J2000 to reference positions.
   *
   * Return a table containing the cached positions with the given
   * name. The table will have seven columns, positionX, positionY,
   * positionZ, angular velocity X, angular velocity Y, angular
   * velocity Z, and time of J2000 position.
   *
   * @param tableName    Name of the table to create and return
   *
   * @internal
   *   @history 2012-01-25 Debbie A. Cook - Modified error checking for p_source
   *                         to allow all function sources (>=HermiteCache)
   */
  Table SpicePosition::LineCache(const QString &tableName) {

    // Apply the function and fill the caches
    if(p_source >= HermiteCache)  ReloadCache();

    if(p_source != Memcache) {
      QString msg = "Only cached positions can be returned as a line cache of positions and time";
      throw IException(IException::Programmer, msg, _FILEINFO_);
    }
    // Load the table and return it to caller
    return Cache(tableName);
  }



  /** Cache J2000 positions over existing cached time range using polynomials
   *
   * This method will reload an internal cache with positions
   * calculated from functions fit to the coordinates of the position
   * over a time range.
   *
   * @internal
   *   @history 2012-01-25 Debbie A. Cook - Modified error checking for type
   *                        to allow all function types (>=HermiteCache)
   */
  void SpicePosition::ReloadCache() {
    NaifStatus::CheckErrors();

    // Save current et
    double et = p_et;

    // Make sure source is a function
    if(p_source < HermiteCache) {
      QString msg = "The SpicePosition has not yet been fit to a function";
      throw IException(IException::Programmer, msg, _FILEINFO_);
    }

    // Clear existing positions from thecache
    p_cacheTime.clear();
    p_cache.clear();

    // Clear the velocity cache if we can calculate it instead.  It can't be calculated for
    // functions of degree 0 (framing cameras), so keep the original velocity.  It is better than nothing.
    if (p_degree > 0  && p_cacheVelocity.size() > 1)  p_cacheVelocity.clear();

    // Load the time cache first
    LoadTimeCache();

    if (p_fullCacheSize > 1) {
    // Load the positions and velocity caches
    p_et = -DBL_MAX;   // Forces recalculation in SetEphemerisTime

      for (std::vector<double>::size_type pos = 0; pos < p_cacheTime.size(); pos++) {
        //        p_et = p_cacheTime.at(pos);
        SetEphemerisTime(p_cacheTime.at(pos));
        p_cache.push_back(p_coordinate);
        p_cacheVelocity.push_back(p_velocity);
      }
    }
    else {
    // Load the position for the single updated time instance
      p_et = p_cacheTime[0];
      SetEphemerisTime(p_et);
      p_cache.push_back(p_coordinate);
    }

    // Set source to cache and reset current et
    p_source = Memcache;
    p_et = -DBL_MAX;
    SetEphemerisTime(et);

    NaifStatus::CheckErrors();
  }


  /** Cache J2000 position over existing cached time range using
   *  polynomials stored as Hermite cubic spline knots
   *
   * This method will reload an internal cache with positions
   * formed from a cubic Hermite spline over a time range.  The
   * method assumes a polynomial function has been fit to the
   * coordinates of the positions and calculates the spline
   * from the polynomial function.
   *
   */
   Table SpicePosition::LoadHermiteCache(const QString &tableName) {
    // find the first and last time values
    double firstTime = p_fullCacheStartTime;
    double lastTime = p_fullCacheEndTime;
    int cacheTimeSize = (int) p_fullCacheSize;

    // Framing cameras are already cached and don't need to be reduced.
    if(cacheTimeSize == 1) return Cache(tableName);

    //If it's already a hermite cache, just return it.
    if (p_source == HermiteCache) {
      return Cache(tableName);
    }

    // Make sure a polynomial function is already loaded
    if(p_source != PolyFunction) {
      QString msg = "A SpicePosition polynomial function has not been created yet";
      throw IException(IException::Programmer, msg, _FILEINFO_);
    }

    // Load the polynomial functions
    Isis::PolynomialUnivariate function1(p_degree);
    Isis::PolynomialUnivariate function2(p_degree);
    Isis::PolynomialUnivariate function3(p_degree);
    function1.SetCoefficients(p_coefficients[0]);
    function2.SetCoefficients(p_coefficients[1]);
    function3.SetCoefficients(p_coefficients[2]);

    // Clear existing coordinates from cache
    ClearCache();

    // Set velocity vector to true since it is calculated
    p_hasVelocity = true;

//    std::cout <<"time cache size is " << p_cacheTime.size() << std::endl;

    // Calculate new postition coordinates from polynomials fit to coordinates &
    // fill cache
//    std::cout << "Before" << std::endl;
//    double savetime = p_cacheTime.at(0);
//    SetEphemerisTime(savetime);
//    std::cout << "     at time " << savetime << std::endl;
//    for (int i=0; i<3; i++) {
//      std::cout << p_coordinate[i] << std::endl;
//    }


    // find time for the extremum of each polynomial
    // since this is only a 2nd degree polynomial,
    // finding these extrema is simple
    double b1 = function1.Coefficient(1);
    double c1 = function1.Coefficient(2);
    double extremumXtime = -b1 / (2.*c1) + p_baseTime; // extremum is time value for root of 1st derivative
    // make sure we are in the domain
    if(extremumXtime < firstTime) {
      extremumXtime = firstTime;
    }
    if(extremumXtime > lastTime) {
      extremumXtime = lastTime;
    }

    double b2 = function2.Coefficient(1);
    double c2 = function2.Coefficient(2);
    double extremumYtime = -b2 / (2.*c2) + p_baseTime;
    // make sure we are in the domain
    if(extremumYtime < firstTime) {
      extremumYtime = firstTime;
    }
    if(extremumYtime > lastTime) {
      extremumYtime = lastTime;
    }

    double b3 = function3.Coefficient(1);
    double c3 = function3.Coefficient(2);
    double extremumZtime = -b3 / (2.*c3) + p_baseTime;
    // make sure we are in the domain
    if(extremumZtime < firstTime) {
      extremumZtime = firstTime;
    }
    if(extremumZtime > lastTime) {
      extremumZtime = lastTime;
    }

    // refill the time vector
    p_cacheTime.clear();
    p_cacheTime.push_back(firstTime);
    p_cacheTime.push_back(extremumXtime);
    p_cacheTime.push_back(extremumYtime);
    p_cacheTime.push_back(extremumZtime);
    p_cacheTime.push_back(lastTime);
    // we don't know order of extrema, so sort
    sort(p_cacheTime.begin(), p_cacheTime.end());
    // in case an extremum is an endpoint
    std::vector <double>::iterator it = unique(p_cacheTime.begin(), p_cacheTime.end());
    p_cacheTime.resize(it - p_cacheTime.begin());

    if(p_cacheTime.size() == 2) {
      p_cacheTime.clear();
      p_cacheTime.push_back(firstTime);
      p_cacheTime.push_back((firstTime + lastTime) / 2);
      p_cacheTime.push_back(lastTime);
    }

    // add positions and velocities for these times
    for(int i = 0; i < (int) p_cacheTime.size(); i++) {
      // x,y,z positions
      double time;
      time = p_cacheTime[i] - p_baseTime;
      p_coordinate[0] = function1.Evaluate(time);
      p_coordinate[1] = function2.Evaluate(time);
      p_coordinate[2] = function3.Evaluate(time);
      p_cache.push_back(p_coordinate);

      // x,y,z velocities
      p_velocity[0] = b1 + 2 * c1 * (p_cacheTime[i] - p_baseTime);
      p_velocity[1] = b2 + 2 * c2 * (p_cacheTime[i] - p_baseTime);
      p_velocity[2] = b3 + 2 * c3 * (p_cacheTime[i] - p_baseTime);
      p_cacheVelocity.push_back(p_velocity);
    }

    p_source = HermiteCache;
    double et = p_et;
    p_et = -DBL_MAX;
    SetEphemerisTime(et);

    return Cache(tableName);
  }


  /** Set the coefficients of a polynomial fit to each of the components (X, Y, Z)
   *  of the position vector for the time period covered by the cache,
   *  component = c0 + c1*t + c2*t**2 + ... + cn*t**n,
   *  where t = (time - p_baseTime) / p_timeScale.
   *
   */
  void SpicePosition::SetPolynomial(Source type) {
    std::vector<double> XC, YC, ZC;

    // Check to see if the position is already a Polynomial Function
    if (p_source == PolyFunction)
      return;

    // Adjust the degree of the polynomial to the available data
    if (p_cache.size() == 1) {
      p_degree = 0;
    }
    else if (p_cache.size() == 2) {
      p_degree = 1;
    }

    //Check for polynomial over Hermite constant and initialize coefficients
    if (type == PolyFunctionOverHermiteConstant) {
      XC.assign(p_degree + 1, 0.);
      YC.assign(p_degree + 1, 0.);
      ZC.assign(p_degree + 1, 0.);
      SetPolynomial(XC, YC, ZC, type);
      return;
    }

    Isis::PolynomialUnivariate function1(p_degree);       //!< Basis function fit to X
    Isis::PolynomialUnivariate function2(p_degree);       //!< Basis function fit to Y
    Isis::PolynomialUnivariate function3(p_degree);       //!< Basis function fit to Z

    // Compute the base time
    ComputeBaseTime();
    std::vector<double> time;

    if(p_cache.size() == 1) {
      double t = p_cacheTime.at(0);
      SetEphemerisTime(t);
      XC.push_back(p_coordinate[0]);
      YC.push_back(p_coordinate[1]);
      ZC.push_back(p_coordinate[2]);
    }
    else if(p_cache.size() == 2) {
// Load the times and get the corresponding coordinates
      double t1 = p_cacheTime.at(0);
      SetEphemerisTime(t1);
      std::vector<double> coord1 = p_coordinate;
      t1 = (t1 - p_baseTime) / p_timeScale;
      double t2 = p_cacheTime.at(1);
      SetEphemerisTime(t2);
      std::vector<double> coord2 = p_coordinate;
      t2 = (t2 - p_baseTime) / p_timeScale;
      double slope[3];
      double intercept[3];

// Compute the linear equation for each coordinate and save them
      for(int cIndex = 0; cIndex < 3; cIndex++) {
        Isis::LineEquation posline(t1, coord1[cIndex], t2, coord2[cIndex]);
        slope[cIndex] = posline.Slope();
        intercept[cIndex] = posline.Intercept();
      }
      XC.push_back(intercept[0]);
      XC.push_back(slope[0]);
      YC.push_back(intercept[1]);
      YC.push_back(slope[1]);
      ZC.push_back(intercept[2]);
      ZC.push_back(slope[2]);
    }
    else {
      LeastSquares *fitX = new LeastSquares(function1);
      LeastSquares *fitY = new LeastSquares(function2);
      LeastSquares *fitZ = new LeastSquares(function3);

      // Load the known values to compute the fit equation
      for(std::vector<double>::size_type pos = 0; pos < p_cacheTime.size(); pos++) {
        double t = p_cacheTime.at(pos);
        time.push_back( (t - p_baseTime) / p_timeScale);
        SetEphemerisTime(t);
        std::vector<double> coord = p_coordinate;

        fitX->AddKnown(time, coord[0]);
        fitY->AddKnown(time, coord[1]);
        fitZ->AddKnown(time, coord[2]);
        time.clear();
      }
      //Solve the equations for the coefficients
      fitX->Solve();
      fitY->Solve();
      fitZ->Solve();

      // Delete the least squares objects now that we have all the coefficients
      delete fitX;
      delete fitY;
      delete fitZ;

      // For now assume all three coordinates are fit to a polynomial function.
      // Later they may each be fit to a unique basis function.
      // Fill the coefficient vectors

      for(int i = 0;  i < function1.Coefficients(); i++) {
        XC.push_back(function1.Coefficient(i));
        YC.push_back(function2.Coefficient(i));
        ZC.push_back(function3.Coefficient(i));
      }

    }

    // Now that the coefficients have been calculated set the polynomial with them
    SetPolynomial(XC, YC, ZC);
    return;
  }



  /** Set the coefficients of a polynomial (parabola) fit to
   * each of the three coordinates of the position vector for the
   * time period covered by the cache, coord = c0 + c1*t + c2*t**2 + ... + cn*t**n,
   * where t = (time - p_baseTime) / p_timeScale.
   *
   * @param [in] XC Coefficients of fit to X coordinate
   * @param [in] YC Coefficients of fit to Y coordinate
   * @param [in] ZC Coefficients of fit to Z coordinate
   *
   * @internal
   *   @history 2012-02-05 Debbie A. Cook - Added type argument
   */
  void SpicePosition::SetPolynomial(const std::vector<double>& XC,
                                    const std::vector<double>& YC,
                                    const std::vector<double>& ZC,
                                    const Source type) {

    Isis::PolynomialUnivariate function1(p_degree);
    Isis::PolynomialUnivariate function2(p_degree);
    Isis::PolynomialUnivariate function3(p_degree);

    // Load the functions with the coefficients
    function1.SetCoefficients(XC);
    function2.SetCoefficients(YC);
    function3.SetCoefficients(ZC);

    // Compute the base time
    ComputeBaseTime();

    // Save the current coefficients
    p_coefficients[0] = XC;
    p_coefficients[1] = YC;
    p_coefficients[2] = ZC;

    // Set the flag indicating p_degree has been applied to the spacecraft
    // positions and the coefficients of the polynomials have been saved.
    p_degreeApplied = true;

    // Reset the interpolation source
    p_source = type;

    // Update the current position
    double et = p_et;
    p_et = -DBL_MAX;
    SetEphemerisTime(et);

    return;
  }



  /**
   *  Return the coefficients of a polynomial fit to each of the
   *  three coordinates of the position for the time period covered by the cache,
   *  angle = c0 + c1*t + c2*t**2 + ... + cn*t**n, where t = (time - p_basetime) / p_timeScale.
   *
   * @param [out] XC Coefficients of fit to first coordinate of position
   * @param [out] YC Coefficients of fit to second coordinate of position
   * @param [out] ZC Coefficients of fit to third coordinate of position
   *
   */
  void SpicePosition::GetPolynomial(std::vector<double>& XC,
                                    std::vector<double>& YC,
                                    std::vector<double>& ZC) {
    XC = p_coefficients[0];
    YC = p_coefficients[1];
    ZC = p_coefficients[2];

    return;
  }



  //! Compute the base time using cached times
  void SpicePosition::ComputeBaseTime() {
    if(p_override == NoOverrides) {
      p_baseTime = (p_cacheTime.at(0) + p_cacheTime.at(p_cacheTime.size() - 1)) / 2.;
      p_timeScale = p_baseTime - p_cacheTime.at(0);
    }
    else if (p_override == ScaleOnly) {
      p_baseTime = (p_cacheTime.at(0) + p_cacheTime.at(p_cacheTime.size() - 1)) / 2.;
      p_timeScale = p_overrideTimeScale;
    }
    else {
      p_baseTime = p_overrideBaseTime;
      p_timeScale = p_overrideTimeScale;
    }

    // Take care of case where 1st and last times are the same
    if(p_timeScale == 0)  p_timeScale = 1.0;
    return;
  }


  /**
   * Set an override base time to be used with observations on scanners to allow
   * all images in an observation to use the same base time and polynomials for
   * the positions.
   *
   * @param [in] baseTime The baseTime to use and override the computed base time
   *
   * @internal
   *   @history 2011-04-08 Debbie A. Cook - Corrected p_override set to
   *                         BaseAndScale
   */
  void SpicePosition::SetOverrideBaseTime(double baseTime, double timeScale) {
    p_overrideBaseTime = baseTime;
    p_overrideTimeScale = timeScale;
    p_override = BaseAndScale;
    return;
  }



  /** Set the coefficients of a polynomial fit to each of the
   *  three coordinates of the position vector for the time period covered by
   *  the cache,
   *
   *  coordinate = c0 + c1*t + c2*t**2 + ... cn*t**n, where t = (time - p_basetime) / p_timeScale.
   *
   * @param partialVar     Designated variable of the partial derivative
   * @return               Derivative of j2000 vector calculated with polynomial
   *                              with respect to partialVar
   *
   */
  std::vector<double> SpicePosition::CoordinatePartial(
         SpicePosition::PartialType partialVar, int coeffIndex) {
    // Start with a zero vector since the derivative of the other coordinates
    // with respect to the partial var will be 0.
    std::vector<double> coordinate(3, 0);

    // Get the index of the coordinate to update with the partial derivative
    int coordIndex = partialVar;

//  if(coeffIndex > 2) {
//    QString msg = "SpicePosition only supports up to a 2nd order fit for the spacecraft position";
//    throw IException(IException::Programmer, msg, _FILEINFO_);
//  }
//
    // Reset the coordinate to its derivative
    coordinate[coordIndex] = DPolynomial(coeffIndex);
    return coordinate;
  }



  /** Compute the derivative of the velocity with respect to the specified
   *  variable.  The velocity is the derivative of the coordinate with respect
   *  to time.
   *
   *  coordinate = C0 + C1*t + C2*t**2 + ... +Cn*t**n ,
   *    where t = (time - p_basetime) / p_timeScale.
   *  velocity = (1/p_timeScale) * (C1 + 2*C2*t + ... + n*Cn*t**(n-1))
   *  partial(velocity) with respect to C0 = 0.
   *  partial(velocity) with respect to C1 = 1/p_timeScale.
   *  partial(velocity) with respect to C2 = 2*t/p_timeScale
   *  .
   *  .
   *  .
   *  partial(velocity) with respect to CN = n*t**(n-1)/p_timeScale
   *
   * @param partialVar     Designated variable of the partial derivative
   * @return               Derivative of j2000 velocity vector calculated with
   *                        respect to partialVar
   *
   */
  std::vector<double> SpicePosition::VelocityPartial(
                    SpicePosition::PartialType partialVar, int coeffIndex) {
    // Start with a zero vector since the derivative of the other coordinates with
    // respect to the partial var will be 0.
    std::vector<double> dvelocity(3, 0);

    // Get the index of the coordinate to update with the partial derivative
    int coordIndex = partialVar;

    double time = (p_et - p_baseTime) / p_timeScale;
    double derivative = 0.;

    // Handle arithmetic failures
    double Epsilon = 1.0e-15;
    if (fabs(time) <= Epsilon) time = 0.0;

    // Only compute for coefficient index > 0 to avoid problems like 0 ** -1
    if (coeffIndex   > 0)
      derivative = coeffIndex * pow(time, coeffIndex-1) / p_timeScale;

    // Reset the velocity coordinate to its derivative
    dvelocity[coordIndex] = derivative;
    return dvelocity;
  }


  /**
   *  Evaluate the derivative of the fit polynomial (parabola) defined by the
   *  given coefficients with respect to the coefficient at the given index, at
   *  the current time.
   *
   * @param coeffIndex Index of coefficient to differentiate with respect
   *                         to
   * @return The derivative evaluated at the current time
   *
   */
  double SpicePosition::DPolynomial(const int coeffIndex) {
    double derivative = 1.;
    double time = (p_et - p_baseTime) / p_timeScale;

    if(coeffIndex > 0  && coeffIndex <= p_degree) {
      derivative = pow(time, coeffIndex);
    }
    else if(coeffIndex == 0) {
      derivative = 1;
    }
    else {
      QString msg = "Unable to evaluate the derivative of the SPICE position fit polynomial for "
                    "the given coefficient index [" + toString(coeffIndex) + "]. "
                    "Index is negative or exceeds degree of polynomial ["
                    + toString(p_degree) + "]";
      throw IException(IException::Programmer, msg, _FILEINFO_);
    }

    return derivative;
  }

  /** Return the velocity vector if available.
   *
   * @return The velocity vector evaluated at the current time
   */
  const std::vector<double> &SpicePosition::Velocity() {
    if(p_hasVelocity) {
      return p_velocity;
    }
    else {
      QString msg = "No velocity vector available";
      throw IException(IException::Programmer, msg, _FILEINFO_);
    }
  }



  /**
   * This is a protected method that is called by
   * SetEphemerisTime() when Source type is Memcache.  It
   * calculates J2000 coordinates (x,y,z) of the body that
   * correspond to a given et in seconds. These coordinates are
   * obtained from an internal cache loaded from an ISIS Table
   * object.
   * @see SetEphemerisTime()
   * @internal
   *   @history 2009-08-03 Jeannie Walldren - Original version
   *            (moved code from SetEphemerisTime() to its own
   *            method)
   */
  void SpicePosition::SetEphemerisTimeMemcache() {
    // If the cache has only one position return it
    if(p_cache.size() == 1) {
      p_coordinate[0] = p_cache[0][0];
      p_coordinate[1] = p_cache[0][1];
      p_coordinate[2] = p_cache[0][2];
      if(p_hasVelocity) {
        p_velocity[0] = p_cacheVelocity[0][0];
        p_velocity[1] = p_cacheVelocity[0][1];
        p_velocity[2] = p_cacheVelocity[0][2];
      }
    }

    else {
      // Otherwise determine the interval to interpolate
      std::vector<double>::iterator pos;
      pos = upper_bound(p_cacheTime.begin(), p_cacheTime.end(), p_et);

      int cacheIndex;
      if(pos != p_cacheTime.end()) {
        cacheIndex = distance(p_cacheTime.begin(), pos);
        cacheIndex--;
      }
      else {
        cacheIndex = p_cacheTime.size() - 2;
      }

      if(cacheIndex < 0) cacheIndex = 0;

      // Interpolate the coordinate
      double mult = (p_et - p_cacheTime[cacheIndex]) /
                    (p_cacheTime[cacheIndex+1] - p_cacheTime[cacheIndex]);
      std::vector<double> p2 = p_cache[cacheIndex+1];
      std::vector<double> p1 = p_cache[cacheIndex];

      p_coordinate[0] = (p2[0] - p1[0]) * mult + p1[0];
      p_coordinate[1] = (p2[1] - p1[1]) * mult + p1[1];
      p_coordinate[2] = (p2[2] - p1[2]) * mult + p1[2];

      if(p_hasVelocity) {
        p2 = p_cacheVelocity[cacheIndex+1];
        p1 = p_cacheVelocity[cacheIndex];
        p_velocity[0] = (p2[0] - p1[0]) * mult + p1[0];
        p_velocity[1] = (p2[1] - p1[1]) * mult + p1[1];
        p_velocity[2] = (p2[2] - p1[2]) * mult + p1[2];
      }
    }

  }



  /**
   * This is a protected method that is called by
   * SetEphemerisTime() when Source type is HermiteCache.  It
   * calculates J2000 coordinates (x,y,z) of the body that
   * correspond to a given et in seconds. These coordinates are
   * obtained by using a Hermite spline to interpolate values from
   * an internal reduced cache loaded from an ISIS Table object.
   * @see SetEphemerisTime()
   * @internal
   *   @history 2009-08-03 Jeannie Walldren - Original version
   */
  void SpicePosition::SetEphemerisTimeHermiteCache() {

    // what if framing camera???

    // On the first SetEphemerisTime, create our splines. Later calls should
    // reuse these splines.
    if(p_xhermite == NULL) {
      p_overrideTimeScale = 1.;
      p_override = ScaleOnly;
      ComputeBaseTime();

      p_xhermite = new NumericalApproximation(
          NumericalApproximation::CubicHermite);
      p_yhermite = new NumericalApproximation(
          NumericalApproximation::CubicHermite);
      p_zhermite = new NumericalApproximation(
          NumericalApproximation::CubicHermite);

      vector<double> xvalues(p_cache.size());
      vector<double> xhermiteYValues(p_cache.size());
      vector<double> yhermiteYValues(p_cache.size());
      vector<double> zhermiteYValues(p_cache.size());

      vector<double> xhermiteVelocities(p_cache.size());
      vector<double> yhermiteVelocities(p_cache.size());
      vector<double> zhermiteVelocities(p_cache.size());

      for(unsigned int i = 0; i < p_cache.size(); i++) {
        vector<double> &cache = p_cache[i];
        double &cacheTime = p_cacheTime[i];
        xvalues[i] = (cacheTime - p_baseTime) / p_timeScale;

        xhermiteYValues[i] = cache[0];
        yhermiteYValues[i] = cache[1];
        zhermiteYValues[i] = cache[2];

        if(p_hasVelocity) {  // Line scan camera
          vector<double> &cacheVelocity = p_cacheVelocity[i];
          xhermiteVelocities[i] = cacheVelocity[0];
          yhermiteVelocities[i] = cacheVelocity[1];
          zhermiteVelocities[i] = cacheVelocity[2];
        }
        else { // Not line scan camera
          throw IException(IException::Io, "No velocities available.",
                           _FILEINFO_);
        }
      }

      p_xhermite->AddData(xvalues, xhermiteYValues);
      p_xhermite->AddCubicHermiteDeriv(xhermiteVelocities);

      p_yhermite->AddData(xvalues, yhermiteYValues);
      p_yhermite->AddCubicHermiteDeriv(yhermiteVelocities);

      p_zhermite->AddData(xvalues, zhermiteYValues);
      p_zhermite->AddCubicHermiteDeriv(zhermiteVelocities);
    }

    // Next line added 07/13/2009 to prevent Camera unit test from bombing
    // because time is outside domain. DAC Also added etype to Evaluate calls
    NumericalApproximation::ExtrapType etype =
        NumericalApproximation::Extrapolate;

    vector<double> &coordinate = p_coordinate;
    double sTime = (p_et - p_baseTime) / p_timeScale;
    coordinate[0] = p_xhermite->Evaluate(sTime, etype);
    coordinate[1] = p_yhermite->Evaluate(sTime, etype);
    coordinate[2] = p_zhermite->Evaluate(sTime, etype);

    vector<double> &velocity = p_velocity;
    velocity[0] = p_xhermite->EvaluateCubicHermiteFirstDeriv(sTime);
    velocity[1] = p_yhermite->EvaluateCubicHermiteFirstDeriv(sTime);
    velocity[2] = p_zhermite->EvaluateCubicHermiteFirstDeriv(sTime);
  }



  /**
   * This is a protected method that is called by
   * SetEphemerisTime() when Source type is PolyFunction.  It
   * calculates J2000 coordinates (x,y,z) of the body that
   * correspond to a given et in seconds. These coordinates are
   * obtained by using an nth degree polynomial function fit to
   * each coordinate of the position vector.
   * @see SetEphemerisTime()
   * @internal
   *   @history 2011-01-05 Debbie A. Cook - Original version
   */
  void SpicePosition::SetEphemerisTimePolyFunction() {
    // Create the empty functions
    Isis::PolynomialUnivariate functionX(p_degree);
    Isis::PolynomialUnivariate functionY(p_degree);
    Isis::PolynomialUnivariate functionZ(p_degree);

    // Load the coefficients to define the functions
    functionX.SetCoefficients(p_coefficients[0]);
    functionY.SetCoefficients(p_coefficients[1]);
    functionZ.SetCoefficients(p_coefficients[2]);

    // Normalize the time
    double rtime;
    rtime = (p_et - p_baseTime) / p_timeScale;

    // Evaluate the polynomials at current et to get position;
    p_coordinate[0] = functionX.Evaluate(rtime);
    p_coordinate[1] = functionY.Evaluate(rtime);
    p_coordinate[2] = functionZ.Evaluate(rtime);

    if(p_hasVelocity) {

      if( p_degree == 0) {
        p_velocity = p_cacheVelocity[0];
      }
      else {
        p_velocity[0] = ComputeVelocityInTime(WRT_X);
        p_velocity[1] = ComputeVelocityInTime(WRT_Y);
        p_velocity[2] = ComputeVelocityInTime(WRT_Z);
      }

//         p_velocity[0] = functionX.DerivativeVar(rtime);
//         p_velocity[1] = functionY.DerivativeVar(rtime);
//         p_velocity[2] = functionZ.DerivativeVar(rtime);
    }
  }


  /**
   * This is a protected method that is called by
   * SetEphemerisTime() when Source type is PolyFunctionOverHermiteConstant.  It
   * calculates J2000 coordinates (x,y,z) of the body that correspond to a given
   * et in seconds. These coordinates are obtained by adding a constant cubic
   * Hermite spline added to an nth degree polynomial function fit to
   * each coordinate of the position vector.
   * @see SetEphemerisTime()
   * @internal
   *   @history 2012-01-25 Debbie A. Cook - Original version
   */
  void SpicePosition::SetEphemerisTimePolyFunctionOverHermiteConstant() {
    SetEphemerisTimeHermiteCache();
    std::vector<double> hermiteCoordinate = p_coordinate;

//    std::cout << hermiteCoordinate << std::endl;

    std::vector<double> hermiteVelocity = p_velocity;
    SetEphemerisTimePolyFunction();

    for (int index = 0; index < 3; index++) {
      p_coordinate[index] += hermiteCoordinate[index];
      p_velocity[index] += hermiteVelocity[index];
    }
  }


  /**
   * This is a protected method that is called by
   * SetEphemerisTime() when Source type is Spice.  It
   * calculates J2000 coordinates (x,y,z) of the body that
   * correspond to a given et in seconds.  The coordinates are
   * obtained from a valid NAIF spk kernel.  The SPK kernel must
   * contain positions for the body code specified in the
   * constructor at the given time and it must be loaded using the
   * SpiceKernel class.
   * @see SetEphemerisTime()
   * @internal
   *   @history 2009-08-03 Jeannie Walldren - Original version
   *            (moved code from SetEphemerisTime() to its own
   *            method)
   */
  void SpicePosition::SetEphemerisTimeSpice() {

    double state[6];
    bool hasVelocity;
    double lt;

    // NOTE:  Prefer method getter access as some are virtualized and portray
    // the appropriate internal representation!!!
    computeStateVector(getAdjustedEphemerisTime(), getTargetCode(), getObserverCode(),
                       "J2000", GetAberrationCorrection(), state, hasVelocity,
                       lt);

    // Set the internal state
    setStateVector(state, hasVelocity);
    setLightTime(lt);
    return;
  }


  /**
   * This method reduces the cache for position, time and velocity
   * to the minimum number of values needed to interpolate the
   * J2000 coordinates using a Hermite spline, given a tolerance
   * of deviation from the NAIF values.
   *
   * @param tolerance Maximum error allowed between NAIF kernel
   *                  coordinate values and values interpolated by
   *                  the Hermite spline.
   * @internal
   *   @history 2009-08-03 Jeannie Walldren - Original version.
   */
  void SpicePosition::Memcache2HermiteCache(double tolerance) {
    if(p_source == HermiteCache) {
      return;
    }
    else if(p_source != Memcache) {
      throw IException(IException::Programmer,
                       "Source type is not Memcache, cannot convert.",
                       _FILEINFO_);
    }

    // make sure base time is set before it is needed
    p_overrideTimeScale = 1.;
    p_override = ScaleOnly;
    ComputeBaseTime();

    // find current size of cache
    int n = p_cacheTime.size() - 1;

    // create 3 starting values for the new table
    vector <int> inputIndices;
    inputIndices.push_back(0);
    inputIndices.push_back(n / 2);
    inputIndices.push_back(n);

    // find all indices needed to make a hermite table within the appropriate tolerance
    vector <int> indexList = HermiteIndices(tolerance, inputIndices);

    // remove all lines from cache vectors that are not in the index list????
    for(int i = n; i >= 0; i--) {
      if(!binary_search(indexList.begin(), indexList.end(), i)) {
        p_cache.erase(p_cache.begin() + i);
        p_cacheTime.erase(p_cacheTime.begin() + i);
        p_cacheVelocity.erase(p_cacheVelocity.begin() + i);
      }
    }

    p_source = HermiteCache;
  }

  /**
   * This method is called by Memcache2HermiteCache() to determine
   * which indices from the orginal cache should be saved in the
   * reduced cache. It is a recursive method that starts with an
   * index list of 3 elements (first, center and last index
   * values) and adds values to this list if the tolerance is not
   * met.
   *
   * @param tolerance Maximum error allowed between NAIF kernel
   *                  coordinate values and values interpolated by
   *                  the Hermite spline.
   * @param indexList Vector containing the list of indices to be
   *                  kept in the cache.  This list grows as the
   *                  method is recursively called
   * @return <b>vector/<double/></b> Vector containing final list
   *         of indices that will be kept for the Hermite cache.
   * @internal
   *   @history 2009-08-03 Jeannie Walldren - Original version.
   *   @history 2009-08-14 Debbie A. Cook - Corrected indexing
   *            error in loop.
   */
  std::vector<int> SpicePosition::HermiteIndices(double tolerance, std::vector <int> indexList) {

    unsigned int n = indexList.size();
    double sTime;

    NumericalApproximation xhermite(NumericalApproximation::CubicHermite);
    NumericalApproximation yhermite(NumericalApproximation::CubicHermite);
    NumericalApproximation zhermite(NumericalApproximation::CubicHermite);
    for(unsigned int i = 0; i < indexList.size(); i++) {
      sTime = (p_cacheTime[indexList[i]] - p_baseTime) / p_timeScale;
      xhermite.AddData(sTime, p_cache[indexList[i]][0]);  // add time, x-position to x spline
      yhermite.AddData(sTime, p_cache[indexList[i]][1]);  // add time, y-position to y spline
      zhermite.AddData(sTime, p_cache[indexList[i]][2]);  // add time, z-position to z spline

      if(p_hasVelocity) {  // Line scan camera
        xhermite.AddCubicHermiteDeriv(p_cacheVelocity[i][0]); // add x-velocity to x spline
        yhermite.AddCubicHermiteDeriv(p_cacheVelocity[i][1]); // add y-velocity to y spline
        zhermite.AddCubicHermiteDeriv(p_cacheVelocity[i][2]); // add z-velocity to z spline
      }
      else { // Not line scan camera
        throw IException(IException::Io, "No velocities available.", _FILEINFO_);
        // xhermite.AddCubicHermiteDeriv(0.0); // spacecraft didn't move => velocity = 0
        // yhermite.AddCubicHermiteDeriv(0.0); // spacecraft didn't move => velocity = 0
        // zhermite.AddCubicHermiteDeriv(0.0); // spacecraft didn't move => velocity = 0
      }
    }

    // loop through the saved indices from the end
    for(unsigned int i = indexList.size() - 1; i > 0; i--) {
      double xerror = 0;
      double yerror = 0;
      double zerror = 0;

      // check every value of the original kernel values within interval
      for(int line = indexList[i-1] + 1; line < indexList[i]; line++) {
        sTime = (p_cacheTime[line] - p_baseTime) / p_timeScale;

        // find the errors at each value
        xerror = fabs(xhermite.Evaluate(sTime) - p_cache[line][0]);
        yerror = fabs(yhermite.Evaluate(sTime) - p_cache[line][1]);
        zerror = fabs(zhermite.Evaluate(sTime) - p_cache[line][2]);

        if(xerror > tolerance || yerror > tolerance || zerror > tolerance) {
          // if any error is greater than tolerance, no need to continue looking, break
          break;
        }
      }

      if(xerror < tolerance && yerror < tolerance && zerror < tolerance) {
        // if errors are less than tolerance after looping interval, no new point is necessary
        continue;
      }
      else {
        // if any error is greater than tolerance, add midpoint of interval to indexList vector
        indexList.push_back((indexList[i] + indexList[i-1]) / 2);
      }
    }

    if(indexList.size() > n) {
      sort(indexList.begin(), indexList.end());
      indexList = HermiteIndices(tolerance, indexList);
    }
    return indexList;
  }


  /**
   * Removes the entire cache from memory.
   */
  void SpicePosition::ClearCache() {
    p_cache.clear();
    p_cacheVelocity.clear();
    p_cacheTime.clear();

    if(p_xhermite) {
      delete p_xhermite;
      p_xhermite = NULL;
    }

    if(p_yhermite) {
      delete p_xhermite;
      p_xhermite = NULL;
    }

    if(p_zhermite) {
      delete p_xhermite;
      p_xhermite = NULL;
    }
  }



  /** Set the degree of the polynomials to be fit to the
   * three position coordinates for the time period covered by the
   * cache, coordinate = c0 + c1*t + c2*t**2 + ... + cn*t**n,
   * where t = (time - p_baseTime) / p_timeScale, and n = p_degree.
   *
   * @param [in] degree Degree of the polynomial to be fit
   *
   */
  void SpicePosition::SetPolynomialDegree(int degree) {
    // Adjust the degree for the data
    if(p_fullCacheSize == 1) {
      degree = 0;
    }
    else if(p_fullCacheSize == 2) {
      degree = 1;
    }
    // If polynomials have not been applied yet simply set the degree and return
    if(!p_degreeApplied) {
      p_degree = degree;
    }

    // Otherwise the existing polynomials need to be either expanded ...
    else if(p_degree < degree) {   // (increase the number of terms)
      std::vector<double> coefX(p_coefficients[0]),
          coefY(p_coefficients[1]),
          coefZ(p_coefficients[2]);

      for(int icoef = p_degree + 1;  icoef <= degree; icoef++) {
        coefX.push_back(0.);
        coefY.push_back(0.);
        coefZ.push_back(0.);
      }
      p_degree = degree;
      SetPolynomial(coefX, coefY, coefZ);
    }
    // ... or reduced (decrease the number of terms)
    else if(p_degree > degree) {
      std::vector<double> coefX(degree + 1),
          coefY(degree + 1),
          coefZ(degree + 1);

      for(int icoef = 0;  icoef <= degree;  icoef++) {
        coefX.push_back(p_coefficients[0][icoef]);
        coefY.push_back(p_coefficients[1][icoef]);
        coefZ.push_back(p_coefficients[2][icoef]);
      }
      p_degree = degree;
      SetPolynomial(coefX, coefY, coefZ);
    }
  }



  /** Cache J2000 position over existing cached time range using
   *  table
   *
   * This method will reload an internal cache with positions
   * formed from coordinates in a table
   *
   * @param table  An ISIS table blob containing valid J2000
   *               coordinate/time values.
   * @internal
   *   @history 2009-08-03 Jeannie Walldren - Original version.
   */
  void SpicePosition::ReloadCache(Table &table) {
    p_source = Spice;
    ClearCache();
    LoadCache(table);
  }

  /** Load the time cache.  This method should works with the LoadCache(startTime, endTime, size) method
   *  to load the time cache.
   *
   */
  void SpicePosition::LoadTimeCache() {
    // Loop and load the time cache
    double cacheSlope = 0.0;

    if(p_fullCacheSize > 1)
      cacheSlope = (p_fullCacheEndTime - p_fullCacheStartTime) /
         (double)(p_fullCacheSize - 1);

    for(int i = 0; i < p_fullCacheSize; i++) {
      double et = p_fullCacheStartTime + (double) i * cacheSlope;
      p_cacheTime.push_back(et);
    }
  }

  /** Compute and return the coordinate at the center time
   *
   */
  const std::vector<double> &SpicePosition::GetCenterCoordinate() {
    // Compute the center time
    double etCenter = (p_fullCacheEndTime + p_fullCacheStartTime) / 2.;
    SetEphemerisTime(etCenter);

    return Coordinate();
  }


  /** Compute the velocity with respect to time instead of
   *  scaled time.
   *
   * @param coef  A SpicePosition polynomial function partial type
   *
   * @internal
   *   @history 2011-02-12 Debbie A. Cook - Original version.
   */
  double SpicePosition::ComputeVelocityInTime(PartialType var) {
    double velocity = 0.;

    for (int icoef=1; icoef <= p_degree; icoef++) {
      velocity += icoef*p_coefficients[var][icoef]*pow((p_et - p_baseTime), (icoef - 1))
                  / pow(p_timeScale, icoef);
    }

    return velocity;
  }


  /** Extrapolate position for a given time assuming a constant velocity.
   *  The position and velocity at the current time will be used to
   *  extrapolate position at the input time.  If velocity does not
   *  exist, the value at the current time will be output.  The caller
   *  must make sure to call SetEphemerisTime to set the time to the
   *  time to be used for the extrapolation.
   *
   * @param [in]   timeEt    The time of the position to be extrapolated
   * @param [out]            An extrapolated position at the input time
   *
   */
   std::vector<double> SpicePosition::Extrapolate(double timeEt) {
     if (!p_hasVelocity) return p_coordinate;

     double diffTime = timeEt - p_et;
     std::vector<double> extrapPos(3, 0.);
     extrapPos[0] = p_coordinate[0] + diffTime*p_velocity[0];
     extrapPos[1] = p_coordinate[1] + diffTime*p_velocity[1];
     extrapPos[2] = p_coordinate[2] + diffTime*p_velocity[2];

     return extrapPos;
   }


  /**
   * This method returns the Hermite coordinate for the current time for
   * PolyFunctionOverHermiteConstant functions.
   * @see SetEphemerisTime()
   * @internal
   *   @history 2012-02-05 Debbie A. Cook - Original version
   */
  std::vector<double> SpicePosition::HermiteCoordinate() {
    if (p_source != PolyFunctionOverHermiteConstant) {
      throw IException(IException::Programmer,
        "Hermite coordinates only available for PolyFunctionOverHermiteConstant",
          _FILEINFO_);
    }

    // Save the current coordinate so it can be reset
    std::vector<double> coordinate = p_coordinate;
    SetEphemerisTimeHermiteCache();
    std::vector<double> hermiteCoordinate = p_coordinate;
    p_coordinate = coordinate;
    return hermiteCoordinate;
  }

  //=========================================================================
  //  Observer/Target swap and light time correction methods
  //=========================================================================

/**
 * @brief Returns observer code
 *
 * This methods returns the proper observer code as specified in constructor.
 * Code has been subjected to swapping if requested.
 *
 * @author 2012-10-29 Kris Becker
 *
 * @return int NAIF code of observer
 */
  int SpicePosition::getObserverCode() const {
    return (p_observerCode);
  }

/**
 * @brief Returns target code
 *
 * This methods returns the proper target code as specified in constructor.
 * Code has been subjected to swapping if requested.
 *
 * @author 2012-10-29 Kris Becker
 *
 * @return int NAIF code for target body
 */
  int SpicePosition::getTargetCode() const {
    return (p_targetCode);
  }


/**
 * @brief Returns adjusted ephemeris time
 *
 * This method returns the actual ephemeris time adjusted by a specifed time
 * bias.  The bias typically comes explicitly from the camera model but could
 * be adjusted by the environment they are utlized in.
 *
 * @author 2012-10-29 Kris Becker
 *
 * @return double Adjusted ephemeris time with time bias applied
 */
  double SpicePosition::getAdjustedEphemerisTime() const {
    return (EphemerisTime() + GetTimeBias());
  }


/**
 * @brief Computes the state vector of the target w.r.t observer
 *
 * This method computes the state vector of the target that is relative of the
 * observer.  It first attempts to retrieve with velocity vectors. If that
 * fails, it makes an additional attempt to get the state w/o velocity vectors.
 * The final result is indicated by the hasVelocity parameter.
 *
 * The parameters to this routine are the same as the NAIF spkez_c/spkezp_c
 * routines. See
 * http://naif.jpl.nasa.gov/pub/naif/toolkit_docs/C/cspice/spkez_c.html for
 * complete description.
 *
 * Note that this routine does not actually affect the internals of this object
 * (hence the constness of the method).  It is up to the caller to apply the
 * results and potentially handle swapping of observer/target and light time
 * correction. See SpacecraftPosition for additional details on this
 * application of the results.
 *
 * @author 2012-10-29 Kris Becker
 *
 * @param et          Time to compute state vector for
 * @param target      NAIF target code
 * @param observer    NAIF observer code
 * @param refFrame    Reference frame to express coordinates in (e.g., J2000)
 * @param abcorr      Stellar aberration correction option
 * @param state       Returns the 6-element state vector in target body fixed
 *                    coordinates
 * @param hasVelocity Returns knowledge of whether the velocity vector is valid
 * @param lightTime   Returns the light time correct resulting from the request
 *                    if applicable
 */
  void SpicePosition::computeStateVector(double et, int target, int observer,
                                         const QString &refFrame,
                                         const QString &abcorr,
                                         double state[6], bool &hasVelocity,
                                         double &lightTime) const {

    // First try getting the entire state (including the velocity vector)
    NaifStatus::CheckErrors();
    hasVelocity = true;
    lightTime = 0.0;
    spkez_c((SpiceInt) target, (SpiceDouble) et, refFrame.toLatin1().data(),
            abcorr.toLatin1().data(), (SpiceInt) observer, state, &lightTime);

    // If Naif fails attempting to get the entire state, assume the velocity vector is
    // not available and just get the position.  First turn off Naif error reporting and
    // return any error without printing them.
    SpiceBoolean spfailure = failed_c();
    reset_c();                   // Reset Naif error system to allow caller to recover
    if ( spfailure ) {
      hasVelocity = false;
      lightTime = 0.0;
      spkezp_c((SpiceInt) target, (SpiceDouble) et, refFrame.toLatin1().data(),
               abcorr.toLatin1().data(), (SpiceInt) observer, state, &lightTime);
    }
    NaifStatus::CheckErrors();
    return;
  }

/**
 * @brief Sets the state of target relative to observer
 *
 * This method sets the state of the target (vector) relative to the observer.
 * Note that is the only place where the swap of observer/target adjustment to
 * the state vector is handled.  All contributors to this computation *must*
 * compute the state vector representing the position and velocity of the
 * target relative to the observer where the first three components of state[]
 * are the x-, y- and z-component cartesian coordinates of the target's
 * position; the last three are the corresponding velocity vector.
 *
 * This routine maintains the directional integrity of the state vector should
 * the observer/target be swapped.  See the documentation for the spkez_c at
 * http://naif.jpl.nasa.gov/pub/naif/toolkit_docs/C/cspice/spkez_c.html.
 *
 * @author 2012-10-29 Kris Becker
 *
 * @param state        State vector.  First three components of this 6 element
 *                     array is the body fixed coordinates of the vector from
 *                     the target to the observer.  The last three components
 *                     are the velocity state.
 * @param hasVelocity  If true, then the velocity components of the state
 *                     vector are valid, otherwise they should be ignored.
 */
  void SpicePosition::setStateVector(const double state[6],
                                     const bool &hasVelocity) {

    p_coordinate[0] = state[0];
    p_coordinate[1] = state[1];
    p_coordinate[2] = state[2];

    if ( hasVelocity ) {
      p_velocity[0] = state[3];
      p_velocity[1] = state[4];
      p_velocity[2] = state[5];
    }
    else {
      p_velocity[0] = 0.0;
      p_velocity[1] = 0.0;
      p_velocity[2] = 0.0;
    }
    p_hasVelocity = hasVelocity;

    // Negate vectors if swap of observer target is requested so interface
    // remains consistent
    if (m_swapObserverTarget) {
      vminus_c(&p_velocity[0],   &p_velocity[0]);
      vminus_c(&p_coordinate[0], &p_coordinate[0]);
    }

    return;
  }

  /** Inheritors can set the light time if indicated */
  void SpicePosition::setLightTime(const double &lightTime) {
    m_lt = lightTime;
    return;
  }

  // /** Resets the source interpolation of the position.
  //  *
  //  * @param [in]   source    The interpolation to use for calculating position
  //  *
  //  */
  //  void SetSource(Source source) {
  //    p_source = source;
  //    return;
  //  }
}<|MERGE_RESOLUTION|>--- conflicted
+++ resolved
@@ -354,38 +354,22 @@
     }
 
     // Load the full cache time information from the label if available
-<<<<<<< HEAD
-    p_fullCacheStartTime = isdPos["SpkTableStartTime"].get<double>();
-    p_fullCacheEndTime = isdPos["SpkTableEndTime"].get<double>();
-    p_fullCacheSize = isdPos["SpkTableOriginalSize"].get<double>();
-    p_cacheTime = isdPos["EphemerisTimes"].get<std::vector<double>>();
-
-    for (auto it = isdPos["Positions"].begin(); it != isdPos["Positions"].end(); it++) {
-=======
     p_fullCacheStartTime = isdPos["spk_table_start_time"].get<double>();
     p_fullCacheEndTime = isdPos["spk_table_end_time"].get<double>();
     p_fullCacheSize = isdPos["spk_table_original_size"].get<double>();
     p_cacheTime = isdPos["ephemeris_times"].get<std::vector<double>>();
 
     for (auto it = isdPos["positions"].begin(); it != isdPos["positions"].end(); it++) {
->>>>>>> 228ed28c
       std::vector<double> pos = {it->at(0).get<double>(), it->at(1).get<double>(), it->at(2).get<double>()};
       p_cache.push_back(pos);
     }
 
     p_cacheVelocity.clear();
 
-<<<<<<< HEAD
-    bool hasVelocityKey = isdPos.find("Velocities") != isdPos.end();
-
-    if (hasVelocityKey) {
-      for (auto it = isdPos["Velocities"].begin(); it != isdPos["Velocities"].end(); it++) {
-=======
     bool hasVelocityKey = isdPos.find("velocities") != isdPos.end();
 
     if (hasVelocityKey) {
       for (auto it = isdPos["velocities"].begin(); it != isdPos["velocities"].end(); it++) {
->>>>>>> 228ed28c
         std::vector<double> vel = {it->at(0).get<double>(), it->at(1).get<double>(), it->at(2).get<double>()};
         p_cacheVelocity.push_back(vel);
       }

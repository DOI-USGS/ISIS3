--- conflicted
+++ resolved
@@ -297,19 +297,11 @@
 
   // Test loading cache from an ALE ISD without velocities
   cout << "Test loading cache from an ALE ISD with velocities" << endl;
-<<<<<<< HEAD
-  json aleIsd = {{"SpkTableStartTime"    , -10.0},
-                 {"SpkTableEndTime"      , 10.0},
-                 {"SpkTableOriginalSize" , 3},
-                 {"EphemerisTimes"       , {-10.0, 0.0, 10.0}},
-                 {"Positions"            , {{-10.0, -10.0, -10.0},
-=======
   json aleIsd = {{"spk_table_start_time"    , -10.0},
                  {"spk_table_end_time"      , 10.0},
                  {"spk_table_original_size" , 3},
                  {"ephemeris_times"       , {-10.0, 0.0, 10.0}},
                  {"positions"            , {{-10.0, -10.0, -10.0},
->>>>>>> 228ed28c
                                             {0.0,  0.0,  0.0},
                                             {10.0,  10.0,  10.0}}}};
   SpicePosition alePos(-94, 499);
@@ -328,11 +320,7 @@
   // Test loading cache from an ALE ISD with velocities
   cout << "Test loading cache from an ALE ISD with velocities" << endl;
   json aleVelIsd = aleIsd;
-<<<<<<< HEAD
-  aleVelIsd["Velocities"] = {{1.0, 1.0, 1.0},
-=======
   aleVelIsd["velocities"] = {{1.0, 1.0, 1.0},
->>>>>>> 228ed28c
                              {1.0, 1.0, 1.0},
                              {1.0, 1.0, 1.0}};
   SpicePosition aleVelPos(-94, 499);

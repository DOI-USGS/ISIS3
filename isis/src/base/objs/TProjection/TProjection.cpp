--- conflicted
+++ resolved
@@ -369,115 +369,6 @@
     return LocalRadius(m_latitude);
   }
 
-<<<<<<< HEAD
-  /**
-   * Creates a Pvl Group with keywords TargetName, EquitorialRadius, and 
-   * PolarRadius. The values for the radii will be retrieved from the most 
-   * recent Target Attitude and Shape Naif kernel available in the Isis data 
-   * area. 
-   *
-   * @param target The name of the body for which the radii will be retrieved.
-   *
-   * @throw IException::Io - "Could not convert target name to NAIF code."
-   *  
-   * @return PvlGroup Group named "Mapping" with keywords TargetName, 
-   *             EquatorialRadius, and PolarRadius.
-   */
-
-  PvlGroup TProjection::TargetRadii(QString target) {
-    static QMap<QString, PvlGroup> cachedResults;
-
-    PvlGroup mapping("Mapping");
-    if (!cachedResults.contains(target)) {
-      // Convert the target name to a NAIF code
-      SpiceInt code;
-      SpiceBoolean found;
-      bodn2c_c(target.toLatin1().data(), &code, &found);
-      if (!found) {
-        QString msg = "Could not convert target name [" + target +"] to NAIF code";
-        throw IException(IException::Io, msg, _FILEINFO_);
-      }
-
-      // Load the most recent target attitude and shape kernel for NAIF
-      FileName kern("$Base/kernels/pck/pck?????.tpc");
-      kern = kern.highestVersion();
-      QString kernName(kern.expanded());
-      furnsh_c(kernName.toLatin1().data());
-
-      // Get the radii from NAIF
-      NaifStatus::CheckErrors();
-      SpiceInt n;
-      SpiceDouble radii[3];
-      bodvar_c(code, "RADII", &n, radii);
-      unload_c(kernName.toLatin1().data());
-
-      try {
-        NaifStatus::CheckErrors();
-      }
-      catch (IException &e) {
-        throw IException(e,
-                         IException::Unknown,
-                         QObject::tr("The target name [%1] does not correspond to a target body "
-                                     "with known radii").arg(target),
-                         _FILEINFO_);
-      }
-
-      mapping += PvlKeyword("TargetName",  target);
-      mapping += PvlKeyword("EquatorialRadius",  toString(radii[0] * 1000.0), "meters");
-      mapping += PvlKeyword("PolarRadius", toString(radii[2] * 1000.0), "meters");
-      cachedResults[target] = mapping;
-    }
-    else {
-      mapping = cachedResults[target];
-    }
-
-    return mapping;
-  }
-
-  /**
-   * Convenience method to add the Target Radii information to the given Pvl 
-   * Mapping Group. This method 
-   *
-   * @param cubeLab Pvl labels for the image.
-   * @param mapGroup PvlGroup that contains mapping parameters for the
-   *                 projection.
-   *
-   * @return PvlGroup The Mapping Group for the projection with keywords 
-   *                 EquatorialRadius and PolarRadius. 
-   *  
-   */
-  PvlGroup TProjection::TargetRadii(Pvl &cubeLab, PvlGroup &mapGroup) {
-    //Check to see if the mapGroup already has the target radii.
-    //If BOTH radii are already in the mapGroup then just return back the map 
-    //Group. 
-    if (mapGroup.hasKeyword("EquatorialRadius") 
-        && mapGroup.hasKeyword("PolarRadius")) {
-      return mapGroup;
-    }
-    //If the mapping group only has one or the other of the radii keywords, then
-    //we are going to replace both, so delete which ever one it does have.
-    if (mapGroup.hasKeyword("EquatorialRadius") 
-        && !mapGroup.hasKeyword("PolarRadius")) {
-      mapGroup.deleteKeyword("EquatorialRadius");
-    }
-    if (!mapGroup.hasKeyword("EquatorialRadius") 
-        && mapGroup.hasKeyword("PolarRadius")) {
-      mapGroup.deleteKeyword("PolarRadius");
-    }
-
-    PvlGroup inst = cubeLab.findGroup("Instrument", Pvl::Traverse);
-    QString target = inst["TargetName"];
-    PvlGroup radii = TProjection::TargetRadii(target);
-    //Now INSERT the EquatorialRadius and PolorRadius into the mapGroup pvl.
-    mapGroup += PvlKeyword("EquatorialRadius",  
-                           radii.findKeyword("EquatorialRadius")[0], "meters");
-    mapGroup += PvlKeyword("PolarRadius", 
-                           radii.findKeyword("PolarRadius")[0], "meters");
-
-    return mapGroup;
-  }
-=======
->>>>>>> a18aa470
 
   /**
    * This method returns the latitude of true scale. It is a virtual function 

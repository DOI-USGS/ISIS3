--- conflicted
+++ resolved
@@ -332,7 +332,6 @@
 
     PvlObject equ("EqualizationInformation");
     PvlGroup gen("General");
-<<<<<<< HEAD
     gen += PvlKeyword("TotalOverlaps", Isis::toString(m_validCnt + m_invalidCnt));
     gen += PvlKeyword("ValidOverlaps", Isis::toString(m_validCnt));
     gen += PvlKeyword("InvalidOverlaps", Isis::toString(m_invalidCnt));
@@ -343,18 +342,6 @@
     int lsqMethod = m_lsqMethod;
     gen += PvlKeyword("SolutionType", Isis::toString(solType));
     gen += PvlKeyword("SolveMethod" , Isis::toString(lsqMethod));
-=======
-    gen += PvlKeyword("TotalOverlaps", toString(m_validCnt + m_invalidCnt));
-    gen += PvlKeyword("ValidOverlaps", toString(m_validCnt));
-    gen += PvlKeyword("InvalidOverlaps", toString(m_invalidCnt));
-    gen += PvlKeyword("MinCount", toString(m_mincnt));
-    gen += PvlKeyword("SamplingPercent", toString(m_samplingPercent));
-    gen += PvlKeyword("Weighted", (m_wtopt) ? "true" : "false");
-    int solType = m_sType;
-    int lsqMethod = m_lsqMethod;
-    gen += PvlKeyword("SolutionType", toString(solType));
-    gen += PvlKeyword("SolveMethod" , toString(lsqMethod));
->>>>>>> 790fe9a3
     PvlKeyword nonOverlaps("NonOverlaps");
     for (int img = 0; img < m_badFiles.size(); img++) {
       nonOverlaps += m_badFiles[img].toStdString();
@@ -399,30 +386,18 @@
           if (m_sType == OverlapNormalization::Both ||
               m_sType == OverlapNormalization::Gains ||
               m_sType == OverlapNormalization::GainsWithoutNormalization) {
-<<<<<<< HEAD
             bandStats += Isis::toString(m_adjustments[img]->getGain(band - 1));
-=======
-            bandStats += toString(m_adjustments[img]->getGain(band - 1));
->>>>>>> 790fe9a3
           }
           // OFFSET
           if (m_sType == OverlapNormalization::Both ||
               m_sType == OverlapNormalization::Offsets) {
-<<<<<<< HEAD
             bandStats += Isis::toString(m_adjustments[img]->getOffset(band - 1));
-=======
-            bandStats += toString(m_adjustments[img]->getOffset(band - 1));
->>>>>>> 790fe9a3
           }
           // AVERAGE
           if (m_sType == OverlapNormalization::Both ||
               m_sType == OverlapNormalization::Gains ||
               m_sType == OverlapNormalization::Offsets) {
-<<<<<<< HEAD
             bandStats += Isis::toString(m_adjustments[img]->getAverage(band - 1));
-=======
-            bandStats += toString(m_adjustments[img]->getAverage(band - 1));
->>>>>>> 790fe9a3
           }
           norm += bandStats;
         }

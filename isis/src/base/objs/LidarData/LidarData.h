#ifndef LidarData_h
#define LidarData_h

#include <QHash>
#include <QList>
#include <QMap>
#include <QPointer>
#include <QString>
#include <QVector>

#include "boost/numeric/ublas/symmetric.hpp"
#include "boost/numeric/ublas/io.hpp"

#include "LidarControlPoint.h"

class QJsonObject;

namespace Isis {
  class Camera;
  class ControlMeasure;
  class ControlNet;
  class FileName;
  class Progress;
  class SerialNumberList;

  /**
   * LidarData class.
   *
   * @author 2018-01-29 Ian Humphrey
   *
   * @internal
   *   @history 2018-01-29 Ian Humphrey - original version.
   *   @history 2018-01-31 Tyler Wilson - Implemented Lidar::read(Filename &).
   *   @history 2018-01-31 Ian Humphrey - Added insert method to insert a
   *                           LidarControlPoint into the LidarData. Added
   *                           documentation for m_points.
   *   @history 2018-02-03 Ian Humphrey - Renamed read to readCsv. read() and write()
   *                           methods support JSON or binary serialization. Added
   *                           documentation to new Format enumeration.
   *   @history 2018-03-19 Debbie A. Cook - Added simultaneousImages, 
   *                           apriori variance/covariance matrix, adjusted point coordinates,
   *                           and adjusted variance/covariance matrix to the read and
   *                           write methods. Ref #5343.
   *   @history 2018-06-14 Ken Edmundson - Added typedef for QSharedPointer to LidarData object.
   *   @history 2019-02-23 Debbie A. Cook - Added sorting option to points() method with default 
   *                           being to not sort. References #5343.
   *
   */
  class LidarData {

    public:
      /** Enumerates the file formats for serializing the LidarData class. */
      enum Format {
        Binary, /**< Serializes to a binary (QByteArray) .dat file. */
        Json,    /**< Serializes to a JSON .json file. */
        Test    /**< Serializes to an ordered JSON .json file for comparing to truth data. */
      };

      LidarData();

      void insert(QSharedPointer<LidarControlPoint> point);

      QList< QSharedPointer<LidarControlPoint> > points(bool sort = false) const;

      void SetImages(SerialNumberList &list, Progress *progress = 0);
      void SetImages(ControlNet &controlNet, Progress *progress = 0);

      // Serialization methods for LidarData
      void read(FileName);
      void write(FileName, Format);
<<<<<<< HEAD

      int numberLidarPoints();
      int numberSimultaneousMeasures();
      int numberAsynchronousMeasures();
      int numberMeasures();

      bool ValidateSerialNumber(QString serialNumber) const;
      QList< ControlMeasure * > GetMeasuresInCube(QString serialNumber);
      QList< ControlMeasure * > GetValidMeasuresInCube(QString serialNumber);
      int GetNumberOfValidMeasuresInImage(const QString &serialNumber);
      int GetNumberOfJigsawRejectedMeasuresInImage(const QString &serialNumber);

    private:
      QHash<QString, QSharedPointer <LidarControlPoint> > m_points; //!< hash of LidarControlPoints

                                                                    //!< maps between serial# and...
      QMap<QString, Isis::Camera *> p_cameraMap;                    //!< camera
      QMap<QString, int> p_cameraValidMeasuresMap;                  //!< #measures
      QMap<QString, int> p_cameraRejectedMeasuresMap;               //!< #rejected measures

      QVector<Isis::Camera *> p_cameraList;                         //!< vector of image# to camera

      int m_numSimultaneousMeasures;
      int m_numAsynchronousMeasures;
=======
    
    private:    
      /** Hash of the LidarControlPoints this class contains. */
      QHash<QString, QSharedPointer <LidarControlPoint> > m_points;

      QMap<QString, Isis::Camera *> p_cameraMap; //!< A map from serialnumber to camera
      QMap<QString, int> p_cameraValidMeasuresMap; //!< A map from serialnumber to #measures
      QMap<QString, int> p_cameraRejectedMeasuresMap; //!< A map from serialnumber to
      //!  #rejected measures
      QVector<Isis::Camera *> p_cameraList; //!< Vector of image number to camera
>>>>>>> 2ed006e1
  };

  // typedefs
  //! Definition for a shared pointer to a LidarData object.
  typedef QSharedPointer<LidarData> LidarDataQsp;
}
#endif<|MERGE_RESOLUTION|>--- conflicted
+++ resolved
@@ -68,7 +68,6 @@
       // Serialization methods for LidarData
       void read(FileName);
       void write(FileName, Format);
-<<<<<<< HEAD
 
       int numberLidarPoints();
       int numberSimultaneousMeasures();
@@ -93,18 +92,6 @@
 
       int m_numSimultaneousMeasures;
       int m_numAsynchronousMeasures;
-=======
-    
-    private:    
-      /** Hash of the LidarControlPoints this class contains. */
-      QHash<QString, QSharedPointer <LidarControlPoint> > m_points;
-
-      QMap<QString, Isis::Camera *> p_cameraMap; //!< A map from serialnumber to camera
-      QMap<QString, int> p_cameraValidMeasuresMap; //!< A map from serialnumber to #measures
-      QMap<QString, int> p_cameraRejectedMeasuresMap; //!< A map from serialnumber to
-      //!  #rejected measures
-      QVector<Isis::Camera *> p_cameraList; //!< Vector of image number to camera
->>>>>>> 2ed006e1
   };
 
   // typedefs

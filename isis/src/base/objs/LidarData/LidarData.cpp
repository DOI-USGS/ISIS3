#include "LidarData.h"

#include <QByteArray>
#include <QFile>
#include <QJsonArray>
#include <QJsonDocument>
#include <QJsonObject>
#include <QJsonValue>
#include <QList>
#include <QMapIterator>
#include <QRegExp>
#include <QSharedPointer>
#include <QString>
#include <QStringList>
#include <QTextStream>

#include "Angle.h"
#include "CameraFactory.h"
#include "ControlNet.h"
#include "Distance.h"
#include "FileName.h"
#include "IException.h"
#include "iTime.h"
#include "Latitude.h"
#include "Longitude.h"
#include "Progress.h"
#include "SerialNumberList.h"
#include "SurfacePoint.h"

using namespace boost::numeric::ublas;

namespace Isis {


  /**
   * Default constructor.
   */
  LidarData::LidarData() {
    m_numSimultaneousMeasures = 0;
    m_numAsynchronousMeasures = 0;
  }


  /**
   * Adds a LidarControlPoint to the LidarData.
   *
   * @param QSharedPointer<LidarControlPoint> point LidarControlPoint to add.
   */
  void LidarData::insert(QSharedPointer<LidarControlPoint> point) {
    m_points.insert(point->GetId(), point);
  }


  /**
   * Gets the list of Lidar data points optionally sorted . 
   *
   * @param sort An option to sort the list.  The default is false (no sort).
   * @return @b QList<QSharedPointer<LidarControlPoint>> Returns list of Lidar control points.
   * @internal
   *   @history 2019-02-23 Debbie A Cook - Added optional argument to the points
   *                           method to sort the list.  See LidarControlPoint for the sorting
   *                           functor. The default behavior has not changed for backward
   *                           compatability. References #5343.
   */
  QList< QSharedPointer<LidarControlPoint> > LidarData::points(bool sort) const {
    if (!sort) {
      // This is the default behavior.  The list is coming from a QHash so the point order
      // will vary.
      return m_points.values();
    }
    else {
      // Sort the points as recommended by QT with std::sort since qsort is deprecated 
      QList< QSharedPointer<LidarControlPoint> > pointlist = points();
      std::sort(pointlist.begin(), pointlist.end(),
                LidarControlPoint::LidarControlPointLessThanFunctor());
      return pointlist;
    }
  }

<<<<<<< HEAD

  /**
   * Returns number of Lidar data points.
   *
   * @return int Returns number of Lidar control points.
   */
  int LidarData::numberLidarPoints() {
    return m_points.size();
  }


  /**
   * Returns number of simultaneous lidar measures.
   *
   * @return int Returns number of simultaneous lidar measures.
   */
  int LidarData::numberSimultaneousMeasures() {
    return m_numSimultaneousMeasures;
  }

  /**
   * Returns number of non-simultaneous lidar measures.
   *
   * @return int Returns number of non-simultaneous lidar measures.
   */
  int LidarData::numberAsynchronousMeasures() {
    return m_numAsynchronousMeasures;
  }


  /**
   * Returns total number of lidar measures.
   *
   * @return int Returns total number of lidar measures.
   */
  int LidarData::numberMeasures() {
    return m_numSimultaneousMeasures + m_numAsynchronousMeasures;
  }


  /**
   * TODO: more detail below...
   *
   * Assigns Isis::Camera pointers to LidarControlPoint measures.
   *
   * @param controlNet Input ControlNet
   * @param progress A pointer to the progress of creating the cameras
   * @throws Isis::iException::User - "Lidar Control point measure does not have a cube with a
   *         matching serial number"
   * @internal
   *   @history 2019-02-06 Ken Edmundson - initial version.
   */
  void LidarData::SetImages(ControlNet &controlNet, Progress *progress) {

    // iterate over map between serial number and camera pointers
    QMapIterator< QString, Isis::Camera *> it(p_cameraMap);
    while (it.hasNext()) {
      it.next();
      QString serialNumber = it.key();

      // get corresponding camera pointer from controlNet
      Isis::Camera *cam = controlNet.Camera(serialNumber);
      p_cameraMap[serialNumber] = cam;
      p_cameraValidMeasuresMap[serialNumber] = 0;         // not sure if all this is needed
      p_cameraRejectedMeasuresMap[serialNumber] = 0;
      p_cameraList.push_back(cam);
    }

    // Loop through all measures and set the camera
    QHashIterator< QString, QSharedPointer<LidarControlPoint> > p(m_points);
    while (p.hasNext()) {
      p.next();
      LidarControlPointQsp curPoint = p.value();

      QList< QString > serialNums = curPoint->getCubeSerialNumbers();
      for (int m = 0; m < serialNums.size(); m++) {
        ControlMeasure *curMeasure = (*curPoint)[serialNums[m]];

        QString serialNumber = curMeasure->GetCubeSerialNumber();
        Isis::Camera *cam = p_cameraMap[serialNumber];

        if (cam == NULL) {
          IString msg = "Lidar Control point [" + curPoint->GetId() +
              "], measure [" + curMeasure->GetCubeSerialNumber() +
              "] does not have a cube in the ISIS control net with a matching serial number";
          throw IException(IException::User, msg, _FILEINFO_);
        }

        curMeasure->SetCamera(cam);

        // increment number of measures for this image (camera)
        if (!curMeasure->IsIgnored()) {
          p_cameraValidMeasuresMap[serialNumber]++;
        }
      }
    }
  }


=======
  
>>>>>>> 2ed006e1
  /**
   * Creates the ControlNet's image camera's based on the list of Serial Numbers
   *
   * @param list The list of Serial Numbers
   * @param progress A pointer to the progress of creating the cameras
   * @throws Isis::iException::System - "Unable to create camera
   *        for cube file"
   * @throws Isis::iException::User - "Control point measure does
   *        not have a cube with a matching serial number"
   * @internal
   *   @history 2009-01-06 Jeannie Walldren - Fixed typo in
   *            exception output.
   *   @history 2016-10-13 Ian Humphrey - Added initial check to see if cameras have already been
   *                           set, and immediately return if yes. References #4293.
   */
  void LidarData::SetImages(SerialNumberList &list, Progress *progress) {
    // First check if cameras have already been setup via another SetImages call
    if (p_cameraList.size() > 0) {
      return;
    }
    // Prep for reporting progress
    if (progress != NULL) {
      progress->SetText("Setting input images...");
      progress->SetMaximumSteps(list.size());
      progress->CheckStatus();
    }
    // Open the camera for all the images in the serial number list
    for (int i = 0; i < list.size(); i++) {
      QString serialNumber = list.serialNumber(i);
      QString filename = list.fileName(i);
      Cube cube(filename, "r");

      try {
        Isis::Camera *cam = CameraFactory::Create(cube);
        p_cameraMap[serialNumber] = cam;
        p_cameraValidMeasuresMap[serialNumber] = 0;
        p_cameraRejectedMeasuresMap[serialNumber] = 0;
        p_cameraList.push_back(cam);
      }
      catch (IException &e) {
        QString msg = "Unable to create camera for cube file ";
        msg += filename;
        throw IException(e, IException::Unknown, msg, _FILEINFO_);
      }

      if (progress != NULL)
        progress->CheckStatus();
    }

    // Loop through all measures and set the camera
    QHashIterator< QString, QSharedPointer<LidarControlPoint> > p(m_points);
    while (p.hasNext()) {
      p.next();
      LidarControlPointQsp curPoint = p.value();

      QList< QString > serialNums = curPoint->getCubeSerialNumbers();
      for (int m = 0; m < serialNums.size(); m++) {
        ControlMeasure *curMeasure = (*curPoint)[serialNums[m]];

        QString serialNumber = curMeasure->GetCubeSerialNumber();
        if (list.hasSerialNumber(serialNumber)) {
          curMeasure->SetCamera(p_cameraMap[serialNumber]);

          // increment number of measures for this image (camera)
          if (!curMeasure->IsIgnored()) p_cameraValidMeasuresMap[serialNumber]++;
        }
        else {
          IString msg = "Control point [" + curPoint->GetId() +
              "], measure [" + curMeasure->GetCubeSerialNumber() +
              "] does not have a cube with a matching serial number";
          throw IException(IException::User, msg, _FILEINFO_);
        }
      }
    }
  }


  /**
   * @brief Unserialize LidarData.
   *
   * This method unserializes LidarData from a JSON or binary (QByteArray) file. It will
   * automatically determine if it is JSON or binary formatted data.
   *
   * @param FileName lidarFile Name of the serialized LidarData file to read.
   * @throws IException::User Throws User exception if it cannot open the file passed.
   */
  void LidarData::read(FileName lidarDataFile) {
    // Set up the input file
    QFile loadFile(lidarDataFile.expanded());
    // Make sure we can open the file successfully
    if (!loadFile.open(QIODevice::ReadOnly)) {
      QString msg("Could not open " + loadFile.fileName());
      throw IException(IException::User, msg, _FILEINFO_);
    }

    // Load file
    QByteArray saveData = loadFile.readAll();
    // Try to load from JSON (ASCII); if it can not, load as binary.
    QJsonDocument loadDoc(QJsonDocument::fromJson(saveData));
    if (loadDoc.isNull()) {
      loadDoc = QJsonDocument::fromBinaryData(saveData);
    }

    int totalMeasures = 0;

    // Unserialize LidarData
    QJsonObject lidarDataObject = loadDoc.object();
    if (lidarDataObject.contains("points") && lidarDataObject["points"].isArray()) {
      // Unserialize LidarControlPoints
      QJsonArray pointArray = lidarDataObject["points"].toArray();
      for (int pointIndex = 0; pointIndex < pointArray.size(); pointIndex++) {
        // Unserialize LidarControlPoint
        QJsonObject pointObject = pointArray[pointIndex].toObject();

        QString id;
        if (pointObject.contains("id") && pointObject["id"].isString()) {
          id = pointObject["id"].toString();
        }

        double range = 0.0;
        if (pointObject.contains("range") && pointObject["range"].isDouble()) {
          range = pointObject["range"].toDouble();
        }

        double sigmaRange = 0.0;
        if (pointObject.contains("sigmaRange") && pointObject["sigmaRange"].isDouble()) {
          sigmaRange = pointObject["sigmaRange"].toDouble();
        }

        double time = 0.0;
        if (pointObject.contains("time") && pointObject["time"].isDouble()) {
          time = pointObject["time"].toDouble();
        }

        double latitude = 0.0;
        if (pointObject.contains("latitude") && pointObject["latitude"].isDouble()) {
          latitude = pointObject["latitude"].toDouble();
        }

        double longitude = 0.0;
        if (pointObject.contains("longitude") && pointObject["longitude"].isDouble()) {
          longitude = pointObject["longitude"].toDouble();
        }

        double radius = 0.0;
        if (pointObject.contains("radius") && pointObject["radius"].isDouble()) {
          radius = pointObject["radius"].toDouble();
        }
        
        QSharedPointer<LidarControlPoint> lcp =
            QSharedPointer<LidarControlPoint>(new LidarControlPoint());
        lcp->SetId(id);
        lcp->setTime(iTime(time));
        lcp->setRange(range);
        lcp->setSigmaRange(sigmaRange);

        if (pointObject.contains("aprioriMatrix") &&
                                 pointObject["aprioriMatrix"].isArray()) {
          QJsonArray  aprioriMatrixArray = pointObject["aprioriMatrix"].toArray();
          boost::numeric::ublas::symmetric_matrix<double, upper> aprioriMatrix(3);
          aprioriMatrix.clear();
          aprioriMatrix(0, 0) = aprioriMatrixArray[0].toDouble();
          aprioriMatrix(0, 1) = aprioriMatrix(1, 0) = aprioriMatrixArray[1].toDouble();
          aprioriMatrix(0, 2) = aprioriMatrix(2, 0) = aprioriMatrixArray[2].toDouble();
          aprioriMatrix(1, 1) = aprioriMatrixArray[3].toDouble();
          aprioriMatrix(1, 2) = aprioriMatrix(2, 1) = aprioriMatrixArray[4].toDouble();
          aprioriMatrix(2, 2) = aprioriMatrixArray[5].toDouble();
          
          lcp->SetAprioriSurfacePoint(SurfacePoint(Latitude(latitude, Angle::Units::Degrees),
                                                 Longitude(longitude, Angle::Units::Degrees),
                                                 Distance(radius, Distance::Units::Kilometers),
                                                   aprioriMatrix));
          lcp->SetType(ControlPoint::Constrained);
        }
        else {
          lcp->SetAprioriSurfacePoint(SurfacePoint(Latitude(latitude, Angle::Units::Degrees),
                                                 Longitude(longitude, Angle::Units::Degrees),
                                                   Distance(radius, Distance::Units::Kilometers)));
        }

        // Set the adjusted surface point if it exists 
        if (pointObject.contains("adjustedLatitude") &&
             pointObject["adjustedLatitude"].isDouble() &&
             pointObject.contains("adjustedLongitude") &&
             pointObject["adjustedLongitude"].isDouble() &&
             pointObject.contains("adjustedRadius") &&
             pointObject["adjustedRadius"].isDouble()) {

          double adjustedLatitude = 0.0;
          adjustedLatitude = pointObject["adjustedLatitude"].toDouble();

          double adjustedLongitude = 0.0;
          adjustedLongitude = pointObject["adjustedLongitude"].toDouble();

          double adjustedRadius = 0.0;
          adjustedRadius = pointObject["radius"].toDouble();
        
          if (pointObject.contains("adjustedMatrix") &&
              pointObject["adjustedMatrix"].isArray()) {
            QJsonArray  adjustedMatrixArray = pointObject["adjustedMatrix"].toArray();
            boost::numeric::ublas::symmetric_matrix<double, upper> adjustedMatrix(3);
            adjustedMatrix.clear();
            adjustedMatrix(0, 0) = adjustedMatrixArray[0].toDouble();
            adjustedMatrix(0, 1) = adjustedMatrix(1, 0) = adjustedMatrixArray[1].toDouble();
            adjustedMatrix(0, 2) = adjustedMatrix(2, 0) = adjustedMatrixArray[2].toDouble();
            adjustedMatrix(1, 1) = adjustedMatrixArray[3].toDouble();
            adjustedMatrix(1, 2) = adjustedMatrix(2, 1) = adjustedMatrixArray[4].toDouble();
            adjustedMatrix(2, 2) = adjustedMatrixArray[5].toDouble();
          
            lcp->SetAdjustedSurfacePoint(SurfacePoint(Latitude(adjustedLatitude, Angle::Units::Degrees),
                                                     Longitude(adjustedLongitude, Angle::Units::Degrees),
                                                     Distance(adjustedRadius, Distance::Units::Kilometers),
                                                     adjustedMatrix));
            lcp->SetType(ControlPoint::Constrained);
          }
          else {
            lcp->SetAdjustedSurfacePoint(SurfacePoint(Latitude(adjustedLatitude, Angle::Units::Degrees),
                                                     Longitude(adjustedLongitude, Angle::Units::Degrees),
                                                     Distance(adjustedRadius, Distance::Units::Kilometers)));
          }
        }
 
        if (pointObject.contains("simultaneousImages") &&
                                 pointObject["simultaneousImages"].isArray()) {
          QJsonArray simultaneousArray =
                pointObject["simultaneousImages"].toArray();
           
              for (int simIndex = 0; simIndex < simultaneousArray.size(); simIndex ++) {
                QString newSerial;
                // Unserialize each simultaneous image serial number
                newSerial =  simultaneousArray[simIndex].toString();
                lcp->addSimultaneous(newSerial);
                m_numSimultaneousMeasures++;
              }              
        }

        // Unserialize ControlMeasures
        if (pointObject.contains("measures") && pointObject["measures"].isArray()) {
          QJsonArray measureArray = pointObject["measures"].toArray();
          for (int measureIndex = 0; measureIndex < measureArray.size(); measureIndex++) {
            // Unserialize ControlMeasure
            QJsonObject measureObject = measureArray[measureIndex].toObject();

            double line = 0.0;
            if (measureObject.contains("line") && measureObject["line"].toDouble()) {
              line = measureObject["line"].toDouble();
            }

            double sample = 0.0;
            if (measureObject.contains("sample") && measureObject["sample"].toDouble()) {
              sample = measureObject["sample"].toDouble();
            }

            QString serialNumber;
            if (measureObject.contains("serialNumber") && measureObject["serialNumber"].isString()) {
              serialNumber = measureObject["serialNumber"].toString();
            }

            if (!p_cameraMap.contains(serialNumber)) {
              p_cameraMap.insert(serialNumber, NULL);
            }

            // QString type;
            // if (measureObject.contains("type") && measureObject["type"].isString()) {
            //   type = measureObject["type"].toString();
            // }

            ControlMeasure *measure = new ControlMeasure();
            measure->SetCoordinate(sample, line);
            measure->SetCubeSerialNumber(serialNumber);
            // measure->SetType(measure->StringToMeasureType(type));
            lcp->Add(measure);
            totalMeasures++;
          }
        }

        insert(lcp);
      }
    }
    m_numAsynchronousMeasures = totalMeasures - m_numSimultaneousMeasures;
  }


  /**
   * @brief Serializes LidarData.
   *
   * This method serializes the LidarData to either a JSON or binary (QByteArray) file. If JSON,
   * the file extension will be .json; otherwise (if binary), the file extension will be .dat.
   *
   * @param FileName outputFile Name of the file to serialize to.
   * @param LidarData::Format format Format of the serialized file (Json or Binary).
   *
   * @throws IException::User Throws User exception if it cannot open the file for writing.
   */
  void LidarData::write(FileName outputFile, LidarData::Format format) {
    bool sort = false;  // Default behavior
    
    // Set up the output file
    if (format == Json) {
      outputFile = outputFile.setExtension("json");
    }
    else if (format == Test) {
      // Format is same as Json, but points are sorted instead of random so that
      // output can be compared to truth data
      outputFile = outputFile.setExtension("json");
      sort = true;
    }
    else {
      outputFile = outputFile.setExtension("dat");
    }
    QFile saveFile(outputFile.expanded());

    if (!saveFile.open(QIODevice::WriteOnly)) {
      QString msg("Could not open " + saveFile.fileName());
      throw IException(IException::User, msg, _FILEINFO_);
    }

    // Serialize LidarData
    QJsonObject lidarDataObject;
    QJsonArray pointArray;
    // Serialize the LidarControlPoints it contains
    foreach (QSharedPointer<LidarControlPoint> lcp, points(sort)) {
      // Serialize LidarControlPoint
      QJsonObject pointObject;
      pointObject["id"] = lcp->GetId();
      pointObject["range"] = lcp->range();
      pointObject["sigmaRange"] = lcp->sigmaRange();
      pointObject["time"] = lcp->time().Et();
      
      // Serialize the AprioriSurfacePoint
      SurfacePoint aprioriSurfacePoint = lcp->GetAprioriSurfacePoint();
      if (aprioriSurfacePoint.Valid()) {
        pointObject["latitude"] = aprioriSurfacePoint.GetLatitude().planetocentric(Angle::Units::Degrees);
        pointObject["longitude"] = aprioriSurfacePoint.GetLongitude().positiveEast(Angle::Units::Degrees);
        pointObject["radius"] = aprioriSurfacePoint.GetLocalRadius().kilometers();
      
        // Serialize the apriori matrix
        symmetric_matrix<double, upper> aprioriMatrix = aprioriSurfacePoint.GetSphericalMatrix();
        QJsonArray aprioriMatrixArray;
        aprioriMatrixArray += aprioriMatrix(0, 0);
        aprioriMatrixArray += aprioriMatrix(0, 1);
        aprioriMatrixArray += aprioriMatrix(0, 2);
        aprioriMatrixArray += aprioriMatrix(1, 1);
        aprioriMatrixArray += aprioriMatrix(1, 2);
        aprioriMatrixArray += aprioriMatrix(2, 2);

        // If the covariance matrix has a value, add it to the PVL point.
        if ( aprioriMatrix(0, 0) != 0.0
             || aprioriMatrix(0, 1) != 0.0
             || aprioriMatrix(0, 2) != 0.0
             || aprioriMatrix(1, 1) != 0.0
             || aprioriMatrix(1, 2) != 0.0
             || aprioriMatrix(2, 2) != 0.0 ) {
          pointObject["aprioriMatrix"] = aprioriMatrixArray;
        }
      }
      
      // Serialize the AdjustedSurfacePoint
      SurfacePoint adjustedSurfacePoint = lcp->GetAdjustedSurfacePoint();
      if (adjustedSurfacePoint.Valid()) {
        pointObject["adjustedLatitude"] =
          adjustedSurfacePoint.GetLatitude().planetocentric(Angle::Units::Degrees);
        pointObject["adjustedLongitude"] =
          adjustedSurfacePoint.GetLongitude().positiveEast(Angle::Units::Degrees);
        pointObject["adjustedRadius"] = adjustedSurfacePoint.GetLocalRadius().kilometers();
      
        // Serialize the adjusted matrix
        symmetric_matrix<double, upper> adjustedMatrix = adjustedSurfacePoint.GetSphericalMatrix();
        QJsonArray adjustedMatrixArray;
        adjustedMatrixArray += adjustedMatrix(0, 0);
        adjustedMatrixArray += adjustedMatrix(0, 1);
        adjustedMatrixArray += adjustedMatrix(0, 2);
        adjustedMatrixArray += adjustedMatrix(1, 1);
        adjustedMatrixArray += adjustedMatrix(1, 2);
        adjustedMatrixArray += adjustedMatrix(2, 2);

        // If the covariance matrix has a value, add it to the PVL point.
        if ( adjustedMatrix(0, 0) != 0.0
             || adjustedMatrix(0, 1) != 0.0
             || adjustedMatrix(0, 2) != 0.0
             || adjustedMatrix(1, 1) != 0.0
             || adjustedMatrix(1, 2) != 0.0
             || adjustedMatrix(2, 2) != 0.0 ) {
          pointObject["adjustedMatrix"] = adjustedMatrixArray;
        }
      }

      // Serialize the list of simultaneous images
      QJsonArray simultaneousArray;
      foreach (QString sn, lcp->snSimultaneous()) {
        simultaneousArray.append(sn);
      }
      pointObject["simultaneousImages"] = simultaneousArray;

      QJsonArray measureArray;
      // Serialize the ControlMeasures it contains
      foreach (ControlMeasure *measure, lcp->getMeasures()) {
        // Serialize ControlMeasure
        QJsonObject measureObject;
        measureObject["line"] = measure->GetLine();
        measureObject["sample"] = measure->GetSample();
        measureObject["serialNumber"] = measure->GetCubeSerialNumber();
        // measureObject["type"] = measure->GetMeasureTypeString();
        measureArray.append(measureObject);

      }
      // Add the ControlMeasures to the LidarControlPoint
      pointObject["measures"] = measureArray;

      pointArray.append(pointObject);

    }
    // Add the LidarControlPoints to the LidarData
    lidarDataObject["points"] = pointArray;

    // Write the JSON to the file
    QJsonDocument lidarDataDoc(lidarDataObject);
    if (format == Json || format == Test) {
      saveFile.write(lidarDataDoc.toJson());
    }
    else {
      saveFile.write(lidarDataDoc.toBinaryData());
    }
  }

  /**
   * Does a check to ensure that the given serial number is contained within
   * the network.
   *
   * @param serialNumber the cube serial number to validate
   *
   * @return @b bool If the serial number is contained in the network.
   */
  bool LidarData::ValidateSerialNumber(QString serialNumber) const {
    return p_cameraMap.contains(serialNumber);
  }


  /**
   * Return the number of measures in image specified by serialNumber
   *
   * @return Number of valid measures in image
   *
   * @history 2013-12-18 Tracie Sucharski - Renamed from GetNumberOfMeasuresInImage, it is
   *                         returning a count of only valid measures (Ignore=False).
   */
  int LidarData::GetNumberOfValidMeasuresInImage(const QString &serialNumber) {
    // If SetImage was called, use the map that has been populated with valid measures
    if (p_cameraList.size() > 0) {
      return p_cameraValidMeasuresMap[serialNumber];
    }
    return GetValidMeasuresInCube(serialNumber).size();
  }


  /**
   * Return the number of jigsaw rejected measures in image specified by serialNumber
   *
   * @return Number of jigsaw rejected measures in image
   */
  int LidarData::GetNumberOfJigsawRejectedMeasuresInImage(const QString &serialNumber) {
    return p_cameraRejectedMeasuresMap[serialNumber];
  }

  /**
   * Get all the valid measures pertaining to a given cube serial number
   *
   * @returns A list of all valid measures which are in a given cube
   */
  QList< ControlMeasure * > LidarData::GetValidMeasuresInCube(QString serialNumber) {
    QList< ControlMeasure * > validMeasures;

    // Get measures in cube will validate this for us, so we don't need to re-check
//    QList< ControlMeasure * > measureList = GetMeasuresInCube(serialNumber);
    QList< ControlMeasure * > measureList;

    foreach(ControlMeasure * measure, measureList) {
      if (!measure->IsIgnored())
        validMeasures.append(measure);
    }

    return validMeasures;
  }

  /**
   * Get all the measures pertaining to a given cube serial number
   *
   * @returns A list of all measures which are in a given cube
   */
//  QList< ControlMeasure * > LidarData::GetMeasuresInCube(QString serialNumber) {
//    if( !ValidateSerialNumber(serialNumber) ) {
//      IString msg = "Cube Serial Number [" + serialNumber + "] not found in "
//          "the network";
//      throw IException(IException::Programmer, msg, _FILEINFO_);

//    }
//    return m_controlGraph[m_vertexMap[serialNumber]].measures.values();
//  }
}<|MERGE_RESOLUTION|>--- conflicted
+++ resolved
@@ -77,7 +77,6 @@
     }
   }
 
-<<<<<<< HEAD
 
   /**
    * Returns number of Lidar data points.
@@ -177,9 +176,6 @@
   }
 
 
-=======
-  
->>>>>>> 2ed006e1
   /**
    * Creates the ControlNet's image camera's based on the list of Serial Numbers
    *

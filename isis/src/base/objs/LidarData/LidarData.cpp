#include "LidarData.h"
<<<<<<< HEAD

#include <QFile>
#include <QJsonArray>
#include <QJsonDocument>
#include <QJsonObject>
#include <QJsonValue>
=======
#include <QByteArray>
#include <QDebug>
#include <QFile>
>>>>>>> 52130a4f
#include <QList>
#include <QRegExp>
#include <QSharedPointer>
#include <QTextStream>
#include <QStringList>

<<<<<<< HEAD
#include "Angle.h"
#include "Distance.h"
=======
#include "IException.h"
#include "iTime.h"
>>>>>>> 52130a4f
#include "FileName.h"
#include "IException.h"
#include "Latitude.h"
#include "LidarControlPoint.h"
#include "Longitude.h"
#include "SurfacePoint.h"

namespace Isis {


  /**
   * Default constructor.
   */
  LidarData::LidarData() {

  }


  /**
   * Constructor that takes a Lidar CSV file.
   *
   * @param FileName lidarFile Name of the Lidar CSV file to use.
   */
  LidarData::LidarData(FileName lidarFile) {
<<<<<<< HEAD
    read(lidarFile);
=======


>>>>>>> 52130a4f
  }


  /**
   * Adds a LidarControlPoint to the LidarData.
   *
   * @param QSharedPointer<LidarControlPoint> point LidarControlPoint to add.
   */
  void LidarData::insert(QSharedPointer<LidarControlPoint> point) {
    m_points.insert(point->GetId(), point);
  }


  /**
   * Gets the list of Lidar data points.
   *
   * @return @b QList<QSharedPointer<LidarControlPoint>> Returns list of Lidar control points.
   */
  QList< QSharedPointer<LidarControlPoint> > LidarData::points() const {
    return m_points.values();
  }


  /**
   * @brief Reads in a Lidar CSV file.
   *
   * @param FileName lidarFile Name of the Lidar CSV file to read.
   * @throws If the header for the file does not contain the correct info,
   *         an IException will be thrown.
   */
  void LidarData::read(FileName lidarFile) {
<<<<<<< HEAD
    // Set up the input file

    QFile loadFile(lidarFile.expanded());

    if (!loadFile.open(QIODevice::ReadOnly)) {
      QString msg("Could not open " + loadFile.fileName());
      throw IException(IException::User, msg, _FILEINFO_);
    }

    // Load file
    QByteArray saveData = loadFile.readAll();

    QJsonDocument loadDoc(QJsonDocument::fromJson(saveData));
    if (loadDoc.isNull()) {
      loadDoc = QJsonDocument::fromBinaryData(saveData);
    }

    // Unserialize LidarData
    QJsonObject lidarDataObject = loadDoc.object();
    if (lidarDataObject.contains("points") && lidarDataObject["points"].isArray()) {
      // Unserialize LidarControlPoints
      QJsonArray pointArray = lidarDataObject["points"].toArray();
      for (int pointIndex = 0; pointIndex < pointArray.size(); pointIndex++) {
        // Unserialize LidarControlPoint
        QJsonObject pointObject = pointArray[pointIndex].toObject();

        QString id;
        if (pointObject.contains("id") && pointObject["id"].isString()) {
          id = pointObject["id"].toString();
        }

        double range = 0.0;
        if (pointObject.contains("range") && pointObject["range"].isDouble()) {
          range = pointObject["range"].toDouble();
        }

        double sigmaRange = 0.0;
        if (pointObject.contains("sigmaRange") && pointObject["sigmaRange"].isDouble()) {
          sigmaRange = pointObject["sigmaRange"].toDouble();
        }

        double time = 0.0;
        if (pointObject.contains("time") && pointObject["time"].isDouble()) {
          time = pointObject["time"].toDouble();
        }

        double latitude = 0.0;
        if (pointObject.contains("latitude") && pointObject["latitude"].isDouble()) {
          latitude = pointObject["latitude"].toDouble();
        }

        double longitude = 0.0;
        if (pointObject.contains("longitude") && pointObject["longitude"].isDouble()) {
          longitude = pointObject["longitude"].toDouble();
        }

        double radius = 0.0;
        if (pointObject.contains("radius") && pointObject["radius"].isDouble()) {
          radius = pointObject["radius"].toDouble();
        }

        QSharedPointer<LidarControlPoint> lcp =
            QSharedPointer<LidarControlPoint>(new LidarControlPoint(iTime(time), range, sigmaRange));
        lcp->SetId(id);
        lcp->SetAprioriSurfacePoint(SurfacePoint(Latitude(latitude, Angle::Units::Degrees),
                                                 Longitude(longitude, Angle::Units::Degrees),
                                                 Distance(radius, Distance::Units::Kilometers)));

        // Unserialize ControlMeasures
        if (pointObject.contains("measures") && pointObject["measures"].isArray()) {
          QJsonArray measureArray = pointObject["measures"].toArray();
          for (int measureIndex = 0; measureIndex < measureArray.size(); measureIndex++) {
            // Unserialize ControlMeasure
            QJsonObject measureObject = measureArray[measureIndex].toObject();

            double line = 0.0;
            if (measureObject.contains("line") && measureObject["line"].toDouble()) {
              line = measureObject["line"].toDouble();
            }

            double sample = 0.0;
            if (measureObject.contains("sample") && measureObject["sample"].toDouble()) {
              sample = measureObject["sample"].toDouble();
            }

            QString serialNumber;
            if (measureObject.contains("serialNumber") && measureObject["serialNumber"].isString()) {
              serialNumber = measureObject["serialNumber"].toString();
            }

            ControlMeasure *measure = new ControlMeasure();
            measure->SetCoordinate(sample, line);
            measure->SetCubeSerialNumber(serialNumber);
            lcp->Add(measure);
          }
        }

        insert(lcp);
      }
    }
=======

    QFile data(lidarFile.expanded());

    if (data.open(QIODevice::ReadOnly|QIODevice::Text)) {

      QTextStream datain(&data);
      QString header = datain.readLine();
      QStringList headerCells = header.split(",",QString::KeepEmptyParts);

      QRegExp utc("*Universal*",Qt::CaseInsensitive,QRegExp::Wildcard);
      QRegExp longitude("*Longitude",Qt::CaseInsensitive,QRegExp::Wildcard);
      QRegExp latitude("*Latitude",Qt::CaseInsensitive,QRegExp::Wildcard);
      QRegExp range("*Range",Qt::CaseInsensitive,QRegExp::Wildcard);
      QRegExp shot("S",Qt::CaseInsensitive,QRegExp::Wildcard);
      QRegExp frame("*Frm*",Qt::CaseInsensitive,QRegExp::Wildcard);

      int longIx = headerCells.indexOf(longitude);
      int latIx = headerCells.indexOf(latitude);
      int utcIx = headerCells.indexOf(utc);
      int rangeIx = headerCells.indexOf(range);
      int shotIx = headerCells.indexOf(shot);
      int frameIx = headerCells.indexOf(frame);
      if ( longIx < 0 || latIx < 0 || utcIx < 0 || rangeIx < 0 ||shotIx < 0 || frameIx < 0) {
        QString msg = "Header line in "+lidarFile.expanded() + " is missing expected information.";
          throw IException(IException::Io,msg, _FILEINFO_);
        }

      while (!datain.atEnd() ) {
        QString key;
        QString row = datain.readLine();
        QStringList cells = row.split(",",QString::KeepEmptyParts);
        iTime time(cells[utcIx]);
        QString shot(cells[shotIx]);
        QString frame(cells[frameIx]);
        key = "lrolola"+time.EtString()+"_"+frame+"_"+shot;        
        QSharedPointer<LidarControlPoint> pt = QSharedPointer<LidarControlPoint>
            (new LidarControlPoint(time,cells[rangeIx].toDouble(),0.0));

        m_points.insert(key,pt);
      }
    }
    return;
>>>>>>> 52130a4f
  }


  /**
   * Writes out the Lidar data to a CSV file.
   *
   * @param FileName outputFile Name of the file to write to.
   */
  void LidarData::write(FileName outputFile, LidarData::Format format) {
    // Set up the output file
    if (format == Json) {
      outputFile = outputFile.setExtension(".json");
    }
    else {
      outputFile = outputFile.setExtension(".dat");
    }
    QFile saveFile(outputFile.expanded());

    if (!saveFile.open(QIODevice::WriteOnly)) {
      QString msg("Could not open " + saveFile.fileName());
      throw IException(IException::User, msg, _FILEINFO_);
    }

    // Serialize LidarData
    QJsonObject lidarDataObject;
    QJsonArray pointArray;
    // Serialize the LidarControlPoints it contains
    foreach (QSharedPointer<LidarControlPoint> lcp, points()) {
      // Serialize LidarControlPoint
      QJsonObject pointObject;
      pointObject["id"] = lcp->GetId();
      pointObject["range"] = lcp->range();
      pointObject["sigmaRange"] = lcp->sigmaRange();
      pointObject["time"] = lcp->time().Et();
      // Serialize the lat/lon/radius (AprioriSurfacePoint)
      SurfacePoint aprioriSurfacePoint = lcp->GetAprioriSurfacePoint();
      pointObject["latitude"] = aprioriSurfacePoint.GetLatitude().planetocentric(Angle::Units::Degrees);
      pointObject["longitude"] = aprioriSurfacePoint.GetLongitude().positiveEast(Angle::Units::Degrees);
      pointObject["radius"] = aprioriSurfacePoint.GetLocalRadius().kilometers();

      QJsonArray measureArray;
      // Serialize the ControlMeasures it contains
      foreach (ControlMeasure *measure, lcp->getMeasures()) {
        // Serialize ControlMeasure
        QJsonObject measureObject;
        measureObject["line"] = measure->GetLine();
        measureObject["sample"] = measure->GetSample();
        measureObject["serialNumber"] = measure->GetCubeSerialNumber();
        measureArray.append(measureObject);

      }
      // Add the ControlMeasures to the LidarControlPoint
      pointObject["measures"] = measureArray;

      pointArray.append(pointObject);

    }
    // Add the LidarControlPoints to the LidarData
    lidarDataObject["points"] = pointArray;

    // Write the JSON to the file
    QJsonDocument lidarDataDoc(lidarDataObject);
    if (format == Json) {
      saveFile.write(lidarDataDoc.toJson());
    }
    else {
      saveFile.write(lidarDataDoc.toBinaryData());
    }
  }
}<|MERGE_RESOLUTION|>--- conflicted
+++ resolved
@@ -1,29 +1,19 @@
 #include "LidarData.h"
-<<<<<<< HEAD
-
+
+#include <QByteArray>
 #include <QFile>
 #include <QJsonArray>
 #include <QJsonDocument>
 #include <QJsonObject>
 #include <QJsonValue>
-=======
-#include <QByteArray>
-#include <QDebug>
-#include <QFile>
->>>>>>> 52130a4f
 #include <QList>
 #include <QRegExp>
 #include <QSharedPointer>
 #include <QTextStream>
 #include <QStringList>
 
-<<<<<<< HEAD
 #include "Angle.h"
 #include "Distance.h"
-=======
-#include "IException.h"
-#include "iTime.h"
->>>>>>> 52130a4f
 #include "FileName.h"
 #include "IException.h"
 #include "Latitude.h"
@@ -48,12 +38,7 @@
    * @param FileName lidarFile Name of the Lidar CSV file to use.
    */
   LidarData::LidarData(FileName lidarFile) {
-<<<<<<< HEAD
-    read(lidarFile);
-=======
-
-
->>>>>>> 52130a4f
+    readCsv(lidarFile);
   }
 
 
@@ -84,110 +69,7 @@
    * @throws If the header for the file does not contain the correct info,
    *         an IException will be thrown.
    */
-  void LidarData::read(FileName lidarFile) {
-<<<<<<< HEAD
-    // Set up the input file
-
-    QFile loadFile(lidarFile.expanded());
-
-    if (!loadFile.open(QIODevice::ReadOnly)) {
-      QString msg("Could not open " + loadFile.fileName());
-      throw IException(IException::User, msg, _FILEINFO_);
-    }
-
-    // Load file
-    QByteArray saveData = loadFile.readAll();
-
-    QJsonDocument loadDoc(QJsonDocument::fromJson(saveData));
-    if (loadDoc.isNull()) {
-      loadDoc = QJsonDocument::fromBinaryData(saveData);
-    }
-
-    // Unserialize LidarData
-    QJsonObject lidarDataObject = loadDoc.object();
-    if (lidarDataObject.contains("points") && lidarDataObject["points"].isArray()) {
-      // Unserialize LidarControlPoints
-      QJsonArray pointArray = lidarDataObject["points"].toArray();
-      for (int pointIndex = 0; pointIndex < pointArray.size(); pointIndex++) {
-        // Unserialize LidarControlPoint
-        QJsonObject pointObject = pointArray[pointIndex].toObject();
-
-        QString id;
-        if (pointObject.contains("id") && pointObject["id"].isString()) {
-          id = pointObject["id"].toString();
-        }
-
-        double range = 0.0;
-        if (pointObject.contains("range") && pointObject["range"].isDouble()) {
-          range = pointObject["range"].toDouble();
-        }
-
-        double sigmaRange = 0.0;
-        if (pointObject.contains("sigmaRange") && pointObject["sigmaRange"].isDouble()) {
-          sigmaRange = pointObject["sigmaRange"].toDouble();
-        }
-
-        double time = 0.0;
-        if (pointObject.contains("time") && pointObject["time"].isDouble()) {
-          time = pointObject["time"].toDouble();
-        }
-
-        double latitude = 0.0;
-        if (pointObject.contains("latitude") && pointObject["latitude"].isDouble()) {
-          latitude = pointObject["latitude"].toDouble();
-        }
-
-        double longitude = 0.0;
-        if (pointObject.contains("longitude") && pointObject["longitude"].isDouble()) {
-          longitude = pointObject["longitude"].toDouble();
-        }
-
-        double radius = 0.0;
-        if (pointObject.contains("radius") && pointObject["radius"].isDouble()) {
-          radius = pointObject["radius"].toDouble();
-        }
-
-        QSharedPointer<LidarControlPoint> lcp =
-            QSharedPointer<LidarControlPoint>(new LidarControlPoint(iTime(time), range, sigmaRange));
-        lcp->SetId(id);
-        lcp->SetAprioriSurfacePoint(SurfacePoint(Latitude(latitude, Angle::Units::Degrees),
-                                                 Longitude(longitude, Angle::Units::Degrees),
-                                                 Distance(radius, Distance::Units::Kilometers)));
-
-        // Unserialize ControlMeasures
-        if (pointObject.contains("measures") && pointObject["measures"].isArray()) {
-          QJsonArray measureArray = pointObject["measures"].toArray();
-          for (int measureIndex = 0; measureIndex < measureArray.size(); measureIndex++) {
-            // Unserialize ControlMeasure
-            QJsonObject measureObject = measureArray[measureIndex].toObject();
-
-            double line = 0.0;
-            if (measureObject.contains("line") && measureObject["line"].toDouble()) {
-              line = measureObject["line"].toDouble();
-            }
-
-            double sample = 0.0;
-            if (measureObject.contains("sample") && measureObject["sample"].toDouble()) {
-              sample = measureObject["sample"].toDouble();
-            }
-
-            QString serialNumber;
-            if (measureObject.contains("serialNumber") && measureObject["serialNumber"].isString()) {
-              serialNumber = measureObject["serialNumber"].toString();
-            }
-
-            ControlMeasure *measure = new ControlMeasure();
-            measure->SetCoordinate(sample, line);
-            measure->SetCubeSerialNumber(serialNumber);
-            lcp->Add(measure);
-          }
-        }
-
-        insert(lcp);
-      }
-    }
-=======
-
+  void LidarData::readCsv(FileName lidarFile) {
     QFile data(lidarFile.expanded());
 
     if (data.open(QIODevice::ReadOnly|QIODevice::Text)) {
@@ -221,15 +103,124 @@
         iTime time(cells[utcIx]);
         QString shot(cells[shotIx]);
         QString frame(cells[frameIx]);
-        key = "lrolola"+time.EtString()+"_"+frame+"_"+shot;        
+        key = "lrolola"+time.EtString()+"_"+frame+"_"+shot;
         QSharedPointer<LidarControlPoint> pt = QSharedPointer<LidarControlPoint>
             (new LidarControlPoint(time,cells[rangeIx].toDouble(),0.0));
 
         m_points.insert(key,pt);
       }
     }
-    return;
->>>>>>> 52130a4f
+  }
+
+
+  /**
+   * @brief Reads in a Lidar CSV file.
+   *
+   * @param FileName lidarFile Name of the Lidar CSV file to read.
+   * @throws If the header for the file does not contain the correct info,
+   *         an IException will be thrown.
+   */
+  void LidarData::read(FileName lidarFile) {
+    // Set up the input file
+
+    QFile loadFile(lidarFile.expanded());
+
+    if (!loadFile.open(QIODevice::ReadOnly)) {
+      QString msg("Could not open " + loadFile.fileName());
+      throw IException(IException::User, msg, _FILEINFO_);
+    }
+
+    // Load file
+    QByteArray saveData = loadFile.readAll();
+
+    QJsonDocument loadDoc(QJsonDocument::fromJson(saveData));
+    if (loadDoc.isNull()) {
+      loadDoc = QJsonDocument::fromBinaryData(saveData);
+    }
+
+    // Unserialize LidarData
+    QJsonObject lidarDataObject = loadDoc.object();
+    if (lidarDataObject.contains("points") && lidarDataObject["points"].isArray()) {
+      // Unserialize LidarControlPoints
+      QJsonArray pointArray = lidarDataObject["points"].toArray();
+      for (int pointIndex = 0; pointIndex < pointArray.size(); pointIndex++) {
+        // Unserialize LidarControlPoint
+        QJsonObject pointObject = pointArray[pointIndex].toObject();
+
+        QString id;
+        if (pointObject.contains("id") && pointObject["id"].isString()) {
+          id = pointObject["id"].toString();
+        }
+
+        double range = 0.0;
+        if (pointObject.contains("range") && pointObject["range"].isDouble()) {
+          range = pointObject["range"].toDouble();
+        }
+
+        double sigmaRange = 0.0;
+        if (pointObject.contains("sigmaRange") && pointObject["sigmaRange"].isDouble()) {
+          sigmaRange = pointObject["sigmaRange"].toDouble();
+        }
+
+        double time = 0.0;
+        if (pointObject.contains("time") && pointObject["time"].isDouble()) {
+          time = pointObject["time"].toDouble();
+        }
+
+        double latitude = 0.0;
+        if (pointObject.contains("latitude") && pointObject["latitude"].isDouble()) {
+          latitude = pointObject["latitude"].toDouble();
+        }
+
+        double longitude = 0.0;
+        if (pointObject.contains("longitude") && pointObject["longitude"].isDouble()) {
+          longitude = pointObject["longitude"].toDouble();
+        }
+
+        double radius = 0.0;
+        if (pointObject.contains("radius") && pointObject["radius"].isDouble()) {
+          radius = pointObject["radius"].toDouble();
+        }
+
+        QSharedPointer<LidarControlPoint> lcp =
+            QSharedPointer<LidarControlPoint>(new LidarControlPoint(iTime(time), range, sigmaRange));
+        lcp->SetId(id);
+        lcp->SetAprioriSurfacePoint(SurfacePoint(Latitude(latitude, Angle::Units::Degrees),
+                                                 Longitude(longitude, Angle::Units::Degrees),
+                                                 Distance(radius, Distance::Units::Kilometers)));
+
+        // Unserialize ControlMeasures
+        if (pointObject.contains("measures") && pointObject["measures"].isArray()) {
+          QJsonArray measureArray = pointObject["measures"].toArray();
+          for (int measureIndex = 0; measureIndex < measureArray.size(); measureIndex++) {
+            // Unserialize ControlMeasure
+            QJsonObject measureObject = measureArray[measureIndex].toObject();
+
+            double line = 0.0;
+            if (measureObject.contains("line") && measureObject["line"].toDouble()) {
+              line = measureObject["line"].toDouble();
+            }
+
+            double sample = 0.0;
+            if (measureObject.contains("sample") && measureObject["sample"].toDouble()) {
+              sample = measureObject["sample"].toDouble();
+            }
+
+            QString serialNumber;
+            if (measureObject.contains("serialNumber") && measureObject["serialNumber"].isString()) {
+              serialNumber = measureObject["serialNumber"].toString();
+            }
+
+            ControlMeasure *measure = new ControlMeasure();
+            measure->SetCoordinate(sample, line);
+            measure->SetCubeSerialNumber(serialNumber);
+            lcp->Add(measure);
+          }
+        }
+
+        insert(lcp);
+      }
+    }
   }
 
 
@@ -241,10 +232,10 @@
   void LidarData::write(FileName outputFile, LidarData::Format format) {
     // Set up the output file
     if (format == Json) {
-      outputFile = outputFile.setExtension(".json");
+      outputFile = outputFile.setExtension("json");
     }
     else {
-      outputFile = outputFile.setExtension(".dat");
+      outputFile = outputFile.setExtension("dat");
     }
     QFile saveFile(outputFile.expanded());
 

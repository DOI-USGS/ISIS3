--- conflicted
+++ resolved
@@ -59,10 +59,7 @@
    *                           construct. Please see Camera for more information.
    *   @history 2017-7-11 Summer Stapleton - Added functionality to find the most recent (last) 
    *                           version of the camera model
-<<<<<<< HEAD
-=======
    *   @history 2017-08-30 Summer Stapleton - Updated documentation. References #4807.
->>>>>>> 3ad5e2a6
    */
 
   class CameraFactory {

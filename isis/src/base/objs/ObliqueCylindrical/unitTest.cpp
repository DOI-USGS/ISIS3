--- conflicted
+++ resolved
@@ -67,11 +67,7 @@
 
   try {
 
-<<<<<<< HEAD
-    Isis::TProjection *p = (Isis::TProjection *) Isis::ProjectionFactory::Create(lab);
-=======
-    Projection &p = *ProjectionFactory::Create(lab);
->>>>>>> 932a32b2
+    TProjection *p = (TProjection *) ProjectionFactory::Create(lab);
 
     cout << "Test X,Y,Z Axis Vector Calculations ... " << endl;
     cout << "Map Group Data (X[0]):      " << toDouble(mapGrp["XAxisVector"][0]) << endl;
@@ -116,11 +112,7 @@
     cout << "Maximum Y:  " << maxY << endl;
     cout << endl;
 
-<<<<<<< HEAD
-    Isis::Projection *s = p;
-=======
-    Projection *s = &p;
->>>>>>> 932a32b2
+    Projection *s = p;
     cout << "Test Name and comparision method ... " << endl;
     cout << "Name:       " << s->Name() << endl;
     cout << "operator==  " << (*s == *s) << endl;
@@ -135,21 +127,12 @@
 
     cout << "Testing Mapping() methods ... " << endl;
 
-<<<<<<< HEAD
-    Isis::Pvl tmp1;
-    Isis::Pvl tmp2;
-    Isis::Pvl tmp3;
+    Pvl tmp1;
+    Pvl tmp2;
+    Pvl tmp3;
     tmp1.AddGroup(p->Mapping());
     tmp2.AddGroup(p->MappingLatitudes());
     tmp3.AddGroup(p->MappingLongitudes());
-=======
-    Pvl tmp1;
-    Pvl tmp2;
-    Pvl tmp3;
-    tmp1.AddGroup(p.Mapping());
-    tmp2.AddGroup(p.MappingLatitudes());
-    tmp3.AddGroup(p.MappingLongitudes());
->>>>>>> 932a32b2
 
     cout << "Mapping() = " << endl;
     cout << tmp1 << endl;

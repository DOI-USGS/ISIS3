--- conflicted
+++ resolved
@@ -204,14 +204,13 @@
 
     std::vector<SpiceDLADescr> segments;
     segments.push_back(segment);
-<<<<<<< HEAD
 
     // Iterate until you find no more segments.
     while(found) {
       dlafns_c(handle, &segments.back(), &segment, &found);
       NaifStatus::CheckErrors();
-
-      segments.push_back(segment);
+      if (found)
+        segments.push_back(segment);
     }
 
     // dskgd_c( v_handle, &v_dladsc, &v_dskdsc );
@@ -220,23 +219,6 @@
     // Now allocate a new indexed mesh to contain all the DSK data
     m_mesh.reset( new btTriangleIndexVertexArray());
 
-=======
-
-    // Iterate until you find no more segments.
-    while(found) {
-      dlafns_c(handle, &segments.back(), &segment, &found);
-      NaifStatus::CheckErrors();
-      if (found)
-        segments.push_back(segment);
-    }
-
-    // dskgd_c( v_handle, &v_dladsc, &v_dskdsc );
-    // NaifStatus::CheckErrors();
-
-    // Now allocate a new indexed mesh to contain all the DSK data
-    m_mesh.reset( new btTriangleIndexVertexArray());
-
->>>>>>> 71d266b8
     for (size_t i = 0; i < segments.size(); i++) {
       SpiceInt nplates;
       SpiceInt nvertices;

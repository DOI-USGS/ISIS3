/**
 * @file
 * $Revision: 1.11 $
 * $Date: 2010/06/21 18:38:30 $
 *
 *   Unless noted otherwise, the portions of Isis written by the USGS are public
 *   domain. See individual third-party library and package descriptions for
 *   intellectual property information,user agreements, and related information.
 *
 *   Although Isis has been used by the USGS, no warranty, expressed or implied,
 *   is made by the USGS as to the accuracy and functioning of such software
 *   and related material nor shall the fact of distribution constitute any such
 *   warranty, and no responsibility is assumed by the USGS in connection
 *   therewith.
 *
 *   For additional information, launch
 *   $ISISROOT/doc//documents/Disclaimers/Disclaimers.html in a browser or see
 *   the Privacy &amp; Disclaimers page on the Isis website,
 *   http://isis.astrogeology.usgs.gov, and the USGS privacy and disclaimers on
 *   http://www.usgs.gov/privacy.html.
 */
#include "ProcessMapMosaic.h"

#include <QTime>

#include "Application.h"
#include "IException.h"
#include "ProcessByLine.h"
#include "Preference.h"
#include "TProjection.h"
#include "ProjectionFactory.h"
#include "Pvl.h"
#include "SpecialPixel.h"
#include "UniqueIOCachingAlgorithm.h"

using namespace std;

namespace Isis {
  //! Constructs a Mosaic object
  ProcessMapMosaic::ProcessMapMosaic() {
    p_createMosaic = true;
  }

  //! Destructor
  ProcessMapMosaic::~ProcessMapMosaic() { }

 /**
  * Input cube cannot be set here
  */
  Isis::Cube *ProcessMapMosaic::SetInputCube() {
    throw IException(IException::Programmer,
                     "ProcessMapMosaic does not support the SetInputCube method",
                     _FILEINFO_);
  }

  /**
   * Mosaic Processing method, returns false if the cube is not inside the mosaic
   */
  bool ProcessMapMosaic::StartProcess(QString inputFile) {
    if (InputCubes.size() != 0) {
      QString msg = "Input cubes already exist; do not call SetInputCube when using ";
      msg += "ProcessMosaic::StartProcess(QString)";
      throw IException(IException::Programmer, msg, _FILEINFO_);
    }

    if (OutputCubes.size() == 0) {
      QString msg = "An output cube must be set before calling StartProcess";
      throw IException(IException::Programmer, msg, _FILEINFO_);
    }

    CubeAttributeInput inAtt(inputFile);
    Cube *inCube = ProcessMosaic::SetInputCube(inputFile, inAtt);

    Cube *mosaicCube = OutputCubes[0];
    Projection *iproj = inCube->projection();
    Projection *oproj = mosaicCube->projection();
    int nsMosaic = mosaicCube->sampleCount();
    int nlMosaic = mosaicCube->lineCount();

    if (*iproj != *oproj) {
      QString msg = "Mapping groups do not match between cube [" + inputFile + "] and mosaic";
      throw IException(IException::User, msg, _FILEINFO_);
    }

    int outSample, outSampleEnd, outLine, outLineEnd;
    outSample = (int)(oproj->ToWorldX(iproj->ToProjectionX(1.0)) + 0.5);
    outLine   = (int)(oproj->ToWorldY(iproj->ToProjectionY(1.0)) + 0.5);

    int ins = InputCubes[0]->sampleCount();
    int inl =  InputCubes[0]->lineCount();
    outSampleEnd = outSample + ins;
    outLineEnd   = outLine + inl;

    bool wrapPossible = iproj->IsEquatorialCylindrical();
    int worldSize = 0;
    if (wrapPossible) {
      // Figure out how many samples 360 degrees is
      wrapPossible = wrapPossible && oproj->SetUniversalGround(0, 0);
      int worldStart = (int)(oproj->WorldX() + 0.5);
      wrapPossible = wrapPossible && oproj->SetUniversalGround(0, 180);
      int worldEnd = (int)(oproj->WorldX() + 0.5);

      worldSize = abs(worldEnd - worldStart) * 2;

      wrapPossible = wrapPossible && (worldSize > 0);

      // This is EquatorialCylindrical, so shift to the left all the way
      if (wrapPossible) {
        // While some data would still be put in the mosaic, move left
        //  >1 for end because 0 still means no data, whereas 1 means 1 line of data
        while (outSampleEnd - worldSize > 1) {
          outSample -= worldSize;
          outSampleEnd -= worldSize;
        }
        // Now we have the sample range to the furthest left
      }
    }

    // Check overlaps of input image along the mosaic edges before
    // calling ProcessMosaic::StartProcess
    // Left edge
    if (outSample < 1) {
      ins = ins + outSample - 1;
    }

    // Top edge
    if (outLine < 1) {
      inl = inl + outLine - 1;
    }

    // Right edge
    if ((outSample + ins - 1) > nsMosaic) {
      ins = nsMosaic - outSample + 1;
    }

    // Bottom edge
    if ((outLine + inl - 1) > nlMosaic) {
      inl = nlMosaic - outLine + 1;
    }

    if (outSampleEnd < 1 || outLineEnd < 1 || outSample > nsMosaic || outLine > nlMosaic || ins < 1 || inl < 1) {
      // Add a PvlKeyword naming which files are not included in output mosaic
      ClearInputCubes();
      return false;
    }
    else {
      // Place the input in the mosaic
      Progress()->SetText("Mosaicking " + FileName(inputFile).name());

      try {
        do {
          int outBand = 1;
          ProcessMosaic::StartProcess(outSample, outLine, outBand);

          // Increment for projections where occurrances may happen multiple times
          outSample += worldSize;
          outSampleEnd += worldSize;
        }
        while (wrapPossible && outSample < nsMosaic);
      }
      catch (IException &e) {
        QString msg = "Unable to mosaic cube [" + FileName(inputFile).name() + "]";
        throw IException(e, IException::User, msg, _FILEINFO_);
      }
    }

    WriteHistory(*mosaicCube);

    // Don't propagate any more histories now that we've done one
    p_propagateHistory = false;

    ClearInputCubes();

    return true;
  }

  //*************************************************************************************************
  /**
   * Set the output cube to specified file name and specified input images
   * and output attributes
   */
  Isis::Cube *ProcessMapMosaic::SetOutputCube(FileList &propagationCubes, CubeAttributeOutput &oAtt,
      const QString &mosaicFile) {
    int bands = 0;
    double xmin = DBL_MAX;
    double xmax = -DBL_MAX;
    double ymin = DBL_MAX;
    double ymax = -DBL_MAX;
    double slat = DBL_MAX;
    double elat = -DBL_MAX;
    double slon = DBL_MAX;
    double elon = -DBL_MAX;

    Projection *proj = NULL;

    if (propagationCubes.size() < 1) {
      QString msg = "The list does not contain any data";
      throw IException(IException::Programmer, msg, _FILEINFO_);
    }

    for (int i = 0; i < propagationCubes.size(); i++) {
      // Open the cube and get the maximum number of band in all cubes
      Cube cube;
      cube.open(propagationCubes[i].toString());
      bands = max(bands, cube.bandCount());

      // See if the cube has a projection and make sure it matches
      // previous input cubes
<<<<<<< HEAD
      TProjection *projNew =
        (TProjection *) Isis::ProjectionFactory::CreateFromCube(*(cube.getLabel()));
=======
      Projection *projNew =
          Isis::ProjectionFactory::CreateFromCube(*(cube.label()));
>>>>>>> fce14643
      if ((proj != NULL) && (*proj != *projNew)) {
        QString msg = "Mapping groups do not match between cubes [" +
                     propagationCubes[0].toString() + "] and [" + propagationCubes[i].toString() + "]";
        throw IException(IException::User, msg, _FILEINFO_);
      }

      // Figure out the x/y range as it may be needed later
      double x = projNew->ToProjectionX(0.5);
      double y = projNew->ToProjectionY(0.5);
      if (x < xmin) xmin = x;
      if (y < ymin) ymin = y;
      if (x > xmax) xmax = x;
      if (y > ymax) ymax = y;

      x = projNew->ToProjectionX(cube.sampleCount() + 0.5);
      y = projNew->ToProjectionY(cube.lineCount() + 0.5);
      if (x < xmin) xmin = x;
      if (y < ymin) ymin = y;
      if (x > xmax) xmax = x;
      if (y > ymax) ymax = y;

      slat = min(slat, projNew->MinimumLatitude());
      elat = max(elat, projNew->MaximumLatitude());
      slon = min(slon, projNew->MinimumLongitude());
      elon = max(elon, projNew->MaximumLongitude());

      // Cleanup
      cube.close();
      if (proj) delete proj;
      proj = projNew;
    }

    if (proj) delete proj;

    return SetOutputCube(propagationCubes[0].toString(), xmin, xmax, ymin, ymax,
                         slat, elat, slon, elon, bands, oAtt, mosaicFile);
  }

  //*************************************************************************************************
  /**
   * Set the output cube to specified file name and specified input images
   * and output attributes and lat,lons
   */
  Isis::Cube *ProcessMapMosaic::SetOutputCube(FileList &propagationCubes,
      double slat, double elat, double slon, double elon,
      CubeAttributeOutput &oAtt, const QString &mosaicFile) {
    if (propagationCubes.size() < 1) {
      QString msg = "The list does not contain any data";
      throw IException(IException::Programmer, msg, _FILEINFO_);
    }

    int samples, lines, bands = 0;
    Pvl label;
    label.Read(propagationCubes[0].toString());
    PvlGroup mGroup = label.FindGroup("Mapping", Pvl::Traverse);
    mGroup.AddKeyword(PvlKeyword("MinimumLatitude", toString(slat)), Pvl::Replace);
    mGroup.AddKeyword(PvlKeyword("MaximumLatitude", toString(elat)), Pvl::Replace);
    mGroup.AddKeyword(PvlKeyword("MinimumLongitude", toString(slon)), Pvl::Replace);
    mGroup.AddKeyword(PvlKeyword("MaximumLongitude", toString(elon)), Pvl::Replace);

    if (mGroup.HasKeyword("UpperLeftCornerX"))
      mGroup.DeleteKeyword("UpperLeftCornerX");

    if (mGroup.HasKeyword("UpperLeftCornerY"))
      mGroup.DeleteKeyword("UpperLeftCornerY");

    Pvl mapPvl;
    mapPvl += mGroup;

    // Use CreateForCube because our range differs from any of the cubes (manually specified)
    Projection *proj = Isis::ProjectionFactory::CreateForCube(mapPvl, samples, lines, false);

    double xmin, xmax, ymin, ymax;
    proj->XYRange(xmin, xmax, ymin, ymax);

    // The xmin/ymax should be rounded for the labels
    xmin = mapPvl.FindGroup("Mapping")["UpperLeftCornerX"];
    ymax = mapPvl.FindGroup("Mapping")["UpperLeftCornerY"];

    for (int i = 0; i < propagationCubes.size(); i++) {
      Cube cube;
      cube.open(propagationCubes[i].toString());
      bands = max(cube.bandCount(), bands);

      // See if the cube has a projection and make sure it matches
      // previous input cubes
      Projection *projNew =
          Isis::ProjectionFactory::CreateFromCube(*(cube.label()));

      if (proj == NULL) {
      }
      else if (*proj != *projNew) {
        QString msg = "Mapping groups do not match between cube [" + propagationCubes[i].toString() +
                     "] and [" + propagationCubes[0].toString() + "]";
        throw IException(IException::User, msg, _FILEINFO_);
      }

      if (proj) delete proj;
      proj = projNew;
    }

    if (proj) delete proj;

    return SetOutputCube(propagationCubes[0].toString(), xmin, xmax, ymin, ymax,
                         slat, elat, slon, elon, bands, oAtt, mosaicFile);
  }

  //*************************************************************************************************

  /**
   * Set the output cube to specified file name and specified input images
   * and output attributes and lat,lons
   */
  Isis::Cube *ProcessMapMosaic::SetOutputCube(const QString &inputFile,
      double xmin, double xmax, double ymin, double ymax,
      double slat, double elat, double slon, double elon, int nbands,
      CubeAttributeOutput &oAtt, const QString &mosaicFile) {
    Pvl fileLab(inputFile);
    PvlGroup &mapping = fileLab.FindGroup("Mapping", Pvl::Traverse);

    mapping["UpperLeftCornerX"] = toString(xmin);
    mapping["UpperLeftCornerY"] = toString(ymax);
    mapping.AddKeyword(PvlKeyword("MinimumLatitude", toString(slat)), Pvl::Replace);
    mapping.AddKeyword(PvlKeyword("MaximumLatitude", toString(elat)), Pvl::Replace);
    mapping.AddKeyword(PvlKeyword("MinimumLongitude", toString(slon)), Pvl::Replace);
    mapping.AddKeyword(PvlKeyword("MaximumLongitude", toString(elon)), Pvl::Replace);

    Projection *firstProj = ProjectionFactory::CreateFromCube(fileLab);
    int samps = (int)(ceil(firstProj->ToWorldX(xmax) - firstProj->ToWorldX(xmin)) + 0.5);
    int lines = (int)(ceil(firstProj->ToWorldY(ymin) - firstProj->ToWorldY(ymax)) + 0.5);
    delete firstProj;

    if (p_createMosaic) {
      Pvl newMap;
      newMap.AddGroup(mapping);

      // Initialize the mosaic
      CubeAttributeInput inAtt;

      ProcessByLine p;
      p.SetInputCube(inputFile, inAtt);
      p.PropagateHistory(false);
      p.PropagateLabels(false);
      p.PropagateTables(false);
      p.PropagatePolygons(false);
      p.PropagateOriginalLabel(false);

      // If track set, create the origin band
      if (GetTrackFlag()) {
        nbands += 1;
      }
      // For average priority, get the new band count
      else if (GetImageOverlay() == AverageImageWithMosaic) {
        nbands *= 2;
      }

      Cube *ocube = p.SetOutputCube(mosaicFile, oAtt, samps, lines, nbands);
      p.Progress()->SetText("Initializing mosaic");
      p.ClearInputCubes();
      p.StartProcess(ProcessMapMosaic::FillNull);

      // CreateForCube created some keywords in the mapping group that needs to be added
      ocube->putGroup(newMap.FindGroup("Mapping", Pvl::Traverse));
      p.EndProcess();
    }

    Cube *mosaicCube = new Cube();
    mosaicCube->open(mosaicFile, "rw");
    mosaicCube->addCachingAlgorithm(new UniqueIOCachingAlgorithm(2));

    AddOutputCube(mosaicCube);
    return mosaicCube;
  }

  //*************************************************************************************************

  /**
   * Set the output cube to specified file name and specified input images
   * and output attributes and lat,lons
   */
  Isis::Cube *ProcessMapMosaic::SetOutputCube(const QString &inputFile, PvlGroup mapping,
      CubeAttributeOutput &oAtt, const QString &mosaicFile) {
    if (OutputCubes.size() != 0) {
      QString msg = "You can only specify one output cube and projection";
      throw IException(IException::Programmer, msg, _FILEINFO_);
    }

    if (mapping.HasKeyword("UpperLeftCornerX"))
      mapping.DeleteKeyword("UpperLeftCornerX");

    if (mapping.HasKeyword("UpperLeftCornerY"))
      mapping.DeleteKeyword("UpperLeftCornerY");

    if (p_createMosaic) {
      Pvl newMap;
      newMap.AddGroup(mapping);
      int samps, lines, bands;
      delete ProjectionFactory::CreateForCube(newMap, samps, lines, false);

      // Initialize the mosaic
      ProcessByLine p;
      CubeAttributeInput inAtt(inputFile);
      Cube *propCube = p.SetInputCube(inputFile, inAtt);
      bands = propCube->bandCount();

      // If track set, create the origin band
      if (GetTrackFlag()) {
        bands += 1;
      }
      // For average priority, get the new band count
      else if (GetImageOverlay() == AverageImageWithMosaic) {
        bands *= 2;
      }

      p.PropagateHistory(false);
      p.PropagateLabels(false);
      Cube *ocube = p.SetOutputCube(mosaicFile, oAtt, samps, lines, bands);
      p.Progress()->SetText("Initializing mosaic");
      p.ClearInputCubes();

      p.StartProcess(ProcessMapMosaic::FillNull);

      // CreateForCube created some keywords in the mapping group that needs to be added
      ocube->putGroup(newMap.FindGroup("Mapping", Pvl::Traverse));
      p.EndProcess();
    }

    Cube *mosaicCube = new Cube();
    AddOutputCube(mosaicCube);
    mosaicCube->open(mosaicFile, "rw");
    mosaicCube->addCachingAlgorithm(new UniqueIOCachingAlgorithm(2));

    return mosaicCube;
  }

  //*************************************************************************************************

  /**
   * Mosaic output method for Mosaic Processing Method, this will use an existing mosaic
   */
  Cube *ProcessMapMosaic::SetOutputCube(const QString &mosaicFile) {
    p_createMosaic = false;
    Cube mosaic;
    mosaic.open(mosaicFile);

    PvlGroup &mapping = mosaic.label()->FindGroup("Mapping", Pvl::Traverse);
    CubeAttributeOutput oAtt;
    // The other SetOutput will not use the attribute or filename
    Cube *ocube = SetOutputCube("", mapping, oAtt, mosaicFile);
    p_createMosaic = true;

    return ocube;
  }

  //*************************************************************************************************
  /**
   * Reset the buffer with NULL pixels
   */
  void ProcessMapMosaic::FillNull(Buffer &data) {
    for (int i = 0; i < data.size(); i++) data[i] = Isis::Null;
  }
} // end namespace isis<|MERGE_RESOLUTION|>--- conflicted
+++ resolved
@@ -206,13 +206,8 @@
 
       // See if the cube has a projection and make sure it matches
       // previous input cubes
-<<<<<<< HEAD
       TProjection *projNew =
-        (TProjection *) Isis::ProjectionFactory::CreateFromCube(*(cube.getLabel()));
-=======
-      Projection *projNew =
-          Isis::ProjectionFactory::CreateFromCube(*(cube.label()));
->>>>>>> fce14643
+        (TProjection *) Isis::ProjectionFactory::CreateFromCube(*(cube.label()));
       if ((proj != NULL) && (*proj != *projNew)) {
         QString msg = "Mapping groups do not match between cubes [" +
                      propagationCubes[0].toString() + "] and [" + propagationCubes[i].toString() + "]";

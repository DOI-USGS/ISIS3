#ifndef ShapeModel_h
#define ShapeModel_h
/**
 * @file
 * $Revision: 1.20 $
 * $Date: 2010/03/27 07:04:26 $
 *
 *   Unless noted otherwise, the portions of Isis written by the USGS are public
 *   domain. See individual third-party library and package descriptions for
 *   intellectual property information,user agreements, and related information.
 *
 *   Although Isis has been used by the USGS, no warranty, expressed or implied,
 *   is made by the USGS as to the accuracy and functioning of such software
 *   and related material nor shall the fact of distribution constitute any such
 *   warranty, and no responsibility is assumed by the USGS in connection
 *   therewith.
 *
 *   For additional information, launch
 *   $ISISROOT/doc//documents/Disclaimers/Disclaimers.html in a browser or see
 *   the Privacy &amp; Disclaimers page on the Isis website,
 *   http://isis.astrogeology.usgs.gov, and the USGS privacy and disclaimers on
 *   http://www.usgs.gov/privacy.html.
 */

#include <vector>

template<class T> class QVector;

namespace Isis {
  class Distance;
  class IString;
  class Latitude;
  class Longitude;
  class Pvl;
  class Spice;
  class SurfacePoint;
  class Target;

  /**
   * @brief Define shapes and provide utilities for Isis3 targets
   *
   * This base class will define shapes of Isis3 target bodies as well as
   * provide utilities to retrieve radii and photometric information.
   *
   *
   * @author 2010-07-30 Debbie A. Cook
   *
   * @internal
   *   @history 2010-07-30 - Debbie A. Cook - Original version.
   *   @history 2012-10-25 - Jeannie Backer - Changed resolution() method and
   *                             call to Spice::resolution() method to lower
   *                             camel case. Added resolution() method test to
   *                             improve unitTest code coverage. References
   *                             #1181.
<<<<<<< HEAD
   *   @history 2012-10-31 - Ken Edmundson - Added another SetNormal method and fixed original to 
   *                             set the m_hasNormal to true.
=======
   *   @history 2012-11-14 - Jeannie Backer - Removed cout lines left in while
   *                             testing code. References #1181.
>>>>>>> d73c823c
   */
  class ShapeModel {
    public:
      // Constructors
      ShapeModel();
      ShapeModel(Target *target, Isis::Pvl &pvl);
      ShapeModel(Target *target);

      // Initialization
      void Initialize();

      // Destructor -- must be virtual in order to clean up properly because of 
      // virtual method below
      virtual ~ShapeModel()=0;

      // Intersect the shape model
      virtual bool intersectSurface(std::vector<double> observerPos,
                                    std::vector<double> lookDirection)=0;

      // Return the surface intersection
      SurfacePoint *surfaceIntersection() const;

      bool hasIntersection();
      bool hasNormal() const;

      // Calculate the default normal of the current intersection point
      virtual void calculateDefaultNormal() = 0; 

      // Calculate the local normal of the current intersection point 
      // (relative to neighbor points)
      virtual void calculateLocalNormal(QVector<double *> neighborPoints) = 0; 

      // Calculate the surface normal of the current intersection point 
      // (relative to ellipsoid)
      virtual void calculateSurfaceNormal() = 0; 

      // Clear current point
      void clearSurfacePoint();

      // Calculate the emission angle of the current intersection point
      virtual double emissionAngle(const std::vector<double> & sB);

      // Calculate the incidence angle of the current intersection point
      virtual double incidenceAngle(const std::vector<double> &uB);

      // Calculate the phase angle of the current intersection point
      virtual double phaseAngle(const std::vector<double> &sB, 
                                const std::vector<double> &uB);

      // Return local radius from shape model
      virtual Distance localRadius(const Latitude &lat, const Longitude &lon) = 0;

      // Get shape name
      IString name() const;

      // Set m_hasIntersection
      void setHasIntersection(bool b);

      // Set current surface point
      void setSurfacePoint(const SurfacePoint &surfacePoint);

      // Return the normal (surface or local) of the current intersection point
      std::vector<double>  normal();

    protected:

      // Set the normal (surface or local) of the current intersection point
      void setNormal(const std::vector<double>);
      void setNormal(const double a, const double b, const double c);

      // Set shape name
      void setName(const IString name);
 
      void calculateEllipsoidalSurfaceNormal();

      // Intersect ellipse
      bool intersectEllipsoid(const std::vector<double> observerPosRelativeToTarget,
                              const std::vector<double> &observerLookVectorToTarget);
      std::vector<Distance> targetRadii() const;
      void setHasNormal(bool status);
      double resolution();

    private:
      bool m_hasIntersection;       //!< indicates good intersection exists
      bool m_hasNormal;             //!< indicates normal has been computed
      std::vector<double> m_normal; //!< Local normal of current intersection point
      IString *m_name;
      SurfacePoint *m_surfacePoint; //!< Current intersection point

      Target *m_target;
  };
};

#endif
<|MERGE_RESOLUTION|>--- conflicted
+++ resolved
@@ -52,13 +52,10 @@
    *                             camel case. Added resolution() method test to
    *                             improve unitTest code coverage. References
    *                             #1181.
-<<<<<<< HEAD
    *   @history 2012-10-31 - Ken Edmundson - Added another SetNormal method and fixed original to 
    *                             set the m_hasNormal to true.
-=======
    *   @history 2012-11-14 - Jeannie Backer - Removed cout lines left in while
    *                             testing code. References #1181.
->>>>>>> d73c823c
    */
   class ShapeModel {
     public:

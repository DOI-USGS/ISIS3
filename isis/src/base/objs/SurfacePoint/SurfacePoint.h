--- conflicted
+++ resolved
@@ -85,34 +85,6 @@
    *   @history 2011-10-06 Steven Lambright - Get*SigmaDistance will no longer
    *                           throw an exception if there is no stored sigma
    *                           and there is no stored target radii.
-<<<<<<< HEAD
-   *   @history 2017-06-25 Debbie A. Cook - Added CoordinateType, CoordUnits, and CoordIndex
-   *                           to support new convenience methods GetCoord, GetSigma, and GetWeight.
-   *                           Also added methods GetXWeight, GetYWeight, GetZWeight, LatToDouble, 
-   *                           LonToDouble, DistanceToDouble, DisplacementToDouble,  
-   *                           getCoordSigmaDistance, stringToCoordinateType, and 
-   *                           coordinateTypeToString.  Fixed comment in GetLocalRadiusWeight method 
-   *                           to indicate kilometers instead of meters.  References #4649 and #501.
-   *   @history 2017-07-25 Debbie A. Cook - corrected covar(2,2) units in SetSphericalSigmas,
-   *                           and all diagonal units in SetRectangularSigmas.  Corrected spelling 
-   *                           of equatorial in comments.  Corrected conversion of longitude sigma
-   *                           from meters to radians in SetSphericalSigmasDistance and from radians
-   *                           to meters in GetLonSigmaDistance.  Fixed SetRectangularMatrix to take
-   *                           input in km instead of m. 
-   *   @history 2017-11-20 Debbie A. Cook - added an additional argument to SetRectangularMatrix
-   *                           and SetSphericalMatrix to specify the units of the matrix.  This will allow the 
-   *                           bundle adjust to set in km and existing software to continue setting in the default 
-   *                           units (meters).  The matrix will be stored in km in this object to avoid extra 
-   *                           conversions during processing.
-   *  
-   *   @history 2018-03-07 Debbie A. Cook - added an additional argument to GetRectangularMatrix
-   *                           and GetSphericalMatrix to specify the units of the matrix.  This will allow existing
-   *                           callers to get in m (the default) and bundle adjust software to get in km and 
-   *                           minimize conversions. The matrix is held in this object in km to avoid extra 
-   *                           conversions during the bundle adjustment.  The control net stores the distance
-   *                           values of the matrix in m**2.
-   *                                                    
-=======
    *   @history 2018-06-28 Debbie A. Cook - Removed target body radii and all
    *                           related methods.  Any reference to the major axis (equatorial
    *                           radius) was replaced with the local radius. Technically I think
@@ -132,7 +104,36 @@
    *                           and cleaned up documentation.  Changed localRadius member
    *                           from a pointer to value to reduce extraneous if blocks.  
    *                           References #5457
->>>>>>> 84c1c25e
+   *   @history 2018-09-06 Debbie A. Cook - Originally added to BundleXYZ branch on 
+   *                           2017-06-25 - Added CoordinateType, CoordUnits, and CoordIndex
+   *                           to support new convenience methods GetCoord, GetSigma, and GetWeight.
+   *                           Also added methods GetXWeight, GetYWeight, GetZWeight, LatToDouble, 
+   *                           LonToDouble, DistanceToDouble, DisplacementToDouble,  
+   *                           getCoordSigmaDistance, stringToCoordinateType, and 
+   *                           coordinateTypeToString.  Fixed comment in GetLocalRadiusWeight method 
+   *                           to indicate kilometers instead of meters.  References #4649 and #501.
+   *   @history 2018-09-06 Debbie A. Cook - Originally added to BundleXYZ branch on
+   *                           2017-07-25 - Corrected covar(2,2) units in SetSphericalSigmas,
+   *                           and all diagonal units in SetRectangularSigmas.  Corrected spelling 
+   *                           of equatorial in comments.  Corrected conversion of longitude sigma
+   *                           from meters to radians in SetSphericalSigmasDistance and from radians
+   *                           to meters in GetLonSigmaDistance.  Fixed SetRectangularMatrix to take
+   *                           input in km instead of m. 
+   *   @history 2018-09-06 Debbie A. Cook - Originally added to BundleXYZ branch on
+   *                           2017-11-20  - Added an additional argument to SetRectangularMatrix
+   *                           and SetSphericalMatrix to specify the units of the matrix.  This will allow the 
+   *                           bundle adjust to set in km and existing software to continue setting in the default 
+   *                           units (meters).  The matrix will be stored in km in this object to avoid extra 
+   *                           conversions during processing.
+   *  
+   *   @history 2018-09-06 Debbie A. Cook - Originally added to BundleXYZ branch on 
+   *                           2018-03-07 - Added an additional argument to GetRectangularMatrix
+   *                           and GetSphericalMatrix to specify the units of the matrix.  This will allow existing
+   *                           callers to get in m (the default) and bundle adjust software to get in km and 
+   *                           minimize conversions. The matrix is held in this object in km to avoid extra 
+   *                           conversions during the bundle adjustment.  The control net stores the distance
+   *                           values of the matrix in m**2.
+   *                                                    
    */
 
   class SurfacePoint {

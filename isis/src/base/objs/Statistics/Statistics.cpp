/**
 * @file
 * $Date: 2010/03/19 20:34:55 $
 * $Revision: 1.6 $
 *
 *  Unless noted otherwise, the portions of Isis written by the USGS are public domain. See
 *  individual third-party library and package descriptions for intellectual property information,
 *  user agreements, and related information.
 *
 *  Although Isis has been used by the USGS, no warranty, expressed or implied, is made by the
 *  USGS as to the accuracy and functioning of such software and related material nor shall the
 *  fact of distribution constitute any such warranty, and no responsibility is assumed by the
 *  USGS in connection therewith.
 *
 *  For additional information, launch $ISISROOT/doc//documents/Disclaimers/Disclaimers.html
 *  in a browser or see the Privacy &amp; Disclaimers page on the Isis website,
 *  http://isis.astrogeology.usgs.gov, and the USGS privacy and disclaimers on
 *  http://www.usgs.gov/privacy.html.
 */
#include "Statistics.h"

#include <QDataStream>
#include <QDebug>
#include <QString>
#include <QUuid>
#include <QXmlStreamWriter>

#include <float.h>

#include "IException.h"
#include "IString.h"
#include "Project.h"
#include "PvlGroup.h"
#include "PvlKeyword.h"
#include "XmlStackedHandlerReader.h"

using namespace std;

namespace Isis {
  //! Constructs an IsisStats object with accumulators and counters set to zero.
  Statistics::Statistics(QObject *parent) : QObject(parent) {
//    m_id = NULL;
//    m_id = new QUuid(QUuid::createUuid());
    SetValidRange();
    Reset(); // initialize
  }


  Statistics::Statistics(Project *project, XmlStackedHandlerReader *xmlReader, QObject *parent) {   // TODO: does xml stuff need project???
//    m_id = NULL;
    SetValidRange();
    Reset(); // initialize
    xmlReader->pushContentHandler(new XmlHandler(this, project));   // TODO: does xml stuff need project???
  }

  /**
   * Constructs a Statistics object from an input Pvl
   *
   * @param const PvlGroup & - The input statistics
   */
  Statistics::Statistics(const PvlGroup &inStats, QObject *parent) {
    SetValidRange();
    Reset();
    fromPvl(inStats);
  }


  Statistics::Statistics(const Statistics &other)
    : m_sum(other.m_sum),
      m_sumsum(other.m_sumsum),
      m_minimum(other.m_minimum),
      m_maximum(other.m_maximum),
      m_validMinimum(other.m_validMinimum),
      m_validMaximum(other.m_validMaximum),
      m_totalPixels(other.m_totalPixels),
      m_validPixels(other.m_validPixels),
      m_nullPixels(other.m_nullPixels),
      m_lrsPixels(other.m_lrsPixels),
      m_lisPixels(other.m_lisPixels),
      m_hrsPixels(other.m_hrsPixels),
      m_hisPixels(other.m_hisPixels),
      m_underRangePixels(other.m_underRangePixels),
      m_overRangePixels(other.m_overRangePixels),
      m_removedData(other.m_removedData) {
  }
   // : m_id(new QUuid(other.m_id->toString())),


  //! Destroys the IsisStats object.
  Statistics::~Statistics() {
//    delete m_id;
//    m_id = NULL;
  }


  Statistics &Statistics::operator=(const Statistics &other) {

    if (&other != this) {
//      delete m_id;
//      m_id = NULL;
//      m_id = new QUuid(other.m_id->toString());

      m_sum = other.m_sum;
      m_sumsum = other.m_sumsum;
      m_minimum = other.m_minimum;
      m_maximum = other.m_maximum;
      m_validMinimum = other.m_validMinimum;
      m_validMaximum = other.m_validMaximum;
      m_totalPixels = other.m_totalPixels;
      m_validPixels = other.m_validPixels;
      m_nullPixels = other.m_nullPixels;
      m_lrsPixels = other.m_lrsPixels;
      m_lisPixels = other.m_lisPixels;
      m_hrsPixels = other.m_hrsPixels;
      m_hisPixels = other.m_hisPixels;
      m_underRangePixels = other.m_underRangePixels;
      m_overRangePixels = other.m_overRangePixels;
      m_removedData = other.m_removedData;
    }
    return *this;

  }


  //! Reset all accumulators and counters to zero.
  void Statistics::Reset() {
    m_sum = 0.0;
    m_sumsum = 0.0;
    m_minimum = DBL_MAX;
    m_maximum = -DBL_MAX;
    m_totalPixels = 0;
    m_validPixels = 00;
    m_nullPixels = 0;
    m_lisPixels = 0;
    m_lrsPixels = 0;
    m_hrsPixels = 0;
    m_hisPixels = 0;
    m_overRangePixels = 0;
    m_underRangePixels = 0;
    m_removedData = false;
  }


  /**
   * Add an array of doubles to the accumulators and counters.
   * This method can be invoked multiple times (for example: once
   * for each line in a cube) before obtaining statistics.
   *
   * @param data The data to be added to the data set used for statistical
   *    calculations.
   *
   * @param count The number of elements in the incoming data to be added.
   */
  void Statistics::AddData(const double *data, const unsigned int count) {
    for(unsigned int i = 0; i < count; i++) {
      double value = data[i];
      AddData(value);
    }
  }


  /**
   * Add a double to the accumulators and counters. This method
   * can be invoked multiple times (for example: once for each
   * pixel in a cube) before obtaining statistics.
   *
   * @param data The data to be added to the data set used for statistical
   *    calculations.
   *
   */
  void Statistics::AddData(const double data) {
    m_totalPixels++;

    if (Isis::IsNullPixel(data)) {
      m_nullPixels++;
    }
    else if (Isis::IsHisPixel(data)) {
      m_hisPixels++;
    }
    else if (Isis::IsHrsPixel(data)) {
      m_hrsPixels++;
    }
    else if (Isis::IsLisPixel(data)) {
      m_lisPixels++;
    }
    else if (Isis::IsLrsPixel(data)) {
      m_lrsPixels++;
    }
    else if (AboveRange(data)) {
      m_overRangePixels++;
    }
    else if (BelowRange(data)) {
      m_underRangePixels++;
    }
    else { // if (Isis::IsValidPixel(data) && InRange(data)) {
      m_sum += data;
      m_sumsum += data * data;
      if (data < m_minimum) m_minimum = data;
      if (data > m_maximum) m_maximum = data;
      m_validPixels++;
    }

  }


  /**
   * Remove an array of doubles from the accumulators and counters.
   * Note that is invalidates the absolute minimum and maximum. They
   * will no longer be usable.
   *
   * @param data The data to be removed from data set used for statistical
   *    calculations.
   *
   * @param count The number of elements in the data to be removed.
   *
   * @throws IException::Message RemoveData is trying to remove data that
   *    doesn't exist.
   */
  void Statistics::RemoveData(const double *data, const unsigned int count) {

    for(unsigned int i = 0; i < count; i++) {
      double value = data[i];
      RemoveData(value);
    }

  }


  void Statistics::RemoveData(const double data) {
    m_removedData = true;
    m_totalPixels--;

    if (Isis::IsNullPixel(data)) {
      m_nullPixels--;
    }
    else if (Isis::IsHisPixel(data)) {
      m_hisPixels--;
    }
    else if (Isis::IsHrsPixel(data)) {
      m_hrsPixels--;
    }
    else if (Isis::IsLisPixel(data)) {
      m_lisPixels--;
    }
    else if (Isis::IsLrsPixel(data)) {
      m_lrsPixels--;
    }
    else if (AboveRange(data)) {
      m_overRangePixels--;
    }
    else if (BelowRange(data)) {
      m_underRangePixels--;
    }
    else { // if (IsValidPixel(data) && InRange(data)) {
      m_sum -= data;
      m_sumsum -= data * data;
      m_validPixels--;
    }

    if (m_totalPixels < 0) {
      QString msg = "You are removing non-existant data in [Statistics::RemoveData]";
      throw IException(IException::Programmer, msg, _FILEINFO_);
    }
    // what happens to saved off min/max???
  }


  void Statistics::SetValidRange(const double minimum, const double maximum) {
    m_validMinimum = minimum;
    m_validMaximum = maximum;

    if (m_validMaximum < m_validMinimum) {
      // get the min and max DN values in the chosen range
      QString msg = "Invalid Range: Minimum [" + toString(minimum) 
                    + "] must be less than the Maximum [" + toString(maximum) + "].";
      throw IException(IException::Programmer, msg, _FILEINFO_);
    }
    //??? throw exception if data has already been added???
  }


  double Statistics::ValidMinimum() const {
    return m_validMinimum;
  }


  double Statistics::ValidMaximum() const {
    return m_validMaximum;
  }


  bool Statistics::InRange(const double value) {
    return (!BelowRange(value) && !AboveRange(value));
  }


  bool Statistics::AboveRange(const double value) {
    return (value > m_validMaximum);
  }


  bool Statistics::BelowRange(const double value) {
    return (value < m_validMinimum);
  }


  /**
   * Computes and returns the average.
   * If there are no valid pixels, then NULL8 is returned.
   *
   * @return The Average
   */
  double Statistics::Average() const {
    if (m_validPixels < 1) return Isis::NULL8;
    return m_sum / m_validPixels;
  }


  /**
   * Computes and returns the standard deviation.
   * If there are no valid pixels, then NULL8 is returned.
   *
   * @return The standard deviation
   */
  double Statistics::StandardDeviation() const {
    if (m_validPixels <= 1) return Isis::NULL8;
    return sqrt(Variance());
  }


  /**
   * Computes and returns the variance.
   * If there are no valid pixels, then NULL8 is returned.
   *
   * @return The variance
   *
   * @internal
   * @history 2003-08-27 Jeff Anderson - Modified Variance method to compute
   *                                     using n*(n-1) instead of n*n.
   */
  double Statistics::Variance() const {
    if (m_validPixels <= 1) return Isis::NULL8;
    double temp = m_validPixels * m_sumsum - m_sum * m_sum;
    if (temp < 0.0) temp = 0.0;  // This should happen unless roundoff occurs
    return temp / ((m_validPixels - 1.0) * m_validPixels);
  }


  /**
   * Returns the sum of all the data
   *
   * @return The sum of the data
   */
  double Statistics::Sum() const {
    return m_sum;
  }


  /**
   * Returns the sum of all the squared data
   *
   * @return The sum of the squared data
   */
  double Statistics::SumSquare() const {
    return m_sumsum;
  }


  /**
   * Computes and returns the rms.
   * If there are no valid pixels, then NULL8 is returned.
   *
   * @return The rms (root mean square)
   *
   * @internal
   * @history 2011-06-13 Ken Edmundson.
   */
  double Statistics::Rms() const {
    if (m_validPixels < 1) return Isis::NULL8;
    double temp = m_sumsum / m_validPixels;
    if (temp < 0.0) temp = 0.0;
    return sqrt(temp);
  }


  /**
   * Returns the absolute minimum double found in all data passed through the
   * AddData method. If there are no valid pixels, then NULL8 is returned.
   *
   * @return Current minimum value in data set.
   *
   * @throws Isis::IException::Message The data set is blank, so the minimum is
   *    invalid.
   */
  double Statistics::Minimum() const {
    if (m_removedData) {
      QString msg = "Minimum is invalid since you removed data";
      throw IException(IException::Programmer, msg, _FILEINFO_);
    }

    if (m_validPixels < 1) return Isis::NULL8;
    return m_minimum;
  }


  /**
   * Returns the absolute maximum double found in all
   * data passed through the AddData method. If there
   * are no valid pixels, then NULL8 is returned.
   *
   * @return Current maximum value in data set
   *
   * @throws Isis::IException::Message The data set is blank, so the maximum is
   *    invalid.
   */
  double Statistics::Maximum() const {
    if (m_removedData) {
      QString msg = "Maximum is invalid since you removed data";
      throw IException(IException::Programmer, msg, _FILEINFO_);
    }

    if (m_validPixels < 1) return Isis::NULL8;
    return m_maximum;
  }


  /**
   * Returns the total number of pixels processed
   * (valid and invalid).
   *
   * @return The number of pixels (data) processed
   */
  BigInt Statistics::TotalPixels() const {
    return m_totalPixels;
  }


  /**
   * Returns the total number of valid pixels processed.
   * Only valid pixels are utilized when computing the
   * average, standard deviation, variance, minimum and
   * maximum.
   *
   * @return The number of valid pixels (data) processed
   */
  BigInt Statistics::ValidPixels() const {
    return m_validPixels;
  }


  /**
   * Returns the total number of pixels over the valid range
   *   encountered.
   *
   * @return The number of pixels less than the ValidMaximum() processed
   */
  BigInt Statistics::OverRangePixels() const {
    return m_overRangePixels;
  }


  /**
   * Returns the total number of pixels under the valid range
   *   encountered.
   *
   * @return The number of pixels less than the ValidMinimum() processed
   */
  BigInt Statistics::UnderRangePixels() const {
    return m_underRangePixels;
  }


  /**
   * Returns the total number of NULL pixels encountered.
   *
   * @return The number of NULL pixels (data) processed
   */
  BigInt Statistics::NullPixels() const {
    return m_nullPixels;
  }


  /**
   * Returns the total number of low instrument
   * saturation (LIS) pixels encountered.
   *
   * @return The number of LIS pixels (data) processed
   */
  BigInt Statistics::LisPixels() const {
    return m_lisPixels;
  }


  /**
   * Returns the total number of low representation
   * saturation (LRS) pixels encountered.
   *
   * @return The number of LRS pixels (data) processed
   */
  BigInt Statistics::LrsPixels() const {
    return m_lrsPixels;
  }


  /**
   * Returns the total number of high instrument
   * saturation (HIS) pixels encountered.
   *
   * @return The number of HIS pixels (data) processed
   */
  BigInt Statistics::HisPixels() const {
    return m_hisPixels;
  }


  /**
   * Returns the total number of high representation
   * saturation (HRS) pixels encountered.
   *
   * @return The number of HRS pixels (data) processed
   */
  BigInt Statistics::HrsPixels() const {
    return m_hrsPixels;
  }


  /**
   * Returns the total number of pixels outside of
   * the valid range encountered.
   *
   * @return The number of Out of Range pixels (data) processed
   */
  BigInt Statistics::OutOfRangePixels() const {
    return m_overRangePixels + m_underRangePixels;
  }


  bool Statistics::RemovedData() const {
    return m_removedData;
  }


  /**
   * This method returns a minimum such that X percent
   * of the data will fall with K standard deviations
   * of the average (Chebyshev's Theorem). It can be
   * used to obtain a minimum that does not include
   * statistical outliers.
   *
   * @param percent The probability that the minimum
   *                is within K standard deviations of the mean.
   *                Default value = 99.5.
   *
   * @return Minimum value (excluding statistical outliers)
   *
   * @throws Isis::IException::Message
   */
  double Statistics::ChebyshevMinimum(const double percent) const {
    if ((percent <= 0.0) || (percent >= 100.0)) {
      QString msg = "Invalid value for percent";
      throw IException(IException::Programmer, msg, _FILEINFO_);
    }

    if (m_validPixels < 1) return Isis::NULL8;
    double k = sqrt(1.0 / (1.0 - percent / 100.0));
    return Average() - k * StandardDeviation();
  }


  /**
   * This method returns a maximum such that
   * X percent of the data will fall with K
   * standard deviations of the average (Chebyshev's
   * Theorem). It can be used to obtain a minimum that
   * does not include statistical outliers.
   *
   * @param percent The probability that the maximum
   *                is within K standard deviations of the mean.
   *                Default value = 99.5.
   *
   * @return maximum value excluding statistical outliers
   *
   * @throws Isis::IException::Message
   */
  double Statistics::ChebyshevMaximum(const double percent) const {
    if ((percent <= 0.0) || (percent >= 100.0)) {
      QString msg = "Invalid value for percent";
      throw IException(IException::Programmer, msg, _FILEINFO_);
    }

    if (m_validPixels < 1) return Isis::NULL8;
    double k = sqrt(1.0 / (1.0 - percent / 100.0));
    return Average() + k * StandardDeviation();
  }


  /**
   * This method returns the better of the absolute
   * minimum or the Chebyshev minimum. The better
   * value is considered the value closest to the mean.
   *
   * @param percent The probability that the minimum is within K
   *                standard deviations of the mean (Used to compute
   *                the Chebyshev minimum). Default value = 99.5.
   *
   * @return Best of absolute and Chebyshev minimums
   *
   * @see Statistics::Minimum
   *      Statistics::ChebyshevMinimum
   */
  double Statistics::BestMinimum(const double percent) const {
    if (m_validPixels < 1) return Isis::NULL8;
    double min = ChebyshevMinimum(percent);
    if (Minimum() > min) min = Minimum();
    return min;
  }


  /**
   *
   * This method returns the better of the absolute
   * maximum or the Chebyshev maximum. The better value
   * is considered the value closest to the mean.
   *
   * @param percent The probability that the maximum is within K
   *                standard deviations of the mean (Used to compute
   *                the Chebyshev maximum). Default value = 99.5.
   *
   * @return Best of absolute and Chebyshev maximums
   *
   * @see Statistics::Maximum
   *      Statistics::ChebyshevMaximum
   */
  double Statistics::BestMaximum(const double percent) const {
    if (m_validPixels < 1) return Isis::NULL8;
    double max = ChebyshevMaximum(percent);
    if (Maximum() < max) max = Maximum();
    return max;
  }


  /**
   *
   * This method returns the better of the z-score
   * of the given value. The z-score is the number of
   * standard deviations the value lies above or
   * below the average.
   *
   * @param value The value to calculate the z-score of.
   *
   * @return z-score
   *
   */
  double Statistics::ZScore(const double value) const {
    if (StandardDeviation() == 0) {
      if (value == Maximum()) return 0;
      else {
        QString msg = "Undefined Z-score. Standard deviation is zero and the input value[" 
                      + toString(value) + "] is out of range [" + toString(Maximum()) + "].";
        throw IException(IException::Programmer, msg, _FILEINFO_);
      }
    }
    return (value - Average()) / StandardDeviation();
  }


  /**
   * Unserializes a Statistics object from a pvl group
   *
   * @param const PvlGroup &inStats - The input statistics
   */
  void Statistics::fromPvl(const PvlGroup &inStats) {
    Reset();
    m_sum = inStats["Sum"];
    m_sumsum = inStats["SumSquare"];
    m_minimum = inStats["Minimum"];
    m_maximum = inStats["Maximum"];
    m_validMinimum = inStats["ValidMinimum"];
    m_validMaximum = inStats["ValidMaximum"];
    m_totalPixels = inStats["TotalPixels"];
    m_validPixels = inStats["ValidPixels"];
    m_nullPixels = inStats["NullPixels"];
    m_lrsPixels = inStats["LrsPixels"];
    m_lisPixels = inStats["LisPixels"];
    m_hrsPixels = inStats["HrsPixels"];
    m_hisPixels = inStats["HisPixels"];
    m_underRangePixels = inStats["UnderValidMinimumPixels"];
    m_overRangePixels = inStats["OverValidMaximumPixels"];
    m_removedData = false; //< Is this the correct state?
  }


  /**
   * Serialize statistics as a pvl group
   *
   * @param QString name (Default value is "Statistics") - Name of the statistics group
   *
   * @return PvlGroup Statistics information as a pvl group
   */
  PvlGroup Statistics::toPvl(QString name) const {
    if (name.isEmpty()) {
      name = "Statistics";
    }
    // Construct a label with the results
    PvlGroup results(name);  
    results += PvlKeyword("Sum", toString(Sum()));
    results += PvlKeyword("SumSquare", toString(SumSquare()));
    results += PvlKeyword("Minimum", toString(Minimum()));
    results += PvlKeyword("Maximum", toString(Maximum()));
    results += PvlKeyword("ValidMinimum", toString(ValidMinimum()));
    results += PvlKeyword("ValidMaximum", toString(ValidMaximum()));
    if (ValidPixels() != 0) {
      results += PvlKeyword("Average", toString(Average()));
      results += PvlKeyword("StandardDeviation", toString(StandardDeviation()));
      results += PvlKeyword("Variance", toString(Variance()));
    }
    results += PvlKeyword("TotalPixels", toString(TotalPixels()));
    results += PvlKeyword("ValidPixels", toString(ValidPixels()));
    results += PvlKeyword("OverValidMaximumPixels", toString(OverRangePixels()));
    results += PvlKeyword("UnderValidMinimumPixels", toString(UnderRangePixels()));
    results += PvlKeyword("NullPixels", toString(NullPixels()));
    results += PvlKeyword("LisPixels", toString(LisPixels()));
    results += PvlKeyword("LrsPixels", toString(LrsPixels()));
    results += PvlKeyword("HisPixels", toString(HisPixels()));
    results += PvlKeyword("HrsPixels", toString(HrsPixels()));

    return results;
  }


  void Statistics::save(QXmlStreamWriter &stream, const Project *project) const {   // TODO: does xml stuff need project???

    stream.writeStartElement("statistics");
//    stream.writeTextElement("id", m_id->toString());
 
    stream.writeTextElement("sum", toString(m_sum));
    stream.writeTextElement("sumSquares", toString(m_sumsum));

    stream.writeStartElement("range");
    stream.writeTextElement("minimum", toString(m_minimum));
    stream.writeTextElement("maximum", toString(m_maximum));
    stream.writeTextElement("validMinimum", toString(m_validMinimum));
    stream.writeTextElement("validMaximum", toString(m_validMaximum));
    stream.writeEndElement(); // end range
    
    stream.writeStartElement("pixelCounts");
    stream.writeTextElement("totalPixels", toString(m_totalPixels));
    stream.writeTextElement("validPixels", toString(m_validPixels));
    stream.writeTextElement("nullPixels", toString(m_nullPixels));
    stream.writeTextElement("lisPixels", toString(m_lisPixels));
    stream.writeTextElement("lrsPixels", toString(m_lrsPixels));
    stream.writeTextElement("hisPixels", toString(m_hisPixels));
    stream.writeTextElement("hrsPixels", toString(m_hrsPixels));
    stream.writeTextElement("underRangePixels", toString(m_underRangePixels));
    stream.writeTextElement("overRangePixels", toString(m_overRangePixels));
    stream.writeEndElement(); // end pixelCounts
    
    stream.writeTextElement("removedData", toString(m_removedData));
    stream.writeEndElement(); // end statistics

  }


  Statistics::XmlHandler::XmlHandler(Statistics *statistics, Project *project) {   // TODO: does xml stuff need project???
    m_xmlHandlerStatistics = statistics;
    m_xmlHandlerProject = project;   // TODO: does xml stuff need project???
    m_xmlHandlerCharacters = "";
  }


  Statistics::XmlHandler::~XmlHandler() {
    // do not delete this pointer... we don't own it, do we??? passed into StatCumProbDistDynCalc constructor as pointer
    // delete m_xmlHandlerProject;    // TODO: does xml stuff need project???
    m_xmlHandlerProject = NULL;
  }


  bool Statistics::XmlHandler::startElement(const QString &namespaceURI, 
                                                                const QString &localName,
                                                                const QString &qName,
                                                                const QXmlAttributes &atts) {
    m_xmlHandlerCharacters = "";
    if (XmlStackedHandler::startElement(namespaceURI, localName, qName, atts)) {
      // no element attibutes to evaluate
    }
    return true;
  }


  bool Statistics::XmlHandler::characters(const QString &ch) {
    m_xmlHandlerCharacters += ch;
    return XmlStackedHandler::characters(ch);
  }


  bool Statistics::XmlHandler::endElement(const QString &namespaceURI, const QString &localName,
                                     const QString &qName) {
    if (!m_xmlHandlerCharacters.isEmpty()) {
      if (localName == "id") {
//        m_xmlHandlerStatistics->m_id = NULL;
//        m_xmlHandlerStatistics->m_id = new QUuid(m_xmlHandlerCharacters);
      }
      if (localName == "sum") {
        m_xmlHandlerStatistics->m_sum = toDouble(m_xmlHandlerCharacters);
      }
      if (localName == "sumSquares") {
        m_xmlHandlerStatistics->m_sumsum = toDouble(m_xmlHandlerCharacters);
      }
      if (localName == "minimum") {
        m_xmlHandlerStatistics->m_minimum = toDouble(m_xmlHandlerCharacters);
      }
      if (localName == "maximum") {
        m_xmlHandlerStatistics->m_maximum = toDouble(m_xmlHandlerCharacters);
      }
      if (localName == "validMinimum") {
        m_xmlHandlerStatistics->m_validMinimum = toDouble(m_xmlHandlerCharacters);
      }
      if (localName == "validMaximum") {
        m_xmlHandlerStatistics->m_validMaximum = toDouble(m_xmlHandlerCharacters);
      }
      if (localName == "totalPixels") {
        m_xmlHandlerStatistics->m_totalPixels = toBigInt(m_xmlHandlerCharacters);
      }
      if (localName == "validPixels") {
        m_xmlHandlerStatistics->m_validPixels = toBigInt(m_xmlHandlerCharacters);
      }
      if (localName == "nullPixels") {
        m_xmlHandlerStatistics->m_nullPixels = toBigInt(m_xmlHandlerCharacters);
      }
      if (localName == "lisPixels") {
        m_xmlHandlerStatistics->m_lisPixels = toBigInt(m_xmlHandlerCharacters);
      }
      if (localName == "lrsPixels") {
        m_xmlHandlerStatistics->m_lrsPixels = toBigInt(m_xmlHandlerCharacters);
      }
      if (localName == "hisPixels") {
        m_xmlHandlerStatistics->m_hisPixels = toBigInt(m_xmlHandlerCharacters);
      }
      if (localName == "hrsPixels") {
        m_xmlHandlerStatistics->m_hrsPixels = toBigInt(m_xmlHandlerCharacters);
      }
      if (localName == "underRangePixels") {
        m_xmlHandlerStatistics->m_underRangePixels = toBigInt(m_xmlHandlerCharacters);
      }
      if (localName == "overRangePixels") {
        m_xmlHandlerStatistics->m_overRangePixels = toBigInt(m_xmlHandlerCharacters);
      }
      if (localName == "removedData") {
        m_xmlHandlerStatistics->m_removedData = toBool(m_xmlHandlerCharacters);
      }
      m_xmlHandlerCharacters = "";
    }
    return XmlStackedHandler::endElement(namespaceURI, localName, qName);
  }


  /** 
   * Order saved must match the offsets in the static compoundH5DataType() 
   * method. 
   */ 
  QDataStream &Statistics::write(QDataStream &stream) const {
    stream.setByteOrder(QDataStream::LittleEndian);
    stream << m_sum
           << m_sumsum
           << m_minimum
           << m_maximum
           << m_validMinimum
           << m_validMaximum
           << (qint64)m_totalPixels
           << (qint64)m_validPixels
           << (qint64)m_nullPixels
           << (qint64)m_lrsPixels
           << (qint64)m_lisPixels
           << (qint64)m_hrsPixels
           << (qint64)m_hisPixels
           << (qint64)m_underRangePixels
           << (qint64)m_overRangePixels
           << (qint32)m_removedData;
    return stream;
//    stream << m_id->toString()
  }


  QDataStream &Statistics::read(QDataStream &stream) {

//    QString id;
    qint64 totalPixels, validPixels, nullPixels, lrsPixels, lisPixels,
           hrsPixels, hisPixels, underRangePixels, overRangePixels;
    qint32 removedData;

    stream.setByteOrder(QDataStream::LittleEndian);
//    stream >> id
    stream >> m_sum
           >> m_sumsum
           >> m_minimum
           >> m_maximum
           >> m_validMinimum
           >> m_validMaximum
           >> totalPixels
           >> validPixels
           >> nullPixels
           >> lrsPixels
           >> lisPixels
           >> hrsPixels
           >> hisPixels
           >> underRangePixels
           >> overRangePixels
           >> removedData;

//    delete m_id;
//    m_id = NULL;
//    m_id = new QUuid(id);

    m_totalPixels      = (BigInt)totalPixels;
    m_validPixels      = (BigInt)validPixels;
    m_nullPixels       = (BigInt)nullPixels;
    m_lrsPixels        = (BigInt)lrsPixels;
    m_lisPixels        = (BigInt)lisPixels;
    m_hrsPixels        = (BigInt)hrsPixels;
    m_hisPixels        = (BigInt)hisPixels;
    m_underRangePixels = (BigInt)underRangePixels;
    m_overRangePixels  = (BigInt)overRangePixels;
    m_removedData      = (bool)removedData;
    
    return stream;
  }


  QDataStream &operator<<(QDataStream &stream, const Statistics &statistics) {
    return statistics.write(stream);
  }


  QDataStream &operator>>(QDataStream &stream, Statistics &statistics) {
    return statistics.read(stream);
  }

<<<<<<< HEAD
//??? not working for prog14/15???
// dyld: Symbol not found: __ZN2H58PredType12NATIVE_INT64E
//   Referenced from: /usgs/pkgs/isis3beta2015-12-24/isis/bin/../lib/libisis3.4.12.dylib
//   Expected in: flat namespace
//  in /usgs/pkgs/isis3beta2015-12-24/isis/bin/../lib/libisis3.4.12.dylib

  /** 
   *  H5 compound data type uses the offesets from the QDataStream returned by
   *  the write(QDataStream &stream) method.
   */
  H5::CompType Statistics::compoundH5DataType() {

    H5::CompType compoundDataType((size_t)124);

    size_t offset = 0;
    compoundDataType.insertMember("Sum", offset, H5::PredType::NATIVE_DOUBLE);

    // offset += sizeof(m_sum);
    offset += sizeof(double);
    compoundDataType.insertMember("SumSquared", offset, H5::PredType::NATIVE_DOUBLE);

    // offset += sizeof(m_sumsum);
    offset += sizeof(double);
    compoundDataType.insertMember("Minimum", offset, H5::PredType::NATIVE_DOUBLE);

    // offset += sizeof(m_minimum);
    offset += sizeof(double);
    compoundDataType.insertMember("Maximum", offset, H5::PredType::NATIVE_DOUBLE);

    // offset += sizeof(m_maximum);
    offset += sizeof(double);
    compoundDataType.insertMember("ValidMinimum", offset, H5::PredType::NATIVE_DOUBLE);

    // offset += sizeof(m_validMinimum);
    offset += sizeof(double);
    compoundDataType.insertMember("ValidMaximum", offset, H5::PredType::NATIVE_DOUBLE);

    // offset += sizeof(m_validMaximum);
    offset += sizeof(double);
    compoundDataType.insertMember("TotalPixels", offset, H5::PredType::NATIVE_INT64);

    // offset += sizeof(m_totalPixels);
    offset += sizeof(BigInt);
    compoundDataType.insertMember("ValidPixels", offset, H5::PredType::NATIVE_INT64);

    // offset += sizeof(m_validPixels);
    offset += sizeof(BigInt);
    compoundDataType.insertMember("NullPixels", offset, H5::PredType::NATIVE_INT64);

    // offset += sizeof(m_nullPixels);
    offset += sizeof(BigInt);
    compoundDataType.insertMember("LRSPixels", offset, H5::PredType::NATIVE_INT64);

    // offset += sizeof(m_lrsPixels);
    offset += sizeof(BigInt);
    compoundDataType.insertMember("LISPixels", offset, H5::PredType::NATIVE_INT64);

    // offset += sizeof(m_lisPixels);
    offset += sizeof(BigInt);
    compoundDataType.insertMember("HRSPixels", offset, H5::PredType::NATIVE_INT64);

    // offset += sizeof(m_hrsPixels);
    offset += sizeof(BigInt);
    compoundDataType.insertMember("HISPixels", offset, H5::PredType::NATIVE_INT64);

    // offset += sizeof(m_hisPixels);
    offset += sizeof(BigInt);
    compoundDataType.insertMember("UnderRangePixels", offset, H5::PredType::NATIVE_INT64);

    // offset += sizeof(m_underRangePixels);
    offset += sizeof(BigInt);
    compoundDataType.insertMember("OverRangePixels", offset, H5::PredType::NATIVE_INT64);

    // offset += sizeof(m_overRangePixels);
    offset += sizeof(BigInt);
    compoundDataType.insertMember("RemovedData", offset, H5::PredType::NATIVE_HBOOL);
    // mac osx has problem with "sizeof" commented lines and the native data
    // types too... will consider this later when ready to add serialization.

    return compoundDataType;
  }

=======
>>>>>>> 6132911b
} // end namespace isis<|MERGE_RESOLUTION|>--- conflicted
+++ resolved
@@ -935,89 +935,4 @@
     return statistics.read(stream);
   }
 
-<<<<<<< HEAD
-//??? not working for prog14/15???
-// dyld: Symbol not found: __ZN2H58PredType12NATIVE_INT64E
-//   Referenced from: /usgs/pkgs/isis3beta2015-12-24/isis/bin/../lib/libisis3.4.12.dylib
-//   Expected in: flat namespace
-//  in /usgs/pkgs/isis3beta2015-12-24/isis/bin/../lib/libisis3.4.12.dylib
-
-  /** 
-   *  H5 compound data type uses the offesets from the QDataStream returned by
-   *  the write(QDataStream &stream) method.
-   */
-  H5::CompType Statistics::compoundH5DataType() {
-
-    H5::CompType compoundDataType((size_t)124);
-
-    size_t offset = 0;
-    compoundDataType.insertMember("Sum", offset, H5::PredType::NATIVE_DOUBLE);
-
-    // offset += sizeof(m_sum);
-    offset += sizeof(double);
-    compoundDataType.insertMember("SumSquared", offset, H5::PredType::NATIVE_DOUBLE);
-
-    // offset += sizeof(m_sumsum);
-    offset += sizeof(double);
-    compoundDataType.insertMember("Minimum", offset, H5::PredType::NATIVE_DOUBLE);
-
-    // offset += sizeof(m_minimum);
-    offset += sizeof(double);
-    compoundDataType.insertMember("Maximum", offset, H5::PredType::NATIVE_DOUBLE);
-
-    // offset += sizeof(m_maximum);
-    offset += sizeof(double);
-    compoundDataType.insertMember("ValidMinimum", offset, H5::PredType::NATIVE_DOUBLE);
-
-    // offset += sizeof(m_validMinimum);
-    offset += sizeof(double);
-    compoundDataType.insertMember("ValidMaximum", offset, H5::PredType::NATIVE_DOUBLE);
-
-    // offset += sizeof(m_validMaximum);
-    offset += sizeof(double);
-    compoundDataType.insertMember("TotalPixels", offset, H5::PredType::NATIVE_INT64);
-
-    // offset += sizeof(m_totalPixels);
-    offset += sizeof(BigInt);
-    compoundDataType.insertMember("ValidPixels", offset, H5::PredType::NATIVE_INT64);
-
-    // offset += sizeof(m_validPixels);
-    offset += sizeof(BigInt);
-    compoundDataType.insertMember("NullPixels", offset, H5::PredType::NATIVE_INT64);
-
-    // offset += sizeof(m_nullPixels);
-    offset += sizeof(BigInt);
-    compoundDataType.insertMember("LRSPixels", offset, H5::PredType::NATIVE_INT64);
-
-    // offset += sizeof(m_lrsPixels);
-    offset += sizeof(BigInt);
-    compoundDataType.insertMember("LISPixels", offset, H5::PredType::NATIVE_INT64);
-
-    // offset += sizeof(m_lisPixels);
-    offset += sizeof(BigInt);
-    compoundDataType.insertMember("HRSPixels", offset, H5::PredType::NATIVE_INT64);
-
-    // offset += sizeof(m_hrsPixels);
-    offset += sizeof(BigInt);
-    compoundDataType.insertMember("HISPixels", offset, H5::PredType::NATIVE_INT64);
-
-    // offset += sizeof(m_hisPixels);
-    offset += sizeof(BigInt);
-    compoundDataType.insertMember("UnderRangePixels", offset, H5::PredType::NATIVE_INT64);
-
-    // offset += sizeof(m_underRangePixels);
-    offset += sizeof(BigInt);
-    compoundDataType.insertMember("OverRangePixels", offset, H5::PredType::NATIVE_INT64);
-
-    // offset += sizeof(m_overRangePixels);
-    offset += sizeof(BigInt);
-    compoundDataType.insertMember("RemovedData", offset, H5::PredType::NATIVE_HBOOL);
-    // mac osx has problem with "sizeof" commented lines and the native data
-    // types too... will consider this later when ready to add serialization.
-
-    return compoundDataType;
-  }
-
-=======
->>>>>>> 6132911b
 } // end namespace isis
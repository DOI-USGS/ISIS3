#include "SpiceRotation.h"

#include <algorithm>
#include <cfloat>
#include <cmath>
#include <iomanip>
#include <string>
#include <vector>

#include <QDebug>
#include <QString>

#include <SpiceUsr.h>
#include <SpiceZfc.h>
#include <SpiceZmc.h>



#include "BasisFunction.h"
#include "IException.h"
#include "IString.h"
#include "LeastSquares.h"
#include "LineEquation.h"
#include "NaifStatus.h"
#include "PolynomialUnivariate.h"
#include "Quaternion.h"
#include "Table.h"
#include "TableField.h"

using json = nlohmann::json;

// Declarations for bindings for Naif Spicelib routines that do not have
// a wrapper
extern int refchg_(integer *frame1, integer *frame2, doublereal *et,
                   doublereal *rotate);
extern int frmchg_(integer *frame1, integer *frame2, doublereal *et,
                   doublereal *rotate);
extern int invstm_(doublereal *mat, doublereal *invmat);
// Temporary declarations for bindings for Naif supportlib routines

// These three declarations should be removed once supportlib is in Isis3
extern int ck3sdn(double sdntol, bool avflag, int *nrec,
                  double *sclkdp, double *quats, double *avvs,
                  int nints, double *starts, double *dparr,
                  int *intarr);

namespace Isis {
  /**
   * Construct an empty SpiceRotation class using a valid Naif frame code to
   * set up for getting rotation from Spice kernels.  See required reading
   * ftp://naif.jpl.nasa.gov/pub/naif/toolkit_docs/C/req/naif_ids.html
   *
   * @param frameCode Valid naif frame code.
   */
  SpiceRotation::SpiceRotation(int frameCode) {
    p_constantFrames.push_back(frameCode);
    p_timeBias = 0.0;
    p_source = Spice;
    p_CJ.resize(9);
    p_matrixSet = false;
    p_et = -DBL_MAX;
    p_degree = 2;
    p_degreeApplied = false;
    p_noOverride = true;
    p_axis1 = 3;
    p_axis2 = 1;
    p_axis3 = 3;
    p_minimizeCache = No;
    p_hasAngularVelocity = false;
    p_av.resize(3);
    p_fullCacheStartTime = 0;
    p_fullCacheEndTime = 0;
    p_fullCacheSize = 0;
    m_frameType = UNKNOWN;
    m_tOrientationAvailable = false;
  }


  /**
   * Construct an empty SpiceRotation object using valid Naif frame code and.
   * body code to set up for computing nadir rotation.  See required reading
   * ftp://naif.jpl.nasa.gov/pub/naif/toolkit_docs/C/req/naif_ids.html
   *
   * @param frameCode Valid naif frame code.
   * @param targetCode Valid naif body code.
   *
   * @throws IException::Io "Cannot find [key] in text kernels"
   */
  SpiceRotation::SpiceRotation(int frameCode, int targetCode) {
    NaifStatus::CheckErrors();

    p_constantFrames.push_back(frameCode);
    p_targetCode = targetCode;
    p_timeBias = 0.0;
    p_source = Nadir;
    p_CJ.resize(9);
    p_matrixSet = false;
    p_et = -DBL_MAX;
    p_axisP = 3;
    p_degree = 2;
    p_degreeApplied = false;
    p_noOverride = true;
    p_axis1 = 3;
    p_axis2 = 1;
    p_axis3 = 3;
    p_minimizeCache = No;
    p_hasAngularVelocity = false;
    p_av.resize(3);
    p_fullCacheStartTime = 0;
    p_fullCacheEndTime = 0;

    p_fullCacheSize = 0;
    m_frameType = DYN;
    m_tOrientationAvailable = false;

    // Determine the axis for the velocity vector
    QString key = "INS" + toString(frameCode) + "_TRANSX";
    SpiceDouble transX[2];
    SpiceInt number;
    SpiceBoolean found;
    //Read starting at element 1 (skipping element 0)
    gdpool_c(key.toLatin1().data(), 1, 2, &number, transX, &found);

    if (!found) {
      QString msg = "Cannot find [" + key + "] in text kernels";
      throw IException(IException::Io, msg, _FILEINFO_);
    }

    p_axisV = 2;
    if (transX[0] < transX[1]) p_axisV = 1;

    NaifStatus::CheckErrors();
  }


  /**
   * Construct a SpiceRotation object by copying from an existing one.
   *
   * @param rotToCopy const reference to other SpiceRotation to copy
   */
  SpiceRotation::SpiceRotation(const SpiceRotation &rotToCopy) {
    p_cacheTime = rotToCopy.p_cacheTime;
    p_cache = rotToCopy.p_cache;
    p_cacheAv = rotToCopy.p_cacheAv;
    p_av = rotToCopy.p_av;
    p_degree = rotToCopy.p_degree;
    p_axis1 = rotToCopy.p_axis1;
    p_axis2 = rotToCopy.p_axis2;
    p_axis3 = rotToCopy.p_axis3;

    p_constantFrames = rotToCopy.p_constantFrames;
    p_timeFrames = rotToCopy.p_timeFrames;
    p_timeBias = rotToCopy.p_timeBias;

    p_et = rotToCopy.p_et;
    p_quaternion = rotToCopy.p_quaternion;
    p_matrixSet = rotToCopy.p_matrixSet;
    p_source = rotToCopy.p_source;
    p_axisP = rotToCopy.p_axisP;
    p_axisV = rotToCopy.p_axisV;
    p_targetCode = rotToCopy.p_targetCode;
    p_baseTime = rotToCopy.p_baseTime;
    p_timeScale = rotToCopy.p_timeScale;
    p_degreeApplied = rotToCopy.p_degreeApplied;

//    for (std::vector<double>::size_type i = 0; i < rotToCopy.p_coefficients[0].size(); i++)
    for (int i = 0; i < 3; i++)
      p_coefficients[i] = rotToCopy.p_coefficients[i];

    p_noOverride = rotToCopy.p_noOverride;
    p_overrideBaseTime = rotToCopy.p_overrideBaseTime;
    p_overrideTimeScale = rotToCopy.p_overrideTimeScale;
    p_minimizeCache = rotToCopy.p_minimizeCache;
    p_fullCacheStartTime = rotToCopy.p_fullCacheStartTime;
    p_fullCacheEndTime = rotToCopy.p_fullCacheEndTime;
    p_fullCacheSize = rotToCopy.p_fullCacheSize;
    p_TC = rotToCopy.p_TC;

    p_CJ = rotToCopy.p_CJ;
    p_degree = rotToCopy.p_degree;
    p_hasAngularVelocity = rotToCopy.p_hasAngularVelocity;
    m_frameType = rotToCopy.m_frameType;

  }


  /**
   * Destructor for SpiceRotation object.
   */
  SpiceRotation::~SpiceRotation() {
  }


  /**
   * Change the frame to the given frame code.  This method has no effect if
   * spice is cached.
   *
   * @param frameCode The integer-valued frame code
   */
  void SpiceRotation::SetFrame(int frameCode) {
    p_constantFrames[0] = frameCode;
  }


  /**
   * Accessor method that returns the frame code. This is the first value of the
   * constant frames member variable.
   *
   * @return @b int An integer value indicating the frame code.
   */
  int SpiceRotation::Frame() {
    return p_constantFrames[0];
  }


  /**
   * Apply a time bias when invoking SetEphemerisTime method.
   *
   * The bias is used only when reading from NAIF kernels.  It is added to the
   * ephermeris time passed into SetEphemerisTime and then the body
   * position is read from the NAIF kernels and returned.  When the cache
   * is loaded from a table the bias is ignored as it is assumed to have
   * already been applied.  If this method is never called the default bias is
   * 0.0 seconds.
   *
   * @param timeBias time bias in seconds
   */
  void SpiceRotation::SetTimeBias(double timeBias) {
    p_timeBias = timeBias;
  }


  /**
   * Return the J2000 to reference frame quaternion at given time.
   *
   * This method returns the J2000 to reference frame rotational matrix at a
   * given et in seconds.  The quaternion is obtained from either valid NAIF ck
   * and/or fk, or alternatively from an internal cache loaded from an ISIS
   * Table object.  In the first case, the kernels must contain the rotation
   * for the frame specified in the constructor at the given time (as well as
   * all the intermediate frames going from the reference frame to J2000) and
   * they must be loaded using the SpiceKernel class.
   *
   * @param et   ephemeris time in seconds
   */
  void SpiceRotation::SetEphemerisTime(double et) {

    // Save the time
    if (p_et == et) return;
    p_et = et;

    // Read from the cache
    if (p_source == Memcache) {
      setEphemerisTimeMemcache();
    }

    // Apply coefficients defining a function for each of the three camera angles and angular
    //  velocity if available
    else if (p_source == PolyFunction) {
      setEphemerisTimePolyFunction();
    }
    // Apply coefficients defining a function for each of the three camera angles and angular
    //  velocity if available
    else if (p_source == PolyFunctionOverSpice) {
      setEphemerisTimePolyFunctionOverSpice();
    }
    // Read from the kernel
    else if (p_source == Spice) {
      setEphemerisTimeSpice();
      // Retrieve the J2000 (code=1) to reference rotation matrix
    }
    // Apply coefficients from PCK version of IAU solution for target body orientation and angular
    //  velocity???
    else if (p_source == PckPolyFunction) {
      setEphemerisTimePckPolyFunction();
    }
    // Compute from Nadir
    else {
      setEphemerisTimeNadir();
    }

    // Set the quaternion for this rotation
//   p_quaternion.Set ( p_CJ );
  }


  /**
   * Accessor method to get current ephemeris time.
   *
   * @return @b double The current ephemeris time.
   */
  double SpiceRotation::EphemerisTime() const {
    return p_et;
  }


  /**
   * Checks if the cache is empty.
   *
   * @return @b bool Indicates whether this rotation is cached.
   */
  bool SpiceRotation::IsCached() const {
    return (p_cache.size() > 0);
  }


  /**
   * Set the downsize status to minimize cache.
   *
   * @param status The DownsizeStatus enumeration value.
   */
  void SpiceRotation::MinimizeCache(DownsizeStatus status) {
    p_minimizeCache = status;
  }


  /**
   * Cache J2000 rotation quaternion over a time range.
   *
   * This method will load an internal cache with frames over a time
   * range.  This prevents the NAIF kernels from being read over-and-over
   * again and slowing an application down due to I/O performance.  Once the
   * cache has been loaded then the kernels can be unloaded from the NAIF
   * system.
   *
   * @param startTime   Starting ephemeris time in seconds for the cache
   * @param endTime     Ending ephemeris time in seconds for the cache
   * @param size        Number of frames to keep in the cache
   *
   * @throws IException::Programmer "Argument cacheSize must not be less than or equal to zero"
   * @throws IException::Programmer "Argument startTime must be less than or equal to endTime"
   * @throws IException::Programmer "Cache size must be more than 1 if startTime and endTime differ"
   * @throws IException::Programmer "A SpiceRotation cache has already men
   */
  void SpiceRotation::LoadCache(double startTime, double endTime, int size) {

    // Check for valid arguments
    if (size <= 0) {
      QString msg = "Argument cacheSize must not be less or equal to zero";
      throw IException(IException::Programmer, msg, _FILEINFO_);
    }

    if (startTime > endTime) {
      QString msg = "Argument startTime must be less than or equal to endTime";
      throw IException(IException::Programmer, msg, _FILEINFO_);
    }

    if ((startTime != endTime) && (size == 1)) {
      QString msg = "Cache size must be more than 1 if startTime and endTime differ";
      throw IException(IException::Programmer, msg, _FILEINFO_);
    }

    // Make sure cache isn't already loaded
    if (p_source == Memcache) {
      QString msg = "A SpiceRotation cache has already been created";
      throw IException(IException::Programmer, msg, _FILEINFO_);
    }

    // Save full cache parameters
    p_fullCacheStartTime = startTime;
    p_fullCacheEndTime = endTime;
    p_fullCacheSize = size;

    // Make sure the constant frame is loaded.  This method also does the frame trace.
    if (p_timeFrames.size() == 0) InitConstantRotation(startTime);

    // Set the frame type.  If the frame class is PCK, load the constants.
    if (p_source == Spice) {
      setFrameType();
    }

    LoadTimeCache();
    int cacheSize = p_cacheTime.size();

    // Loop and load the cache
    for (int i = 0; i < cacheSize; i++) {
      double et = p_cacheTime[i];
      SetEphemerisTime(et);
      p_cache.push_back(p_CJ);
      if (p_hasAngularVelocity) p_cacheAv.push_back(p_av);
    }
    p_source = Memcache;

    // Downsize already loaded caches (both time and quats)
    if (p_minimizeCache == Yes  &&  cacheSize > 5) {
      LoadTimeCache();
    }
  }


  /**
   * Cache J2000 to frame rotation for a time.
   *
   * This method will load an internal cache with a rotation for a single
   * time (e.g. useful for framing cameras). This prevents
   * the NAIF kernels from being read over-and-over again and slowing a
   * application down due to I/O performance.  Once the
   * cache has been loaded then the kernels can be unloaded from the NAIF
   * system.  This calls the LoadCache(stime,etime,size) method using the
   * time as both the starting and ending time with a size of 1.
   *
   * @param time   single ephemeris time in seconds to cache
   */
  void SpiceRotation::LoadCache(double time) {
    LoadCache(time, time, 1);
  }


  /**
   * Load the cached data from an ALE ISD.
   *
   * The SpiceRotation object must be set to a SPICE source before loading the
   * cache.
   *
   * @param isdRot The ALE ISD as a JSON object.
   *
   */
  void SpiceRotation::LoadCache(json &isdRot){
    if (p_source != Spice) {
        throw IException(IException::Programmer, "SpiceRotation::LoadCache(json) only supports Spice source", _FILEINFO_);
    }

    p_timeFrames.clear();
    p_TC.clear();
    p_cache.clear();
    p_cacheTime.clear();
    p_cacheAv.clear();
    p_hasAngularVelocity = false;
    m_frameType = CK;

    // Load the full cache time information from the label if available
<<<<<<< HEAD
    p_fullCacheStartTime = isdRot["CkTableStartTime"].get<double>();
    p_fullCacheEndTime = isdRot["CkTableEndTime"].get<double>();
    p_fullCacheSize = isdRot["CkTableOriginalSize"].get<double>();
    p_cacheTime = isdRot["EphemerisTimes"].get<std::vector<double>>();
    p_timeFrames = isdRot["TimeDependentFrames"].get<std::vector<int>>();

    for (auto it = isdRot["Quaternions"].begin(); it != isdRot["Quaternions"].end(); it++) {
=======
    p_fullCacheStartTime = isdRot["ck_table_start_time"].get<double>();
    p_fullCacheEndTime = isdRot["ck_table_end_time"].get<double>();
    p_fullCacheSize = isdRot["ck_table_original_size"].get<double>();
    p_cacheTime = isdRot["ephemeris_times"].get<std::vector<double>>();
    p_timeFrames = isdRot["time_dependent_frames"].get<std::vector<int>>();

    for (auto it = isdRot["quaternions"].begin(); it != isdRot["quaternions"].end(); it++) {
>>>>>>> 228ed28c
        std::vector<double> quat = {it->at(0).get<double>(), it->at(1).get<double>(), it->at(2).get<double>(), it->at(3).get<double>()};
        Quaternion q(quat);
        std::vector<double> CJ = q.ToMatrix();
        p_cache.push_back(CJ);
    }

<<<<<<< HEAD
    if (isdRot["AngularVelocity"].size() != 0) {
      for (auto it = isdRot["AngularVelocity"].begin(); it != isdRot["AngularVelocity"].end(); it++) {
=======
    if (isdRot["angular_velocities"].size() != 0) {
      for (auto it = isdRot["angular_velocities"].begin(); it != isdRot["angular_velocities"].end(); it++) {
>>>>>>> 228ed28c
          std::vector<double> av = {it->at(0).get<double>(), it->at(1).get<double>(), it->at(2).get<double>()};
          p_cacheAv.push_back(av);
      }
      p_hasAngularVelocity = true;
    }

<<<<<<< HEAD
    bool hasConstantFrames = isdRot.find("ConstantFrames") != isdRot.end();

    if (hasConstantFrames) {
      p_constantFrames = isdRot["ConstantFrames"].get<std::vector<int>>();
      p_TC = isdRot["ConstantRotation"].get<std::vector<double>>();
=======
    bool hasConstantFrames = isdRot.find("constant_frames") != isdRot.end();

    if (hasConstantFrames) {
      p_constantFrames = isdRot["constant_frames"].get<std::vector<int>>();
      p_TC = isdRot["constant_rotation"].get<std::vector<double>>();
>>>>>>> 228ed28c

    }
    else {
      p_TC.resize(9);
      ident_c((SpiceDouble( *)[3]) &p_TC[0]);
    }

    p_source = Memcache;
    SetEphemerisTime(p_cacheTime[0]);
  }


  /**
   * Cache J2000 rotations using a table file.
   *
   * This method will load either an internal cache with rotations (quaternions)
   * or coefficients (for 3 polynomials defining the camera angles) from an
   * ISIS table file.  In the first case, the table must have 5 columns and
   * at least one row. The 5 columns contain the following information, J2000
   * to reference quaternion (q0, q1, q2, q3)  and the ephemeris time of that
   * position. If there are multiple rows, it is assumed the quaternions between
   * the rows can be interpolated.  In the second case, the table must have
   * three columns and at least two rows.  The three columns contain the
   * coefficients for each of the three camera angles.  Row one of the
   * table contains coefficient 0 (constant term) for angles 1, 2, and 3.
   * If the degree of the fit equation is greater than 1, row 2 contains
   * coefficient 1 (linear) for each of the three angles.  Row n contains
   * coefficient n-1 and the last row contains the time parameters, base time,
   * and time scale, and the degree of the polynomial.
   *
   * @param table   An ISIS table blob containing valid J2000 to reference
   *                quaternion/time values
   *
   * @throws IException::Programmer "Expecting either three, five, or eight fields in the
   *                                 SpiceRotation table"
   */
  void SpiceRotation::LoadCache(Table &table) {
    // Clear any existing cached data to make it reentrant (KJB 2011-07-20).
    p_timeFrames.clear();
    p_TC.clear();
    p_cache.clear();
    p_cacheTime.clear();
    p_cacheAv.clear();
    p_hasAngularVelocity = false;

    // Load the constant and time-based frame traces and the constant rotation
    if (table.Label().hasKeyword("TimeDependentFrames")) {
      PvlKeyword labelTimeFrames = table.Label()["TimeDependentFrames"];
      for (int i = 0; i < labelTimeFrames.size(); i++) {
        p_timeFrames.push_back(toInt(labelTimeFrames[i]));
      }
    }
    else {
      p_timeFrames.push_back(p_constantFrames[0]);
      p_timeFrames.push_back(J2000Code);
    }

    if (table.Label().hasKeyword("ConstantRotation")) {
      PvlKeyword labelConstantFrames = table.Label()["ConstantFrames"];
      p_constantFrames.clear();

      for (int i = 0; i < labelConstantFrames.size(); i++) {
        p_constantFrames.push_back(toInt(labelConstantFrames[i]));
      }
      PvlKeyword labelConstantRotation = table.Label()["ConstantRotation"];

      for (int i = 0; i < labelConstantRotation.size(); i++) {
        p_TC.push_back(toDouble(labelConstantRotation[i]));
      }
    }
    else {
      p_TC.resize(9);
      ident_c((SpiceDouble( *)[3]) &p_TC[0]);
    }

    // Load the full cache time information from the label if available
    if (table.Label().hasKeyword("CkTableStartTime")) {
      p_fullCacheStartTime = toDouble(table.Label().findKeyword("CkTableStartTime")[0]);
    }
    if (table.Label().hasKeyword("CkTableEndTime")) {
      p_fullCacheEndTime = toDouble(table.Label().findKeyword("CkTableEndTime")[0]);
    }
    if (table.Label().hasKeyword("CkTableOriginalSize")) {
      p_fullCacheSize = toInt(table.Label().findKeyword("CkTableOriginalSize")[0]);
    }

    // Load FrameTypeCode from labels if available and the planetary constants keywords
    if (table.Label().hasKeyword("FrameTypeCode")) {
      m_frameType = (FrameType) toInt(table.Label().findKeyword("FrameTypeCode")[0]);
    }
    else {
      m_frameType = UNKNOWN;
    }

    if (m_frameType  == PCK) {
      loadPCFromTable(table.Label());
    }

    int recFields = table[0].Fields();

    // Loop through and move the table to the cache.  Retrieve the first record to
    // establish the type of cache and then use the appropriate loop.

    // list table of quaternion and time
    if (recFields == 5) {
      for (int r = 0; r < table.Records(); r++) {
        TableRecord &rec = table[r];

        if (rec.Fields() != recFields) {
          // throw and error
        }

        std::vector<double> j2000Quat;
        j2000Quat.push_back((double)rec[0]);
        j2000Quat.push_back((double)rec[1]);
        j2000Quat.push_back((double)rec[2]);
        j2000Quat.push_back((double)rec[3]);

        Quaternion q(j2000Quat);
        std::vector<double> CJ = q.ToMatrix();
        p_cache.push_back(CJ);
        p_cacheTime.push_back((double)rec[4]);
      }
      p_source = Memcache;
    }

    // list table of quaternion, angular velocity vector, and time
    else if (recFields == 8) {
      for (int r = 0; r < table.Records(); r++) {
        TableRecord &rec = table[r];

        if (rec.Fields() != recFields) {
          // throw and error
        }

        std::vector<double> j2000Quat;
        j2000Quat.push_back((double)rec[0]);
        j2000Quat.push_back((double)rec[1]);
        j2000Quat.push_back((double)rec[2]);
        j2000Quat.push_back((double)rec[3]);


        Quaternion q(j2000Quat);
        std::vector<double> CJ = q.ToMatrix();
        p_cache.push_back(CJ);

        std::vector<double> av;
        av.push_back((double)rec[4]);
        av.push_back((double)rec[5]);
        av.push_back((double)rec[6]);
        p_cacheAv.push_back(av);

        p_cacheTime.push_back((double)rec[7]);
        p_hasAngularVelocity = true;
      }
      p_source = Memcache;
    }

    // coefficient table for angle1, angle2, and angle3
    else if (recFields == 3) {
      std::vector<double> coeffAng1, coeffAng2, coeffAng3;

      for (int r = 0; r < table.Records() - 1; r++) {
        TableRecord &rec = table[r];

        if (rec.Fields() != recFields) {
          // throw an error
        }
        coeffAng1.push_back((double)rec[0]);
        coeffAng2.push_back((double)rec[1]);
        coeffAng3.push_back((double)rec[2]);
      }

      // Take care of time parameters
      TableRecord &rec = table[table.Records()-1];
      double baseTime = (double)rec[0];
      double timeScale = (double)rec[1];
      double degree = (double)rec[2];
      SetPolynomialDegree((int) degree);
      SetOverrideBaseTime(baseTime, timeScale);
      SetPolynomial(coeffAng1, coeffAng2, coeffAng3);
      p_source = PolyFunction;
      if (degree > 0)  p_hasAngularVelocity = true;
      if (degree == 0  && p_cacheAv.size() > 0) p_hasAngularVelocity = true;
    }
    else  {
      QString msg = "Expecting either three, five, or eight fields in the SpiceRotation table";
      throw IException(IException::Programmer, msg, _FILEINFO_);
    }
  }


  /**
   * Cache J2000 rotation over existing cached time range using polynomials
   *
   * This method will reload an internal cache with matrices
   * formed from rotation angles fit to functions over a time
   * range.
   *
   * @throws IException::Programmer "The SpiceRotation has not yet been fit to a function"
   */
  void SpiceRotation::ReloadCache() {
    // Save current et
    double et = p_et;
    p_et = -DBL_MAX;

    if (p_source == PolyFunction) {
    // Clear existing matrices from cache
      p_cacheTime.clear();
      p_cache.clear();

      // Clear the angular velocity cache if we can calculate it instead.  It can't be calculated
      //  for functions of degree 0 (framing cameras), so keep the original av.  It is better than
      //  nothing.
      if (p_degree > 0 && p_cacheAv.size() > 1)  p_cacheAv.clear();

      // Load the time cache first
      p_minimizeCache = No;
      LoadTimeCache();

      if (p_fullCacheSize > 1) {
      // Load the matrix and av caches
        for (std::vector<double>::size_type pos = 0; pos < p_cacheTime.size(); pos++) {
          SetEphemerisTime(p_cacheTime.at(pos));
          p_cache.push_back(p_CJ);
          p_cacheAv.push_back(p_av);
        }
      }
      else {
      // Load the matrix for the single updated time instance
        SetEphemerisTime(p_cacheTime[0]);
        p_cache.push_back(p_CJ);
      }
    }
    else if (p_source == PolyFunctionOverSpice) {
      SpiceRotation tempRot(*this);

      std::vector<double>::size_type maxSize = p_fullCacheSize;

      // Clear the existing caches
      p_cache.clear();
      p_cacheTime.clear();
      p_cacheAv.clear();

      // Reload the time cache first
      p_minimizeCache = No;
      LoadTimeCache();

      for (std::vector<double>::size_type pos = 0; pos < maxSize; pos++) {
        tempRot.SetEphemerisTime(p_cacheTime.at(pos));
        p_cache.push_back(tempRot.TimeBasedMatrix());
        if (p_hasAngularVelocity) p_cacheAv.push_back(tempRot.AngularVelocity());
      }
    }
    else { //(p_source < PolyFunction)
      QString msg = "The SpiceRotation has not yet been fit to a function";
      throw IException(IException::Programmer, msg, _FILEINFO_);
    }

    // Set source to cache and reset current et
    // Make sure source is Memcache now
    p_source = Memcache;
    p_et = -DBL_MAX;
    SetEphemerisTime(et);
  }


  /**
   * Return a table with J2000 to reference rotations.
   *
   * Return a table containing the cached pointing with the given
   * name. The table will have eight columns, quaternion, angular
   * velocity, and time of J2000 to reference frame rotation.
   *
   * @param tableName    Name of the table to create and return
   *
   * @throws IException::Programmer "Only cached rotations can be returned as a line cache of
   *                                 quaternions and time"
   *
   * @return @b Table Table with given name that contains the cached pointing
   */
  Table SpiceRotation::LineCache(const QString &tableName) {

    // Apply the function and fill the caches
    if (p_source >= PolyFunction)  ReloadCache();

    if (p_source != Memcache) {
      QString msg = "Only cached rotations can be returned as a line cache of quaternions and time";
      throw IException(IException::Programmer, msg, _FILEINFO_);
    }
    // Load the table and return it to caller
    return Cache(tableName);
  }


  /**
   * Return a table with J2000 to reference rotations.
   *
   * Return a table containing the cached pointing with the given
   * name. The table will have either five columns (for a list cache)
   * of J2000 to reference quaternions and times, eight columns (if
   * angular velocity is available), or three columns
   * (for a coefficient cache), of J2000 to reference frame rotation
   * angles defined by coefficients of a polynomial function (see
   * SetPolynommial).  In the coefficient cache the last row of
   * the table is the base time, time scale, and polynomial degree.
   * Note:  In the case of the coefficient cache, the angular
   * velocity is not written to the table since it can be calculated
   * from the polynomials.
   *
   * @param tableName    Name of the table to create and return
   *
   * @throws IException::Programmer "To create table source of data must be either Memcache or
   *                                 PolyFunction"
   *
   * @return @b Table Table with given name that contains the cached pointing
   */
  Table SpiceRotation::Cache(const QString &tableName) {
   // First handle conversion of PolyFunctionOverSpiceConstant
    // by converting it to the full Memcache and try to downsize it
    if (p_source == PolyFunctionOverSpice) {
      LineCache(tableName);

      //std::cout << "Full cache size is " << p_cache.size() << endl;
      p_minimizeCache = Yes;
      LoadTimeCache();

      //std::cout << "Minimized cache size is " << p_cache.size() << endl;
    }

    // Load the list of rotations and their corresponding times
    if (p_source == Memcache) {
      TableField q0("J2000Q0", TableField::Double);
      TableField q1("J2000Q1", TableField::Double);
      TableField q2("J2000Q2", TableField::Double);
      TableField q3("J2000Q3", TableField::Double);
      TableField t("ET", TableField::Double);

      TableRecord record;
      record += q0;
      record += q1;
      record += q2;
      record += q3;
      int timePos = 4;

      if (p_hasAngularVelocity) {
        TableField av1("AV1", TableField::Double);
        TableField av2("AV2", TableField::Double);
        TableField av3("AV3", TableField::Double);
        record += av1;
        record += av2;
        record += av3;
        timePos = 7;
      }

      record += t;
      Table table(tableName, record);

      for (int i = 0; i < (int)p_cache.size(); i++) {
        Quaternion q(p_cache[i]);
        std::vector<double> v = q.GetQuaternion();
        record[0] = v[0];
        record[1] = v[1];
        record[2] = v[2];
        record[3] = v[3];

        if (p_hasAngularVelocity) {
          record[4] = p_cacheAv[i][0];
          record[5] = p_cacheAv[i][1];
          record[6] = p_cacheAv[i][2];
        }

        record[timePos] = p_cacheTime[i];
        table += record;
      }

      CacheLabel(table);
      return table;
    }
    // Just load the position for the single epoch
    else if (p_source == PolyFunction  &&  p_degree == 0  &&  p_fullCacheSize == 1) {
      return LineCache(tableName);
    }
    // Load the coefficients for the curves fit to the 3 camera angles
    else if (p_source == PolyFunction) {
      TableField angle1("J2000Ang1", TableField::Double);
      TableField angle2("J2000Ang2", TableField::Double);
      TableField angle3("J2000Ang3", TableField::Double);

      TableRecord record;
      record += angle1;
      record += angle2;
      record += angle3;

      Table table(tableName, record);

      for (int cindex = 0; cindex < p_degree + 1; cindex++) {
        record[0] = p_coefficients[0][cindex];
        record[1] = p_coefficients[1][cindex];
        record[2] = p_coefficients[2][cindex];
        table += record;
      }

      // Load one more table entry with the time adjustments for the fit equation
      // t = (et - baseTime)/ timeScale
      record[0] = p_baseTime;
      record[1] = p_timeScale;
      record[2] = (double) p_degree;

      table += record;
      CacheLabel(table);
      return table;
    }
    else {
      // throw an error -- should not get here -- invalid Spice Source
      QString msg = "To create table source of data must be either Memcache or PolyFunction";
      throw IException(IException::Programmer, msg, _FILEINFO_);
    }
  }


  /**
   * Initialize planetary orientation constants from Spice PCK
   *
   * Retrieve planetary orientation constants from a Spice PCK and store them in the class.
   *
   * @param centerBody NAIF id for the planetary body to retrieve the PCK for
   */
  void SpiceRotation::loadPCFromSpice(int centerBody) {
    NaifStatus::CheckErrors();
    SpiceInt centerBodyCode = (SpiceInt) centerBody;

    // Retrieve the frame class from Naif.  We distinguish PCK types into text PCK,
    // binary PCK, and PCK not referenced to J2000.  Isis binary PCK can
    // not be used to solve for target body orientation because of the variety and
    // complexity models used with binary PCK.  Currently ISIS does not solve for
    // target body orientation on bodies not referenced to J2000, but it could be
    // changed to handle that case.
    checkForBinaryPck();

    if (m_frameType == PCK) {
      // Make sure the reference frame is J2000.  We will need to modify FrameTrace and
      // the pck methods in this class to handle this case.  At the time this method was
      // added, this case is not being used in the pck file.  It is mentioned in the Naif required
      // reading file, pck.req, as a possibility for future pck files.
      // Look for a reference frame keyword for the body.  The default is J2000.
      QString naifKeyword = "BODY" + toString(centerBodyCode) + "_CONSTANTS_REF_FRAME" ;
      SpiceInt numExpected;
      SpiceInt numReturned;
      SpiceChar naifType;
      SpiceDouble relativeFrameCode = 0;
      SpiceBoolean found;
      dtpool_c(naifKeyword.toLatin1().data(), &found, &numExpected, &naifType);

      if (found) {
        // Go get the frame name if it is not the default J2000
        SpiceDouble relativeFrameCode;
        bodvcd_c(centerBodyCode, "CONSTANTS_REF_FRAME", 1,
                        &numReturned, &relativeFrameCode);
      }

      if (!found || relativeFrameCode == 1) {  // We only work with J2000 relative frames for now

        // Make sure the standard coefficients are available for the body code by
        // checking for ra
        naifKeyword = "BODY" + toString(centerBodyCode) + "_POLE_RA" ;
        dtpool_c(naifKeyword.toLatin1().data(), &found, &numExpected, &naifType);

        if (found) {
          std::vector<SpiceDouble> d(3);
          m_raPole.resize(numExpected);
          m_decPole.resize(numExpected);
          m_pm.resize(numExpected);

          bodvcd_c(centerBodyCode, "POLE_RA", numExpected, &numReturned, &d[0]);
          m_raPole[0].setDegrees(d[0]);
          m_raPole[1].setDegrees(d[1]);
          m_raPole[2].setDegrees(d[2]);

          bodvcd_c(centerBodyCode, "POLE_DEC", numExpected, &numReturned, &d[0]);
          m_decPole[0].setDegrees(d[0]);
          m_decPole[1].setDegrees(d[1]);
          m_decPole[2].setDegrees(d[2]);

          bodvcd_c(centerBodyCode, "PM", numExpected, &numReturned, &d[0]);
          m_pm[0].setDegrees(d[0]);
          m_pm[1].setDegrees(d[1]);
          m_pm[2].setDegrees(d[2]);

          // ***TODO*** Get long axis value
          m_tOrientationAvailable = true;

          // Now check for nutation/precession terms.  Check for nut/prec ra values
          // first to see if the terms are even used for this body.
          naifKeyword = "BODY" + toString(centerBodyCode) + "_NUT_PREC_RA" ;
          dtpool_c(naifKeyword.toLatin1().data(), &found, &numReturned, &naifType);
          if (found) {
            // Get the barycenter (bc) linear coefficients first (2 for each period).
            // Then we can get the maximum expected coefficients.
            SpiceInt bcCode = centerBodyCode/100;  // Ex: bc code for Jupiter (599) & its moons is 5
            naifKeyword = "BODY" + toString(bcCode) + "_NUT_PREC_ANGLES" ;
            dtpool_c(naifKeyword.toLatin1().data(), &found, &numExpected, &naifType);
            std::vector<double>npAngles(numExpected, 0.);
            bodvcd_c(bcCode, "NUT_PREC_ANGLES", numExpected, &numReturned, &npAngles[0]);
            numExpected /= 2.;
            m_raNutPrec.resize(numExpected, 0.);
            m_decNutPrec.resize(numExpected, 0.);
            m_pmNutPrec.resize(numExpected, 0.);

            std::vector<SpiceDouble> angles(numExpected);
            bodvcd_c(centerBodyCode, "NUT_PREC_RA", numExpected,  &numReturned, &m_raNutPrec[0]);
            bodvcd_c(centerBodyCode, "NUT_PREC_DEC", numExpected,  &numReturned, &m_decNutPrec[0]);
            bodvcd_c(centerBodyCode, "NUT_PREC_PM", numExpected,  &numReturned, &m_pmNutPrec[0]);

            // Finally get the system linear terms separated into vectors of the constants and the
            //  linear coefficients

            for (int i = 0; i < numExpected; i++) {
              m_sysNutPrec0.push_back(Angle(npAngles[i*2], Angle::Degrees));
              m_sysNutPrec1.push_back(Angle(npAngles[i*2+1], Angle::Degrees));
            }
          } // barycenter terms
        }  // PCK constants available
      }  // Relative to J2000
      else {
        m_frameType = NOTJ2000PCK;
      }
    }   // PCK

    NaifStatus::CheckErrors();
  }


  /**
   * Initialize planetary orientation constants from an cube body rotation label
   *
   * Retrieve planetary orientation constants from a cube body rotation label if they are present.
   *
   * @param label const reference to the cube body rotation pvl label
   */
  void SpiceRotation::loadPCFromTable(const PvlObject &label) {
    NaifStatus::CheckErrors();

    // First clear existing cached data
    m_raPole.clear();
    m_decPole.clear();
    m_pm.clear();
    m_raNutPrec.clear();
    m_decNutPrec.clear();
    m_sysNutPrec0.clear();
    m_sysNutPrec1.clear();
    int numLoaded = 0;

    // Load the PCK coeffcients if they are on the label
    if (label.hasKeyword("PoleRa")) {
      PvlKeyword labelCoeffs = label["PoleRa"];
      for (int i = 0; i < labelCoeffs.size(); i++){
        m_raPole.push_back(Angle(toDouble(labelCoeffs[i]), Angle::Degrees));
      }
      numLoaded += 1;
    }
    if (label.hasKeyword("PoleDec")) {
      PvlKeyword labelCoeffs = label["PoleDec"];
      for (int i = 0; i < labelCoeffs.size(); i++){
        m_decPole.push_back(Angle(toDouble(labelCoeffs[i]), Angle::Degrees));
      }
      numLoaded += 1;
    }
    if (label.hasKeyword("PrimeMeridian")) {
      PvlKeyword labelCoeffs = label["PrimeMeridian"];
      for (int i = 0; i < labelCoeffs.size(); i++){
        m_pm.push_back(Angle(toDouble(labelCoeffs[i]), Angle::Degrees));
      }
      numLoaded += 1;
    }
    if (numLoaded > 2) m_tOrientationAvailable = true;

    if (label.hasKeyword("PoleRaNutPrec")) {
      PvlKeyword labelCoeffs = label["PoleRaNutPrec"];
      for (int i = 0; i < labelCoeffs.size(); i++){
        m_raNutPrec.push_back(toDouble(labelCoeffs[i]));
      }
    }
    if (label.hasKeyword("PoleDecNutPrec")) {
      PvlKeyword labelCoeffs = label["PoleDecNutPrec"];
      for (int i = 0; i < labelCoeffs.size(); i++){
        m_decNutPrec.push_back(toDouble(labelCoeffs[i]));
      }
    }
    if (label.hasKeyword("PmNutPrec")) {
      PvlKeyword labelCoeffs = label["PmNutPrec"];
      for (int i = 0; i < labelCoeffs.size(); i++){
        m_pmNutPrec.push_back(toDouble(labelCoeffs[i]));
      }
    }
    if (label.hasKeyword("SysNutPrec0")) {
      PvlKeyword labelCoeffs = label["SysNutPrec0"];
      for (int i = 0; i < labelCoeffs.size(); i++){
        m_sysNutPrec0.push_back(Angle(toDouble(labelCoeffs[i]), Angle::Degrees));
      }
    }
    if (label.hasKeyword("SysNutPrec1")) {
      PvlKeyword labelCoeffs = label["SysNutPrec1"];
      for (int i = 0; i < labelCoeffs.size(); i++){
        m_sysNutPrec1.push_back(Angle(toDouble(labelCoeffs[i]), Angle::Degrees));
      }
    }

    NaifStatus::CheckErrors();
  }


  /**
   * Add labels to a SpiceRotation table.
   *
   * Return a table containing the labels defining the rotation.
   *
   * @param Table    Table to receive labels
   */
  void SpiceRotation::CacheLabel(Table &table) {
    NaifStatus::CheckErrors();
    // Load the constant and time-based frame traces and the constant rotation
    // into the table as labels
    if (p_timeFrames.size() > 1) {
      table.Label() += PvlKeyword("TimeDependentFrames");

      for (int i = 0; i < (int) p_timeFrames.size(); i++) {
        table.Label()["TimeDependentFrames"].addValue(toString(p_timeFrames[i]));
      }
    }

    if (p_constantFrames.size() > 1) {
      table.Label() += PvlKeyword("ConstantFrames");

      for (int i = 0; i < (int) p_constantFrames.size(); i++) {
        table.Label()["ConstantFrames"].addValue(toString(p_constantFrames[i]));
      }

      table.Label() += PvlKeyword("ConstantRotation");

      for (int i = 0; i < (int) p_TC.size(); i++) {
        table.Label()["ConstantRotation"].addValue(toString(p_TC[i]));
      }
    }

    // Write original time coverage
    if (p_fullCacheStartTime != 0) {
      table.Label() += PvlKeyword("CkTableStartTime");
      table.Label()["CkTableStartTime"].addValue(toString(p_fullCacheStartTime));
    }
    if (p_fullCacheEndTime != 0) {
      table.Label() += PvlKeyword("CkTableEndTime");
      table.Label()["CkTableEndTime"].addValue(toString(p_fullCacheEndTime));
    }
    if (p_fullCacheSize != 0) {
      table.Label() += PvlKeyword("CkTableOriginalSize");
      table.Label()["CkTableOriginalSize"].addValue(toString(p_fullCacheSize));
    }

 // Begin section added 06-20-2015 DAC
    table.Label() += PvlKeyword("FrameTypeCode");
    table.Label()["FrameTypeCode"].addValue(toString(m_frameType));

    if (m_frameType == PCK) {
      // Write out all the body orientation constants
      // Pole right ascension coefficients for a quadratic equation
      table.Label() += PvlKeyword("PoleRa");

      for (int i = 0; i < (int) m_raPole.size(); i++) {
        table.Label()["PoleRa"].addValue(toString(m_raPole[i].degrees()));
      }

      // Pole right ascension, declination coefficients for a quadratic equation
      table.Label() += PvlKeyword("PoleDec");
      for (int i = 0; i < (int) m_decPole.size(); i++) {
        table.Label()["PoleDec"].addValue(toString(m_decPole[i].degrees()));
      }

      // Prime meridian coefficients for a quadratic equation
      table.Label() += PvlKeyword("PrimeMeridian");
      for (int i = 0; i < (int) m_pm.size(); i++) {
        table.Label()["PrimeMeridian"].addValue(toString(m_pm[i].degrees()));
      }

      if (m_raNutPrec.size() > 0) {
        // Pole right ascension nutation precision coefficients to the trig terms
        table.Label() += PvlKeyword("PoleRaNutPrec");
        for (int i = 0; i < (int) m_raNutPrec.size(); i++) {
          table.Label()["PoleRaNutPrec"].addValue(toString(m_raNutPrec[i]));
        }

        // Pole declination nutation precision coefficients to the trig terms
        table.Label() += PvlKeyword("PoleDecNutPrec");
        for (int i = 0; i < (int) m_decNutPrec.size(); i++) {
          table.Label()["PoleDecNutPrec"].addValue(toString(m_decNutPrec[i]));
        }

        // Prime meridian nutation precision coefficients to the trig terms
        table.Label() += PvlKeyword("PmNutPrec");
        for (int i = 0; i < (int) m_pmNutPrec.size(); i++) {
          table.Label()["PmNutPrec"].addValue(toString(m_pmNutPrec[i]));
        }

        // System nutation precision constant terms of linear model of periods
        table.Label() += PvlKeyword("SysNutPrec0");
        for (int i = 0; i < (int) m_sysNutPrec0.size(); i++) {
          table.Label()["SysNutPrec0"].addValue(toString(m_sysNutPrec0[i].degrees()));
        }

        // System nutation precision linear terms of linear model of periods
        table.Label() += PvlKeyword("SysNutPrec1");
        for (int i = 0; i < (int) m_sysNutPrec1.size(); i++) {
          table.Label()["SysNutPrec1"].addValue(toString(m_sysNutPrec1[i].degrees()));
        }
      }
    }
 // End section added 06-20-2015 DAC

    NaifStatus::CheckErrors();
  }


  /**
   * Return the camera angles at the center time of the observation
   *
   * @return @b vector<double> Camera angles at center time
   */
  std::vector<double> SpiceRotation::GetCenterAngles() {
    // Compute the center time
    double etCenter = (p_fullCacheEndTime + p_fullCacheStartTime) / 2.;
    SetEphemerisTime(etCenter);

    return Angles(p_axis3, p_axis2, p_axis1);
  }


  /**
   * Return the camera angles (right ascension, declination, and twist) for the
   * time-based matrix CJ
   *
   * @param axis3 The rotation axis for the third angle
   * @param axis2 The rotation axis for the second angle
   * @param axis1 The rotation axis for the first angle
   *
   * @return @b vector<double> Camera angles (ra, dec, twist)
   */
  std::vector<double> SpiceRotation::Angles(int axis3, int axis2, int axis1) {
    NaifStatus::CheckErrors();

    SpiceDouble ang1, ang2, ang3;
    m2eul_c((SpiceDouble *) &p_CJ[0], axis3, axis2, axis1, &ang3, &ang2, &ang1);

    std::vector<double> angles;
    angles.push_back(ang1);
    angles.push_back(ang2);
    angles.push_back(ang3);

    NaifStatus::CheckErrors();
    return angles;
  }



  /**
   * Set the rotation angles (phi, delta, and w) for the current time to define the
   * time-based matrix CJ. This method was created for unitTests and should not
   * be used otherwise.  It only works for cached data with a cache size of 1.
   *
   * @param[in]  angles The angles defining the rotation (phi, delta, and w) in radians
   * @param[in]  axis3    The rotation axis for the third angle
   * @param[in]  axis2    The rotation axis for the second angle
   * @param[in]  axis1    The rotation axis for the first angle
   */
  void SpiceRotation::SetAngles(std::vector<double> angles, int axis3, int axis2, int axis1) {
    eul2m_c(angles[2], angles[1], angles[0], axis3, axis2, axis1, (SpiceDouble (*)[3]) &(p_CJ[0]));
    p_cache[0] = p_CJ;
    // Reset to get the new values
    p_et = -DBL_MAX;
    SetEphemerisTime(p_et);
  }


  /**
   * Accessor method to get the angular velocity
   *
   * @return @b vector<double> Angular velocity
   */
  std::vector<double> SpiceRotation::AngularVelocity() {
    return p_av;
  }


  /**
   * Accessor method to get the frame chain for the constant part of the
   * rotation (ends in target)
   *
   * @return @b vector<int> The frame chain for the constant part of the rotation.
   */
  std::vector<int> SpiceRotation::ConstantFrameChain() {
    return p_constantFrames;
  }


  /**
   * Accessor method to get the frame chain for the rotation (begins in J2000).
   *
   * @return @b vector<int> The frame chain for the rotation.
   */
  std::vector<int> SpiceRotation::TimeFrameChain() {
    return p_timeFrames;
  }


  /**
   * Checks whether the rotation has angular velocities.
   *
   * @return @b bool Indicates whether the rotation has angular velocities.
   */
  bool SpiceRotation::HasAngularVelocity() {
    return p_hasAngularVelocity;
  }


  /**
   * Given a direction vector in the reference frame, return a J2000 direction.
   *
   * @param[in] rVec A direction vector in the reference frame
   *
   * @return vector<double>  A direction vector in J2000 frame.
   */
  std::vector<double> SpiceRotation::J2000Vector(const std::vector<double> &rVec) {
    NaifStatus::CheckErrors();

    std::vector<double> jVec;
    if (rVec.size() == 3) {
      double TJ[3][3];
      mxm_c((SpiceDouble *) &p_TC[0], (SpiceDouble *) &p_CJ[0], TJ);
      jVec.resize(3);
      mtxv_c(TJ, (SpiceDouble *) &rVec[0], (SpiceDouble *) &jVec[0]);
    }

    else if (rVec.size() == 6) {
      // See Naif routine frmchg for the format of the state matrix.  The constant rotation, TC,
      // has a derivative with respect to time of I.
      if (!p_hasAngularVelocity) {
        // throw an error
      }
      std::vector<double> stateTJ(36);
      stateTJ = StateTJ();

      // Now invert (inverse of a state matrix is NOT simply the transpose)
      xpose6_c(&stateTJ[0], (SpiceDouble( *) [6]) &stateTJ[0]);
      double stateJT[6][6];
      invstm_((doublereal *) &stateTJ[0], (doublereal *) stateJT);
      xpose6_c(stateJT, stateJT);
      jVec.resize(6);

      mxvg_c(stateJT, (SpiceDouble *) &rVec[0], 6, 6, (SpiceDouble *) &jVec[0]);
    }
    NaifStatus::CheckErrors();
    return (jVec);
  }


  /**
   * Return the coefficients used to calculate the target body pole ra
   *
   * Return the coefficients used to calculate the target body right
   * ascension without nutation/precession.  The model is a standard
   * quadratic polynomial in time in Julian centuries (36525 days) from
   * the standard epoch (usually J2000).  To match the Naif PCK pole
   * right ascension (usually the same as the most recent IAU Report)
   * the trignometric terms to account for nutation/precession need to
   * be added.
   *
   * pole ra = ra0 + ra1*T + ra2*T**2 + sum(racoef[i]i*sin(angle[i]))
   *
   * @return @b vector<double> A vector of length 3 containing the pole ra coefficients
   */
  std::vector<Angle> SpiceRotation::poleRaCoefs() {
    return m_raPole;
  }


  /**
   * Return the coefficients used to calculate the target body pole dec
   *
   * Return the coefficients used to calculate the target body declination
   * without nutation/precession.  The model is a standard quadratic
   * polynomial in time in Julian centuries (36525 days) from
   * the standard epoch (usually J2000).  To match the Naif PCK pole
   * declination (usually the same as the most recent IAU Report)
   * the trignometric terms to account for nutation/precession need to
   * be added.
   *
   * pole dec = dec0 + dec1*T + dec2*T**2 + sum(racoef[i]i*sin(angle[i]))
   *
   * @return @b vector<double> A vector of length 3 containing the pole declination coefficients.
   */
  std::vector<Angle> SpiceRotation::poleDecCoefs() {
    return m_decPole;
  }


  /**
   * Return the coefficients used to calculate the target body prime meridian
   *
   * Return the coefficients used to calculate the target body prime
   * meridian without nutation/precession.  The model is a standard
   * quadratic polynomial in time in days from the standard epoch
   * (usually J2000).  To match the Naif PCK prime meridian, (usually
   * the same as the most recent IAU Report) the trignometric terms
   * to account for nutation/precession need to be added.
   *
   * pm = pm0 + pm1*d + pm2*d**2 + sum(pmcoef[i]i*sin(angle[i]))
   *
   * @return @b vector<double> A vector of length 3 containing the prime meridian coefficients.
   */
  std::vector<Angle> SpiceRotation::pmCoefs() {
    return m_pm;
  }


  /**
   * Return the coefficients used to calculate the target body pole ra nut/prec coefficients
   *
   * Return the coefficients used to calculate the target body right
   * ascension nutation/precession contribution.  The model is the
   * sum of the products of the coefficients returned by this method
   * with the sin of the corresponding angles associated with the
   * barycenter related to the target body.
   *
   * pole ra = ra0 + ra1*T + ra2*T**2 + sum(raCoef[i]i*sin(angle[i]))
   *
   * @return @b vector<double> A vector containing the pole ra nut/prec coefficients.
   */
  std::vector<double> SpiceRotation::poleRaNutPrecCoefs() {
    return m_raNutPrec;
  }


  /**
   * Return the coefficients used to calculate the target body pole dec nut/prec coefficients
   *
   * Return the coefficients used to calculate the target body declination
   * nutation/precession contribution.  The model is the sum of the products
   * of the coefficients returned by this method with the sin of the corresponding
   * angles associated with the barycenter related to the target body.
   *
   * pole dec = dec0 + dec1*T + dec2*T**2 + sum(decCoef[i]i*sin(angle[i]))
   *
   * @return @b vector<double> A vector containing the pole dec nut/prec coeffcients.
   */
  std::vector<double> SpiceRotation::poleDecNutPrecCoefs() {
    return m_decNutPrec;
  }


  /**
   * Return the coefficients used to calculate the target body pm nut/prec coefficients
   *
   * Return the coefficients used to calculate the target body prime meridian
   * nutation/precession contribution.  The model is the sum of the products
   * of the coefficients returned by this method with the sin of the corresponding
   * angles associated with the barycenter related to the target body.
   *
   * prime meridian = pm0 + pm1*T + pm2*d**2 + sum(pmCoef[i]i*sin(angle[i]))
   *
   * @return @b vector<double> A vector containing the pm nut/prec coeffcients.
   */
  std::vector<double> SpiceRotation::pmNutPrecCoefs() {
    return m_pmNutPrec;
  }


  /**
   * Return the constants used to calculate the target body system nut/prec angles
   *
   * Return the constant terms used to calculate the target body system (barycenter)
   * nutation/precession angles (periods).  The model for the angles is linear in
   * time in Julian centuries since the standard epoch (usually J2000).
   * angles associated with the barycenter related to the target body.
   *
   * angle[i] = constant[i] + coef[i]*T
   *
   * @return @b vector<Angle> A vector containing the system nut/prec constant terms.
   */
  std::vector<Angle> SpiceRotation::sysNutPrecConstants() {
    return m_sysNutPrec0;
  }


  /**
   * Return the coefficients used to calculate the target body system nut/prec angles
   *
   * Return the linear coefficients used to calculate the target body system
   * (barycenter) nutation/precession angles (periods).  The model for the
   * angles is linear in time in Julian centuries since the standard epoch
   * (usually J2000). angles associated with the barycenter related to the
   * target body.
   *
   * angle[i] = constant[i] + coef[i]*T
   *
   * @return @b vector<Angle> A vector containing the system nut/prec linear coefficients.
   */
  std::vector<Angle> SpiceRotation::sysNutPrecCoefs() {
    return m_sysNutPrec1;
  }


  /**
   * Given a direction vector in the reference frame, compute the derivative
   * with respect to one of the coefficients in the angle polynomial fit
   * equation of a vector rotated from the reference frame to J2000.
   * TODO - merge this method with ToReferencePartial
   *
   * @param[in]  lookT A direction vector in the targeted reference frame
   * @param[in]  partialVar  Variable derivative is to be with respect to
   * @param[in]  coeffIndex  Coefficient index in the polynomial fit to the variable (angle)
   *
   * @throws IException::User "Body rotation uses a binary PCK. Solutions for this model are not
   *                           supported"
   * @throws IException::User "Body rotation uses a PCK not referenced to J2000. Solutions for this
   *                           model are not supported"
   * @throws IException::User "Solutions are not supported for this frame type."
   *
   * @return @b vector<double>   A direction vector rotated by derivative
   *                             of reference to J2000 rotation.
   */
  std::vector<double> SpiceRotation::toJ2000Partial(const std::vector<double> &lookT,
                                                    SpiceRotation::PartialType partialVar,
                                                    int coeffIndex) {
    NaifStatus::CheckErrors();

    std::vector<double> jVec;

    // Get the rotation angles and form the derivative matrix for the partialVar
    std::vector<double> angles = Angles(p_axis3, p_axis2, p_axis1);
    int angleIndex = partialVar;
    int axes[3] = {p_axis1, p_axis2, p_axis3};

    double angle = angles.at(angleIndex);

    // Get TJ and apply the transpose to the input vector to get it to J2000
    double dmatrix[3][3];
    drotat_(&angle, (integer *) axes + angleIndex, (doublereal *) dmatrix);
    // Transpose to obtain row-major order
    xpose_c(dmatrix, dmatrix);

    // Get the derivative of the polynomial with respect to partialVar
    double dpoly = 0.;
    QString msg;
    switch (m_frameType) {
     case CK:
     case DYN:
       dpoly = DPolynomial(coeffIndex);
       break;
     case PCK:
       dpoly = DPckPolynomial(partialVar, coeffIndex);
       break;
     case BPC:
       msg = "Body rotation uses a binary PCK.  Solutions for this model are not supported";
       throw IException(IException::User, msg, _FILEINFO_);
       break;
     case NOTJ2000PCK:
       msg = "Body rotation uses a PCK not referenced to J2000. "
             "Solutions for this model are not supported";
       throw IException(IException::User, msg, _FILEINFO_);
       break;
     default:
       msg = "Solutions are not supported for this frame type.";
       throw IException(IException::User, msg, _FILEINFO_);
    }

    // Multiply dpoly to complete dmatrix
    for (int row = 0;  row < 3;  row++) {
      for (int col = 0;  col < 3;  col++) {
        dmatrix[row][col] *= dpoly;
      }
    }

    // Apply the other 2 angles and chain them all together to get J2000 to constant frame
    double dCJ[3][3];
    switch (angleIndex) {
      case 0:
        rotmat_c(dmatrix, angles[1], axes[1], dCJ);
        rotmat_c(dCJ, angles[2], axes[2], dCJ);
        break;
      case 1:
        rotate_c(angles[0], axes[0], dCJ);
        mxm_c(dmatrix, dCJ, dCJ);
        rotmat_c(dCJ, angles[2], axes[2], dCJ);
        break;
      case 2:
        rotate_c(angles[0], axes[0], dCJ);
        rotmat_c(dCJ, angles[1], axes[1], dCJ);
        mxm_c(dmatrix, dCJ, dCJ);
        break;
    }

    // Multiply the constant matrix to rotate to target reference frame
    double dTJ[3][3];
    mxm_c((SpiceDouble *) &p_TC[0], dCJ[0], dTJ);

    // Finally rotate the target vector with the transpose of the
    // derivative matrix, dTJ to get a J2000 vector
    std::vector<double> lookdJ(3);

    mtxv_c(dTJ, (const SpiceDouble *) &lookT[0], (SpiceDouble *) &lookdJ[0]);

    NaifStatus::CheckErrors();
    return (lookdJ);
  }


  /**
   * Given a direction vector in J2000, return a reference frame direction.
   *
   * @param[in] jVec A direction vector in J2000
   *
   * @return @b vector<double> A direction vector in reference frame.
   */
  std::vector<double> SpiceRotation::ReferenceVector(const std::vector<double> &jVec) {
    NaifStatus::CheckErrors();

    std::vector<double> rVec(3);

    if (jVec.size() == 3) {
      double TJ[3][3];
      mxm_c((SpiceDouble *) &p_TC[0], (SpiceDouble *) &p_CJ[0], TJ);
      rVec.resize(3);
      mxv_c(TJ, (SpiceDouble *) &jVec[0], (SpiceDouble *) &rVec[0]);
    }
    else if (jVec.size() == 6) {
      // See Naif routine frmchg for the format of the state matrix.  The constant rotation, TC,
      // has a derivative with respect to time of I.
      if (!p_hasAngularVelocity) {
        // throw an error
      }
      std::vector<double>  stateTJ(36);
      stateTJ = StateTJ();
      rVec.resize(6);
      mxvg_c((SpiceDouble *) &stateTJ[0], (SpiceDouble *) &jVec[0], 6, 6, (SpiceDouble *) &rVec[0]);
    }

    NaifStatus::CheckErrors();
    return (rVec);
  }


  /**
   * Set the coefficients of a polynomial fit to each
   * of the three camera angles for the time period covered by the
   * cache, angle = a + bt + ct**2, where t = (time - p_baseTime)/ p_timeScale.
   *
   * @param type Rotation source type
   *
   * @internal
   *   @history 2012-05-01 Debbie A. Cook - Added type argument to allow other function types
   *                           beyond PolyFunction.
   */
  void SpiceRotation::SetPolynomial(const Source type) {
    NaifStatus::CheckErrors();
    std::vector<double> coeffAng1, coeffAng2, coeffAng3;

    // Rotation is already stored as a polynomial -- throw an error
    if (p_source == PolyFunction) {
      // Nothing to do
      return;
//      QString msg = "Rotation already fit to a polynomial -- spiceint first to refit";
//      throw IException(IException::User,msg,_FILEINFO_);
    }

    // Adjust degree of polynomial on available data
    if (p_cache.size() == 1) {
      p_degree = 0;
    }
    else if (p_cache.size() == 2) {
      p_degree = 1;
    }

    //Check for polynomial over original pointing constant and initialize coefficients
    if (type == PolyFunctionOverSpice) {
      coeffAng1.assign(p_degree + 1, 0.);
      coeffAng2.assign(p_degree + 1, 0.);
      coeffAng3.assign(p_degree + 1, 0.);
      SetPolynomial(coeffAng1, coeffAng2, coeffAng3, type);
      return;
    }

    Isis::PolynomialUnivariate function1(p_degree);   //!< Basis function fit to 1st rotation angle
    Isis::PolynomialUnivariate function2(p_degree);   //!< Basis function fit to 2nd rotation angle
    Isis::PolynomialUnivariate function3(p_degree);   //!< Basis function fit to 3rd rotation angle
    //
    LeastSquares *fitAng1 = new LeastSquares(function1);
    LeastSquares *fitAng2 = new LeastSquares(function2);
    LeastSquares *fitAng3 = new LeastSquares(function3);

    // Compute the base time
    ComputeBaseTime();
    std::vector<double> time;

    if (p_cache.size() == 1) {
      double t = p_cacheTime.at(0);
      SetEphemerisTime(t);
      std::vector<double> angles = Angles(p_axis3, p_axis2, p_axis1);
      coeffAng1.push_back(angles[0]);
      coeffAng2.push_back(angles[1]);
      coeffAng3.push_back(angles[2]);
    }
    else if (p_cache.size() == 2) {
// Load the times and get the corresponding rotation angles
      p_degree = 1;
      double t1 = p_cacheTime.at(0);
      SetEphemerisTime(t1);
      t1 -= p_baseTime;
      t1 = t1 / p_timeScale;
      std::vector<double> angles1 = Angles(p_axis3, p_axis2, p_axis1);
      double t2 = p_cacheTime.at(1);
      SetEphemerisTime(t2);
      t2 -= p_baseTime;
      t2 = t2 / p_timeScale;
      std::vector<double> angles2 = Angles(p_axis3, p_axis2, p_axis1);
      angles2[0] = WrapAngle(angles1[0], angles2[0]);
      angles2[2] = WrapAngle(angles1[2], angles2[2]);
      double slope[3];
      double intercept[3];

// Compute the linear equation for each angle and save them
      for (int angleIndex = 0; angleIndex < 3; angleIndex++) {
        Isis::LineEquation angline(t1, angles1[angleIndex], t2, angles2[angleIndex]);
        slope[angleIndex] = angline.Slope();
        intercept[angleIndex] = angline.Intercept();
      }
      coeffAng1.push_back(intercept[0]);
      coeffAng1.push_back(slope[0]);
      coeffAng2.push_back(intercept[1]);
      coeffAng2.push_back(slope[1]);
      coeffAng3.push_back(intercept[2]);
      coeffAng3.push_back(slope[2]);
    }
    else {
      // Load the known values to compute the fit equation
      double start1 = 0.; // value of 1st angle1 in cache
      double start3 = 0.; // value of 1st angle1 in cache

      for (std::vector<double>::size_type pos = 0; pos < p_cacheTime.size(); pos++) {
        double t = p_cacheTime.at(pos);
        time.push_back((t - p_baseTime) / p_timeScale);
        SetEphemerisTime(t);
        std::vector<double> angles = Angles(p_axis3, p_axis2, p_axis1);

// Fix 180/-180 crossovers on angles 1 and 3 before doing fit.
        if (pos == 0) {
          start1 = angles[0];
          start3 = angles[2];
        }
        else {
          angles[0] = WrapAngle(start1, angles[0]);
          angles[2] = WrapAngle(start3, angles[2]);
        }

        fitAng1->AddKnown(time, angles[0]);
        fitAng2->AddKnown(time, angles[1]);
        fitAng3->AddKnown(time, angles[2]);
        time.clear();

      }
      //Solve the equations for the coefficients
      fitAng1->Solve();
      fitAng2->Solve();
      fitAng3->Solve();

      // Delete the least squares objects now that we have all the coefficients
      delete fitAng1;
      delete fitAng2;
      delete fitAng3;

      // For now assume all three angles are fit to a polynomial.  Later they may
      // each be fit to a unique basis function.
      // Fill the coefficient vectors

      for (int i = 0;  i < function1.Coefficients(); i++) {
        coeffAng1.push_back(function1.Coefficient(i));
        coeffAng2.push_back(function2.Coefficient(i));
        coeffAng3.push_back(function3.Coefficient(i));
      }

    }

    // Now that the coefficients have been calculated set the polynomial with them
    SetPolynomial(coeffAng1, coeffAng2, coeffAng3);

    NaifStatus::CheckErrors();
    return;
  }


  /**
   * Set the coefficients of a polynomial fit to each of the
   * three camera angles for the time period covered by the
   * cache, angle = c0 + c1*t + c2*t**2 + ... + cn*t**n,
   * where t = (time - p_baseTime) / p_timeScale, and n = p_degree.
   *
   * @param[in] coeffAng1 Coefficients of fit to Angle 1
   * @param[in] coeffAng2 Coefficients of fit to Angle 2
   * @param[in] coeffAng3 Coefficients of fit to Angle 3
   * @param[in] type Rotation source type
   *
   * @internal
   *   @history 2012-05-01 Debbie A. Cook - Added type argument to allow other function types.
   */
  void SpiceRotation::SetPolynomial(const std::vector<double> &coeffAng1,
                                    const std::vector<double> &coeffAng2,
                                    const std::vector<double> &coeffAng3,
                                    const Source type) {

    NaifStatus::CheckErrors();
    Isis::PolynomialUnivariate function1(p_degree);
    Isis::PolynomialUnivariate function2(p_degree);
    Isis::PolynomialUnivariate function3(p_degree);

    // Load the functions with the coefficients
    function1.SetCoefficients(coeffAng1);
    function2.SetCoefficients(coeffAng2);
    function3.SetCoefficients(coeffAng3);

    // Compute the base time
    ComputeBaseTime();

    // Save the current coefficients
    p_coefficients[0] = coeffAng1;
    p_coefficients[1] = coeffAng2;
    p_coefficients[2] = coeffAng3;

    // Set the flag indicating p_degree has been applied to the camera angles, the
    // coefficients of the polynomials have been saved, and the cache reloaded from
    // the polynomials
    p_degreeApplied = true;
    //    p_source = PolyFunction;
    p_source = type;

    // Update the current rotation
    double et = p_et;
    p_et = -DBL_MAX;
    SetEphemerisTime(et);

    NaifStatus::CheckErrors();
    return;
  }


  /**
   * Set the coefficients of a polynomial fit to each
   * of the three planet angles for the time period covered by the
   * cache, ra = ra0 + ra1*t + ra2*t**2 + raTrig,
   *            dec = dec0 + dec1*t + dec2*t**2 + decTrig,
   *            pm = pm0 + pm1*d + pm2*t**2 + pmTrig,
   * where t = time / (seconds per day). for time = et
   *            d = t  / (days per Julian century), and
   * the trig terms are of the form sum(i = 0, numTerms) tcoef[i] * sin(constant[i] + lcoef[i]*t)
   * for ra and pm and sum(i = 0, numTerms) tcoef[i] * cos(constant[i] + lcoef[i]*t)
   * for dec.
   *
   * @throws IException::User "Target body orientation information not available. Rerun spiceinit."
   *
   * @internal
   *   @history 2015-07-01 Debbie A. Cook - Original version.
   */
  void SpiceRotation::usePckPolynomial() {

    // Check to see if rotation is already stored as a polynomial
    if (p_source == PckPolyFunction) {
      p_hasAngularVelocity = true;
      return;
    }

    // No target body orientation information available -- throw an error
    if (!m_tOrientationAvailable) {
      QString msg = "Target body orientation information not available.  Rerun spiceinit.";
      throw IException(IException::User, msg, _FILEINFO_);
    }

    /* I think we have nothing to do, but check for available coefficients and set the Source
    // Set the scales
    p_dscale =  0.000011574074074;   // seconds to days conversion
    p_tscale = 3.1688087814029D-10; // seconds to Julian centuries conversion
    //Set the quadratic part of the equations
    //TODO consider just hard coding this part in evaluate
    Isis::PolynomialUnivariate functionRa(p_degree);  // Basis function fit to target body pole ra
    Isis::PolynomialUnivariate functionDec(p_degree);  // Basis function fit to target body pole dec
    Isis::PolynomialUnivariate functionPm(p_degree);  // Basis function fit to target body pm

    // Load the functions with the coefficients
    function1.SetCoefficients(p_raPole);
    function2.SetCoefficients(p_decPole);
    function3.SetCoefficients(p_pm);

    int numNutPrec = p_sysNutPrec0.size;
    if (numNutPrec > 0) {
      // Set the trigonometric part of the equation
      Isis::TrigBasis functionRaNutPrec("raNutPrec", Isis::TrigBasis::Sin, numNutPrec);
      Isis::TrigBasis functionRaNutPrec("decNutPrec", Isis::TrigBasis::Cos, numNutPrec);
      Isis::TrigBasis functionRaNutPrec("pmNutPrec", Isis::TrigBasis::Sin, numNutPrec);
    // Load the functions with the coefficients
      functionRaNutPrec.SetTCoefficients(p_raNutPrec);
      functionDecNutPrec.SetTCoefficients(p_decNutPrec);
      functionPmNutPrec.SetTCoefficients(p_pmNutPrec);
      functionRaNutPrec.SetConstants(p_sysNutPrec0);
      functionDecNutPrec.SetConstants(p_sysNutPrec0);
      functionPmNutPrec.SetConstants(p_sysNutPrec0);
      functionRaNutPrec.SetLCoefficients(p_sysNutPrec1);
      functionDecNutPrec.SetLCoefficients(p_sysNutPrec1);
      functionPmNutPrec.SetLCoefficients(p_sysNutPrec1);
    }
    */

    // Set the flag indicating p_degree has been applied to the planet angles, the
    // coefficients of the polynomials have been saved, and the cache reloaded from
    // TODO cache reloaded???
    // the polynomials.
    // ****At least for the planet angles, I don't think we want to reload the cache until just
    // before we write out the table
    p_degreeApplied = true;
    p_hasAngularVelocity = true;
    p_source = PckPolyFunction;
   return;
  }


  /**
   * Set the coefficients of a polynomial fit to each
   * of the three planet angles for the time period covered by the
   * cache, ra = ra0 + ra1*t + ra2*t**2 + raTrig,
   *            dec = dec0 + dec1*t + dec2*t**2 + decTrig,
   *            pm = pm0 + pm1*d + pm2*t**2 + pmTrig,
   * where t = time / (seconds per day). for time = et
   *            d = t  / (days per Julian century), and
   * the trig terms are of the form sum(i = 0, numTerms) tcoef[i] * sin(constant[i] + lcoef[i]*t)
   * for ra and pm and sum(i = 0, numTerms) tcoef[i] * cos(constant[i] + lcoef[i]*t)
   * for dec.
   *
   * @param[in] raCoeff  pole ra coefficients to set
   * @param[in] decCoeff pole dec coefficients to set
   * @param[in] pmCoeff  pole pm coefficients to set
   *
   * @internal
   *   @history 2012-05-01 Debbie A. Cook - Original version.
   */
  void SpiceRotation::setPckPolynomial(const std::vector<Angle> &raCoeff,
                                       const std::vector<Angle> &decCoeff,
                                       const std::vector<Angle> &pmCoeff) {
    // Just set the constants and let usePckPolynomial() do the rest
    m_raPole = raCoeff;
    m_decPole = decCoeff;
    m_pm = pmCoeff;
    usePckPolynomial();
    // Apply new function parameters
    setEphemerisTimePckPolyFunction();
  }


  /**
   * Return the coefficients of a polynomial fit to each of the
   * three camera angles for the time period covered by the cache, angle =
   * c0 + c1*t + c2*t**2 + ... + cn*t**n, where t = (time - p_basetime) / p_timeScale
   * and n = p_degree.
   *
   * @param[out] coeffAng1 Coefficients of fit to Angle 1
   * @param[out] coeffAng2 Coefficients of fit to Angle 2
   * @param[out] coeffAng3 Coefficients of fit to Angle 3
   */
  void SpiceRotation::GetPolynomial(std::vector<double> &coeffAng1,
                                    std::vector<double> &coeffAng2,
                                    std::vector<double> &coeffAng3) {
    coeffAng1 = p_coefficients[0];
    coeffAng2 = p_coefficients[1];
    coeffAng3 = p_coefficients[2];

    return;
  }


  /**
   * Return the coefficients of a polynomial fit to each of the
   * three planet angles.  See SetPckPolynomial() for more
   * information on the polynomial.
   *
   * TODO??? Should the other coefficients be returned as well???
   *
   * @param[out] raCoeff Quadratic coefficients of fit to ra
   * @param[out] decCoeff Quadratic coefficients of fit to dec
   * @param[out] pmcoeff  Quadratic coefficients of fit to pm
   */
  void SpiceRotation::getPckPolynomial(std::vector<Angle> &raCoeff,
                                       std::vector<Angle> &decCoeff,
                                       std::vector<Angle> &pmCoeff) {
    raCoeff = m_raPole;
    decCoeff = m_decPole;
    pmCoeff = m_pm;

    return;
  }


  /**
   * Compute the base time using cached times
   */
  void SpiceRotation::ComputeBaseTime() {
    if (p_noOverride) {
      p_baseTime = (p_cacheTime.at(0) + p_cacheTime.at(p_cacheTime.size() - 1)) / 2.;
      p_timeScale = p_baseTime - p_cacheTime.at(0);
      // Take care of case where 1st and last times are the same
      if (p_timeScale == 0)  p_timeScale = 1.0;
    }
    else {
      p_baseTime = p_overrideBaseTime;
      p_timeScale = p_overrideTimeScale;
    }

    return;
  }


  /**
   * Set an override base time to be used with observations on scanners to allow all
   * images in an observation to use the save base time and polynomials for the angles.
   *
   * @param[in] baseTime The base time to use and override the computed base time
   * @param[in] timeScale The time scale to use and override the computed time scale
   */
  void SpiceRotation::SetOverrideBaseTime(double baseTime, double timeScale) {
    p_overrideBaseTime = baseTime;
    p_overrideTimeScale = timeScale;
    p_noOverride = false;
    return;
 }

  void SpiceRotation::SetCacheTime(std::vector<double> cacheTime) {
    // Do not reset the cache times if they are already loaded.
    if (p_cacheTime.size() <= 0) {
      p_cacheTime = cacheTime;
    }
  }

  /**
   * Evaluate the derivative of the fit polynomial defined by the
   * given coefficients with respect to the coefficient at the given index, at
   * the current time.
   *
   * @param coeffIndex The index of the coefficient to differentiate
   *
   * @throws IException::Programmer "Unable to evaluate the derivative of the SPICE rotation fit
   *                                 polynomial for the given coefficient index. Index is negative
   *                                 or exceeds degree of polynomial"
   *
   * @return @b double The derivative evaluated at the current time.
   */
  double SpiceRotation::DPolynomial(const int coeffIndex) {
    double derivative;
    double time = (p_et - p_baseTime) / p_timeScale;

    if (coeffIndex > 0  && coeffIndex <= p_degree) {
      derivative = pow(time, coeffIndex);
    }
    else if (coeffIndex == 0) {
      derivative = 1;
    }
    else {
      QString msg = "Unable to evaluate the derivative of the SPICE rotation fit polynomial for "
                    "the given coefficient index [" + toString(coeffIndex) + "]. "
                    "Index is negative or exceeds degree of polynomial ["
                    + toString(p_degree) + "]";
      throw IException(IException::Programmer, msg, _FILEINFO_);
    }
    return derivative;
  }


  /**
   * Evaluate the derivative of the fit polynomial defined by the
   * given coefficients with respect to the coefficient at the given index, at
   * the current time.
   *
   * @param partialVar Variable derivative is to be with respect to
   * @param coeffIndex The index of the coefficient to differentiate
   *
   * @throws IException::Programmer "Unable to evaluate the derivative of the SPICE rotation fit
   *                                 polynomial for the given coefficient index. Index is negative
   *                                 or exceeds degree of polynomial"
   *
   * @return @b double The derivative evaluated at the current time.
   */
  double SpiceRotation::DPckPolynomial(SpiceRotation::PartialType partialVar,
                                       const int coeffIndex) {
    const double p_dayScale = 86400; // number of seconds in a day
 // Number of 24 hour days in a Julian century = 36525
    const double p_centScale = p_dayScale * 36525;
    double time = 0.;

    switch (partialVar) {
     case WRT_RightAscension:
     case WRT_Declination:
       time = p_et / p_centScale;
       break;
     case WRT_Twist:
       time = p_et / p_dayScale;
       break;
    }

    double derivative;

    switch (coeffIndex) {
     case 0:
       derivative = 1;
       break;
    case 1:
    case 2:
      derivative = pow(time, coeffIndex);
      break;
    default:
      QString msg = "Unable to evaluate the derivative of the target body rotation fit polynomial "
                    "for the given coefficient index [" + toString(coeffIndex) + "]. "
                    "Index is negative or exceeds degree of polynomial ["
                    + toString(p_degree) + "]";
      throw IException(IException::Programmer, msg, _FILEINFO_);
    }

    // Now apply any difference to the partials due to building the rotation matrix on the angles
    //    90. + ra, 90. - dec, and pm.  The only partial that changes is dec.
    if (partialVar == WRT_Declination) {
      derivative = -derivative;
    }

    return derivative;
  }


  /**
   * Compute the derivative with respect to one of the coefficients in the
   * angle polynomial fit equation of a vector rotated from J2000 to a
   * reference frame.  The polynomial equation is of the form
   * angle = c0 + c1*t + c2*t**2 + ... cn*t**n, where t = (time - p_basetime) / p_timeScale
   * and n = p_degree (the degree of the equation)
   *
   * @param[in]  lookJ       Look vector in J2000 frame
   * @param[in]  partialVar  Variable derivative is to be with respect to
   * @param[in]  coeffIndex  Coefficient index in the polynomial fit to the variable (angle)
   *
   * @throws IException::Programmer "Only CK, DYN, and PCK partials can be calculated"
   *
   * @return @b vector<double> Vector rotated by derivative of J2000 to reference rotation.
   */
  std::vector<double> SpiceRotation::ToReferencePartial(std::vector<double> &lookJ,
                                                        SpiceRotation::PartialType partialVar,
                                                        int coeffIndex) {
    NaifStatus::CheckErrors();
    //TODO** To save time possibly save partial matrices

    // Get the rotation angles and form the derivative matrix for the partialVar
    std::vector<double> angles = Angles(p_axis3, p_axis2, p_axis1);
    int angleIndex = partialVar;
    int axes[3] = {p_axis1, p_axis2, p_axis3};

    double angle = angles.at(angleIndex);

    double dmatrix[3][3];
    drotat_(&angle, (integer *) axes + angleIndex, (doublereal *) dmatrix);
    // Transpose to obtain row-major order
    xpose_c(dmatrix, dmatrix);

    // Get the derivative of the polynomial with respect to partialVar
    double dpoly = 0.;
    switch (m_frameType) {
     case UNKNOWN:  // For now let everything go through for backward compatability
     case CK:
     case DYN:
      dpoly = DPolynomial(coeffIndex);
       break;
     case PCK:
       dpoly = DPckPolynomial(partialVar, coeffIndex);
       break;
     default:
      QString msg = "Only CK, DYN, and PCK partials can be calculated";
      throw IException(IException::Programmer, msg, _FILEINFO_);
    }

    // Multiply dpoly to complete dmatrix
    for (int row = 0;  row < 3;  row++) {
      for (int col = 0;  col < 3;  col++) {
        dmatrix[row][col] *= dpoly;
      }
    }

    // Apply the other 2 angles and chain them all together
    double dCJ[3][3];
    switch (angleIndex) {
      case 0:
        rotmat_c(dmatrix, angles[1], axes[1], dCJ);
        rotmat_c(dCJ, angles[2], axes[2], dCJ);
        break;
      case 1:
        rotate_c(angles[0], axes[0], dCJ);
        mxm_c(dmatrix, dCJ, dCJ);
        rotmat_c(dCJ, angles[2], axes[2], dCJ);
        break;
      case 2:
        rotate_c(angles[0], axes[0], dCJ);
        rotmat_c(dCJ, angles[1], axes[1], dCJ);
        mxm_c(dmatrix, dCJ, dCJ);
        break;
    }

    // Multiply the constant matrix to rotate to the targeted reference frame
    double dTJ[3][3];
    mxm_c((SpiceDouble *) &p_TC[0], dCJ[0], dTJ);

    // Finally rotate the J2000 vector with the derivative matrix, dTJ to
    // get the vector in the targeted reference frame.
    std::vector<double> lookdT(3);

    mxv_c(dTJ, (const SpiceDouble *) &lookJ[0], (SpiceDouble *) &lookdT[0]);

    NaifStatus::CheckErrors();
    return lookdT;
  }


  /**
   * Wrap the input angle to keep it within 2pi radians of the angle to compare.
   *
   * @param[in]  compareAngle Look vector in J2000 frame
   * @param[in]  angle Angle to be wrapped if needed
   *
   * @return @b double Wrapped angle.
   */
  double SpiceRotation::WrapAngle(double compareAngle, double angle) {
    NaifStatus::CheckErrors();
    double diff1 = compareAngle - angle;

    if (diff1 < -1 * pi_c()) {
      angle -= twopi_c();
    }
    else if (diff1 > pi_c()) {
      angle += twopi_c();
    }

    NaifStatus::CheckErrors();
    return angle;
  }


  /**
   * Set the degree of the polynomials to be fit to the
   * three camera angles for the time period covered by the
   * cache, angle = c0 + c1*t + c2*t**2 + ... + cn*t**n,
   * where t = (time - p_baseTime) / p_timeScale, and n = p_degree.
   *
   * @param[in] degree Degree of the polynomial to be fit
   *
   * @internal
   *   @history 2011-03-22 Debbie A. Cook - Fixed bug in second branch where existing
   *                           degree is greater than new degree.
   */
  void SpiceRotation::SetPolynomialDegree(int degree) {
    // Adjust the degree for the data
    if (p_fullCacheSize == 1) {
      degree = 0;
    }
    else if (p_fullCacheSize == 2) {
      degree = 1;
    }
    // If polynomials have not been applied yet then simply set the degree and return
    if (!p_degreeApplied) {
      p_degree = degree;
    }

    // Otherwise the existing polynomials need to be either expanded ...
    else if (p_degree < degree) {   // (increase the number of terms)
      std::vector<double> coefAngle1(p_coefficients[0]),
          coefAngle2(p_coefficients[1]),
          coefAngle3(p_coefficients[2]);

      for (int icoef = p_degree + 1;  icoef <= degree; icoef++) {
        coefAngle1.push_back(0.);
        coefAngle2.push_back(0.);
        coefAngle3.push_back(0.);
      }
      p_degree = degree;
      SetPolynomial(coefAngle1, coefAngle2, coefAngle3, p_source);
    }
    // ... or reduced (decrease the number of terms)
    else if (p_degree > degree) {
      std::vector<double> coefAngle1(degree + 1),
          coefAngle2(degree + 1),
          coefAngle3(degree + 1);

      for (int icoef = 0;  icoef <= degree;  icoef++) {
        coefAngle1[icoef] = p_coefficients[0][icoef];
        coefAngle2[icoef] = p_coefficients[1][icoef];
        coefAngle3[icoef] = p_coefficients[2][icoef];
      }
      p_degree = degree;
      SetPolynomial(coefAngle1, coefAngle2, coefAngle3, p_source);
    }
  }


  /**
   * Accessor method to get the rotation frame type.
   *
   * @return @b SpiceRotation::FrameType The frame type of the rotation.
   */
  SpiceRotation::FrameType SpiceRotation::getFrameType() {
    return m_frameType;
  }


  /**
   * Accessor method to get the rotation source.
   *
   * @return @b SpiceRotation::Source The source of the rotation.
   */
  SpiceRotation::Source SpiceRotation::GetSource() {
    return p_source;
  }


  /**
   * Resets the source of the rotation to the given value.
   *
   * @param source The rotation source to be set.
   */
  void SpiceRotation::SetSource(Source source) {
    p_source = source;
    return;
  }


  /**
   * Accessor method to get the rotation base time.
   *
   * @return @b double The base time for the rotation.
   */
  double SpiceRotation::GetBaseTime() {
    return p_baseTime;
  }


  /**
   * Accessor method to get the rotation time scale.
   *
   * @return @b double The time scale for the rotation.
   */
  double SpiceRotation::GetTimeScale() {
    return p_timeScale;
  }


  /**
   * Set the axes of rotation for decomposition of a rotation
   * matrix into 3 angles.
   *
   * @param[in]  axis1 Axes of rotation of first angle applied (right rotation)
   * @param[in]  axis2 Axes of rotation of second angle applied (center rotation)
   * @param[in]  axis3 Axes of rotation of third angle applied (left rotation)
   *
   * @throws IException::Programmer "A rotation axis is outside the valid range of 1 to 3"
   *
   * @return @b double Wrapped angle.
   */
  void SpiceRotation::SetAxes(int axis1, int axis2, int axis3) {
    if (axis1 < 1  ||  axis2 < 1  || axis3 < 1  || axis1 > 3  || axis2 > 3  || axis3 > 3) {
      QString msg = "A rotation axis is outside the valid range of 1 to 3";
      throw IException(IException::Programmer, msg, _FILEINFO_);
    }
    p_axis1 = axis1;
    p_axis2 = axis2;
    p_axis3 = axis3;
  }


  /**
   * Load the time cache.  This method should works with the LoadCache(startTime, endTime, size)
   * method to load the time cache.
   *
   * @throws IException::Programmer "Full cache size does NOT match cache size in LoadTimeCache --
   *                                 should never happen"
   * @throws IException::Programmer "Observation crosses segment boundary--unable to interpolate
   *                                 pointing"
   * @throws IException::User "No camera kernels loaded...Unable to determine time cache to
   *                           downsize"
   */
  void SpiceRotation::LoadTimeCache() {
    NaifStatus::CheckErrors();
    int count = 0;

    double observStart  =  p_fullCacheStartTime + p_timeBias;
    double observEnd  = p_fullCacheEndTime + p_timeBias;
    //  Next line added 12-03-2009 to allow observations to cross segment boundaries
    double currentTime = observStart;
    bool timeLoaded = false;

    // Get number of ck loaded for this rotation.  This method assumes only one SpiceRotation
    // object is loaded.
    NaifStatus::CheckErrors();
    ktotal_c("ck", (SpiceInt *) &count);

    // Downsize the loaded cache
    if ((p_source == Memcache) && p_minimizeCache == Yes) {
      // Multiple ck case, type 5 ck case, or PolyFunctionOverSpice
      //  final step -- downsize loaded cache and reload

      if (p_fullCacheSize != (int) p_cache.size()) {

        QString msg =
          "Full cache size does NOT match cache size in LoadTimeCache -- should never happen";
        throw IException(IException::Programmer, msg, _FILEINFO_);
      }

      SpiceDouble timeSclkdp[p_fullCacheSize];
      SpiceDouble quats[p_fullCacheSize][4];
      double avvs[p_fullCacheSize][3];// Angular velocity vector

      // We will treat et as the sclock time and avoid converting back and forth
     for (int r = 0; r < p_fullCacheSize; r++) {
        timeSclkdp[r] = p_cacheTime[r];
        SpiceDouble CJ[9] = { p_cache[r][0], p_cache[r][1], p_cache[r][2],
                              p_cache[r][3], p_cache[r][4], p_cache[r][5],
                              p_cache[r][6], p_cache[r][7], p_cache[r][8]
                            };
        m2q_c(CJ, quats[r]);
        if (p_hasAngularVelocity) {
          vequ_c((SpiceDouble *) &p_cacheAv[r][0], avvs[r]);
        }
      }

      double cubeStarts = timeSclkdp[0]; //,timsSclkdp[ckBlob.Records()-1] };
      double radTol = 0.000000017453; //.000001 degrees  Make this instrument dependent TODO
      SpiceInt avflag = 1;            // Don't use angular velocity for now
      SpiceInt nints = 1;             // Always make an observation a single interpolation interval
      double dparr[p_fullCacheSize];    // Double precision work array
      SpiceInt intarr[p_fullCacheSize]; // Integer work array
      SpiceInt sizOut = p_fullCacheSize; // Size of downsized cache

      ck3sdn(radTol, avflag, (int *) &sizOut, timeSclkdp, (doublereal *) quats,
             (SpiceDouble *) avvs, nints, &cubeStarts, dparr, (int *) intarr);

      // Clear full cache and load with downsized version
      p_cacheTime.clear();
      p_cache.clear();
      p_cacheAv.clear();
      std::vector<double> av;
      av.resize(3);

      for (int r = 0; r < sizOut; r++) {
        SpiceDouble et;
        // sct2e_c(spcode, timeSclkdp[r], &et);
        et = timeSclkdp[r];
        p_cacheTime.push_back(et);
        std::vector<double> CJ(9);
        q2m_c(quats[r], (SpiceDouble( *)[3]) &CJ[0]);
        p_cache.push_back(CJ);
        vequ_c(avvs[r], (SpiceDouble *) &av[0]);
        p_cacheAv.push_back(av);
      }

      timeLoaded = true;
      p_minimizeCache = Done;
    }
    else if (count == 1  && p_minimizeCache == Yes) {
      // case of a single ck -- read instances and data straight from kernel for given time range
      SpiceInt handle;

      // Define some Naif constants
      int FILESIZ = 128;
      int TYPESIZ = 32;
      int SOURCESIZ = 128;
//      double DIRSIZ = 100;

      SpiceChar file[FILESIZ];
      SpiceChar filtyp[TYPESIZ];  // kernel type (ck, ek, etc.)
      SpiceChar source[SOURCESIZ];

      SpiceBoolean found;
      bool observationSpansToNextSegment = false;

      double segStartEt;
      double segStopEt;

      kdata_c(0, "ck", FILESIZ, TYPESIZ, SOURCESIZ, file, filtyp, source, &handle, &found);
      dafbfs_c(handle);
      daffna_c(&found);
      int spCode = ((int)(p_constantFrames[0] / 1000)) * 1000;

      while (found) {
        observationSpansToNextSegment = false;
        double sum[10];   // daf segment summary
        double dc[2];     // segment starting and ending times in tics
        SpiceInt ic[6];   // segment summary values:
        // instrument code for platform,
        // reference frame code,
        // data type,
        // velocity flag,
        // offset to quat 1,
        // offset to end.
        dafgs_c(sum);
        dafus_c(sum, (SpiceInt) 2, (SpiceInt) 6, dc, ic);

        // Don't read type 5 ck here
        if (ic[2] == 5) break;

        // Check times for type 3 ck segment if spacecraft matches
        if (ic[0] == spCode && ic[2] == 3) {
          sct2e_c((int) spCode / 1000, dc[0], &segStartEt);
          sct2e_c((int) spCode / 1000, dc[1], &segStopEt);
          NaifStatus::CheckErrors();
          double et;

          // Get times for this segment
          if (currentTime >= segStartEt  &&  currentTime <= segStopEt) {

            // Check for a gap in the time coverage by making sure the time span of the observation
            //  does not cross a segment unless the next segment starts where the current one ends
            if (observationSpansToNextSegment && currentTime > segStartEt) {
              QString msg = "Observation crosses segment boundary--unable to interpolate pointing";
              throw IException(IException::Programmer, msg, _FILEINFO_);
            }
            if (observEnd > segStopEt) {
              observationSpansToNextSegment = true;
            }

            // Extract necessary header parameters
            int dovelocity = ic[3];
            int end = ic[5];
            double val[2];
            dafgda_c(handle, end - 1, end, val);
//            int nints = (int) val[0];
            int ninstances = (int) val[1];
            int numvel  =  dovelocity * 3;
            int quatnoff  =  ic[4] + (4 + numvel) * ninstances - 1;
//            int nrdir = (int) (( ninstances - 1 ) / DIRSIZ); /* sclkdp directory records */
            int sclkdp1off  =  quatnoff + 1;
            int sclkdpnoff  =  sclkdp1off + ninstances - 1;
//            int start1off = sclkdpnoff + nrdir + 1;
//            int startnoff = start1off + nints - 1;
            int sclkSpCode = spCode / 1000;

            // Now get the times
            std::vector<double> sclkdp(ninstances);
            dafgda_c(handle, sclkdp1off, sclkdpnoff, (SpiceDouble *) &sclkdp[0]);

            int instance = 0;
            sct2e_c(sclkSpCode, sclkdp[0], &et);

            while (instance < (ninstances - 1)  &&  et < currentTime) {
              instance++;
              sct2e_c(sclkSpCode, sclkdp[instance], &et);
            }

            if (instance > 0) instance--;
            sct2e_c(sclkSpCode, sclkdp[instance], &et);

            while (instance < (ninstances - 1)  &&  et < observEnd) {
              p_cacheTime.push_back(et - p_timeBias);
              instance++;
              sct2e_c(sclkSpCode, sclkdp[instance], &et);
            }
            p_cacheTime.push_back(et - p_timeBias);

            if (!observationSpansToNextSegment) {
              timeLoaded = true;
              p_minimizeCache = Done;
              break;
            }
            else {
              currentTime = segStopEt;
            }
          }
        }
        dafcs_c(handle);     // Continue search in daf last searched
        daffna_c(&found);    // Find next forward array in current daf
      }
    }
    else if (count == 0  &&  p_source != Nadir  &&  p_minimizeCache == Yes) {
      QString msg = "No camera kernels loaded...Unable to determine time cache to downsize";
      throw IException(IException::User, msg, _FILEINFO_);
    }

    // Load times according to cache size (body rotations) -- handle first round of type 5 ck case
    //   and multiple ck case --Load a time for every line scan line and downsize later
    if (! (timeLoaded || (p_cacheTime.size() > 1))) {
      double cacheSlope = 0.0;
      if (p_fullCacheSize > 1)
        cacheSlope = (p_fullCacheEndTime - p_fullCacheStartTime) / (double)(p_fullCacheSize - 1);
      for (int i = 0; i < p_fullCacheSize; i++)
        p_cacheTime.push_back(p_fullCacheStartTime + (double) i * cacheSlope);
      if (p_source == Nadir) {
        p_minimizeCache = No;
      }
    }
    NaifStatus::CheckErrors();
  }


  /**
   * Return full listing (cache) of original time coverage requested.
   *
   * @throws IException::User "Time cache not availabe -- rerun spiceinit"
   *
   * @return @b vector<double> Cache of original time coverage.
   */
  std::vector<double> SpiceRotation::GetFullCacheTime() {

    // No time cache was initialized -- throw an error
    if (p_fullCacheSize < 1) {
      QString msg = "Time cache not available -- rerun spiceinit";
      throw IException(IException::User, msg, _FILEINFO_);
    }

    std::vector<double> fullCacheTime;
    double cacheSlope = 0.0;
    if (p_fullCacheSize > 1) {
      cacheSlope = (p_fullCacheEndTime - p_fullCacheStartTime) / (double)(p_fullCacheSize - 1);
    }

    for (int i = 0; i < p_fullCacheSize; i++)
      fullCacheTime.push_back(p_fullCacheStartTime + (double) i * cacheSlope);

    return fullCacheTime;
  }


  /**
   * Compute frame trace chain from target frame to J2000
   *
   * @param et Ephemeris time
   *
   * @throws IException::Programmer "The frame is not supported by Naif"
   * @throws IException::Programmer "The ck rotation from frame can not be found due to no pointing
   *                                 available at request time or a problem with the frame"
   * @throws IException::Programmer "The frame has a type not supported by your version of Naif
   *                                 Spicelib. You need to update."
   */
  void SpiceRotation::FrameTrace(double et) {
    NaifStatus::CheckErrors();
    // The code for this method was extracted from the Naif routine rotget written by N.J. Bachman &
    //   W.L. Taber (JPL)
    int           center;
    FrameType type;
    int           typid;
    SpiceBoolean  found;
    int           frmidx;  // Frame chain index for current frame
    SpiceInt      nextFrame;   // Naif frame code of next frame
    NaifStatus::CheckErrors();
    std::vector<int> frameCodes;
    std::vector<int> frameTypes;
    frameCodes.push_back(p_constantFrames[0]);

    while (frameCodes[frameCodes.size()-1] != J2000Code) {
      frmidx  =  frameCodes.size() - 1;
      // First get the frame type  (Note:: we may also need to save center if we use dynamic frames)
      // (Another note:  the type returned is the Naif from type.  This is not quite the same as the
      // SpiceRotation enumerated FrameType.  The SpiceRotation FrameType differentiates between
      // pck types.  FrameTypes of 2, 6, and 7 will all be considered to be Naif frame type 2.  The
      // logic for FrameTypes in this method is correct for all types except type 7.  Current pck
      // do not exercise this option.  Should we ever use pck with a target body not referenced to
      // the J2000 frame and epoch, both this method and loadPCFromSpice will need to be modified.
      frinfo_c((SpiceInt) frameCodes[frmidx],
               (SpiceInt *) &center,
               (SpiceInt *) &type,
               (SpiceInt *) &typid, &found);

      if (!found) {

        if (p_source == Nadir) {
          frameTypes.push_back(0);
          break;
        }

        QString msg = "The frame" + toString((int) frameCodes[frmidx]) + " is not supported by Naif";
        throw IException(IException::Programmer, msg, _FILEINFO_);
      }

      double matrix[3][3];

      // To get the next link in the frame chain, use the frame type
      if (type == INERTL ||  type == PCK) {
        nextFrame = J2000Code;
      }
      else if (type == CK) {
        ckfrot_((SpiceInt *) &typid, &et, (double *) matrix, &nextFrame, (logical *) &found);

        if (!found) {

          if (p_source == Nadir) {
            frameTypes.push_back(0);
            break;
          }

          QString msg = "The ck rotation from frame " + toString(frameCodes[frmidx]) + " can not "
               + "be found due to no pointing available at requested time or a problem with the "
               + "frame";
          throw IException(IException::Programmer, msg, _FILEINFO_);
        }
      }
      else if (type == TK) {
        tkfram_((SpiceInt *) &typid, (double *) matrix, &nextFrame, (logical *) &found);
        if (!found) {
          QString msg = "The tk rotation from frame " + toString(frameCodes[frmidx]) +
                        " can not be found";
          throw IException(IException::Programmer, msg, _FILEINFO_);
        }
      }
      else if (type == DYN) {
        //
        //        Unlike the other frame classes, the dynamic frame evaluation
        //        routine ZZDYNROT requires the input frame ID rather than the
        //        dynamic frame class ID. ZZDYNROT also requires the center ID
        //        we found via the FRINFO call.

        zzdynrot_((SpiceInt *) &typid, (SpiceInt *) &center, &et, (double *) matrix, &nextFrame);
      }

      else {
        QString msg = "The frame " + toString(frameCodes[frmidx]) +
            " has a type " + toString(type) + " not supported by your version of Naif Spicelib."
            + "You need to update.";
        throw IException(IException::Programmer, msg, _FILEINFO_);

      }
      frameCodes.push_back(nextFrame);
      frameTypes.push_back(type);
    }

    if ((int) frameCodes.size() == 1  &&  p_source != Nadir) {  // Must be Sky
      p_constantFrames.push_back(frameCodes[0]);
      p_timeFrames.push_back(frameCodes[0]);
      return;
    }

    int nConstants = 0;
    p_constantFrames.clear();
    while (frameTypes[nConstants] == TK  &&  nConstants < (int) frameTypes.size()) nConstants++;


    for (int i = 0; i <= nConstants; i++) {
      p_constantFrames.push_back(frameCodes[i]);
    }

    if (p_source != Nadir)  {
      for (int i = nConstants;  i < (int) frameCodes.size(); i++) {
        p_timeFrames.push_back(frameCodes[i]);
      }
    }
    else {
      // Nadir rotation is from spacecraft to J2000
      p_timeFrames.push_back(frameCodes[nConstants]);
      p_timeFrames.push_back(J2000Code);
    }
    NaifStatus::CheckErrors();
  }


  /**
   * Return the full rotation TJ as a matrix
   *
   * @return @b vector<double> Returned matrix.
   */
  std::vector<double> SpiceRotation::Matrix() {
    NaifStatus::CheckErrors();
    std::vector<double> TJ;
    TJ.resize(9);
    mxm_c((SpiceDouble *) &p_TC[0], (SpiceDouble *) &p_CJ[0], (SpiceDouble( *) [3]) &TJ[0]);
    NaifStatus::CheckErrors();
    return TJ;
  }


  /**
   * Return the constant 3x3 rotation TC matrix as a quaternion.
   *
   * @return @b vector<double> Constant rotation quaternion, TC.
   */
  std::vector<double> SpiceRotation::ConstantRotation() {
    NaifStatus::CheckErrors();
    std::vector<double> q;
    q.resize(4);
    m2q_c((SpiceDouble( *)[3]) &p_TC[0], &q[0]);
    NaifStatus::CheckErrors();
    return q;
  }


  /**
   * Return the constant 3x3 rotation TC matrix as a vector of length 9.
   *
   * @return @b vector<double> Constant rotation matrix, TC.
   */
  std::vector<double> &SpiceRotation::ConstantMatrix() {
    return p_TC;
  }


  /**
   * Set the constant 3x3 rotation TC matrix from a vector of length 9.
   *
   * @param constantMatrix Constant rotation matrix, TC.
   */
  void SpiceRotation::SetConstantMatrix(std::vector<double> constantMatrix) {
    p_TC = constantMatrix;
    return;
  }

  /**
   * Return time-based 3x3 rotation CJ matrix as a quaternion.
   *
   * @return @b vector<double> Time-based rotation quaternion, CJ.
   */
  std::vector<double> SpiceRotation::TimeBasedRotation() {
    NaifStatus::CheckErrors();
    std::vector<double> q;
    q.resize(4);
    m2q_c((SpiceDouble( *)[3]) &p_CJ[0], &q[0]);
    NaifStatus::CheckErrors();
    return q;
  }


  /**
   * Return time-based 3x3 rotation CJ matrix as a vector of length 9.
   *
   * @return @b vector<double> Time-based rotation matrix, CJ.
   */
  std::vector<double> &SpiceRotation::TimeBasedMatrix() {
    return p_CJ;
  }


  /**
   * Set the time-based 3x3 rotation CJ matrix from a vector of length 9.
   *
   * @param timeBasedMatrix Time-based rotation matrix, TC.
   */
  void SpiceRotation::SetTimeBasedMatrix(std::vector<double> timeBasedMatrix) {
    p_CJ = timeBasedMatrix;
    return;
  }


  /**
   * Initialize the constant rotation
   *
   * @param et Ephemeris time.
   */
  void SpiceRotation::InitConstantRotation(double et) {
    FrameTrace(et);
    // Get constant rotation which applies in all cases
    int targetFrame = p_constantFrames[0];
    int fromFrame = p_timeFrames[0];
    p_TC.resize(9);
    refchg_((SpiceInt *) &fromFrame, (SpiceInt *) &targetFrame, &et, (doublereal *) &p_TC[0]);
    // Transpose to obtain row-major order
    xpose_c((SpiceDouble( *)[3]) &p_TC[0], (SpiceDouble( *)[3]) &p_TC[0]);
  }


  /**
   * Compute the angular velocity from the time-based functions fit to the pointing angles
   * This method computes omega = angular velocity matrix, and extracts the angular velocity.
   * See comments in the Naif Spicelib routine xf2rav_c.c.
   *
   *            _                     _
   *           |                       |
   *           |   0    -av[2]  av[1]  |
   *           |                       |
   *   omega = |  av[2]    0   -av[0]  |
   *           |                       |
   *           | -av[1]   av[0]   0    |
   *           |_                     _|
   *
   * @throws IException::Programmer "The SpiceRotation pointing angles must be fit to polynomials
   *                                 in order to compute angular velocity."
   * @throws IException::Programmer "Planetary angular velocity must be fit computed with PCK
   *                                 polynomials"
   */
  void SpiceRotation::ComputeAv() {
    NaifStatus::CheckErrors();

    // Make sure the angles have been fit to polynomials so we can calculate the derivative
    if (p_source < PolyFunction ) {
      QString msg = "The SpiceRotation pointing angles must be fit to polynomials in order to ";
      msg += "compute angular velocity.";
      throw IException(IException::Programmer, msg, _FILEINFO_);
    }
    if (p_source == PckPolyFunction) {
      QString msg = "Planetary angular velocity must be fit computed with PCK polynomials ";
      throw IException(IException::Programmer, msg, _FILEINFO_);
    }
    std::vector<double> dCJdt;
    dCJdt.resize(9);

    switch (m_frameType) {
        // Treat all cases the same except for target body rotations
      case UNKNOWN:
      case INERTL:
      case TK:
      case DYN:
      case CK:
        DCJdt(dCJdt);
        break;
      case PCK:
      case BPC:
      case NOTJ2000PCK:
        break;
      }
    double omega[3][3];
    mtxm_c((SpiceDouble( *)[3]) &dCJdt[0], (SpiceDouble( *)[3]) &p_CJ[0], omega);
    p_av[0] = omega[2][1];
    p_av[1] = omega[0][2];
    p_av[2] = omega[1][0];
    NaifStatus::CheckErrors();
  }


  /**
   * Compute the derivative of the 3x3 rotation matrix CJ with respect to time.
   * The derivative is computed based on p_CJ (J2000 to first constant frame).
   *
   * @param[out]  dCJ       Derivative of p_CJ
   */
  void SpiceRotation::DCJdt(std::vector<double> &dCJ) {
    NaifStatus::CheckErrors();

    // Get the rotation angles and axes
    std::vector<double> angles = Angles(p_axis3, p_axis2, p_axis1);
    int axes[3] = {p_axis1, p_axis2, p_axis3};

    double dmatrix[3][3];
    double dangle;
    double wmatrix[3][3]; // work matrix
    dCJ.assign(9, 0.);

    for (int angleIndex = 0; angleIndex < 3; angleIndex++) {
      drotat_(&(angles[angleIndex]), (integer *) axes + angleIndex, (doublereal *) dmatrix);
      // Transpose to obtain row-major order
      xpose_c(dmatrix, dmatrix);

      // To get the derivative of the polynomial fit to the angle with respect to time
      // first create the function object for this angle and load its coefficients
      Isis::PolynomialUnivariate function(p_degree);
      function.SetCoefficients(p_coefficients[angleIndex]);

      // Evaluate the derivative of function at p_et
      //      dangle = function.DerivativeVar((p_et - p_baseTime) / p_timeScale);
      dangle = function.DerivativeVar((p_et - p_baseTime) / p_timeScale) / p_timeScale;

      // Multiply dangle to complete dmatrix
      for (int row = 0;  row < 3;  row++) {
        for (int col = 0;  col < 3;  col++) {
          dmatrix[row][col] *= dangle;
        }
      }
      // Apply the other 2 angles and chain them all together
      switch (angleIndex) {
        case 0:
          rotmat_c(dmatrix, angles[1], axes[1], dmatrix);
          rotmat_c(dmatrix, angles[2], axes[2], dmatrix);
          break;
        case 1:
          rotate_c(angles[0], axes[0], wmatrix);
          mxm_c(dmatrix, wmatrix, dmatrix);
          rotmat_c(dmatrix, angles[2], axes[2], dmatrix);
          break;
        case 2:
          rotate_c(angles[0], axes[0], wmatrix);
          rotmat_c(wmatrix, angles[1], axes[1], wmatrix);
          mxm_c(dmatrix, wmatrix, dmatrix);
          break;
      }
      int i, j;
      for (int index = 0; index < 9; index++) {
        i = index / 3;
        j = index % 3;
        dCJ[index] += dmatrix[i][j];
      }
    }

    NaifStatus::CheckErrors();
  }


  /**
   * Compute & return the rotation matrix that rotates vectors from J2000 to the targeted frame.
   *
   * @return @b vector<double> Returned rotation matrix.
   */
  std::vector<double> SpiceRotation::StateTJ() {
    std::vector<double> stateTJ(36);

    // Build the state matrix for the time-based rotation from the matrix and angulary velocity
    double stateCJ[6][6];
    rav2xf_c(&p_CJ[0], &p_av[0], stateCJ);
// (SpiceDouble (*) [3]) &p_CJ[0]
    int irow = 0;
    int jcol = 0;
    int vpos = 0;

    for (int row = 3; row < 6; row++) {
      irow  =  row - 3;
      vpos  =  irow * 3;

      for (int col = 0; col < 3; col++) {
        jcol  =  col + 3;
        // Fill the upper left corner
        stateTJ[irow*6 + col] = p_TC[vpos] * stateCJ[0][col] + p_TC[vpos+1] * stateCJ[1][col]
                                              + p_TC[vpos+2] * stateCJ[2][col];
        // Fill the lower left corner
        stateTJ[row*6 + col]  =  p_TC[vpos] * stateCJ[3][col] + p_TC[vpos+1] * stateCJ[4][col]
                                              + p_TC[vpos+2] * stateCJ[5][col];
        // Fill the upper right corner
        stateTJ[irow*6 + jcol] = 0;
        // Fill the lower right corner
        stateTJ[row*6 +jcol] = stateTJ[irow*6 + col];
      }
    }
    return stateTJ;
  }


  /**
   * Extrapolate pointing for a given time assuming a constant angular velocity.
   * The pointing and angular velocity at the current time will be used to
   * extrapolate pointing at the input time.  If angular velocity does not
   * exist, the value at the current time will be output.
   *
   * @param[in]   timeEt    The time of the pointing to be extrapolated
   *
   * @return @b vector<double> A quaternion defining the rotation at the input time.
   */
   std::vector<double> SpiceRotation::Extrapolate(double timeEt) {
    NaifStatus::CheckErrors();

    if (!p_hasAngularVelocity) return p_CJ;

    double diffTime = timeEt - p_et;
    std::vector<double> CJ(9, 0.0);
    double dmat[3][3];

    // Create a rotation matrix for the axis and magnitude of the angular velocity multiplied by
    //   the time difference
    axisar_c((SpiceDouble *) &p_av[0], diffTime*vnorm_c((SpiceDouble *) &p_av[0]), dmat);

    // Rotate from the current time to the desired time assuming constant angular velocity
    mxm_c(dmat, (SpiceDouble *) &p_CJ[0], (SpiceDouble( *)[3]) &CJ[0]);
    NaifStatus::CheckErrors();
    return CJ;
   }


   /**
    * Set the full cache time parameters.
    *
    * @param[in]   startTime The earliest time of the full cache coverage
    * @param[in]   endTime   The latest time of the full cache coverage
    * @param[in]   cacheSize The number of epochs in the full (line) cache
    */
   void SpiceRotation::SetFullCacheParameters(double startTime, double endTime, int cacheSize) {
     // Save full cache parameters
     p_fullCacheStartTime = startTime;
     p_fullCacheEndTime = endTime;
     p_fullCacheSize = cacheSize;
   }


  /**
   * Check loaded pck to see if any are binary and set frame type to indicate binary pck.
   *
   * This is strictly a local method to be called only when the source is Spice.  Its purpose is
   * to check loaded PCK to see if any are binary.  If any loaded PCK is binary, the body rotation
   * label keyword FrameTypeCode is set to BPC (6).
   */
  void SpiceRotation::checkForBinaryPck() {
    // Get a count of all the loaded kernels
    SpiceInt count;
    ktotal_c("PCK", &count);

    // Define some Naif constants
    int FILESIZ = 128;
    int TYPESIZ = 32;
    int SOURCESIZ = 128;
    SpiceChar file[FILESIZ];
    SpiceChar filetype[TYPESIZ];
    SpiceChar source[SOURCESIZ];
    SpiceInt handle;
    SpiceBoolean found;

    // Get the name of each loaded kernel.  The accuracy of this test depends on the use of the
    // "bpc" suffix to name a binary pck.  If a binary bpc does not have the "bpc" suffix, it will not
    // be found by this test.  This test was suggested by Boris Semenov at Naif.
    for (SpiceInt knum = 0; knum < count; knum++){
      kdata_c(knum, "PCK", FILESIZ, TYPESIZ, SOURCESIZ, file, filetype, source, &handle, &found);

      // search file for "bpc"
      if (strstr(file, "bpc") != NULL) {
        m_frameType = BPC;
      }
    }
  }


  /**
   * Set the frame type (m_frameType).
   *
   * This is strictly a local method to be called only when the source is Spice.  Its purpose is
   * to determine the frame type.  If the frame type is PCK, this method also loads the
   * planetary constants.  See SpiceRotation.h to see the valid frame types.
   */
  void SpiceRotation::setFrameType() {
    SpiceInt frameCode = p_constantFrames[0];
    SpiceBoolean found;
    SpiceInt centerBodyCode;
    SpiceInt frameClass;
    SpiceInt classId;
    frinfo_c(frameCode, &centerBodyCode, &frameClass, &classId, &found);

    if (found) {
      if (frameClass == 2  ||  (centerBodyCode > 0 && frameClass != 3)) {
        m_frameType = PCK;
        // Load the PC information while it is available and set member values
        loadPCFromSpice(centerBodyCode);
      }
      else if (p_constantFrames.size() > 1) {
        for (std::vector<int>::size_type idx = 1; idx < p_constantFrames.size(); idx++) {
          frameCode = p_constantFrames[idx];
          frinfo_c(frameCode, &centerBodyCode, &frameClass, &classId, &found);
          if (frameClass == 3) m_frameType = CK;
        }
      }
      else {
        switch (frameClass) {
        case 1:
          m_frameType = INERTL;
          break;
          // case 2:  handled in first if block
        case 3:
          m_frameType = CK;
          break;
        case 4:
          m_frameType = TK;
          break;
        case 5:
          m_frameType = DYN;
          break;
        default:
          m_frameType = UNKNOWN;
        }
      }
    }
  }


  /**
   * Updates rotation state based on the rotation cache
   *
   * When setting the ephemeris time, this method is used to update the rotation state by reading
   * from the rotation cache
   *
   * @see SpiceRotation::SetEphemerisTime
   */
  void SpiceRotation::setEphemerisTimeMemcache() {
    // If the cache has only one rotation, set it
    NaifStatus::CheckErrors();
    if (p_cache.size() == 1) {
      p_CJ = p_cache[0];
      if (p_hasAngularVelocity) {
        p_av = p_cacheAv[0];
      }
    }
    // Otherwise determine the interval to interpolate
    else {
      std::vector<double>::iterator pos;
      pos = upper_bound(p_cacheTime.begin(), p_cacheTime.end(), p_et);

      int cacheIndex;

      if (pos != p_cacheTime.end()) {
        cacheIndex = distance(p_cacheTime.begin(), pos);
        cacheIndex--;
      }
      else {
        cacheIndex = p_cacheTime.size() - 2;
      }

      if (cacheIndex < 0) cacheIndex = 0;

      // Interpolate the rotation
      double mult = (p_et - p_cacheTime[cacheIndex]) /
                    (p_cacheTime[cacheIndex+1] - p_cacheTime[cacheIndex]);
      /*        Quaternion Q2 (p_cache[cacheIndex+1]);
               Quaternion Q1 (p_cache[cacheIndex]);*/
      std::vector<double> CJ2(p_cache[cacheIndex+1]);
      std::vector<double> CJ1(p_cache[cacheIndex]);
      SpiceDouble J2J1[3][3];
      mtxm_c((SpiceDouble( *)[3]) &CJ2[0], (SpiceDouble( *)[3]) &CJ1[0], J2J1);
      SpiceDouble axis[3];
      SpiceDouble angle;
      raxisa_c(J2J1, axis, &angle);
      SpiceDouble delta[3][3];
      axisar_c(axis, angle * (SpiceDouble)mult, delta);
      mxmt_c((SpiceDouble *) &CJ1[0], delta, (SpiceDouble( *) [3]) &p_CJ[0]);

      if (p_hasAngularVelocity) {
        double v1[3], v2[3]; // Vectors surrounding desired time
        vequ_c((SpiceDouble *) &p_cacheAv[cacheIndex][0], v1);
        vequ_c((SpiceDouble *) &p_cacheAv[cacheIndex+1][0], v2);
        vscl_c((1. - mult), v1, v1);
        vscl_c(mult, v2, v2);
        vadd_c(v1, v2, (SpiceDouble *) &p_av[0]);
      }
    }
    NaifStatus::CheckErrors();
  }


  /**
   * When setting the ephemeris time, uses spacecraft nadir source to update the rotation state
   *
   * @see SpiceRotation::SetEphemerisTime
   */
  void SpiceRotation::setEphemerisTimeNadir() {
   // TODO what about spk time bias and mission setting of light time corrections
   //      That information has only been passed to the SpicePosition class and
   //      is not available to this class, but probably should be applied to the
   //      spkez call.

   // Make sure the constant frame is loaded.  This method also does the frame trace.
   NaifStatus::CheckErrors();
    if (p_timeFrames.size() == 0) InitConstantRotation(p_et);

    SpiceDouble stateJ[6];  // Position and velocity vector in J2000
    SpiceDouble lt;
    SpiceInt spkCode = p_constantFrames[0] / 1000;
    spkez_c((SpiceInt) spkCode, p_et, "J2000", "LT+S",
            (SpiceInt) p_targetCode, stateJ, &lt);
   // reverse the position to be relative to the spacecraft.  This may be
   // a mission dependent value and possibly the sense of the velocity as well.
    SpiceDouble sJ[3], svJ[3];
    vpack_c(-1 * stateJ[0], -1 * stateJ[1], -1 * stateJ[2], sJ);
    vpack_c(stateJ[3], stateJ[4], stateJ[5], svJ);
    twovec_c(sJ,
             p_axisP,
             svJ,
             p_axisV,
             (SpiceDouble( *)[3]) &p_CJ[0]);
    NaifStatus::CheckErrors();
  }


  /**
   * When setting the ephemeris time, updates the rotation state based on data read directly
   * from NAIF kernels using NAIF Spice routines
   *
   * @throws IException::Io "[framecode] is an unrecognized reference frame code. Has the mission
   *                         frames kernel been loaded?"
   * @throws IException::Io "No pointing is availabe at request time for frame code"
   *
   * @see SpiceRotation::SetEphemerisTime
   */
  void SpiceRotation::setEphemerisTimeSpice() {
   NaifStatus::CheckErrors();
   SpiceInt j2000 = J2000Code;

   SpiceDouble time = p_et + p_timeBias;
   // Make sure the constant frame is loaded.  This method also does the frame trace.
   if (p_timeFrames.size() == 0) InitConstantRotation(p_et);
   int toFrame = p_timeFrames[0];

   // First try getting the entire state matrix (6x6), which includes CJ and the angular velocity
   double stateCJ[6][6];
   frmchg_((integer *) &j2000, (integer *) &toFrame, &time, (doublereal *) stateCJ);

   // If Naif fails attempting to get the state matrix, assume the angular velocity vector is
   // not available and just get the rotation matrix.  First turn off Naif error reporting and
   // return any error without printing them.
   SpiceBoolean ckfailure = failed_c();
   reset_c();                   // Reset Naif error system to allow caller to recover

   if (!ckfailure) {
     xpose6_c(stateCJ, stateCJ);
     xf2rav_c(stateCJ, (SpiceDouble( *)[3]) &p_CJ[0], (SpiceDouble *) &p_av[0]);
     p_hasAngularVelocity = true;
   }
   else {
     refchg_((integer *) &j2000, (integer *) &toFrame, &time, (SpiceDouble *) &p_CJ[0]);

     if (failed_c()) {
       char naifstr[64];
       getmsg_c("SHORT", sizeof(naifstr), naifstr);
       reset_c();  // Reset Naif error system to allow caller to recover

       if (eqstr_c(naifstr, "SPICE(UNKNOWNFRAME)")) {
         Isis::IString msg = Isis::IString((int) p_constantFrames[0]) + " is an unrecognized " +
                             "reference frame code.  Has the mission frames kernel been loaded?";
         throw IException(IException::Io, msg, _FILEINFO_);
       }
       else {
         Isis::IString msg = "No pointing available at requested time [" +
                             Isis::IString(p_et + p_timeBias) + "] for frame code [" +
                             Isis::IString((int) p_constantFrames[0]) + "]";
         throw IException(IException::Io, msg, _FILEINFO_);
       }
     }

     // Transpose to obtain row-major order
     xpose_c((SpiceDouble( *)[3]) &p_CJ[0], (SpiceDouble( *)[3]) &p_CJ[0]);
   }

   NaifStatus::CheckErrors();
  }


  /**
   * Evaluate the polynomial fit function for the three pointing angles for the current
   * ephemeris time.
   *
   * @return @b vector<double> Vector containing the three rotation angles.
   */
  std::vector<double> SpiceRotation::EvaluatePolyFunction() {
   Isis::PolynomialUnivariate function1(p_degree);
   Isis::PolynomialUnivariate function2(p_degree);
   Isis::PolynomialUnivariate function3(p_degree);

   // Load the functions with the coefficients
   function1.SetCoefficients(p_coefficients[0]);
   function2.SetCoefficients(p_coefficients[1]);
   function3.SetCoefficients(p_coefficients[2]);

   std::vector<double> rtime;
   rtime.push_back((p_et - p_baseTime) / p_timeScale);
   std::vector<double> angles;
   angles.push_back(function1.Evaluate(rtime));
   angles.push_back(function2.Evaluate(rtime));
   angles.push_back(function3.Evaluate(rtime));

   // Get the first angle back into the range Naif expects [-180.,180.]
   if (angles[0] <= -1 * pi_c()) {
     angles[0] += twopi_c();
   }
   else if (angles[0] > pi_c()) {
     angles[0] -= twopi_c();
   }
   return angles;
  }


  /**
   * When setting the ephemeris time, updates the rotation according to a polynomial
   * that defines the three camera angles and angular velocity, if available.
   *
   * @see SpiceRotatation::SetEphemerisTime
   */
  void SpiceRotation::setEphemerisTimePolyFunction() {
   NaifStatus::CheckErrors();
   Isis::PolynomialUnivariate function1(p_degree);
   Isis::PolynomialUnivariate function2(p_degree);
   Isis::PolynomialUnivariate function3(p_degree);

   // Load the functions with the coefficients
   function1.SetCoefficients(p_coefficients[0]);
   function2.SetCoefficients(p_coefficients[1]);
   function3.SetCoefficients(p_coefficients[2]);

   std::vector<double> rtime;
   rtime.push_back((p_et - p_baseTime) / p_timeScale);
   double angle1 = function1.Evaluate(rtime);
   double angle2 = function2.Evaluate(rtime);
   double angle3 = function3.Evaluate(rtime);

   // Get the first angle back into the range Naif expects [-180.,180.]
   if (angle1 < -1 * pi_c()) {
     angle1 += twopi_c();
   }
   else if (angle1 > pi_c()) {
     angle1 -= twopi_c();
   }

   eul2m_c((SpiceDouble) angle3, (SpiceDouble) angle2, (SpiceDouble) angle1,
           p_axis3,              p_axis2,              p_axis1,
           (SpiceDouble( *)[3]) &p_CJ[0]);

   if (p_hasAngularVelocity) {
     if ( p_degree == 0)
       p_av = p_cacheAv[0];
     else
       ComputeAv();
   }
   NaifStatus::CheckErrors();
  }


  /**
   * When setting the ephemeris time, updates the rotation state based on a polynomial fit
   * over spice kernel data.
   *
   * @see SpiceRotation::SetEphemerisTime
   */
  void SpiceRotation::setEphemerisTimePolyFunctionOverSpice() {
    setEphemerisTimeMemcache();
    NaifStatus::CheckErrors();
    std::vector<double> cacheAngles(3);
    std::vector<double> cacheVelocity(3);
    cacheAngles = Angles(p_axis3, p_axis2, p_axis1);
    cacheVelocity = p_av;
    setEphemerisTimePolyFunction();
    std::vector<double> polyAngles(3);
    // The decomposition fails because the angles are outside the valid range for Naif
    // polyAngles = Angles(p_axis3, p_axis2, p_axis1);
    polyAngles = EvaluatePolyFunction();
    std::vector<double> polyVelocity(3);
    polyVelocity = p_av;
    std::vector<double> angles(3);

    for (int index = 0; index < 3; index++) {
      angles[index] = cacheAngles[index] + polyAngles[index];
      p_av[index] += cacheVelocity[index];
    }

   if (angles[0] <= -1 * pi_c()) {
     angles[0] += twopi_c();
   }
   else if (angles[0] > pi_c()) {
     angles[0] -= twopi_c();
   }

   if (angles[2] <= -1 * pi_c()) {
     angles[2] += twopi_c();
   }
   else if (angles[2] > pi_c()) {
     angles[2] -= twopi_c();
   }

   eul2m_c((SpiceDouble) angles[2], (SpiceDouble) angles[1], (SpiceDouble) angles[0],
           p_axis3,                 p_axis2,                 p_axis1,
           (SpiceDouble( *)[3]) &p_CJ[0]);
  }


  /**
   * When setting the ephemeris time, updates the rotation state based on the PcK polynomial
   *
   * @see SpiceRotation::SetEphemerisTime
   */
  void SpiceRotation::setEphemerisTimePckPolyFunction() {
    // Set the scales
    double dTime =  p_et / 86400.;   // seconds to days conversion
    double centTime = dTime / 36525; // seconds to Julian centuries conversion
    double secondsPerJulianCentury = 86400. * 36525.;

    // Calculate the quadratic part of the expression for the angles in degrees
    // Note: phi = ra + 90. and delta = 90 - dec for comparing results with older Isis 2 data
    Angle ra = m_raPole[0] + centTime*(m_raPole[1] + m_raPole[2]*centTime);
    Angle dec =  m_decPole[0] + centTime*(m_decPole[1] + m_decPole[2]*centTime);
    Angle pm = m_pm[0] + dTime*(m_pm[1] + m_pm[2]*dTime);
    Angle dra = (m_raPole[1] + 2.*m_raPole[2]*centTime) / secondsPerJulianCentury;
    Angle ddec = (m_decPole[1] + 2.*m_decPole[2]*centTime) / secondsPerJulianCentury;
    Angle dpm = (m_pm[1] + 2.*m_pm[2]*dTime) / 86400;

    // Now add the nutation/precession (trig part) adjustment to the expression if any
    int numNutPrec = (int) m_raNutPrec.size();
    Angle theta;
    double dtheta;
    double costheta;
    double sintheta;

    for (int ia = 0;  ia < numNutPrec; ia++) {
      theta = m_sysNutPrec0[ia] + m_sysNutPrec1[ia]*centTime;
      dtheta = m_sysNutPrec1[ia].degrees() * DEG2RAD;
      costheta = cos(theta.radians());
      sintheta = sin(theta.radians());
      ra += Angle(m_raNutPrec[ia] * sintheta, Angle::Degrees);
      dec += Angle(m_decNutPrec[ia] * costheta, Angle::Degrees);
      pm += Angle(m_pmNutPrec[ia] * sintheta, Angle::Degrees);
      dra += Angle(m_raNutPrec[ia] * dtheta / secondsPerJulianCentury * costheta, Angle::Degrees);
      ddec -= Angle(m_decNutPrec[ia] * dtheta / secondsPerJulianCentury * sintheta, Angle::Degrees);
      dpm += Angle(m_pmNutPrec[ia] * dtheta / secondsPerJulianCentury * costheta, Angle::Degrees);
    }

    // Get pm in correct range
    pm = Angle(fmod(pm.degrees(), 360), Angle::Degrees);  // Get pm back into the domain range

    if (ra.radians() < -1 * pi_c()) {
      ra += Angle(twopi_c(), Angle::Radians);
    }
    else if (ra.radians() > pi_c()) {
      ra -= Angle(twopi_c(), Angle::Radians);
    }

    if (pm.radians() < -1 * pi_c()) {
      pm += Angle(twopi_c(), Angle::Radians);
    }
    else if (pm.radians() > pi_c()) {
      pm -= Angle(twopi_c(), Angle::Radians);
    }

    // Convert to Euler angles to get the matrix
    SpiceDouble phi = ra.radians() + HALFPI;
    SpiceDouble delta = HALFPI - dec.radians();
    SpiceDouble w = pm.radians();
    SpiceDouble dphi = dra.radians();
    SpiceDouble ddelta = -ddec.radians();
    SpiceDouble dw = dpm.radians();

    // Load the Euler angles and their derivatives into an array and create the state matrix
    SpiceDouble angsDangs[6];
    SpiceDouble BJs[6][6];
    vpack_c(w, delta, phi, angsDangs);
    vpack_c(dw, ddelta, dphi, &angsDangs[3]);
    eul2xf_c (angsDangs, p_axis3, p_axis2, p_axis1, BJs);

    // Decompose the state matrix to the rotation and its angular velocity
    xf2rav_c(BJs, (SpiceDouble( *)[3]) &p_CJ[0], (SpiceDouble *) &p_av[0]);
  }
}<|MERGE_RESOLUTION|>--- conflicted
+++ resolved
@@ -429,15 +429,6 @@
     m_frameType = CK;
 
     // Load the full cache time information from the label if available
-<<<<<<< HEAD
-    p_fullCacheStartTime = isdRot["CkTableStartTime"].get<double>();
-    p_fullCacheEndTime = isdRot["CkTableEndTime"].get<double>();
-    p_fullCacheSize = isdRot["CkTableOriginalSize"].get<double>();
-    p_cacheTime = isdRot["EphemerisTimes"].get<std::vector<double>>();
-    p_timeFrames = isdRot["TimeDependentFrames"].get<std::vector<int>>();
-
-    for (auto it = isdRot["Quaternions"].begin(); it != isdRot["Quaternions"].end(); it++) {
-=======
     p_fullCacheStartTime = isdRot["ck_table_start_time"].get<double>();
     p_fullCacheEndTime = isdRot["ck_table_end_time"].get<double>();
     p_fullCacheSize = isdRot["ck_table_original_size"].get<double>();
@@ -445,39 +436,25 @@
     p_timeFrames = isdRot["time_dependent_frames"].get<std::vector<int>>();
 
     for (auto it = isdRot["quaternions"].begin(); it != isdRot["quaternions"].end(); it++) {
->>>>>>> 228ed28c
         std::vector<double> quat = {it->at(0).get<double>(), it->at(1).get<double>(), it->at(2).get<double>(), it->at(3).get<double>()};
         Quaternion q(quat);
         std::vector<double> CJ = q.ToMatrix();
         p_cache.push_back(CJ);
     }
 
-<<<<<<< HEAD
-    if (isdRot["AngularVelocity"].size() != 0) {
-      for (auto it = isdRot["AngularVelocity"].begin(); it != isdRot["AngularVelocity"].end(); it++) {
-=======
     if (isdRot["angular_velocities"].size() != 0) {
       for (auto it = isdRot["angular_velocities"].begin(); it != isdRot["angular_velocities"].end(); it++) {
->>>>>>> 228ed28c
           std::vector<double> av = {it->at(0).get<double>(), it->at(1).get<double>(), it->at(2).get<double>()};
           p_cacheAv.push_back(av);
       }
       p_hasAngularVelocity = true;
     }
 
-<<<<<<< HEAD
-    bool hasConstantFrames = isdRot.find("ConstantFrames") != isdRot.end();
-
-    if (hasConstantFrames) {
-      p_constantFrames = isdRot["ConstantFrames"].get<std::vector<int>>();
-      p_TC = isdRot["ConstantRotation"].get<std::vector<double>>();
-=======
     bool hasConstantFrames = isdRot.find("constant_frames") != isdRot.end();
 
     if (hasConstantFrames) {
       p_constantFrames = isdRot["constant_frames"].get<std::vector<int>>();
       p_TC = isdRot["constant_rotation"].get<std::vector<double>>();
->>>>>>> 228ed28c
 
     }
     else {

#include "SpiceRotation.h"

#include <algorithm>
#include <cfloat>
#include <cmath>
#include <iomanip>
#include <string>
#include <vector>

#include <QDebug>
#include <QString>

#include <SpiceUsr.h>
#include <SpiceZfc.h>
#include <SpiceZmc.h>

#include "BasisFunction.h"
#include "IException.h"
#include "IString.h"
#include "LeastSquares.h"
#include "LineEquation.h"
#include "NaifStatus.h"
#include "PolynomialUnivariate.h"
#include "Pvl.h"
#include "Quaternion.h"
#include "Table.h"
#include "TableField.h"

// Declarations for bindings for Naif Spicelib routines that do not have
// a wrapper
extern int refchg_(integer *frame1, integer *frame2, doublereal *et,
                   doublereal *rotate);
extern int frmchg_(integer *frame1, integer *frame2, doublereal *et,
                   doublereal *rotate);
extern int invstm_(doublereal *mat, doublereal *invmat);
// Temporary declarations for bindings for Naif supportlib routines

// These three declarations should be removed once supportlib is in Isis3
extern int ck3sdn(double sdntol, bool avflag, int *nrec,
                  double *sclkdp, double *quats, double *avvs,
                  int nints, double *starts, double *dparr,
                  int *intarr);

namespace Isis {
  /**
   * Construct an empty SpiceRotation class using a valid Naif frame code to
   * set up for getting rotation from Spice kernels.  See required reading
   * ftp://naif.jpl.nasa.gov/pub/naif/toolkit_docs/C/req/naif_ids.html
   *
   * @param frameCode Valid naif frame code.
   */
  SpiceRotation::SpiceRotation(int frameCode) {
    p_constantFrames.push_back(frameCode);
    p_timeBias = 0.0;
    p_source = Spice;
    p_CJ.resize(9);
    p_matrixSet = false;
    p_et = -DBL_MAX;
    p_degree = 2;
    m_segments = 1;
    p_degreeApplied = false;
    p_noOverride = true;
    p_axis1 = 3;
    p_axis2 = 1;
    p_axis3 = 3;
    p_minimizeCache = No;
    p_hasAngularVelocity = false;
    p_av.resize(3);
    p_fullCacheStartTime = 0;
    p_fullCacheEndTime = 0;
    p_fullCacheSize = 0;
    m_frameType = UNKNOWN;
    m_tOrientationAvailable = false;
  }


  /**
   * Construct an empty SpiceRotation object using valid Naif frame code and.
   * body code to set up for computing nadir rotation.  See required reading
   * ftp://naif.jpl.nasa.gov/pub/naif/toolkit_docs/C/req/naif_ids.html
   *
   * @param frameCode Valid naif frame code.
   * @param targetCode Valid naif body code.
   *
   * @throws IException::Io "Cannot find [key] in text kernels"
   */
  SpiceRotation::SpiceRotation(int frameCode, int targetCode) {
    NaifStatus::CheckErrors();

    p_constantFrames.push_back(frameCode);
    p_targetCode = targetCode;
    p_timeBias = 0.0;
    p_source = Nadir;
    p_CJ.resize(9);
    p_matrixSet = false;
    p_et = -DBL_MAX;
    p_axisP = 3;
    p_degree = 2;
    m_segments = 1;
    p_degreeApplied = false;
    p_noOverride = true;
    p_axis1 = 3;
    p_axis2 = 1;
    p_axis3 = 3;
    p_minimizeCache = No;
    p_hasAngularVelocity = false;
    p_av.resize(3);
    p_fullCacheStartTime = 0;
    p_fullCacheEndTime = 0;

    p_fullCacheSize = 0;
    m_frameType = DYN;
    m_tOrientationAvailable = false;

    // Determine the axis for the velocity vector
    QString key = "INS" + toString(frameCode) + "_TRANSX";
    SpiceDouble transX[2];
    SpiceInt number;
    SpiceBoolean found;
    //Read starting at element 1 (skipping element 0)
    gdpool_c(key.toLatin1().data(), 1, 2, &number, transX, &found);

    if (!found) {
      QString msg = "Cannot find [" + key + "] in text kernels";
      throw IException(IException::Io, msg, _FILEINFO_);
    }

    p_axisV = 2;
    if (transX[0] < transX[1]) p_axisV = 1;

    NaifStatus::CheckErrors();
  }


  /**
   * Construct a SpiceRotation object by copying from an existing one.
   *
   * @param rotToCopy const reference to other SpiceRotation to copy
   */
  SpiceRotation::SpiceRotation(const SpiceRotation &rotToCopy) {
    p_cacheTime = rotToCopy.p_cacheTime;
    p_cache = rotToCopy.p_cache;
    p_cacheAv = rotToCopy.p_cacheAv;
    p_av = rotToCopy.p_av;
    p_degree = rotToCopy.p_degree;
    m_segments = rotToCopy.m_segments;
    p_axis1 = rotToCopy.p_axis1;
    p_axis2 = rotToCopy.p_axis2;
    p_axis3 = rotToCopy.p_axis3;

    p_constantFrames = rotToCopy.p_constantFrames;
    p_timeFrames = rotToCopy.p_timeFrames;
    p_timeBias = rotToCopy.p_timeBias;

    p_et = rotToCopy.p_et;
    p_quaternion = rotToCopy.p_quaternion;
    p_matrixSet = rotToCopy.p_matrixSet;
    p_source = rotToCopy.p_source;
    p_axisP = rotToCopy.p_axisP;
    p_axisV = rotToCopy.p_axisV;
    p_targetCode = rotToCopy.p_targetCode;
    p_baseTime = rotToCopy.p_baseTime;
    p_timeScale = rotToCopy.p_timeScale;
    p_degreeApplied = rotToCopy.p_degreeApplied;

<<<<<<< HEAD
=======
//    for (std::vector<double>::size_type i = 0; i < rotToCopy.p_coefficients[0].size(); i++)
    for (int i = 0; i < 3; i++)
      p_coefficients[i] = rotToCopy.p_coefficients[i];

>>>>>>> 5d216f70
    p_noOverride = rotToCopy.p_noOverride;
    p_overrideBaseTime = rotToCopy.p_overrideBaseTime;
    p_overrideTimeScale = rotToCopy.p_overrideTimeScale;
    p_minimizeCache = rotToCopy.p_minimizeCache;
    p_fullCacheStartTime = rotToCopy.p_fullCacheStartTime;
    p_fullCacheEndTime = rotToCopy.p_fullCacheEndTime;
    p_fullCacheSize = rotToCopy.p_fullCacheSize;
    p_TC = rotToCopy.p_TC;

    p_CJ = rotToCopy.p_CJ;
    p_degree = rotToCopy.p_degree;
    p_hasAngularVelocity = rotToCopy.p_hasAngularVelocity;
    m_frameType = rotToCopy.m_frameType;
    m_polynomial = rotToCopy.m_polynomial;

  }


  /**
   * Destructor for SpiceRotation object.
   */
  SpiceRotation::~SpiceRotation() {
  }


  /**
   * Change the frame to the given frame code.  This method has no effect if
   * spice is cached.
   *
   * @param frameCode The integer-valued frame code
   */
  void SpiceRotation::SetFrame(int frameCode) {
    p_constantFrames[0] = frameCode;
  }


  /**
   * Accessor method that returns the frame code. This is the first value of the
   * constant frames member variable.
   *
   * @return @b int An integer value indicating the frame code.
   */
  int SpiceRotation::Frame() {
    return p_constantFrames[0];
  }


  /**
   * Apply a time bias when invoking SetEphemerisTime method.
   *
   * The bias is used only when reading from NAIF kernels.  It is added to the
   * ephermeris time passed into SetEphemerisTime and then the body
   * position is read from the NAIF kernels and returned.  When the cache
   * is loaded from a table the bias is ignored as it is assumed to have
   * already been applied.  If this method is never called the default bias is
   * 0.0 seconds.
   *
   * @param timeBias time bias in seconds
   */
  void SpiceRotation::SetTimeBias(double timeBias) {
    p_timeBias = timeBias;
  }


  /**
   * Return the J2000 to reference frame quaternion at given time.
   *
   * This method returns the J2000 to reference frame rotational matrix at a
   * given et in seconds.  The quaternion is obtained from either valid NAIF ck
   * and/or fk, or alternatively from an internal cache loaded from an ISIS
   * Table object.  In the first case, the kernels must contain the rotation
   * for the frame specified in the constructor at the given time (as well as
   * all the intermediate frames going from the reference frame to J2000) and
   * they must be loaded using the SpiceKernel class.
   *
   * @param et   ephemeris time in seconds
   */
  void SpiceRotation::SetEphemerisTime(double et) {

    // Save the time
    if (p_et == et) return;
    p_et = et;

    // Read from the cache
    if (p_source == Memcache) {
      setEphemerisTimeMemcache();
    }

    // Apply coefficients defining a function for each of the three camera angles and angular
    //  velocity if available
    else if (p_source == PolyFunction) {
      setEphemerisTimePolyFunction();
    }
    // Apply coefficients defining a function for each of the three camera angles and angular
    //  velocity if available
    else if (p_source == PolyFunctionOverSpice) {
      setEphemerisTimePolyFunctionOverSpice();
    }
    // Read from the kernel
    else if (p_source == Spice) {
      setEphemerisTimeSpice();
      // Retrieve the J2000 (code=1) to reference rotation matrix
    }
    // Apply coefficients from PCK version of IAU solution for target body orientation and angular
    //  velocity???
    else if (p_source == PckPolyFunction) {
      setEphemerisTimePckPolyFunction();
    }
    // Compute from Nadir
    else {
      setEphemerisTimeNadir();
    }

    // Set the quaternion for this rotation
//   p_quaternion.Set ( p_CJ );
  }


  /**
   * Accessor method to get current ephemeris time.
   *
   * @return @b double The current ephemeris time.
   */
  double SpiceRotation::EphemerisTime() const {
    return p_et;
  }


  /**
   * Checks if the cache is empty.
   *
   * @return @b bool Indicates whether this rotation is cached.
   */
  bool SpiceRotation::IsCached() const {
    return (p_cache.size() > 0);
  }


  /**
   * Set the downsize status to minimize cache.
   *
   * @param status The DownsizeStatus enumeration value.
   */
  void SpiceRotation::MinimizeCache(DownsizeStatus status) {
    p_minimizeCache = status;
  }


  /**
   * Cache J2000 rotation quaternion over a time range.
   *
   * This method will load an internal cache with frames over a time
   * range.  This prevents the NAIF kernels from being read over-and-over
   * again and slowing an application down due to I/O performance.  Once the
   * cache has been loaded then the kernels can be unloaded from the NAIF
   * system.
   *
   * @param startTime   Starting ephemeris time in seconds for the cache
   * @param endTime     Ending ephemeris time in seconds for the cache
   * @param size        Number of frames to keep in the cache
   *
   * @throws IException::Programmer "Argument cacheSize must not be less than or equal to zero"
   * @throws IException::Programmer "Argument startTime must be less than or equal to endTime"
   * @throws IException::Programmer "Cache size must be more than 1 if startTime and endTime differ"
   * @throws IException::Programmer "A SpiceRotation cache has already men
   */
  void SpiceRotation::LoadCache(double startTime, double endTime, int size) {

    // Check for valid arguments
    if (size <= 0) {
      QString msg = "Argument cacheSize must not be less or equal to zero";
      throw IException(IException::Programmer, msg, _FILEINFO_);
    }

    if (startTime > endTime) {
      QString msg = "Argument startTime must be less than or equal to endTime";
      throw IException(IException::Programmer, msg, _FILEINFO_);
    }

    if ((startTime != endTime) && (size == 1)) {
      QString msg = "Cache size must be more than 1 if startTime and endTime differ";
      throw IException(IException::Programmer, msg, _FILEINFO_);
    }

    // Make sure cache isn't already loaded
    if (p_source == Memcache) {
      QString msg = "A SpiceRotation cache has already been created";
      throw IException(IException::Programmer, msg, _FILEINFO_);
    }

    // Save full cache parameters
    p_fullCacheStartTime = startTime;
    p_fullCacheEndTime = endTime;
    p_fullCacheSize = size;

    // Make sure the constant frame is loaded.  This method also does the frame trace.
    if (p_timeFrames.size() == 0) InitConstantRotation(startTime);

    // Set the frame type.  If the frame class is PCK, load the constants.
    if (p_source == Spice) {
      setFrameType();
    }

    LoadTimeCache();
    int cacheSize = p_cacheTime.size();

    // Loop and load the cache
    for (int i = 0; i < cacheSize; i++) {
      double et = p_cacheTime[i];
      SetEphemerisTime(et);
      p_cache.push_back(p_CJ);
      if (p_hasAngularVelocity) p_cacheAv.push_back(p_av);
    }
    p_source = Memcache;

    // Downsize already loaded caches (both time and quats)
    if (p_minimizeCache == Yes  &&  cacheSize > 5) {
      LoadTimeCache();
    }
  }


  /**
   * Cache J2000 to frame rotation for a time.
   *
   * This method will load an internal cache with a rotation for a single
   * time (e.g. useful for framing cameras). This prevents
   * the NAIF kernels from being read over-and-over again and slowing a
   * application down due to I/O performance.  Once the
   * cache has been loaded then the kernels can be unloaded from the NAIF
   * system.  This calls the LoadCache(stime,etime,size) method using the
   * time as both the starting and ending time with a size of 1.
   *
   * @param time   single ephemeris time in seconds to cache
   */
  void SpiceRotation::LoadCache(double time) {
    LoadCache(time, time, 1);
  }


  /**
   * Cache J2000 rotations using a table file.
   *
   * This method will load either an internal cache with rotations (quaternions)
   * or coefficients (for 3 polynomials defining the camera angles) from an
   * ISIS table file.  In the first case, the table must have 5 columns and
   * at least one row. The 5 columns contain the following information, J2000
   * to reference quaternion (q0, q1, q2, q3)  and the ephemeris time of that
   * position. If there are multiple rows, it is assumed the quaternions between
   * the rows can be interpolated.  In the second case, the table must have
   * three columns and at least two rows.  The three columns contain the
   * coefficients for each of the three camera angles.  Row one of the
   * table contains coefficient 0 (constant term) for angles 1, 2, and 3.
   * If the degree of the fit equation is greater than 1, row 2 contains
   * coefficient 1 (linear) for each of the three angles.  Row n contains
   * coefficient n-1 and the last row contains the time parameters, base time,
   * and time scale, and the degree of the polynomial.
   *
   * @param table   An ISIS table blob containing valid J2000 to reference
   *                quaternion/time values
   *
   * @throws IException::Programmer "Expecting either three, five, or eight fields in the
   *                                 SpiceRotation table"
   */
  void SpiceRotation::LoadCache(Table &table) {
    // Clear any existing cached data to make it reentrant (KJB 2011-07-20).
    p_timeFrames.clear();
    p_TC.clear();
    p_cache.clear();
    p_cacheTime.clear();
    p_cacheAv.clear();
    p_hasAngularVelocity = false;

    // Load the constant and time-based frame traces and the constant rotation
    if (table.Label().hasKeyword("TimeDependentFrames")) {
      PvlKeyword labelTimeFrames = table.Label()["TimeDependentFrames"];
      for (int i = 0; i < labelTimeFrames.size(); i++) {
        p_timeFrames.push_back(toInt(labelTimeFrames[i]));
      }
    }
    else {
      p_timeFrames.push_back(p_constantFrames[0]);
      p_timeFrames.push_back(J2000Code);
    }

    if (table.Label().hasKeyword("ConstantRotation")) {
      PvlKeyword labelConstantFrames = table.Label()["ConstantFrames"];
      p_constantFrames.clear();

      for (int i = 0; i < labelConstantFrames.size(); i++) {
        p_constantFrames.push_back(toInt(labelConstantFrames[i]));
      }
      PvlKeyword labelConstantRotation = table.Label()["ConstantRotation"];

      for (int i = 0; i < labelConstantRotation.size(); i++) {
        p_TC.push_back(toDouble(labelConstantRotation[i]));
      }
    }
    else {
      p_TC.resize(9);
      ident_c((SpiceDouble( *)[3]) &p_TC[0]);
    }

    // Load the full cache time information from the label if available
    if (table.Label().hasKeyword("CkTableStartTime")) {
      p_fullCacheStartTime = toDouble(table.Label().findKeyword("CkTableStartTime")[0]);
    }
    if (table.Label().hasKeyword("CkTableEndTime")) {
      p_fullCacheEndTime = toDouble(table.Label().findKeyword("CkTableEndTime")[0]);
    }
    if (table.Label().hasKeyword("CkTableOriginalSize")) {
      p_fullCacheSize = toInt(table.Label().findKeyword("CkTableOriginalSize")[0]);
    }

    // Load FrameTypeCode from labels if available and the planetary constants keywords
    if (table.Label().hasKeyword("FrameTypeCode")) {
      m_frameType = (FrameType) toInt(table.Label().findKeyword("FrameTypeCode")[0]);
    }
    else {
      m_frameType = UNKNOWN;
    }

    if (m_frameType  == PCK) {
      loadPCFromTable(table.Label());
    }

    int recFields = table[0].Fields();

    // Loop through and move the table to the cache.  Retrieve the first record to
    // establish the type of cache and then use the appropriate loop.

    // list table of quaternion and time
    if (recFields == 5) {
      for (int r = 0; r < table.Records(); r++) {
        TableRecord &rec = table[r];

        if (rec.Fields() != recFields) {
          // throw and error
        }

        std::vector<double> j2000Quat;
        j2000Quat.push_back((double)rec[0]);
        j2000Quat.push_back((double)rec[1]);
        j2000Quat.push_back((double)rec[2]);
        j2000Quat.push_back((double)rec[3]);

        Quaternion q(j2000Quat);
        std::vector<double> CJ = q.ToMatrix();
        p_cache.push_back(CJ);
        p_cacheTime.push_back((double)rec[4]);
      }
      p_source = Memcache;
    }

    // list table of quaternion, angular velocity vector, and time
    else if (recFields == 8) {
      for (int r = 0; r < table.Records(); r++) {
        TableRecord &rec = table[r];

        if (rec.Fields() != recFields) {
          // throw and error
        }

        std::vector<double> j2000Quat;
        j2000Quat.push_back((double)rec[0]);
        j2000Quat.push_back((double)rec[1]);
        j2000Quat.push_back((double)rec[2]);
        j2000Quat.push_back((double)rec[3]);


        Quaternion q(j2000Quat);
        std::vector<double> CJ = q.ToMatrix();
        p_cache.push_back(CJ);

        std::vector<double> av;
        av.push_back((double)rec[4]);
        av.push_back((double)rec[5]);
        av.push_back((double)rec[6]);
        p_cacheAv.push_back(av);

        p_cacheTime.push_back((double)rec[7]);
        p_hasAngularVelocity = true;
      }
      p_source = Memcache;
    }

    // coefficient table for angle1, angle2, and angle3
    else if (recFields == 3) {
      // Flag that the fit is a polynomial
      p_source = PolyFunction;

      int degree = 0;
      int segments = 1;
      std::vector<double> knots;
      double baseTime = 0;
      double timeScale = 1;
      // Get the degree, knots, baseTime, and timeScale from the label if available
      if ( table.Label().hasKeyword("PolynomialDegree")
           && table.Label().hasKeyword("ExactBaseTime")
           && table.Label().hasKeyword("ExactTimeScale")
           && table.Label().hasKeyword("ExactPolynomialKnots") ) {
        degree = table.Label().findKeyword("PolynomialDegree");
        baseTime = Pvl::hexStringToDouble(table.Label().findKeyword("ExactBaseTime")[0]);
        timeScale = Pvl::hexStringToDouble(table.Label().findKeyword("ExactTimeScale")[0]);
        PvlKeyword knotsKey = table.Label().findKeyword("ExactPolynomialKnots");
        segments = knotsKey.size() - 1;
        for (int i = 0; i < knotsKey.size(); i++) {
          knots.push_back(Pvl::hexStringToDouble(table.Label().findKeyword("ExactPolynomialKnots")[i]));
        }
      }
      // If these values are not in the label, then they are in the last record of the table
      else {
        TableRecord &rec = table[table.Records()-1];
        baseTime = (double)rec[0];
        timeScale = (double)rec[1];
        degree = (double)rec[2];
        knots.push_back(-DBL_MAX);
        knots.push_back(DBL_MAX);
      }

      // Initialize polynomial
      SetPolynomialDegree((int) degree);
      SetOverrideBaseTime(baseTime, timeScale);
      ComputeBaseTime();
      for (int i = 0 ; i < (int)knots.size(); i++) {
        knots[i] = (knots[i] - p_baseTime) / p_timeScale;
      }
      m_polynomial.setKnots(knots);

      for (int i = 0; i < segments; i++) {
        // Coefficient table for postion coordinates x, y, and z
        std::vector<double> coeffX, coeffY, coeffZ;
        int startRecord = (degree + 1) * i;
        int endRecord = (degree + 1) * (i + 1);

        for (int r = startRecord; r < endRecord; r++) {
          TableRecord &rec = table[r];

          if(rec.Fields() != 3) {
            // throw an error
          }
          coeffX.push_back((double)rec[0]);
          coeffY.push_back((double)rec[1]);
          coeffZ.push_back((double)rec[2]);
        }
        SetPolynomial(coeffX, coeffY, coeffZ, p_source, i);
      }

      // Flag if velocities can be computed
      if (degree > 0)  p_hasAngularVelocity = true;
      if (degree == 0  && p_cacheAv.size() > 0) p_hasAngularVelocity = true;
    }
    else  {
      QString msg = "Expecting either three, five, or eight fields in the SpiceRotation table";
      throw IException(IException::Programmer, msg, _FILEINFO_);
    }
  }


  /**
   * Cache J2000 rotation over existing cached time range using polynomials
   *
   * This method will reload an internal cache with matrices
   * formed from rotation angles fit to functions over a time
   * range.
   *
   * @throws IException::Programmer "The SpiceRotation has not yet been fit to a function"
   */
  void SpiceRotation::ReloadCache() {
    // Save current et
    double et = p_et;
    p_et = -DBL_MAX;

    if (p_source == PolyFunction) {
    // Clear existing matrices from cache
      p_cacheTime.clear();
      p_cache.clear();

      // Clear the angular velocity cache if we can calculate it instead.  It can't be calculated
      //  for functions of degree 0 (framing cameras), so keep the original av.  It is better than
      //  nothing.
      if (p_degree > 0 && p_cacheAv.size() > 1)  p_cacheAv.clear();

      // Load the time cache first
      p_minimizeCache = No;
      LoadTimeCache();

      if (p_fullCacheSize > 1) {
      // Load the matrix and av caches
        for (std::vector<double>::size_type pos = 0; pos < p_cacheTime.size(); pos++) {
          SetEphemerisTime(p_cacheTime.at(pos));
          p_cache.push_back(p_CJ);
          p_cacheAv.push_back(p_av);
        }
      }
      else {
      // Load the matrix for the single updated time instance
        SetEphemerisTime(p_cacheTime[0]);
        p_cache.push_back(p_CJ);
      }
    }
    else if (p_source == PolyFunctionOverSpice) {
      SpiceRotation tempRot(*this);

      std::vector<double>::size_type maxSize = p_fullCacheSize;

      // Clear the existing caches
      p_cache.clear();
      p_cacheTime.clear();
      p_cacheAv.clear();

      // Reload the time cache first
      p_minimizeCache = No;
      LoadTimeCache();

      for (std::vector<double>::size_type pos = 0; pos < maxSize; pos++) {
        tempRot.SetEphemerisTime(p_cacheTime.at(pos));
        p_cache.push_back(tempRot.TimeBasedMatrix());
        if (p_hasAngularVelocity) p_cacheAv.push_back(tempRot.AngularVelocity());
      }
    }
    else { //(p_source < PolyFunction)
      QString msg = "The SpiceRotation has not yet been fit to a function";
      throw IException(IException::Programmer, msg, _FILEINFO_);
    }

    // Set source to cache and reset current et
    // Make sure source is Memcache now
    p_source = Memcache;
    p_et = -DBL_MAX;
    SetEphemerisTime(et);
  }


  /**
   * Return a table with J2000 to reference rotations.
   *
   * Return a table containing the cached pointing with the given
   * name. The table will have eight columns, quaternion, angular
   * velocity, and time of J2000 to reference frame rotation.
   *
   * @param tableName    Name of the table to create and return
   *
   * @throws IException::Programmer "Only cached rotations can be returned as a line cache of
   *                                 quaternions and time"
   *
   * @return @b Table Table with given name that contains the cached pointing
   */
  Table SpiceRotation::LineCache(const QString &tableName) {

    // Apply the function and fill the caches
    if (p_source >= PolyFunction)  ReloadCache();

    if (p_source != Memcache) {
      QString msg = "Only cached rotations can be returned as a line cache of quaternions and time";
      throw IException(IException::Programmer, msg, _FILEINFO_);
    }
    // Load the table and return it to caller
    return Cache(tableName);
  }


  /**
   * Return a table with J2000 to reference rotations.
   *
   * Return a table containing the cached pointing with the given
   * name. The table will have either five columns (for a list cache)
   * of J2000 to reference quaternions and times, eight columns (if
   * angular velocity is available), or three columns
   * (for a coefficient cache), of J2000 to reference frame rotation
   * angles defined by coefficients of a polynomial function (see
   * SetPolynommial).  In the coefficient cache the last row of
   * the table is the base time, time scale, and polynomial degree.
   * Note:  In the case of the coefficient cache, the angular
   * velocity is not written to the table since it can be calculated
   * from the polynomials.
   *
   * @param tableName    Name of the table to create and return
   *
   * @throws IException::Programmer "To create table source of data must be either Memcache or
   *                                 PolyFunction"
   *
   * @return @b Table Table with given name that contains the cached pointing
   */
  Table SpiceRotation::Cache(const QString &tableName) {
   // First handle conversion of PolyFunctionOverSpiceConstant
    // by converting it to the full Memcache and try to downsize it
    if (p_source == PolyFunctionOverSpice) {
      LineCache(tableName);

      p_minimizeCache = Yes;
      LoadTimeCache();
    }

    // Load the list of rotations and their corresponding times
    if (p_source == Memcache) {
      TableField q0("J2000Q0", TableField::Double);
      TableField q1("J2000Q1", TableField::Double);
      TableField q2("J2000Q2", TableField::Double);
      TableField q3("J2000Q3", TableField::Double);
      TableField t("ET", TableField::Double);

      TableRecord record;
      record += q0;
      record += q1;
      record += q2;
      record += q3;
      int timePos = 4;

      if (p_hasAngularVelocity) {
        TableField av1("AV1", TableField::Double);
        TableField av2("AV2", TableField::Double);
        TableField av3("AV3", TableField::Double);
        record += av1;
        record += av2;
        record += av3;
        timePos = 7;
      }

      record += t;
      Table table(tableName, record);

      for (int i = 0; i < (int)p_cache.size(); i++) {
        Quaternion q(p_cache[i]);
        std::vector<double> v = q.GetQuaternion();
        record[0] = v[0];
        record[1] = v[1];
        record[2] = v[2];
        record[3] = v[3];

        if (p_hasAngularVelocity) {
          record[4] = p_cacheAv[i][0];
          record[5] = p_cacheAv[i][1];
          record[6] = p_cacheAv[i][2];
        }

        record[timePos] = p_cacheTime[i];
        table += record;
      }

      CacheLabel(table);
      return table;
    }
    // Just load the position for the single epoch
    else if (p_source == PolyFunction  &&  p_degree == 0  &&  p_fullCacheSize == 1) {
      return LineCache(tableName);
    }
    // Load the coefficients for the curves fit to the 3 camera angles
    else if (p_source == PolyFunction) {
      TableField angle1("J2000Ang1", TableField::Double);
      TableField angle2("J2000Ang2", TableField::Double);
      TableField angle3("J2000Ang3", TableField::Double);

      TableRecord record;
      record += angle1;
      record += angle2;
      record += angle3;

      Table table(tableName, record);

      for (int segmentIndex = 0; segmentIndex < numPolynomialSegments(); segmentIndex++) {
        std::vector< std::vector<double> > segmentCoeffs = m_polynomial.coefficients(segmentIndex);
        for(int cindex = 0; cindex < p_degree + 1; cindex++) {
          record[0] = segmentCoeffs[0][cindex];
          record[1] = segmentCoeffs[1][cindex];
          record[2] = segmentCoeffs[2][cindex];
          table += record;
        }
      }

      CacheLabel(table);
      PolynomialLabel(table);
      return table;
    }
    else {
      // throw an error -- should not get here -- invalid Spice Source
      QString msg = "To create table source of data must be either Memcache or PolyFunction";
      throw IException(IException::Programmer, msg, _FILEINFO_);
    }
  }


  /**
   * Initialize planetary orientation constants from Spice PCK
   *
   * Retrieve planetary orientation constants from a Spice PCK and store them in the class.
   *
   * @param centerBody NAIF id for the planetary body to retrieve the PCK for
   */
  void SpiceRotation::loadPCFromSpice(int centerBody) {
    NaifStatus::CheckErrors();
    SpiceInt centerBodyCode = (SpiceInt) centerBody;

    // Retrieve the frame class from Naif.  We distinguish PCK types into text PCK,
    // binary PCK, and PCK not referenced to J2000.  Isis binary PCK can
    // not be used to solve for target body orientation because of the variety and
    // complexity models used with binary PCK.  Currently ISIS does not solve for
    // target body orientation on bodies not referenced to J2000, but it could be
    // changed to handle that case.
    checkForBinaryPck();

    if (m_frameType == PCK) {
      // Make sure the reference frame is J2000.  We will need to modify FrameTrace and
      // the pck methods in this class to handle this case.  At the time this method was
      // added, this case is not being used in the pck file.  It is mentioned in the Naif required
      // reading file, pck.req, as a possibility for future pck files.
      // Look for a reference frame keyword for the body.  The default is J2000.
      QString naifKeyword = "BODY" + toString(centerBodyCode) + "_CONSTANTS_REF_FRAME" ;
      SpiceInt numExpected;
      SpiceInt numReturned;
      SpiceChar naifType;
      SpiceDouble relativeFrameCode = 0;
      SpiceBoolean found;
      dtpool_c(naifKeyword.toLatin1().data(), &found, &numExpected, &naifType);

      if (found) {
        // Go get the frame name if it is not the default J2000
        SpiceDouble relativeFrameCode;
        bodvcd_c(centerBodyCode, "CONSTANTS_REF_FRAME", 1,
                        &numReturned, &relativeFrameCode);
      }

      if (!found || relativeFrameCode == 1) {  // We only work with J2000 relative frames for now

        // Make sure the standard coefficients are available for the body code by
        // checking for ra
        naifKeyword = "BODY" + toString(centerBodyCode) + "_POLE_RA" ;
        dtpool_c(naifKeyword.toLatin1().data(), &found, &numExpected, &naifType);

        if (found) {
          std::vector<SpiceDouble> d(3);
          m_raPole.resize(numExpected);
          m_decPole.resize(numExpected);
          m_pm.resize(numExpected);

          bodvcd_c(centerBodyCode, "POLE_RA", numExpected, &numReturned, &d[0]);
          m_raPole[0].setDegrees(d[0]);
          m_raPole[1].setDegrees(d[1]);
          m_raPole[2].setDegrees(d[2]);

          bodvcd_c(centerBodyCode, "POLE_DEC", numExpected, &numReturned, &d[0]);
          m_decPole[0].setDegrees(d[0]);
          m_decPole[1].setDegrees(d[1]);
          m_decPole[2].setDegrees(d[2]);

          bodvcd_c(centerBodyCode, "PM", numExpected, &numReturned, &d[0]);
          m_pm[0].setDegrees(d[0]);
          m_pm[1].setDegrees(d[1]);
          m_pm[2].setDegrees(d[2]);

          // ***TODO*** Get long axis value
          m_tOrientationAvailable = true;

          // Now check for nutation/precession terms.  Check for nut/prec ra values
          // first to see if the terms are even used for this body.
          naifKeyword = "BODY" + toString(centerBodyCode) + "_NUT_PREC_RA" ;
          dtpool_c(naifKeyword.toLatin1().data(), &found, &numReturned, &naifType);
          if (found) {
            // Get the barycenter (bc) linear coefficients first (2 for each period).
            // Then we can get the maximum expected coefficients.
            SpiceInt bcCode = centerBodyCode/100;  // Ex: bc code for Jupiter (599) & its moons is 5
            naifKeyword = "BODY" + toString(bcCode) + "_NUT_PREC_ANGLES" ;
            dtpool_c(naifKeyword.toLatin1().data(), &found, &numExpected, &naifType);
            std::vector<double>npAngles(numExpected, 0.);
            bodvcd_c(bcCode, "NUT_PREC_ANGLES", numExpected, &numReturned, &npAngles[0]);
            numExpected /= 2.;
            m_raNutPrec.resize(numExpected, 0.);
            m_decNutPrec.resize(numExpected, 0.);
            m_pmNutPrec.resize(numExpected, 0.);

            std::vector<SpiceDouble> angles(numExpected);
            bodvcd_c(centerBodyCode, "NUT_PREC_RA", numExpected,  &numReturned, &m_raNutPrec[0]);
            bodvcd_c(centerBodyCode, "NUT_PREC_DEC", numExpected,  &numReturned, &m_decNutPrec[0]);
            bodvcd_c(centerBodyCode, "NUT_PREC_PM", numExpected,  &numReturned, &m_pmNutPrec[0]);

            // Finally get the system linear terms separated into vectors of the constants and the
            //  linear coefficients

            for (int i = 0; i < numExpected; i++) {
              m_sysNutPrec0.push_back(Angle(npAngles[i*2], Angle::Degrees));
              m_sysNutPrec1.push_back(Angle(npAngles[i*2+1], Angle::Degrees));
            }
          } // barycenter terms
        }  // PCK constants available
      }  // Relative to J2000
      else {
        m_frameType = NOTJ2000PCK;
      }
    }   // PCK

    NaifStatus::CheckErrors();
  }


  /**
   * Initialize planetary orientation constants from an cube body rotation label
   *
   * Retrieve planetary orientation constants from a cube body rotation label if they are present.
   *
   * @param label const reference to the cube body rotation pvl label
   */
  void SpiceRotation::loadPCFromTable(const PvlObject &label) {
    NaifStatus::CheckErrors();

    // First clear existing cached data
    m_raPole.clear();
    m_decPole.clear();
    m_pm.clear();
    m_raNutPrec.clear();
    m_decNutPrec.clear();
    m_sysNutPrec0.clear();
    m_sysNutPrec1.clear();
    int numLoaded = 0;

    // Load the PCK coeffcients if they are on the label
    if (label.hasKeyword("PoleRa")) {
      PvlKeyword labelCoeffs = label["PoleRa"];
      for (int i = 0; i < labelCoeffs.size(); i++){
        m_raPole.push_back(Angle(toDouble(labelCoeffs[i]), Angle::Degrees));
      }
      numLoaded += 1;
    }
    if (label.hasKeyword("PoleDec")) {
      PvlKeyword labelCoeffs = label["PoleDec"];
      for (int i = 0; i < labelCoeffs.size(); i++){
        m_decPole.push_back(Angle(toDouble(labelCoeffs[i]), Angle::Degrees));
      }
      numLoaded += 1;
    }
    if (label.hasKeyword("PrimeMeridian")) {
      PvlKeyword labelCoeffs = label["PrimeMeridian"];
      for (int i = 0; i < labelCoeffs.size(); i++){
        m_pm.push_back(Angle(toDouble(labelCoeffs[i]), Angle::Degrees));
      }
      numLoaded += 1;
    }
    if (numLoaded > 2) m_tOrientationAvailable = true;

    if (label.hasKeyword("PoleRaNutPrec")) {
      PvlKeyword labelCoeffs = label["PoleRaNutPrec"];
      for (int i = 0; i < labelCoeffs.size(); i++){
        m_raNutPrec.push_back(toDouble(labelCoeffs[i]));
      }
    }
    if (label.hasKeyword("PoleDecNutPrec")) {
      PvlKeyword labelCoeffs = label["PoleDecNutPrec"];
      for (int i = 0; i < labelCoeffs.size(); i++){
        m_decNutPrec.push_back(toDouble(labelCoeffs[i]));
      }
    }
    if (label.hasKeyword("PmNutPrec")) {
      PvlKeyword labelCoeffs = label["PmNutPrec"];
      for (int i = 0; i < labelCoeffs.size(); i++){
        m_pmNutPrec.push_back(toDouble(labelCoeffs[i]));
      }
    }
    if (label.hasKeyword("SysNutPrec0")) {
      PvlKeyword labelCoeffs = label["SysNutPrec0"];
      for (int i = 0; i < labelCoeffs.size(); i++){
        m_sysNutPrec0.push_back(Angle(toDouble(labelCoeffs[i]), Angle::Degrees));
      }
    }
    if (label.hasKeyword("SysNutPrec1")) {
      PvlKeyword labelCoeffs = label["SysNutPrec1"];
      for (int i = 0; i < labelCoeffs.size(); i++){
        m_sysNutPrec1.push_back(Angle(toDouble(labelCoeffs[i]), Angle::Degrees));
      }
    }

    NaifStatus::CheckErrors();
  }


  /**
   * Add labels to a SpiceRotation table.
   *
   * Return a table containing the labels defining the rotation.
   *
   * @param Table    Table to receive labels
   */
  void SpiceRotation::CacheLabel(Table &table) {
    NaifStatus::CheckErrors();
    // Load the constant and time-based frame traces and the constant rotation
    // into the table as labels
    if (p_timeFrames.size() > 1) {
      table.Label() += PvlKeyword("TimeDependentFrames");

      for (int i = 0; i < (int) p_timeFrames.size(); i++) {
        table.Label()["TimeDependentFrames"].addValue(toString(p_timeFrames[i]));
      }
    }

    if (p_constantFrames.size() > 1) {
      table.Label() += PvlKeyword("ConstantFrames");

      for (int i = 0; i < (int) p_constantFrames.size(); i++) {
        table.Label()["ConstantFrames"].addValue(toString(p_constantFrames[i]));
      }

      table.Label() += PvlKeyword("ConstantRotation");

      for (int i = 0; i < (int) p_TC.size(); i++) {
        table.Label()["ConstantRotation"].addValue(toString(p_TC[i]));
      }
    }

    // Write original time coverage
    if (p_fullCacheStartTime != 0) {
      table.Label() += PvlKeyword("CkTableStartTime");
      table.Label()["CkTableStartTime"].addValue(toString(p_fullCacheStartTime));
    }
    if (p_fullCacheEndTime != 0) {
      table.Label() += PvlKeyword("CkTableEndTime");
      table.Label()["CkTableEndTime"].addValue(toString(p_fullCacheEndTime));
    }
    if (p_fullCacheSize != 0) {
      table.Label() += PvlKeyword("CkTableOriginalSize");
      table.Label()["CkTableOriginalSize"].addValue(toString(p_fullCacheSize));
    }

 // Begin section added 06-20-2015 DAC
    table.Label() += PvlKeyword("FrameTypeCode");
    table.Label()["FrameTypeCode"].addValue(toString(m_frameType));

    if (m_frameType == PCK) {
      // Write out all the body orientation constants
      // Pole right ascension coefficients for a quadratic equation
      table.Label() += PvlKeyword("PoleRa");

      for (int i = 0; i < (int) m_raPole.size(); i++) {
        table.Label()["PoleRa"].addValue(toString(m_raPole[i].degrees()));
      }

      // Pole right ascension, declination coefficients for a quadratic equation
      table.Label() += PvlKeyword("PoleDec");
      for (int i = 0; i < (int) m_decPole.size(); i++) {
        table.Label()["PoleDec"].addValue(toString(m_decPole[i].degrees()));
      }

      // Prime meridian coefficients for a quadratic equation
      table.Label() += PvlKeyword("PrimeMeridian");
      for (int i = 0; i < (int) m_pm.size(); i++) {
        table.Label()["PrimeMeridian"].addValue(toString(m_pm[i].degrees()));
      }

      if (m_raNutPrec.size() > 0) {
        // Pole right ascension nutation precision coefficients to the trig terms
        table.Label() += PvlKeyword("PoleRaNutPrec");
        for (int i = 0; i < (int) m_raNutPrec.size(); i++) {
          table.Label()["PoleRaNutPrec"].addValue(toString(m_raNutPrec[i]));
        }

        // Pole declination nutation precision coefficients to the trig terms
        table.Label() += PvlKeyword("PoleDecNutPrec");
        for (int i = 0; i < (int) m_decNutPrec.size(); i++) {
          table.Label()["PoleDecNutPrec"].addValue(toString(m_decNutPrec[i]));
        }

        // Prime meridian nutation precision coefficients to the trig terms
        table.Label() += PvlKeyword("PmNutPrec");
        for (int i = 0; i < (int) m_pmNutPrec.size(); i++) {
          table.Label()["PmNutPrec"].addValue(toString(m_pmNutPrec[i]));
        }

        // System nutation precision constant terms of linear model of periods
        table.Label() += PvlKeyword("SysNutPrec0");
        for (int i = 0; i < (int) m_sysNutPrec0.size(); i++) {
          table.Label()["SysNutPrec0"].addValue(toString(m_sysNutPrec0[i].degrees()));
        }

        // System nutation precision linear terms of linear model of periods
        table.Label() += PvlKeyword("SysNutPrec1");
        for (int i = 0; i < (int) m_sysNutPrec1.size(); i++) {
          table.Label()["SysNutPrec1"].addValue(toString(m_sysNutPrec1[i].degrees()));
        }
      }
    }
 // End section added 06-20-2015 DAC

    NaifStatus::CheckErrors();
  }


  /**
<<<<<<< HEAD
   * Add polynomial keywords to a SpiceRotation table. The knots, base time,
   * and time scale are saved as both exact hex and human readable decimal
   * numbers. Only the hex numbers are actually used.
   * 
   * @param[in,out] Table The Table to add keywords to.
   */
  void SpiceRotation::PolynomialLabel(Table &table) {
    table.Label() += PvlKeyword("PolynomialDegree");
    table.Label()["PolynomialDegree"].addValue(toString(p_degree));

    table.Label() += PvlKeyword("BaseTime");
    table.Label()["BaseTime"].addValue(toString(p_baseTime));

    table.Label() += PvlKeyword("ExactBaseTime");
    table.Label()["ExactBaseTime"].addValue(Pvl::doubleToHexString(p_baseTime));

    table.Label() += PvlKeyword("TimeScale");
    table.Label()["TimeScale"].addValue(toString(p_timeScale));

    table.Label() += PvlKeyword("ExactTimeScale");
    table.Label()["ExactTimeScale"].addValue(Pvl::doubleToHexString(p_timeScale));

    table.Label() += PvlKeyword("PolynomialKnots");
    table.Label() += PvlKeyword("ExactPolynomialKnots");
    std::vector<double> knots = polynomialKnots();
    for (int i = 0; i < (int)knots.size(); i++) {
      table.Label()["PolynomialKnots"].addValue(toString(knots[i]));
      table.Label()["ExactPolynomialKnots"].addValue(Pvl::doubleToHexString(knots[i]));
    }
  }


  /**
   * Returns the time cache values. If the cache is reduced, this will return
   * the original unreduced time cache.
   */
  std::vector<double> SpiceRotation::timeCache() const {
    if (p_fullCacheSize != (int)p_cacheTime.size()) {
      std::vector<double> fullTimeCache(p_fullCacheSize);
      double sampleRate = (p_fullCacheEndTime - p_fullCacheStartTime) / p_fullCacheSize;
      for (int i = 0; i < p_fullCacheSize; i++) {
        fullTimeCache[i] = p_fullCacheStartTime + sampleRate * i;
      }
      return fullTimeCache;
    }
    return p_cacheTime;
  }


  /** 
=======
>>>>>>> 5d216f70
   * Return the camera angles at the center time of the observation
   *
   * @return @b vector<double> Camera angles at center time
   */
  std::vector<double> SpiceRotation::GetCenterAngles() {
    // Compute the center time
    double etCenter = (p_fullCacheEndTime + p_fullCacheStartTime) / 2.;
    SetEphemerisTime(etCenter);

    return Angles(p_axis3, p_axis2, p_axis1);
  }


  /**
   * Return the camera angles (right ascension, declination, and twist) for the
   * time-based matrix CJ
   *
   * @param axis3 The rotation axis for the third angle
   * @param axis2 The rotation axis for the second angle
   * @param axis1 The rotation axis for the first angle
   *
   * @return @b vector<double> Camera angles (ra, dec, twist)
   */
  std::vector<double> SpiceRotation::Angles(int axis3, int axis2, int axis1) {
    NaifStatus::CheckErrors();

    SpiceDouble ang1, ang2, ang3;
    m2eul_c((SpiceDouble *) &p_CJ[0], axis3, axis2, axis1, &ang3, &ang2, &ang1);

    std::vector<double> angles;
    angles.push_back(ang1);
    angles.push_back(ang2);
    angles.push_back(ang3);

    NaifStatus::CheckErrors();
    return angles;
  }



  /**
   * Set the rotation angles (phi, delta, and w) for the current time to define the
   * time-based matrix CJ. This method was created for unitTests and should not
   * be used otherwise.  It only works for cached data with a cache size of 1.
   *
   * @param[in]  angles The angles defining the rotation (phi, delta, and w) in radians
   * @param[in]  axis3    The rotation axis for the third angle
   * @param[in]  axis2    The rotation axis for the second angle
   * @param[in]  axis1    The rotation axis for the first angle
   */
  void SpiceRotation::SetAngles(std::vector<double> angles, int axis3, int axis2, int axis1) {
    eul2m_c(angles[2], angles[1], angles[0], axis3, axis2, axis1, (SpiceDouble (*)[3]) &(p_CJ[0]));
    p_cache[0] = p_CJ;
    // Reset to get the new values
    p_et = -DBL_MAX;
    SetEphemerisTime(p_et);
  }


  /**
   * Accessor method to get the angular velocity
   *
   * @return @b vector<double> Angular velocity
   */
  std::vector<double> SpiceRotation::AngularVelocity() {
    return p_av;
  }


  /**
   * Accessor method to get the frame chain for the constant part of the
   * rotation (ends in target)
   *
   * @return @b vector<int> The frame chain for the constant part of the rotation.
   */
  std::vector<int> SpiceRotation::ConstantFrameChain() {
    return p_constantFrames;
  }


  /**
   * Accessor method to get the frame chain for the rotation (begins in J2000).
   *
   * @return @b vector<int> The frame chain for the rotation.
   */
  std::vector<int> SpiceRotation::TimeFrameChain() {
    return p_timeFrames;
  }


  /**
   * Checks whether the rotation has angular velocities.
   *
   * @return @b bool Indicates whether the rotation has angular velocities.
   */
  bool SpiceRotation::HasAngularVelocity() {
    return p_hasAngularVelocity;
  }


  /**
   * Given a direction vector in the reference frame, return a J2000 direction.
   *
   * @param[in] rVec A direction vector in the reference frame
   *
   * @return vector<double>  A direction vector in J2000 frame.
   */
  std::vector<double> SpiceRotation::J2000Vector(const std::vector<double> &rVec) {
    NaifStatus::CheckErrors();

    std::vector<double> jVec;

    if (rVec.size() == 3) {
      double TJ[3][3];
      mxm_c((SpiceDouble *) &p_TC[0], (SpiceDouble *) &p_CJ[0], TJ);
      jVec.resize(3);
      mtxv_c(TJ, (SpiceDouble *) &rVec[0], (SpiceDouble *) &jVec[0]);
    }

    else if (rVec.size() == 6) {
      // See Naif routine frmchg for the format of the state matrix.  The constant rotation, TC,
      // has a derivative with respect to time of I.
      if (!p_hasAngularVelocity) {
        // throw an error
      }
      std::vector<double> stateTJ(36);
      stateTJ = StateTJ();

      // Now invert (inverse of a state matrix is NOT simply the transpose)
      xpose6_c(&stateTJ[0], (SpiceDouble( *) [6]) &stateTJ[0]);
      double stateJT[6][6];
      invstm_((doublereal *) &stateTJ[0], (doublereal *) stateJT);
      xpose6_c(stateJT, stateJT);
      jVec.resize(6);

      mxvg_c(stateJT, (SpiceDouble *) &rVec[0], 6, 6, (SpiceDouble *) &jVec[0]);
    }

    NaifStatus::CheckErrors();
    return (jVec);
  }


  /**
   * Return the coefficients used to calculate the target body pole ra
   *
   * Return the coefficients used to calculate the target body right
   * ascension without nutation/precession.  The model is a standard
   * quadratic polynomial in time in Julian centuries (36525 days) from
   * the standard epoch (usually J2000).  To match the Naif PCK pole
   * right ascension (usually the same as the most recent IAU Report)
   * the trignometric terms to account for nutation/precession need to
   * be added.
   *
   * pole ra = ra0 + ra1*T + ra2*T**2 + sum(racoef[i]i*sin(angle[i]))
   *
   * @return @b vector<double> A vector of length 3 containing the pole ra coefficients
   */
  std::vector<Angle> SpiceRotation::poleRaCoefs() {
    return m_raPole;
  }


  /**
   * Return the coefficients used to calculate the target body pole dec
   *
   * Return the coefficients used to calculate the target body declination
   * without nutation/precession.  The model is a standard quadratic
   * polynomial in time in Julian centuries (36525 days) from
   * the standard epoch (usually J2000).  To match the Naif PCK pole
   * declination (usually the same as the most recent IAU Report)
   * the trignometric terms to account for nutation/precession need to
   * be added.
   *
   * pole dec = dec0 + dec1*T + dec2*T**2 + sum(racoef[i]i*sin(angle[i]))
   *
   * @return @b vector<double> A vector of length 3 containing the pole declination coefficients.
   */
  std::vector<Angle> SpiceRotation::poleDecCoefs() {
    return m_decPole;
  }


  /**
   * Return the coefficients used to calculate the target body prime meridian
   *
   * Return the coefficients used to calculate the target body prime
   * meridian without nutation/precession.  The model is a standard
   * quadratic polynomial in time in days from the standard epoch
   * (usually J2000).  To match the Naif PCK prime meridian, (usually
   * the same as the most recent IAU Report) the trignometric terms
   * to account for nutation/precession need to be added.
   *
   * pm = pm0 + pm1*d + pm2*d**2 + sum(pmcoef[i]i*sin(angle[i]))
   *
   * @return @b vector<double> A vector of length 3 containing the prime meridian coefficients.
   */
  std::vector<Angle> SpiceRotation::pmCoefs() {
    return m_pm;
  }


  /**
   * Return the coefficients used to calculate the target body pole ra nut/prec coefficients
   *
   * Return the coefficients used to calculate the target body right
   * ascension nutation/precession contribution.  The model is the
   * sum of the products of the coefficients returned by this method
   * with the sin of the corresponding angles associated with the
   * barycenter related to the target body.
   *
   * pole ra = ra0 + ra1*T + ra2*T**2 + sum(raCoef[i]i*sin(angle[i]))
   *
   * @return @b vector<double> A vector containing the pole ra nut/prec coefficients.
   */
  std::vector<double> SpiceRotation::poleRaNutPrecCoefs() {
    return m_raNutPrec;
  }


  /**
   * Return the coefficients used to calculate the target body pole dec nut/prec coefficients
   *
   * Return the coefficients used to calculate the target body declination
   * nutation/precession contribution.  The model is the sum of the products
   * of the coefficients returned by this method with the sin of the corresponding
   * angles associated with the barycenter related to the target body.
   *
   * pole dec = dec0 + dec1*T + dec2*T**2 + sum(decCoef[i]i*sin(angle[i]))
   *
   * @return @b vector<double> A vector containing the pole dec nut/prec coeffcients.
   */
  std::vector<double> SpiceRotation::poleDecNutPrecCoefs() {
    return m_decNutPrec;
  }


  /**
   * Return the coefficients used to calculate the target body pm nut/prec coefficients
   *
   * Return the coefficients used to calculate the target body prime meridian
   * nutation/precession contribution.  The model is the sum of the products
   * of the coefficients returned by this method with the sin of the corresponding
   * angles associated with the barycenter related to the target body.
   *
   * prime meridian = pm0 + pm1*T + pm2*d**2 + sum(pmCoef[i]i*sin(angle[i]))
   *
   * @return @b vector<double> A vector containing the pm nut/prec coeffcients.
   */
  std::vector<double> SpiceRotation::pmNutPrecCoefs() {
    return m_pmNutPrec;
  }


  /**
   * Return the constants used to calculate the target body system nut/prec angles
   *
   * Return the constant terms used to calculate the target body system (barycenter)
   * nutation/precession angles (periods).  The model for the angles is linear in
   * time in Julian centuries since the standard epoch (usually J2000).
   * angles associated with the barycenter related to the target body.
   *
   * angle[i] = constant[i] + coef[i]*T
   *
   * @return @b vector<Angle> A vector containing the system nut/prec constant terms.
   */
  std::vector<Angle> SpiceRotation::sysNutPrecConstants() {
    return m_sysNutPrec0;
  }


  /**
   * Return the coefficients used to calculate the target body system nut/prec angles
   *
   * Return the linear coefficients used to calculate the target body system
   * (barycenter) nutation/precession angles (periods).  The model for the
   * angles is linear in time in Julian centuries since the standard epoch
   * (usually J2000). angles associated with the barycenter related to the
   * target body.
   *
   * angle[i] = constant[i] + coef[i]*T
   *
   * @return @b vector<Angle> A vector containing the system nut/prec linear coefficients.
   */
  std::vector<Angle> SpiceRotation::sysNutPrecCoefs() {
    return m_sysNutPrec1;
  }


  /**
   * Given a direction vector in the reference frame, compute the derivative
   * with respect to one of the coefficients in the angle polynomial fit
   * equation of a vector rotated from the reference frame to J2000.
   * TODO - merge this method with ToReferencePartial
   *
   * @param[in]  lookT A direction vector in the targeted reference frame
   * @param[in]  partialVar  Variable derivative is to be with respect to
   * @param[in]  coeffIndex  Coefficient index in the polynomial fit to the variable (angle)
   *
   * @throws IException::User "Body rotation uses a binary PCK. Solutions for this model are not
   *                           supported"
   * @throws IException::User "Body rotation uses a PCK not referenced to J2000. Solutions for this
   *                           model are not supported"
   * @throws IException::User "Solutions are not supported for this frame type."
   *
   * @return @b vector<double>   A direction vector rotated by derivative
   *                             of reference to J2000 rotation.
   */
  std::vector<double> SpiceRotation::toJ2000Partial(const std::vector<double> &lookT,
                                                    SpiceRotation::PartialType partialVar,
                                                    int coeffIndex) {
    NaifStatus::CheckErrors();

    std::vector<double> jVec;

    // Get the rotation angles and form the derivative matrix for the partialVar
    std::vector<double> angles = Angles(p_axis3, p_axis2, p_axis1);
    int angleIndex = partialVar;
    int axes[3] = {p_axis1, p_axis2, p_axis3};

    double angle = angles.at(angleIndex);

    // Get TJ and apply the transpose to the input vector to get it to J2000
    double dmatrix[3][3];
    drotat_(&angle, (integer *) axes + angleIndex, (doublereal *) dmatrix);
    // Transpose to obtain row-major order
    xpose_c(dmatrix, dmatrix);

    // Get the derivative of the polynomial with respect to partialVar
    double dpoly = 0.;
    QString msg;
    switch (m_frameType) {
     case CK:
     case DYN:
       dpoly = DPolynomial(coeffIndex);
       break;
     case PCK:
       dpoly = DPckPolynomial(partialVar, coeffIndex);
       break;
     case BPC:
       msg = "Body rotation uses a binary PCK.  Solutions for this model are not supported";
       throw IException(IException::User, msg, _FILEINFO_);
       break;
     case NOTJ2000PCK:
       msg = "Body rotation uses a PCK not referenced to J2000. "
             "Solutions for this model are not supported";
       throw IException(IException::User, msg, _FILEINFO_);
       break;
     default:
       msg = "Solutions are not supported for this frame type.";
       throw IException(IException::User, msg, _FILEINFO_);
    }

    // Multiply dpoly to complete dmatrix
    for (int row = 0;  row < 3;  row++) {
      for (int col = 0;  col < 3;  col++) {
        dmatrix[row][col] *= dpoly;
      }
    }

    // Apply the other 2 angles and chain them all together to get J2000 to constant frame
    double dCJ[3][3];
    switch (angleIndex) {
      case 0:
        rotmat_c(dmatrix, angles[1], axes[1], dCJ);
        rotmat_c(dCJ, angles[2], axes[2], dCJ);
        break;
      case 1:
        rotate_c(angles[0], axes[0], dCJ);
        mxm_c(dmatrix, dCJ, dCJ);
        rotmat_c(dCJ, angles[2], axes[2], dCJ);
        break;
      case 2:
        rotate_c(angles[0], axes[0], dCJ);
        rotmat_c(dCJ, angles[1], axes[1], dCJ);
        mxm_c(dmatrix, dCJ, dCJ);
        break;
    }

    // Multiply the constant matrix to rotate to target reference frame
    double dTJ[3][3];
    mxm_c((SpiceDouble *) &p_TC[0], dCJ[0], dTJ);

    // Finally rotate the target vector with the transpose of the
    // derivative matrix, dTJ to get a J2000 vector
    std::vector<double> lookdJ(3);

    mtxv_c(dTJ, (const SpiceDouble *) &lookT[0], (SpiceDouble *) &lookdJ[0]);

    NaifStatus::CheckErrors();
    return (lookdJ);
  }


  /**
   * Given a direction vector in J2000, return a reference frame direction.
   *
   * @param[in] jVec A direction vector in J2000
   *
   * @return @b vector<double> A direction vector in reference frame.
   */
  std::vector<double> SpiceRotation::ReferenceVector(const std::vector<double> &jVec) {
    NaifStatus::CheckErrors();

    std::vector<double> rVec(3);

    if (jVec.size() == 3) {
      double TJ[3][3];
      mxm_c((SpiceDouble *) &p_TC[0], (SpiceDouble *) &p_CJ[0], TJ);
      rVec.resize(3);
      mxv_c(TJ, (SpiceDouble *) &jVec[0], (SpiceDouble *) &rVec[0]);
    }
    else if (jVec.size() == 6) {
      // See Naif routine frmchg for the format of the state matrix.  The constant rotation, TC,
      // has a derivative with respect to time of I.
      if (!p_hasAngularVelocity) {
        // throw an error
      }
      std::vector<double>  stateTJ(36);
      stateTJ = StateTJ();
      rVec.resize(6);
      mxvg_c((SpiceDouble *) &stateTJ[0], (SpiceDouble *) &jVec[0], 6, 6, (SpiceDouble *) &rVec[0]);
    }

    NaifStatus::CheckErrors();
    return (rVec);
  }


  /**
   * Set the coefficients of a polynomial fit to each
   * of the three camera angles for the time period covered by the
   * cache, angle = a + bt + ct**2, where t = (time - p_baseTime)/ p_timeScale.
   *
   * @param type Rotation source type
   *
   * @internal
   *   @history 2012-05-01 Debbie A. Cook - Added type argument to allow other function types
   *                           beyond PolyFunction.
   */
  void SpiceRotation::SetPolynomial(const Source type) {
    NaifStatus::CheckErrors();

    // If rotation is already stored as a polynomial move on
    if (p_source == PolyFunction) {
      // Nothing to do
      return;
    }

    // Recompute the time scaling
    ComputeBaseTime();

    // If fitting a polynomial over constant spice data, then do not fit the polynomial.
    // Create a zero polynomial, set the knots and move on.
    if ( type == PolyFunctionOverSpice ) {
      // Compute first and last times in scaled time.
      //   If there is only one cached time, use the full extents.
      //   Otherwise scale the first and last times.
      double scaledFirstTime = -DBL_MAX;
      double scaledLastTime = DBL_MAX;
      if ( p_cacheTime.size() > 1) {
        scaledFirstTime = (p_cacheTime.front() - p_baseTime) / p_timeScale;
        scaledLastTime = (p_cacheTime.back() - p_baseTime) / p_timeScale;
      }

      // Initialize the zero polynomial.
      m_polynomial = PiecewisePolynomial(scaledFirstTime, scaledLastTime, p_degree, 3);

      if ( m_segments > 1 ) {
        std::vector<double> knots;
        double knotStep = (scaledLastTime - scaledFirstTime) / m_segments;
        for (int i = 0; i < m_segments + 1; i++) {
          knots.push_back(scaledFirstTime + knotStep * i);
        }
        m_polynomial.setKnots(knots);
      }
    }
    // Otherwise, fit the polynomial.
    else {
      m_polynomial = fitPolynomial(p_degree, m_segments);
    }

    p_source = type;

    NaifStatus::CheckErrors();
    return;
  }


  /**
   * Create a test polynomial fit over the cached rotation data.
   * The polynomial works in scaled time, so all inputs must be adjusted
   * by subtracting the base time and then dividing by the time scale.
   * 
   * @param segmentCount The number of segments for the piecewise polynomial
   *                     fit. Defaults to 1.
   * @param degree The degree of the piecewise polynomial fit.
   * 
   * @return @b PiecewisePolynomial A piecewise polynomial fit over the cached
   *                                rotation data based on the segment count
   *                                and polynomial degree.
   */
  PiecewisePolynomial SpiceRotation::fitPolynomial(const int degree,
                                                   const int segmentCount) {
    NaifStatus::CheckErrors();

    // If rotation is already stored as a polynomial move on
    if (p_source == PolyFunction
        && p_degree == degree
        && m_segments == segmentCount) {
      return m_polynomial;
    }

    // Adjust the degree of the polynomial to the available data
    double fitDegree = degree;
    if ( fitDegree > (int)p_cache.size() - 1 ) {
      fitDegree = p_cache.size() - 1;
    }

    // Recompute the time scaling
    ComputeBaseTime();

    // Compute first and last times in scaled time.
    //   If there is only one cached time, use the full extents.
    //   Otherwise scale the first and last times.
    double scaledFirstTime = -DBL_MAX;
    double scaledLastTime = DBL_MAX;
    if ( p_cacheTime.size() > 1) {
      scaledFirstTime = (p_cacheTime.front() - p_baseTime) / p_timeScale;
      scaledLastTime = (p_cacheTime.back() - p_baseTime) / p_timeScale;
    }

    // Initialize the zero polynomial.
    PiecewisePolynomial anglePoly(scaledFirstTime, scaledLastTime, fitDegree, 3);

    // Collect data to fit the polynomial over.
    std::vector<double> scaledTimes;
    std::vector< std::vector<double> > angles;
    double start1 = 0.; // value of 1st angle1 in cache
    double start3 = 0.; // value of 1st angle1 in cache
    // Compute how many points are required
    //   This over estimates because the continuity conditions reduce the
    //   number of samples required.
    int requiredSamples = segmentCount * ( degree + 1 ) * 3;
    // Triple the number of samples just to be sure there are enough in each segments
    requiredSamples *= 3;

    // If there are not enough samples, generate equally spaced samples times
    // based on the extents of the time cache
    if ( (int)p_cacheTime.size() < requiredSamples ) {
      double sampleRate = ( p_cacheTime.back() - p_cacheTime.front() ) / (requiredSamples - 1);
      for (int i = 0; i < requiredSamples; i++) {
        double sampleTime = p_cacheTime.front() + sampleRate * i;
        SetEphemerisTime( sampleTime );
        scaledTimes.push_back( (sampleTime - p_baseTime) / p_timeScale);

        // Fix angle domain cross over and then save the angles
        std::vector<double> currentAngles = Angles(p_axis3, p_axis2, p_axis1);
        if (i == 0) {
          start1 = currentAngles[0];
          start3 = currentAngles[2];
        }
        else {
          currentAngles[0] = WrapAngle(start1, currentAngles[0]);
          currentAngles[2] = WrapAngle(start3, currentAngles[2]);
        }
        angles.push_back( currentAngles );
      }
    }
    // Otherwise sample at the cached times
    else {
      for (int i = 0; i < (int)p_cacheTime.size(); i++) {
        SetEphemerisTime( p_cacheTime[i] );
        scaledTimes.push_back( (p_cacheTime[i] - p_baseTime) / p_timeScale);

        // Fix angle domain cross over and then save the angles
        std::vector<double> currentAngles = Angles(p_axis3, p_axis2, p_axis1);
        if (i == 0) {
          start1 = currentAngles[0];
          start3 = currentAngles[2];
        }
        else {
          currentAngles[0] = WrapAngle(start1, currentAngles[0]);
          currentAngles[2] = WrapAngle(start3, currentAngles[2]);
        }
        angles.push_back( currentAngles );
      }
    }

    // Fit the polynomial.
    try {
      anglePoly.fitPolynomials(scaledTimes, angles, segmentCount);
    }
    catch (IException &e) {
      QString msg = "Failed fitting polynomial over cached rotation data.";
      throw IException(e, IException::Unknown, msg, _FILEINFO_);
    }

    NaifStatus::CheckErrors();
    return anglePoly;
  }


  /**
   * Set the coefficients of a polynomial fit to each of the
   * three camera angles for the time period covered by the
   * cache, angle = c0 + c1*t + c2*t**2 + ... + cn*t**n,
   * where t = (time - p_baseTime) / p_timeScale, and n = p_degree.
   *
   * @param[in] coeffAng1 Coefficients of fit to Angle 1
   * @param[in] coeffAng2 Coefficients of fit to Angle 2
   * @param[in] coeffAng3 Coefficients of fit to Angle 3
   * @param[in] type Rotation source type
   * @param[in] segment The segment to set coefficients for
   *
   * @internal
   *   @history 2012-05-01 Debbie A. Cook - Added type argument to allow other function types.
   */
  void SpiceRotation::SetPolynomial(const std::vector<double> &coeffAng1,
                                    const std::vector<double> &coeffAng2,
                                    const std::vector<double> &coeffAng3,
                                    const Source type,
                                    const int segment) {
    NaifStatus::CheckErrors();

    // Compute the base time
    ComputeBaseTime();

    // Set the flag indicating p_degree has been applied to the camera angles, the
    // coefficients of the polynomials have been saved, and the cache reloaded from
    // the polynomials
    p_degreeApplied = true;

    // Adjust the polynomial degree if needed
    SetPolynomialDegree(p_degree);

    // Save the current coefficients
    std::vector< std::vector<double> > segmentCoefficients;
    segmentCoefficients.push_back(coeffAng1);
    segmentCoefficients.push_back(coeffAng2);
    segmentCoefficients.push_back(coeffAng3);
    m_polynomial.setCoefficients(segment, segmentCoefficients);

    // Set the type to the input type
    p_source = type;

    // Update the current rotation
    double et = p_et;
    p_et = -DBL_MAX;
    SetEphemerisTime(et);

    NaifStatus::CheckErrors();
    return;
  }


  /**
   * Set the coefficients of a polynomial fit to each
   * of the three planet angles for the time period covered by the
   * cache, ra = ra0 + ra1*t + ra2*t**2 + raTrig,
   *            dec = dec0 + dec1*t + dec2*t**2 + decTrig,
   *            pm = pm0 + pm1*d + pm2*t**2 + pmTrig,
   * where t = time / (seconds per day). for time = et
   *            d = t  / (days per Julian century), and
   * the trig terms are of the form sum(i = 0, numTerms) tcoef[i] * sin(constant[i] + lcoef[i]*t)
   * for ra and pm and sum(i = 0, numTerms) tcoef[i] * cos(constant[i] + lcoef[i]*t)
   * for dec.
   *
   * @throws IException::User "Target body orientation information not available. Rerun spiceinit."
   *
   * @internal
   *   @history 2015-07-01 Debbie A. Cook - Original version.
   */
  void SpiceRotation::usePckPolynomial() {

    // Check to see if rotation is already stored as a polynomial
    if (p_source == PckPolyFunction) {
      p_hasAngularVelocity = true;
      return;
    }

    // No target body orientation information available -- throw an error
    if (!m_tOrientationAvailable) {
      QString msg = "Target body orientation information not available.  Rerun spiceinit.";
      throw IException(IException::User, msg, _FILEINFO_);
    }

    /* I think we have nothing to do, but check for available coefficients and set the Source
    // Set the scales
    p_dscale =  0.000011574074074;   // seconds to days conversion
    p_tscale = 3.1688087814029D-10; // seconds to Julian centuries conversion
    //Set the quadratic part of the equations
    //TODO consider just hard coding this part in evaluate
    Isis::PolynomialUnivariate functionRa(p_degree);  // Basis function fit to target body pole ra
    Isis::PolynomialUnivariate functionDec(p_degree);  // Basis function fit to target body pole dec
    Isis::PolynomialUnivariate functionPm(p_degree);  // Basis function fit to target body pm

    // Load the functions with the coefficients
    function1.SetCoefficients(p_raPole);
    function2.SetCoefficients(p_decPole);
    function3.SetCoefficients(p_pm);

    int numNutPrec = p_sysNutPrec0.size;
    if (numNutPrec > 0) {
      // Set the trigonometric part of the equation
      Isis::TrigBasis functionRaNutPrec("raNutPrec", Isis::TrigBasis::Sin, numNutPrec);
      Isis::TrigBasis functionRaNutPrec("decNutPrec", Isis::TrigBasis::Cos, numNutPrec);
      Isis::TrigBasis functionRaNutPrec("pmNutPrec", Isis::TrigBasis::Sin, numNutPrec);
    // Load the functions with the coefficients
      functionRaNutPrec.SetTCoefficients(p_raNutPrec);
      functionDecNutPrec.SetTCoefficients(p_decNutPrec);
      functionPmNutPrec.SetTCoefficients(p_pmNutPrec);
      functionRaNutPrec.SetConstants(p_sysNutPrec0);
      functionDecNutPrec.SetConstants(p_sysNutPrec0);
      functionPmNutPrec.SetConstants(p_sysNutPrec0);
      functionRaNutPrec.SetLCoefficients(p_sysNutPrec1);
      functionDecNutPrec.SetLCoefficients(p_sysNutPrec1);
      functionPmNutPrec.SetLCoefficients(p_sysNutPrec1);
    }
    */

    // Set the flag indicating p_degree has been applied to the planet angles, the
    // coefficients of the polynomials have been saved, and the cache reloaded from
    // TODO cache reloaded???
    // the polynomials.
    // ****At least for the planet angles, I don't think we want to reload the cache until just
    // before we write out the table
    p_degreeApplied = true;
    p_hasAngularVelocity = true;
    p_source = PckPolyFunction;
   return;
  }


  /**
   * Set the coefficients of a polynomial fit to each
   * of the three planet angles for the time period covered by the
   * cache, ra = ra0 + ra1*t + ra2*t**2 + raTrig,
   *            dec = dec0 + dec1*t + dec2*t**2 + decTrig,
   *            pm = pm0 + pm1*d + pm2*t**2 + pmTrig,
   * where t = time / (seconds per day). for time = et
   *            d = t  / (days per Julian century), and
   * the trig terms are of the form sum(i = 0, numTerms) tcoef[i] * sin(constant[i] + lcoef[i]*t)
   * for ra and pm and sum(i = 0, numTerms) tcoef[i] * cos(constant[i] + lcoef[i]*t)
   * for dec.
   *
   * @param[in] raCoeff  pole ra coefficients to set
   * @param[in] decCoeff pole dec coefficients to set
   * @param[in] pmCoeff  pole pm coefficients to set
   *
   * @internal
   *   @history 2012-05-01 Debbie A. Cook - Original version.
   */
  void SpiceRotation::setPckPolynomial(const std::vector<Angle> &raCoeff,
                                       const std::vector<Angle> &decCoeff,
                                       const std::vector<Angle> &pmCoeff) {
    // Just set the constants and let usePckPolynomial() do the rest
    m_raPole = raCoeff;
    m_decPole = decCoeff;
    m_pm = pmCoeff;
    usePckPolynomial();
    // Apply new function parameters
    setEphemerisTimePckPolyFunction();
  }


  /**
   * Return the coefficients of a polynomial fit to each of the
   * three camera angles for the time period covered by the cache, angle =
   * c0 + c1*t + c2*t**2 + ... + cn*t**n, where t = (time - p_basetime) / p_timeScale
   * and n = p_degree.
   *
   * @param[out] coeffAng1 Coefficients of fit to Angle 1
   * @param[out] coeffAng2 Coefficients of fit to Angle 2
   * @param[out] coeffAng3 Coefficients of fit to Angle 3
   */
  void SpiceRotation::GetPolynomial(std::vector<double> &coeffAng1,
                                    std::vector<double> &coeffAng2,
                                    std::vector<double> &coeffAng3,
                                    const int segment) {

    std::vector< std::vector<double> > segmentCoefficients = m_polynomial.coefficients(segment);
    coeffAng1 = segmentCoefficients[0];
    coeffAng2 = segmentCoefficients[1];
    coeffAng3 = segmentCoefficients[2];

    return;
  }


  /**
   * Return the coefficients of a polynomial fit to each of the
   * three planet angles.  See SetPckPolynomial() for more
   * information on the polynomial.
   *
   * TODO??? Should the other coefficients be returned as well???
   *
   * @param[out] raCoeff Quadratic coefficients of fit to ra
   * @param[out] decCoeff Quadratic coefficients of fit to dec
   * @param[out] pmcoeff  Quadratic coefficients of fit to pm
   */
  void SpiceRotation::getPckPolynomial(std::vector<Angle> &raCoeff,
                                       std::vector<Angle> &decCoeff,
                                       std::vector<Angle> &pmCoeff) {
    raCoeff = m_raPole;
    decCoeff = m_decPole;
    pmCoeff = m_pm;

    return;
  }


  /**
   * Compute the base time using cached times
   */
  void SpiceRotation::ComputeBaseTime() {
    if (p_noOverride) {
      p_baseTime = (p_cacheTime.at(0) + p_cacheTime.at(p_cacheTime.size() - 1)) / 2.;
      p_timeScale = p_baseTime - p_cacheTime.at(0);
      // Take care of case where 1st and last times are the same
      if (p_timeScale == 0)  p_timeScale = 1.0;
    }
    else {
      p_baseTime = p_overrideBaseTime;
      p_timeScale = p_overrideTimeScale;
    }

    return;
  }


  /**
   * Set an override base time to be used with observations on scanners to allow all
   * images in an observation to use the save base time and polynomials for the angles.
   *
   * @param[in] baseTime The base time to use and override the computed base time
   * @param[in] timeScale The time scale to use and override the computed time scale
   */
  void SpiceRotation::SetOverrideBaseTime(double baseTime, double timeScale) {
    p_overrideBaseTime = baseTime;
    p_overrideTimeScale = timeScale;
    p_noOverride = false;
    return;
  }


  /**
   * Evaluate the derivative of the fit polynomial defined by the
   * given coefficients with respect to the coefficient at the given index, at
   * the current time.
   *
   * @param coeffIndex The index of the coefficient to differentiate
   *
   * @throws IException::Programmer "Unable to evaluate the derivative of the SPICE rotation fit
   *                                 polynomial for the given coefficient index. Index is negative
   *                                 or exceeds degree of polynomial"
   *
   * @return @b double The derivative evaluated at the current time.
   */
  double SpiceRotation::DPolynomial(const int coeffIndex) {
    double derivative;
    double time = (p_et - p_baseTime) / p_timeScale;

    if (coeffIndex > 0  && coeffIndex <= p_degree) {
      derivative = pow(time, coeffIndex);
    }
    else if (coeffIndex == 0) {
      derivative = 1;
    }
    else {
      QString msg = "Unable to evaluate the derivative of the SPICE rotation fit polynomial for "
                    "the given coefficient index [" + toString(coeffIndex) + "]. "
                    "Index is negative or exceeds degree of polynomial ["
                    + toString(p_degree) + "]";
      throw IException(IException::Programmer, msg, _FILEINFO_);
    }
    return derivative;
  }


  /**
   * Evaluate the derivative of the fit polynomial defined by the
   * given coefficients with respect to the coefficient at the given index, at
   * the current time.
   *
   * @param partialVar Variable derivative is to be with respect to
   * @param coeffIndex The index of the coefficient to differentiate
   *
   * @throws IException::Programmer "Unable to evaluate the derivative of the SPICE rotation fit
   *                                 polynomial for the given coefficient index. Index is negative
   *                                 or exceeds degree of polynomial"
   *
   * @return @b double The derivative evaluated at the current time.
   */
  double SpiceRotation::DPckPolynomial(SpiceRotation::PartialType partialVar,
                                       const int coeffIndex) {
    const double p_dayScale = 86400; // number of seconds in a day
 // Number of 24 hour days in a Julian century = 36525
    const double p_centScale = p_dayScale * 36525;
    double time = 0.;

    switch (partialVar) {
     case WRT_RightAscension:
     case WRT_Declination:
       time = p_et / p_centScale;
       break;
     case WRT_Twist:
       time = p_et / p_dayScale;
       break;
    }

    double derivative;

    switch (coeffIndex) {
     case 0:
       derivative = 1;
       break;
    case 1:
    case 2:
      derivative = pow(time, coeffIndex);
      break;
    default:
      QString msg = "Unable to evaluate the derivative of the target body rotation fit polynomial "
                    "for the given coefficient index [" + toString(coeffIndex) + "]. "
                    "Index is negative or exceeds degree of polynomial ["
                    + toString(p_degree) + "]";
      throw IException(IException::Programmer, msg, _FILEINFO_);
    }

    // Now apply any difference to the partials due to building the rotation matrix on the angles
    //    90. + ra, 90. - dec, and pm.  The only partial that changes is dec.
    if (partialVar == WRT_Declination) {
      derivative = -derivative;
    }

    return derivative;
  }


  /**
   * Compute the derivative with respect to one of the coefficients in the
   * angle polynomial fit equation of a vector rotated from J2000 to a
   * reference frame.  The polynomial equation is of the form
   * angle = c0 + c1*t + c2*t**2 + ... cn*t**n, where t = (time - p_basetime) / p_timeScale
   * and n = p_degree (the degree of the equation)
   *
   * @param[in]  lookJ       Look vector in J2000 frame
   * @param[in]  partialVar  Variable derivative is to be with respect to
   * @param[in]  coeffIndex  Coefficient index in the polynomial fit to the variable (angle)
   *
   * @throws IException::Programmer "Only CK, DYN, and PCK partials can be calculated"
   *
   * @return @b vector<double> Vector rotated by derivative of J2000 to reference rotation.
   */
  std::vector<double> SpiceRotation::ToReferencePartial(std::vector<double> &lookJ,
                                                        SpiceRotation::PartialType partialVar,
                                                        int coeffIndex) {
    NaifStatus::CheckErrors();
    //TODO** To save time possibly save partial matrices

    // Get the rotation angles and form the derivative matrix for the partialVar
    std::vector<double> angles = Angles(p_axis3, p_axis2, p_axis1);
    int angleIndex = partialVar;
    int axes[3] = {p_axis1, p_axis2, p_axis3};

    double angle = angles.at(angleIndex);

    double dmatrix[3][3];
    drotat_(&angle, (integer *) axes + angleIndex, (doublereal *) dmatrix);
    // Transpose to obtain row-major order
    xpose_c(dmatrix, dmatrix);

    // Get the derivative of the polynomial with respect to partialVar
    double dpoly = 0.;
    switch (m_frameType) {
     case UNKNOWN:  // For now let everything go through for backward compatibility
     case CK:
     case DYN:
       dpoly = DPolynomial(coeffIndex);
       break;
     case PCK:
       dpoly = DPckPolynomial(partialVar, coeffIndex);
       break;
     default:
      QString msg = "Only CK, DYN, and PCK partials can be calculated";
      throw IException(IException::Programmer, msg, _FILEINFO_);
    }

    // Multiply dpoly to complete dmatrix
    for (int row = 0;  row < 3;  row++) {
      for (int col = 0;  col < 3;  col++) {
        dmatrix[row][col] *= dpoly;
      }
    }

    // Apply the other 2 angles and chain them all together
    double dCJ[3][3];
    switch (angleIndex) {
      case 0:
        rotmat_c(dmatrix, angles[1], axes[1], dCJ);
        rotmat_c(dCJ, angles[2], axes[2], dCJ);
        break;
      case 1:
        rotate_c(angles[0], axes[0], dCJ);
        mxm_c(dmatrix, dCJ, dCJ);
        rotmat_c(dCJ, angles[2], axes[2], dCJ);
        break;
      case 2:
        rotate_c(angles[0], axes[0], dCJ);
        rotmat_c(dCJ, angles[1], axes[1], dCJ);
        mxm_c(dmatrix, dCJ, dCJ);
        break;
    }

    // Multiply the constant matrix to rotate to the targeted reference frame
    double dTJ[3][3];
    mxm_c((SpiceDouble *) &p_TC[0], dCJ[0], dTJ);

    // Finally rotate the J2000 vector with the derivative matrix, dTJ to
    // get the vector in the targeted reference frame.
    std::vector<double> lookdT(3);

    mxv_c(dTJ, (const SpiceDouble *) &lookJ[0], (SpiceDouble *) &lookdT[0]);

    NaifStatus::CheckErrors();
    return lookdT;
  }


  /**
   * Wrap the input angle to keep it within 2pi radians of the angle to compare.
   *
   * @param[in]  compareAngle Look vector in J2000 frame
   * @param[in]  angle Angle to be wrapped if needed
   *
   * @return @b double Wrapped angle.
   */
  double SpiceRotation::WrapAngle(double compareAngle, double angle) {
    NaifStatus::CheckErrors();
    double diff1 = compareAngle - angle;

    if (diff1 < -1 * pi_c()) {
      angle -= twopi_c();
    }
    else if (diff1 > pi_c()) {
      angle += twopi_c();
    }

    NaifStatus::CheckErrors();
    return angle;
  }


  /**
   * Set the degree of the polynomials to be fit to the
   * three camera angles for the time period covered by the
   * cache, angle = c0 + c1*t + c2*t**2 + ... + cn*t**n,
   * where t = (time - p_baseTime) / p_timeScale, and n = p_degree.
   *
   * @param[in] degree Degree of the polynomial to be fit
   *
   * @internal
   *   @history 2011-03-22 Debbie A. Cook - Fixed bug in second branch where existing
   *                           degree is greater than new degree.
   */
  void SpiceRotation::SetPolynomialDegree(int degree) {
    // Adjust the degree for the data
    if (p_fullCacheSize == 1) {
      degree = 0;
    }
    else if (p_fullCacheSize == 2) {
      degree = 1;
    }
    // If polynomials have not been applied yet then simply set the degree and return
    if (!p_degreeApplied) {
      p_degree = degree;
    }

    // Otherwise adjust the degree.
    //   If the new degree is less than the old degree, high order coefficients are truncated.
    //   If the new degree is geater than the old degree, high order coefficients are set to 0.
    else {
      // Save the current coefficients and resize them
      std::vector< std::vector<double> > angle1Coefficients,
                                         angle2Coefficients,
                                         angle3Coefficients;
      for (int i = 0; i < m_segments; i++) {
        std::vector<double> coefAngle1, coefAngle2, coefAngle3;
        GetPolynomial(coefAngle1, coefAngle2, coefAngle3, i);
        coefAngle1.resize(degree + 1, 0.0);
        coefAngle2.resize(degree + 1, 0.0);
        coefAngle3.resize(degree + 1, 0.0);
        angle1Coefficients.push_back(coefAngle1);
        angle2Coefficients.push_back(coefAngle2);
        angle3Coefficients.push_back(coefAngle3);
      }

      // Change the polynomial degree
      m_polynomial.setDegree(degree);

      // Reset the coefficients
      for (int i = 0; i < m_segments; i++) {
        std::vector< std::vector<double> > segmentCoefficients;
        segmentCoefficients.push_back(angle1Coefficients[i]);
        segmentCoefficients.push_back(angle2Coefficients[i]);
        segmentCoefficients.push_back(angle3Coefficients[i]);
        m_polynomial.setCoefficients(i, segmentCoefficients);
      }
    }
  }


  /**
   * Set the number of segments in the polynomial. If there is an existing
   * polynomial, then the closest polynomials with the new segments will be
   * used.
   * 
   * @param segments The number of segments to use.
   */
  void SpiceRotation::setPolynomialSegments(int segmentCount) {
    m_segments = segmentCount;
    if ( p_degreeApplied ) {
      m_polynomial.refitPolynomials(segmentCount);
    }
  }


  /**
   * Return the number of segments in the polynomial.
   * 
   * @return @b int The number of segments in the polynomial.
   */
  int SpiceRotation::numPolynomialSegments() const {
    return m_segments;
  }


  /**
   * Return the knots in the polynomial.
   * 
   * @return @b std::vector<double> A vector containing the polynomial knots in et.
   */
  std::vector<double> SpiceRotation::polynomialKnots() const {
    std::vector<double> knots = m_polynomial.knots();

    // The knots in the polynomial are stored in scaled time,
    // so convert them back to et.
    for (int i = 0; i < (int)knots.size(); i++) {
      knots[i] = ( knots[i] * p_timeScale ) + p_baseTime;
    }

    return knots;
  }


  /**
   * Return the knots in the polynomial in scaled time.
   * 
   * @return @b std::vector<double> A vector containing the polynomial knots in scaled time.
   */
  std::vector<double> SpiceRotation::scaledPolynomialKnots() const {
    return m_polynomial.knots();
  }


  /**
   * Return the index of the polynomial segment that contains a given time.
   * 
   * @param et The time to find the segment index of.
   * 
   * @return @b int The index of the polynomial segment containing the time.
   */
  int SpiceRotation::polySegmentIndex(double et) const {
    // Scale the time
    double scaledTime;
    scaledTime = (et - p_baseTime) / p_timeScale;
    return m_polynomial.segmentIndex(scaledTime);
  }


  /**
   * Compute the error between a polynomial and the stored rotation data.
   * 
   * @param poly The polynomial to compare with. It is assumed that the
   *             polynomial uses the same time scaling as this.
   * 
   * @return @b Histogram A histogram object containg the rotation error in radians.
   */
  Histogram SpiceRotation::computeError(PiecewisePolynomial poly) {
    // TODO check the input poly

    // Compute the errors
    double error;
    std::vector<double> sampleTimes, sampleErrors, measuredAngle, polyAngle;
    sampleTimes = timeCache();
    double start1 = 0.; // value of 1st angle1 in cache
    double start3 = 0.; // value of 1st angle1 in cache
    for (int i = 0; i < (int)sampleTimes.size(); i++) {
      error = 0;
      SetEphemerisTime(sampleTimes[i]);
      measuredAngle = Angles(p_axis3, p_axis2, p_axis1);
      if (i == 0) {
        start1 = measuredAngle[0];
        start3 = measuredAngle[2];
      }
      else {
        measuredAngle[0] = WrapAngle(start1, measuredAngle[0]);
        measuredAngle[2] = WrapAngle(start3, measuredAngle[2]);
      }
      polyAngle = poly.evaluate( (sampleTimes[i] - p_baseTime) / p_timeScale );
      polyAngle[0] = WrapAngle(start1, polyAngle[0]);
      polyAngle[2] = WrapAngle(start3, polyAngle[2]);
      error += (measuredAngle[0] - polyAngle[0]) * (measuredAngle[0] - polyAngle[0]);
      error += (measuredAngle[1] - polyAngle[1]) * (measuredAngle[1] - polyAngle[1]);
      error += (measuredAngle[2] - polyAngle[2]) * (measuredAngle[2] - polyAngle[2]);
      sampleErrors.push_back(sqrt(error));
    }

    // Create the output histogram
    double minError = *std::min_element(sampleErrors.begin(), sampleErrors.end());
    double maxError = *std::max_element(sampleErrors.begin(), sampleErrors.end());
    Histogram errorHist(minError, maxError);
    errorHist.AddData(&sampleErrors[0], sampleErrors.size());
    return errorHist;
  }


  /**
   * Accessor method to get the rotation frame type.
   *
   * @return @b SpiceRotation::FrameType The frame type of the rotation.
   */
  SpiceRotation::FrameType SpiceRotation::getFrameType() {
    return m_frameType;
  }


  /**
   * Accessor method to get the rotation source.
   *
   * @return @b SpiceRotation::Source The source of the rotation.
   */
  SpiceRotation::Source SpiceRotation::GetSource() {
    return p_source;
  }


  /**
   * Resets the source of the rotation to the given value.
   *
   * @param source The rotation source to be set.
   */
  void SpiceRotation::SetSource(Source source) {
    p_source = source;
    return;
  }


  /**
   * Accessor method to get the rotation base time.
   *
   * @return @b double The base time for the rotation.
   */
  double SpiceRotation::GetBaseTime() {
    return p_baseTime;
  }


  /**
   * Accessor method to get the rotation time scale.
   *
   * @return @b double The time scale for the rotation.
   */
  double SpiceRotation::GetTimeScale() {
    return p_timeScale;
  }


  /**
   * Set the axes of rotation for decomposition of a rotation
   * matrix into 3 angles.
   *
   * @param[in]  axis1 Axes of rotation of first angle applied (right rotation)
   * @param[in]  axis2 Axes of rotation of second angle applied (center rotation)
   * @param[in]  axis3 Axes of rotation of third angle applied (left rotation)
   *
   * @throws IException::Programmer "A rotation axis is outside the valid range of 1 to 3"
   *
   * @return @b double Wrapped angle.
   */
  void SpiceRotation::SetAxes(int axis1, int axis2, int axis3) {
    if (axis1 < 1  ||  axis2 < 1  || axis3 < 1  || axis1 > 3  || axis2 > 3  || axis3 > 3) {
      QString msg = "A rotation axis is outside the valid range of 1 to 3";
      throw IException(IException::Programmer, msg, _FILEINFO_);
    }
    p_axis1 = axis1;
    p_axis2 = axis2;
    p_axis3 = axis3;
  }


  /**
   * Load the time cache.  This method should works with the LoadCache(startTime, endTime, size)
   * method to load the time cache.
   *
   * @throws IException::Programmer "Full cache size does NOT match cache size in LoadTimeCache --
   *                                 should never happen"
   * @throws IException::Programmer "Observation crosses segment boundary--unable to interpolate
   *                                 pointing"
   * @throws IException::User "No camera kernels loaded...Unable to determine time cache to
   *                           downsize"
   */
  void SpiceRotation::LoadTimeCache() {
    NaifStatus::CheckErrors();
    int count = 0;

    double observStart  =  p_fullCacheStartTime + p_timeBias;
    double observEnd  = p_fullCacheEndTime + p_timeBias;
    //  Next line added 12-03-2009 to allow observations to cross segment boundaries
    double currentTime = observStart;
    bool timeLoaded = false;

    // Get number of ck loaded for this rotation.  This method assumes only one SpiceRotation
    // object is loaded.
    NaifStatus::CheckErrors();
    ktotal_c("ck", (SpiceInt *) &count);

    // Downsize the loaded cache
    if ((p_source == Memcache) && p_minimizeCache == Yes) {
      // Multiple ck case, type 5 ck case, or PolyFunctionOverSpice
      //  final step -- downsize loaded cache and reload

      if (p_fullCacheSize != (int) p_cache.size()) {

        QString msg =
          "Full cache size does NOT match cache size in LoadTimeCache -- should never happen";
        throw IException(IException::Programmer, msg, _FILEINFO_);
      }

      SpiceDouble timeSclkdp[p_fullCacheSize];
      SpiceDouble quats[p_fullCacheSize][4];
      double avvs[p_fullCacheSize][3];// Angular velocity vector

      // We will treat et as the sclock time and avoid converting back and forth
     for (int r = 0; r < p_fullCacheSize; r++) {
        timeSclkdp[r] = p_cacheTime[r];
        SpiceDouble CJ[9] = { p_cache[r][0], p_cache[r][1], p_cache[r][2],
                              p_cache[r][3], p_cache[r][4], p_cache[r][5],
                              p_cache[r][6], p_cache[r][7], p_cache[r][8]
                            };
        m2q_c(CJ, quats[r]);
        if (p_hasAngularVelocity) {
          vequ_c((SpiceDouble *) &p_cacheAv[r][0], avvs[r]);
        }
      }

      double cubeStarts = timeSclkdp[0]; //,timsSclkdp[ckBlob.Records()-1] };
      double radTol = 0.000000017453; //.000001 degrees  Make this instrument dependent TODO
      SpiceInt avflag = 1;            // Don't use angular velocity for now
      SpiceInt nints = 1;             // Always make an observation a single interpolation interval
      double dparr[p_fullCacheSize];    // Double precision work array
      SpiceInt intarr[p_fullCacheSize]; // Integer work array
      SpiceInt sizOut = p_fullCacheSize; // Size of downsized cache

      ck3sdn(radTol, avflag, (int *) &sizOut, timeSclkdp, (doublereal *) quats,
             (SpiceDouble *) avvs, nints, &cubeStarts, dparr, (int *) intarr);

      // Clear full cache and load with downsized version
      p_cacheTime.clear();
      p_cache.clear();
      p_cacheAv.clear();
      std::vector<double> av;
      av.resize(3);

      for (int r = 0; r < sizOut; r++) {
        SpiceDouble et;
        // sct2e_c(spcode, timeSclkdp[r], &et);
        et = timeSclkdp[r];
        p_cacheTime.push_back(et);
        std::vector<double> CJ(9);
        q2m_c(quats[r], (SpiceDouble( *)[3]) &CJ[0]);
        p_cache.push_back(CJ);
        vequ_c(avvs[r], (SpiceDouble *) &av[0]);
        p_cacheAv.push_back(av);
      }

      timeLoaded = true;
      p_minimizeCache = Done;
    }
    else if (count == 1  && p_minimizeCache == Yes) {
      // case of a single ck -- read instances and data straight from kernel for given time range
      SpiceInt handle;

      // Define some Naif constants
      int FILESIZ = 128;
      int TYPESIZ = 32;
      int SOURCESIZ = 128;
//      double DIRSIZ = 100;

      SpiceChar file[FILESIZ];
      SpiceChar filtyp[TYPESIZ];  // kernel type (ck, ek, etc.)
      SpiceChar source[SOURCESIZ];

      SpiceBoolean found;
      bool observationSpansToNextSegment = false;

      double segStartEt;
      double segStopEt;

      kdata_c(0, "ck", FILESIZ, TYPESIZ, SOURCESIZ, file, filtyp, source, &handle, &found);
      dafbfs_c(handle);
      daffna_c(&found);
      int spCode = ((int)(p_constantFrames[0] / 1000)) * 1000;

      while (found) {
        observationSpansToNextSegment = false;
        double sum[10];   // daf segment summary
        double dc[2];     // segment starting and ending times in tics
        SpiceInt ic[6];   // segment summary values:
        // instrument code for platform,
        // reference frame code,
        // data type,
        // velocity flag,
        // offset to quat 1,
        // offset to end.
        dafgs_c(sum);
        dafus_c(sum, (SpiceInt) 2, (SpiceInt) 6, dc, ic);

        // Don't read type 5 ck here
        if (ic[2] == 5) break;
//
        // Check times for type 3 ck segment if spacecraft matches
        if (ic[0] == spCode && ic[2] == 3) {
          sct2e_c((int) spCode / 1000, dc[0], &segStartEt);
          sct2e_c((int) spCode / 1000, dc[1], &segStopEt);
          NaifStatus::CheckErrors();
          double et;

          // Get times for this segment
          if (currentTime >= segStartEt  &&  currentTime <= segStopEt) {

            // Check for a gap in the time coverage by making sure the time span of the observation
            //  does not cross a segment unless the next segment starts where the current one ends
            if (observationSpansToNextSegment && currentTime > segStartEt) {
              QString msg = "Observation crosses segment boundary--unable to interpolate pointing";
              throw IException(IException::Programmer, msg, _FILEINFO_);
            }
            if (observEnd > segStopEt) {
              observationSpansToNextSegment = true;
            }

            // Extract necessary header parameters
            int dovelocity = ic[3];
            int end = ic[5];
            double val[2];
            dafgda_c(handle, end - 1, end, val);
//            int nints = (int) val[0];
            int ninstances = (int) val[1];
            int numvel  =  dovelocity * 3;
            int quatnoff  =  ic[4] + (4 + numvel) * ninstances - 1;
//            int nrdir = (int) (( ninstances - 1 ) / DIRSIZ); /* sclkdp directory records */
            int sclkdp1off  =  quatnoff + 1;
            int sclkdpnoff  =  sclkdp1off + ninstances - 1;
//            int start1off = sclkdpnoff + nrdir + 1;
//            int startnoff = start1off + nints - 1;
            int sclkSpCode = spCode / 1000;

            // Now get the times
            std::vector<double> sclkdp(ninstances);
            dafgda_c(handle, sclkdp1off, sclkdpnoff, (SpiceDouble *) &sclkdp[0]);

            int instance = 0;
            sct2e_c(sclkSpCode, sclkdp[0], &et);

            while (instance < (ninstances - 1)  &&  et < currentTime) {
              instance++;
              sct2e_c(sclkSpCode, sclkdp[instance], &et);
            }

            if (instance > 0) instance--;
            sct2e_c(sclkSpCode, sclkdp[instance], &et);

            while (instance < (ninstances - 1)  &&  et < observEnd) {
              p_cacheTime.push_back(et - p_timeBias);
              instance++;
              sct2e_c(sclkSpCode, sclkdp[instance], &et);
            }
            p_cacheTime.push_back(et - p_timeBias);

            if (!observationSpansToNextSegment) {
              timeLoaded = true;
              p_minimizeCache = Done;
              break;
            }
            else {
              currentTime = segStopEt;
            }
          }
        }
        dafcs_c(handle);     // Continue search in daf last searched
        daffna_c(&found);    // Find next forward array in current daf
      }
    }
    else if (count == 0  &&  p_source != Nadir  &&  p_minimizeCache == Yes) {
      QString msg = "No camera kernels loaded...Unable to determine time cache to downsize";
      throw IException(IException::User, msg, _FILEINFO_);
    }

    // Load times according to cache size (body rotations) -- handle first round of type 5 ck case
    //   and multiple ck case --Load a time for every line scan line and downsize later
    if (!timeLoaded) {
      double cacheSlope = 0.0;
      if (p_fullCacheSize > 1)
        cacheSlope = (p_fullCacheEndTime - p_fullCacheStartTime) / (double)(p_fullCacheSize - 1);
      for (int i = 0; i < p_fullCacheSize; i++)
        p_cacheTime.push_back(p_fullCacheStartTime + (double) i * cacheSlope);
      if (p_source == Nadir) p_minimizeCache = No;
    }
    NaifStatus::CheckErrors();
  }


  /**
   * Return full listing (cache) of original time coverage requested.
   *
   * @throws IException::User "Time cache not availabe -- rerun spiceinit"
   *
   * @return @b vector<double> Cache of original time coverage.
   */
  std::vector<double> SpiceRotation::GetFullCacheTime() {

    // No time cache was initialized -- throw an error
    if (p_fullCacheSize < 1) {
      QString msg = "Time cache not available -- rerun spiceinit";
      throw IException(IException::User, msg, _FILEINFO_);
    }

    std::vector<double> fullCacheTime;
    double cacheSlope = 0.0;
    if (p_fullCacheSize > 1) {
      cacheSlope = (p_fullCacheEndTime - p_fullCacheStartTime) / (double)(p_fullCacheSize - 1);
    }

    for (int i = 0; i < p_fullCacheSize; i++)
      fullCacheTime.push_back(p_fullCacheStartTime + (double) i * cacheSlope);

    return fullCacheTime;
  }


  /**
   * Compute frame trace chain from target frame to J2000
   *
   * @param et Ephemeris time
   *
   * @throws IException::Programmer "The frame is not supported by Naif"
   * @throws IException::Programmer "The ck rotation from frame can not be found due to no pointing
   *                                 available at request time or a problem with the frame"
   * @throws IException::Programmer "The frame has a type not supported by your version of Naif
   *                                 Spicelib. You need to update."
   */
  void SpiceRotation::FrameTrace(double et) {
    NaifStatus::CheckErrors();
    // The code for this method was extracted from the Naif routine rotget written by N.J. Bachman &
    //   W.L. Taber (JPL)
    int           center;
    FrameType type;
    int           typid;
    SpiceBoolean  found;
    int           frmidx;  // Frame chain index for current frame
    SpiceInt      nextFrame;   // Naif frame code of next frame
    NaifStatus::CheckErrors();
    std::vector<int> frameCodes;
    std::vector<int> frameTypes;
    frameCodes.push_back(p_constantFrames[0]);

    while (frameCodes[frameCodes.size()-1] != J2000Code) {
      frmidx  =  frameCodes.size() - 1;
      // First get the frame type  (Note:: we may also need to save center if we use dynamic frames)
      // (Another note:  the type returned is the Naif from type.  This is not quite the same as the
      // SpiceRotation enumerated FrameType.  The SpiceRotation FrameType differentiates between
      // pck types.  FrameTypes of 2, 6, and 7 will all be considered to be Naif frame type 2.  The
      // logic for FrameTypes in this method is correct for all types except type 7.  Current pck
      // do not exercise this option.  Should we ever use pck with a target body not referenced to
      // the J2000 frame and epoch, both this method and loadPCFromSpice will need to be modified.
      frinfo_c((SpiceInt) frameCodes[frmidx],
               (SpiceInt *) &center,
               (SpiceInt *) &type,
               (SpiceInt *) &typid, &found);

      if (!found) {

        if (p_source == Nadir) {
          frameTypes.push_back(0);
          break;
        }

        QString msg = "The frame" + toString((int) frameCodes[frmidx]) + " is not supported by Naif";
        throw IException(IException::Programmer, msg, _FILEINFO_);
      }

      double matrix[3][3];

      // To get the next link in the frame chain, use the frame type
      if (type == INERTL ||  type == PCK) {
        nextFrame = J2000Code;
      }
      else if (type == CK) {
        ckfrot_((SpiceInt *) &typid, &et, (double *) matrix, &nextFrame, (logical *) &found);

        if (!found) {

          if (p_source == Nadir) {
            frameTypes.push_back(0);
            break;
          }

          QString msg = "The ck rotation from frame " + toString(frameCodes[frmidx]) + " can not "
               + "be found due to no pointing available at requested time or a problem with the "
               + "frame";
          throw IException(IException::Programmer, msg, _FILEINFO_);
        }
      }
      else if (type == TK) {
        tkfram_((SpiceInt *) &typid, (double *) matrix, &nextFrame, (logical *) &found);
        if (!found) {
          QString msg = "The tk rotation from frame " + toString(frameCodes[frmidx]) +
                        " can not be found";
          throw IException(IException::Programmer, msg, _FILEINFO_);
        }
      }
      else if (type == DYN) {
        //
        //        Unlike the other frame classes, the dynamic frame evaluation
        //        routine ZZDYNROT requires the input frame ID rather than the
        //        dynamic frame class ID. ZZDYNROT also requires the center ID
        //        we found via the FRINFO call.

        zzdynrot_((SpiceInt *) &typid, (SpiceInt *) &center, &et, (double *) matrix, &nextFrame);
      }

      else {
        QString msg = "The frame " + toString(frameCodes[frmidx]) +
            " has a type " + toString(type) + " not supported by your version of Naif Spicelib."
            + "You need to update.";
        throw IException(IException::Programmer, msg, _FILEINFO_);

      }
      frameCodes.push_back(nextFrame);
      frameTypes.push_back(type);
    }

    if ((int) frameCodes.size() == 1  &&  p_source != Nadir) {  // Must be Sky
      p_constantFrames.push_back(frameCodes[0]);
      p_timeFrames.push_back(frameCodes[0]);
      return;
    }

    int nConstants = 0;
    p_constantFrames.clear();
    while (frameTypes[nConstants] == TK  &&  nConstants < (int) frameTypes.size()) nConstants++;


    for (int i = 0; i <= nConstants; i++) {
      p_constantFrames.push_back(frameCodes[i]);
    }

    if (p_source != Nadir)  {
      for (int i = nConstants;  i < (int) frameCodes.size(); i++) {
        p_timeFrames.push_back(frameCodes[i]);
      }
    }
    else {
      // Nadir rotation is from spacecraft to J2000
      p_timeFrames.push_back(frameCodes[nConstants]);
      p_timeFrames.push_back(J2000Code);
    }
    NaifStatus::CheckErrors();
  }


  /**
   * Return the full rotation TJ as a matrix
   *
   * @return @b vector<double> Returned matrix.
   */
  std::vector<double> SpiceRotation::Matrix() {
    NaifStatus::CheckErrors();
    std::vector<double> TJ;
    TJ.resize(9);
    mxm_c((SpiceDouble *) &p_TC[0], (SpiceDouble *) &p_CJ[0], (SpiceDouble( *) [3]) &TJ[0]);
    NaifStatus::CheckErrors();
    return TJ;
  }


  /**
   * Return the constant 3x3 rotation TC matrix as a quaternion.
   *
   * @return @b vector<double> Constant rotation quaternion, TC.
   */
  std::vector<double> SpiceRotation::ConstantRotation() {
    NaifStatus::CheckErrors();
    std::vector<double> q;
    q.resize(4);
    m2q_c((SpiceDouble( *)[3]) &p_TC[0], &q[0]);
    NaifStatus::CheckErrors();
    return q;
  }


  /**
   * Return the constant 3x3 rotation TC matrix as a vector of length 9.
   *
   * @return @b vector<double> Constant rotation matrix, TC.
   */
  std::vector<double> &SpiceRotation::ConstantMatrix() {
    return p_TC;
  }


  /**
   * Set the constant 3x3 rotation TC matrix from a vector of length 9.
   *
   * @param constantMatrix Constant rotation matrix, TC.
   */
  void SpiceRotation::SetConstantMatrix(std::vector<double> constantMatrix) {
    p_TC = constantMatrix;
    return;
  }

  /**
   * Return time-based 3x3 rotation CJ matrix as a quaternion.
   *
   * @return @b vector<double> Time-based rotation quaternion, CJ.
   */
  std::vector<double> SpiceRotation::TimeBasedRotation() {
    NaifStatus::CheckErrors();
    std::vector<double> q;
    q.resize(4);
    m2q_c((SpiceDouble( *)[3]) &p_CJ[0], &q[0]);
    NaifStatus::CheckErrors();
    return q;
  }


  /**
   * Return time-based 3x3 rotation CJ matrix as a vector of length 9.
   *
   * @return @b vector<double> Time-based rotation matrix, CJ.
   */
  std::vector<double> &SpiceRotation::TimeBasedMatrix() {
    return p_CJ;
  }


  /**
   * Set the time-based 3x3 rotation CJ matrix from a vector of length 9.
   *
   * @param timeBasedMatrix Time-based rotation matrix, TC.
   */
  void SpiceRotation::SetTimeBasedMatrix(std::vector<double> timeBasedMatrix) {
    p_CJ = timeBasedMatrix;
    return;
  }


  /**
   * Initialize the constant rotation
   *
   * @param et Ephemeris time.
   */
  void SpiceRotation::InitConstantRotation(double et) {
    FrameTrace(et);
    // Get constant rotation which applies in all cases
    int targetFrame = p_constantFrames[0];
    int fromFrame = p_timeFrames[0];
    p_TC.resize(9);
    refchg_((SpiceInt *) &fromFrame, (SpiceInt *) &targetFrame, &et, (doublereal *) &p_TC[0]);
    // Transpose to obtain row-major order
    xpose_c((SpiceDouble( *)[3]) &p_TC[0], (SpiceDouble( *)[3]) &p_TC[0]);
  }


  /**
   * Compute the angular velocity from the time-based functions fit to the pointing angles
   * This method computes omega = angular velocity matrix, and extracts the angular velocity.
   * See comments in the Naif Spicelib routine xf2rav_c.c.
   *
   *            _                     _
   *           |                       |
   *           |   0    -av[2]  av[1]  |
   *           |                       |
   *   omega = |  av[2]    0   -av[0]  |
   *           |                       |
   *           | -av[1]   av[0]   0    |
   *           |_                     _|
   *
   * @throws IException::Programmer "The SpiceRotation pointing angles must be fit to polynomials
   *                                 in order to compute angular velocity."
   * @throws IException::Programmer "Planetary angular velocity must be fit computed with PCK
   *                                 polynomials"
   */
  void SpiceRotation::ComputeAv() {
    NaifStatus::CheckErrors();

    // Make sure the angles have been fit to polynomials so we can calculate the derivative
    if (p_source < PolyFunction ) {
      QString msg = "The SpiceRotation pointing angles must be fit to polynomials in order to ";
      msg += "compute angular velocity.";
      throw IException(IException::Programmer, msg, _FILEINFO_);
    }
    if (p_source == PckPolyFunction) {
      QString msg = "Planetary angular velocity must be fit computed with PCK polynomials ";
      throw IException(IException::Programmer, msg, _FILEINFO_);
    }
    std::vector<double> dCJdt;
    dCJdt.resize(9);

    switch (m_frameType) {
        // Treat all cases the same except for target body rotations
      case UNKNOWN:
      case INERTL:
      case TK:
      case DYN:
      case CK:
        DCJdt(dCJdt);
        break;
      case PCK:
      case BPC:
      case NOTJ2000PCK:
        break;
      }
    double omega[3][3];
    mtxm_c((SpiceDouble( *)[3]) &dCJdt[0], (SpiceDouble( *)[3]) &p_CJ[0], omega);
    p_av[0] = omega[2][1];
    p_av[1] = omega[0][2];
    p_av[2] = omega[1][0];
    NaifStatus::CheckErrors();
  }


  /**
   * Compute the derivative of the 3x3 rotation matrix CJ with respect to time.
   * The derivative is computed based on p_CJ (J2000 to first constant frame).
   *
   * @param[out]  dCJ       Derivative of p_CJ
   */
  void SpiceRotation::DCJdt(std::vector<double> &dCJ) {
    NaifStatus::CheckErrors();

    // Get the rotation angles and axes
    std::vector<double> angles = Angles(p_axis3, p_axis2, p_axis1);
    int axes[3] = {p_axis1, p_axis2, p_axis3};

    double dmatrix[3][3];
    double dangle;
    double wmatrix[3][3]; // work matrix
    dCJ.assign(9, 0.);

    for (int angleIndex = 0; angleIndex < 3; angleIndex++) {
      drotat_(&(angles[angleIndex]), (integer *) axes + angleIndex, (doublereal *) dmatrix);
      // Transpose to obtain row-major order
      xpose_c(dmatrix, dmatrix);

      // Get the derivative of the polynomial fit to the angle with respect to time

      // Compute the scaled time
      double scaledTime = (p_et - p_baseTime) / p_timeScale;

      // Compute the derivative with respect to scaled time.
      std::vector<double> derivatives = m_polynomial.derivativeVariable(scaledTime);

      // Convert to the derivative in unscaled time.
      dangle = derivatives[angleIndex] / p_timeScale;

      // Multiply dangle to complete dmatrix
      for (int row = 0;  row < 3;  row++) {
        for (int col = 0;  col < 3;  col++) {
          dmatrix[row][col] *= dangle;
        }
      }
      // Apply the other 2 angles and chain them all together
      switch (angleIndex) {
        case 0:
          rotmat_c(dmatrix, angles[1], axes[1], dmatrix);
          rotmat_c(dmatrix, angles[2], axes[2], dmatrix);
          break;
        case 1:
          rotate_c(angles[0], axes[0], wmatrix);
          mxm_c(dmatrix, wmatrix, dmatrix);
          rotmat_c(dmatrix, angles[2], axes[2], dmatrix);
          break;
        case 2:
          rotate_c(angles[0], axes[0], wmatrix);
          rotmat_c(wmatrix, angles[1], axes[1], wmatrix);
          mxm_c(dmatrix, wmatrix, dmatrix);
          break;
      }
      int i, j;
      for (int index = 0; index < 9; index++) {
        i = index / 3;
        j = index % 3;
        dCJ[index] += dmatrix[i][j];
      }
    }

    NaifStatus::CheckErrors();
  }


  /**
   * Compute & return the rotation matrix that rotates vectors from J2000 to the targeted frame.
   *
   * @return @b vector<double> Returned rotation matrix.
   */
  std::vector<double> SpiceRotation::StateTJ() {
    std::vector<double> stateTJ(36);

    // Build the state matrix for the time-based rotation from the matrix and angulary velocity
    double stateCJ[6][6];
    rav2xf_c(&p_CJ[0], &p_av[0], stateCJ);
// (SpiceDouble (*) [3]) &p_CJ[0]
    int irow = 0;
    int jcol = 0;
    int vpos = 0;

    for (int row = 3; row < 6; row++) {
      irow  =  row - 3;
      vpos  =  irow * 3;

      for (int col = 0; col < 3; col++) {
        jcol  =  col + 3;
        // Fill the upper left corner
        stateTJ[irow*6 + col] = p_TC[vpos] * stateCJ[0][col] + p_TC[vpos+1] * stateCJ[1][col]
                                              + p_TC[vpos+2] * stateCJ[2][col];
        // Fill the lower left corner
        stateTJ[row*6 + col]  =  p_TC[vpos] * stateCJ[3][col] + p_TC[vpos+1] * stateCJ[4][col]
                                              + p_TC[vpos+2] * stateCJ[5][col];
        // Fill the upper right corner
        stateTJ[irow*6 + jcol] = 0;
        // Fill the lower right corner
        stateTJ[row*6 +jcol] = stateTJ[irow*6 + col];
      }
    }
    return stateTJ;
  }


  /**
   * Extrapolate pointing for a given time assuming a constant angular velocity.
   * The pointing and angular velocity at the current time will be used to
   * extrapolate pointing at the input time.  If angular velocity does not
   * exist, the value at the current time will be output.
   *
   * @param[in]   timeEt    The time of the pointing to be extrapolated
   *
   * @return @b vector<double> A quaternion defining the rotation at the input time.
   */
   std::vector<double> SpiceRotation::Extrapolate(double timeEt) {
    NaifStatus::CheckErrors();

    if (!p_hasAngularVelocity) return p_CJ;

    double diffTime = timeEt - p_et;
    std::vector<double> CJ(9, 0.0);
    double dmat[3][3];

    // Create a rotation matrix for the axis and magnitude of the angular velocity multiplied by
    //   the time difference
    axisar_c((SpiceDouble *) &p_av[0], diffTime*vnorm_c((SpiceDouble *) &p_av[0]), dmat);

    // Rotate from the current time to the desired time assuming constant angular velocity
    mxm_c(dmat, (SpiceDouble *) &p_CJ[0], (SpiceDouble( *)[3]) &CJ[0]);
    NaifStatus::CheckErrors();
    return CJ;
   }


   /**
    * Set the full cache time parameters.
    *
    * @param[in]   startTime The earliest time of the full cache coverage
    * @param[in]   endTime   The latest time of the full cache coverage
    * @param[in]   cacheSize The number of epochs in the full (line) cache
    */
   void SpiceRotation::SetFullCacheParameters(double startTime, double endTime, int cacheSize) {
     // Save full cache parameters
     p_fullCacheStartTime = startTime;
     p_fullCacheEndTime = endTime;
     p_fullCacheSize = cacheSize;
   }


  /**
   * Check loaded pck to see if any are binary and set frame type to indicate binary pck.
   *
   * This is strictly a local method to be called only when the source is Spice.  Its purpose is
   * to check loaded PCK to see if any are binary.  If any loaded PCK is binary, the body rotation
   * label keyword FrameTypeCode is set to BPC (6).
   */
  void SpiceRotation::checkForBinaryPck() {
    // Get a count of all the loaded kernels
    SpiceInt count;
    ktotal_c("PCK", &count);

    // Define some Naif constants
    int FILESIZ = 128;
    int TYPESIZ = 32;
    int SOURCESIZ = 128;
    SpiceChar file[FILESIZ];
    SpiceChar filetype[TYPESIZ];
    SpiceChar source[SOURCESIZ];
    SpiceInt handle;
    SpiceBoolean found;

    // Get the name of each loaded kernel.  The accuracy of this test depends on the use of the
    // "bpc" suffix to name a binary pck.  If a binary bpc does not have the "bpc" suffix, it will not
    // be found by this test.  This test was suggested by Boris Semenov at Naif.
    for (SpiceInt knum = 0; knum < count; knum++){
      kdata_c(knum, "PCK", FILESIZ, TYPESIZ, SOURCESIZ, file, filetype, source, &handle, &found);

      // search file for "bpc"
      if (strstr(file, "bpc") != NULL) {
        m_frameType = BPC;
      }
    }
  }


  /**
   * Set the frame type (m_frameType).
   *
   * This is strictly a local method to be called only when the source is Spice.  Its purpose is
   * to determine the frame type.  If the frame type is PCK, this method also loads the
   * planetary constants.  See SpiceRotation.h to see the valid frame types.
   */
  void SpiceRotation::setFrameType() {
    SpiceInt frameCode = p_constantFrames[0];
    SpiceBoolean found;
    SpiceInt centerBodyCode;
    SpiceInt frameClass;
    SpiceInt classId;
    frinfo_c(frameCode, &centerBodyCode, &frameClass, &classId, &found);

    if (found) {
      if (frameClass == 2  ||  (centerBodyCode > 0 && frameClass != 3)) {
        m_frameType = PCK;
        // Load the PC information while it is available and set member values
        loadPCFromSpice(centerBodyCode);
      }
      else if (p_constantFrames.size() > 1) {
        for (std::vector<int>::size_type idx = 1; idx < p_constantFrames.size(); idx++) {
          frameCode = p_constantFrames[idx];
          frinfo_c(frameCode, &centerBodyCode, &frameClass, &classId, &found);
          if (frameClass == 3) m_frameType = CK;
        }
      }
      else {
        switch (frameClass) {
        case 1:
          m_frameType = INERTL;
          break;
          // case 2:  handled in first if block
        case 3:
          m_frameType = CK;
          break;
        case 4:
          m_frameType = TK;
          break;
        case 5:
          m_frameType = DYN;
          break;
        default:
          m_frameType = UNKNOWN;
        }
      }
    }
  }


  /**
   * Updates rotation state based on the rotation cache
   *
   * When setting the ephemeris time, this method is used to update the rotation state by reading
   * from the rotation cache
   *
   * @see SpiceRotation::SetEphemerisTime
   */
  void SpiceRotation::setEphemerisTimeMemcache() {
    // If the cache has only one rotation, set it
    NaifStatus::CheckErrors();

    if (p_cache.size() == 1) {
      /*        p_quaternion = p_cache[0];*/
      p_CJ = p_cache[0];
//         p_CJ = p_quaternion.ToMatrix();

      if (p_hasAngularVelocity) {
        p_av = p_cacheAv[0];
      }

    }

    // Otherwise determine the interval to interpolate
    else {
      std::vector<double>::iterator pos;
      pos = upper_bound(p_cacheTime.begin(), p_cacheTime.end(), p_et);

      int cacheIndex;

      if (pos != p_cacheTime.end()) {
        cacheIndex = distance(p_cacheTime.begin(), pos);
        cacheIndex--;
      }
      else {
        cacheIndex = p_cacheTime.size() - 2;
      }

      if (cacheIndex < 0) cacheIndex = 0;

      // Interpolate the rotation
      double mult = (p_et - p_cacheTime[cacheIndex]) /
                    (p_cacheTime[cacheIndex+1] - p_cacheTime[cacheIndex]);
      /*        Quaternion Q2 (p_cache[cacheIndex+1]);
               Quaternion Q1 (p_cache[cacheIndex]);*/
      std::vector<double> CJ2(p_cache[cacheIndex+1]);
      std::vector<double> CJ1(p_cache[cacheIndex]);
      SpiceDouble J2J1[3][3];
      mtxm_c((SpiceDouble( *)[3]) &CJ2[0], (SpiceDouble( *)[3]) &CJ1[0], J2J1);
      SpiceDouble axis[3];
      SpiceDouble angle;
      raxisa_c(J2J1, axis, &angle);
      SpiceDouble delta[3][3];
      axisar_c(axis, angle * (SpiceDouble)mult, delta);
      mxmt_c((SpiceDouble *) &CJ1[0], delta, (SpiceDouble( *) [3]) &p_CJ[0]);

      if (p_hasAngularVelocity) {
        double v1[3], v2[3]; // Vectors surrounding desired time
        vequ_c((SpiceDouble *) &p_cacheAv[cacheIndex][0], v1);
        vequ_c((SpiceDouble *) &p_cacheAv[cacheIndex+1][0], v2);
        vscl_c((1. - mult), v1, v1);
        vscl_c(mult, v2, v2);
        vadd_c(v1, v2, (SpiceDouble *) &p_av[0]);
      }
    }
    NaifStatus::CheckErrors();
  }


  /**
   * When setting the ephemeris time, uses spacecraft nadir source to update the rotation state
   *
   * @see SpiceRotation::SetEphemerisTime
   */
  void SpiceRotation::setEphemerisTimeNadir() {
   // TODO what about spk time bias and mission setting of light time corrections
   //      That information has only been passed to the SpicePosition class and
   //      is not available to this class, but probably should be applied to the
   //      spkez call.

   // Make sure the constant frame is loaded.  This method also does the frame trace.
   NaifStatus::CheckErrors();
    if (p_timeFrames.size() == 0) InitConstantRotation(p_et);

    SpiceDouble stateJ[6];  // Position and velocity vector in J2000
    SpiceDouble lt;
    SpiceInt spkCode = p_constantFrames[0] / 1000;
    spkez_c((SpiceInt) spkCode, p_et, "J2000", "LT+S",
            (SpiceInt) p_targetCode, stateJ, &lt);
   // reverse the position to be relative to the spacecraft.  This may be
   // a mission dependent value and possibly the sense of the velocity as well.
    SpiceDouble sJ[3], svJ[3];
    vpack_c(-1 * stateJ[0], -1 * stateJ[1], -1 * stateJ[2], sJ);
    vpack_c(stateJ[3], stateJ[4], stateJ[5], svJ);
    twovec_c(sJ,
             p_axisP,
             svJ,
             p_axisV,
             (SpiceDouble( *)[3]) &p_CJ[0]);
    NaifStatus::CheckErrors();
  }


  /**
   * When setting the ephemeris time, updates the rotation state based on data read directly
   * from NAIF kernels using NAIF Spice routines
   *
   * @throws IException::Io "[framecode] is an unrecognized reference frame code. Has the mission
   *                         frames kernel been loaded?"
   * @throws IException::Io "No pointing is availabe at request time for frame code"
   *
   * @see SpiceRotation::SetEphemerisTime
   */
  void SpiceRotation::setEphemerisTimeSpice() {
   NaifStatus::CheckErrors();
   SpiceInt j2000 = J2000Code;

   SpiceDouble time = p_et + p_timeBias;

   // Make sure the constant frame is loaded.  This method also does the frame trace.
   if (p_timeFrames.size() == 0) InitConstantRotation(p_et);
   int toFrame = p_timeFrames[0];

   // First try getting the entire state matrix (6x6), which includes CJ and the angular velocity
   double stateCJ[6][6];
   frmchg_((integer *) &j2000, (integer *) &toFrame, &time, (doublereal *) stateCJ);

   // If Naif fails attempting to get the state matrix, assume the angular velocity vector is
   // not available and just get the rotation matrix.  First turn off Naif error reporting and
   // return any error without printing them.
   SpiceBoolean ckfailure = failed_c();
   reset_c();                   // Reset Naif error system to allow caller to recover

   if (!ckfailure) {
     xpose6_c(stateCJ, stateCJ);
     xf2rav_c(stateCJ, (SpiceDouble( *)[3]) &p_CJ[0], (SpiceDouble *) &p_av[0]);
     p_hasAngularVelocity = true;
   }
   else {
     refchg_((integer *) &j2000, (integer *) &toFrame, &time, (SpiceDouble *) &p_CJ[0]);

     if (failed_c()) {
       char naifstr[64];
       getmsg_c("SHORT", sizeof(naifstr), naifstr);
       reset_c();  // Reset Naif error system to allow caller to recover

       if (eqstr_c(naifstr, "SPICE(UNKNOWNFRAME)")) {
         Isis::IString msg = Isis::IString((int) p_constantFrames[0]) + " is an unrecognized " +
                             "reference frame code.  Has the mission frames kernel been loaded?";
         throw IException(IException::Io, msg, _FILEINFO_);
       }
       else {
         Isis::IString msg = "No pointing available at requested time [" +
                             Isis::IString(p_et + p_timeBias) + "] for frame code [" +
                             Isis::IString((int) p_constantFrames[0]) + "]";
         throw IException(IException::Io, msg, _FILEINFO_);
       }
     }

     // Transpose to obtain row-major order
     xpose_c((SpiceDouble( *)[3]) &p_CJ[0], (SpiceDouble( *)[3]) &p_CJ[0]);
   }
   NaifStatus::CheckErrors();
  }


  /**
   * Evaluate the polynomial fit function for the three pointing angles for the current
   * ephemeris time.
   *
   * @return @b vector<double> Vector containing the three rotation angles.
   */
  std::vector<double> SpiceRotation::EvaluatePolyFunction() {
    // Compute the scaled time
    double scaledTime = (p_et - p_baseTime) / p_timeScale;

    // Evaluate the polynomial at the scaled time
    std::vector<double> angles = m_polynomial.evaluate(scaledTime);

    // Get the first angle back into the range Naif expects [-180.,180.]
    if (angles[0] <= -1 * pi_c()) {
      angles[0] += twopi_c();
    }
    else if (angles[0] > pi_c()) {
      angles[0] -= twopi_c();
    }
    return angles;
  }


  /**
   * When setting the ephemeris time, updates the rotation according to a polynomial
   * that defines the three camera angles and angular velocity, if available.
   *
   * @see SpiceRotatation::SetEphemerisTime
   */
  void SpiceRotation::setEphemerisTimePolyFunction() {
   NaifStatus::CheckErrors();

   // Compute the scaled time
    double scaledTime = (p_et - p_baseTime) / p_timeScale;

    // Evaluate the polynomial at the scaled time
    std::vector<double> angles = m_polynomial.evaluate(scaledTime);

    // Get the first angle back into the range Naif expects [-180.,180.]
    if (angles[0] < -1 * pi_c()) {
      angles[0] += twopi_c();
    }
    else if (angles[0] > pi_c()) {
      angles[0] -= twopi_c();
    }

    // Convert the angles into a rotation matrix
    eul2m_c((SpiceDouble) angles[2], (SpiceDouble) angles[1], (SpiceDouble) angles[0],
            p_axis3,              p_axis2,              p_axis1,
            (SpiceDouble( *)[3]) &p_CJ[0]);

    if (p_hasAngularVelocity) {
      if ( p_degree == 0)
        p_av = p_cacheAv[0];
      else
        ComputeAv();
    }
    NaifStatus::CheckErrors();
  }


  /**
   * When setting the ephemeris time, updates the rotation state based on a polynomial fit
   * over spice kernel data.
   *
   * @see SpiceRotation::SetEphemerisTime
   */
  void SpiceRotation::setEphemerisTimePolyFunctionOverSpice() {
    setEphemerisTimeMemcache();
    NaifStatus::CheckErrors();
    std::vector<double> cacheAngles(3);
    std::vector<double> cacheVelocity(3);
    cacheAngles = Angles(p_axis3, p_axis2, p_axis1);
    cacheVelocity = p_av;
    setEphemerisTimePolyFunction();
    std::vector<double> polyAngles(3);
    // The decomposition fails because the angles are outside the valid range for Naif
    // polyAngles = Angles(p_axis3, p_axis2, p_axis1);
    polyAngles = EvaluatePolyFunction();
    std::vector<double> polyVelocity(3);
    polyVelocity = p_av;
    std::vector<double> angles(3);

    for (int index = 0; index < 3; index++) {
      angles[index] = cacheAngles[index] + polyAngles[index];
      p_av[index] += cacheVelocity[index];
    }

   if (angles[0] <= -1 * pi_c()) {
     angles[0] += twopi_c();
   }
   else if (angles[0] > pi_c()) {
     angles[0] -= twopi_c();
   }

   if (angles[2] <= -1 * pi_c()) {
     angles[2] += twopi_c();
   }
   else if (angles[2] > pi_c()) {
     angles[2] -= twopi_c();
   }

   eul2m_c((SpiceDouble) angles[2], (SpiceDouble) angles[1], (SpiceDouble) angles[0],
           p_axis3,                 p_axis2,                 p_axis1,
           (SpiceDouble( *)[3]) &p_CJ[0]);
  }


  /**
   * When setting the ephemeris time, updates the rotation state based on the PcK polynomial
   *
   * @see SpiceRotation::SetEphemerisTime
   */
  void SpiceRotation::setEphemerisTimePckPolyFunction() {
    // Set the scales
    double dTime =  p_et / 86400.;   // seconds to days conversion
    double centTime = dTime / 36525; // seconds to Julian centuries conversion
    double secondsPerJulianCentury = 86400. * 36525.;

    // Calculate the quadratic part of the expression for the angles in degrees
    // Note: phi = ra + 90. and delta = 90 - dec for comparing results with older Isis 2 data
    Angle ra = m_raPole[0] + centTime*(m_raPole[1] + m_raPole[2]*centTime);
    Angle dec =  m_decPole[0] + centTime*(m_decPole[1] + m_decPole[2]*centTime);
    Angle pm = m_pm[0] + dTime*(m_pm[1] + m_pm[2]*dTime);
    Angle dra = (m_raPole[1] + 2.*m_raPole[2]*centTime) / secondsPerJulianCentury;
    Angle ddec = (m_decPole[1] + 2.*m_decPole[2]*centTime) / secondsPerJulianCentury;
    Angle dpm = (m_pm[1] + 2.*m_pm[2]*dTime) / 86400;

    // Now add the nutation/precession (trig part) adjustment to the expression if any
    int numNutPrec = (int) m_raNutPrec.size();
    Angle theta;
    double dtheta;
    double costheta;
    double sintheta;

    for (int ia = 0;  ia < numNutPrec; ia++) {
      theta = m_sysNutPrec0[ia] + m_sysNutPrec1[ia]*centTime;
      dtheta = m_sysNutPrec1[ia].degrees() * DEG2RAD;
      costheta = cos(theta.radians());
      sintheta = sin(theta.radians());
      ra += Angle(m_raNutPrec[ia] * sintheta, Angle::Degrees);
      dec += Angle(m_decNutPrec[ia] * costheta, Angle::Degrees);
      pm += Angle(m_pmNutPrec[ia] * sintheta, Angle::Degrees);
      dra += Angle(m_raNutPrec[ia] * dtheta / secondsPerJulianCentury * costheta, Angle::Degrees);
      ddec -= Angle(m_decNutPrec[ia] * dtheta / secondsPerJulianCentury * sintheta, Angle::Degrees);
      dpm += Angle(m_pmNutPrec[ia] * dtheta / secondsPerJulianCentury * costheta, Angle::Degrees);
    }

    // Get pm in correct range
    pm = Angle(fmod(pm.degrees(), 360), Angle::Degrees);  // Get pm back into the domain range

    if (ra.radians() < -1 * pi_c()) {
      ra += Angle(twopi_c(), Angle::Radians);
    }
    else if (ra.radians() > pi_c()) {
      ra -= Angle(twopi_c(), Angle::Radians);
    }

    if (pm.radians() < -1 * pi_c()) {
      pm += Angle(twopi_c(), Angle::Radians);
    }
    else if (pm.radians() > pi_c()) {
      pm -= Angle(twopi_c(), Angle::Radians);
    }

    // Convert to Euler angles to get the matrix
    SpiceDouble phi = ra.radians() + HALFPI;
    SpiceDouble delta = HALFPI - dec.radians();
    SpiceDouble w = pm.radians();
    SpiceDouble dphi = dra.radians();
    SpiceDouble ddelta = -ddec.radians();
    SpiceDouble dw = dpm.radians();

    // Load the Euler angles and their derivatives into an array and create the state matrix
    SpiceDouble angsDangs[6];
    SpiceDouble BJs[6][6];
    vpack_c(w, delta, phi, angsDangs);
    vpack_c(dw, ddelta, dphi, &angsDangs[3]);
    eul2xf_c (angsDangs, p_axis3, p_axis2, p_axis1, BJs);

    // Decompose the state matrix to the rotation and its angular velocity
    xf2rav_c(BJs, (SpiceDouble( *)[3]) &p_CJ[0], (SpiceDouble *) &p_av[0]);
  }
}<|MERGE_RESOLUTION|>--- conflicted
+++ resolved
@@ -163,13 +163,10 @@
     p_timeScale = rotToCopy.p_timeScale;
     p_degreeApplied = rotToCopy.p_degreeApplied;
 
-<<<<<<< HEAD
-=======
 //    for (std::vector<double>::size_type i = 0; i < rotToCopy.p_coefficients[0].size(); i++)
     for (int i = 0; i < 3; i++)
       p_coefficients[i] = rotToCopy.p_coefficients[i];
 
->>>>>>> 5d216f70
     p_noOverride = rotToCopy.p_noOverride;
     p_overrideBaseTime = rotToCopy.p_overrideBaseTime;
     p_overrideTimeScale = rotToCopy.p_overrideTimeScale;
@@ -1154,7 +1151,6 @@
 
 
   /**
-<<<<<<< HEAD
    * Add polynomial keywords to a SpiceRotation table. The knots, base time,
    * and time scale are saved as both exact hex and human readable decimal
    * numbers. Only the hex numbers are actually used.
@@ -1205,8 +1201,6 @@
 
 
   /** 
-=======
->>>>>>> 5d216f70
    * Return the camera angles at the center time of the observation
    *
    * @return @b vector<double> Camera angles at center time

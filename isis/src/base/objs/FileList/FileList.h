--- conflicted
+++ resolved
@@ -65,10 +65,7 @@
    *           as a 'end of line' signal.
    *   @history 2017-08-15 Adam Goins - removed a printf() that resulted in
    *                                    extraneous output to be displayed. Ref#5112
-<<<<<<< HEAD
-=======
    *   @history 2017-09-22 Cole Neubauer - Fixed documentation. References #4708
->>>>>>> 3ad5e2a6
    */
   class FileList : public QList<FileName> {
     public:

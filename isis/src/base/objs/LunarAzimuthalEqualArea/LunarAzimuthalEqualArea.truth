--- conflicted
+++ resolved
@@ -93,12 +93,8 @@
 
 Name method returns "LunarAzimuthalEqualArea"................ [   OK   ]
 
-<<<<<<< HEAD
-Isis::Projection * s = p; // p is pointer to this projection
-=======
-Projection * s = &p; // p is this projection
->>>>>>> 932a32b2
-(*s == p) returns true! ..................................... [   OK   ]
+Projection * s = p; // p is pointer to this projection
+(*s == *p) returns true! ..................................... [   OK   ]
 created a second Projection reference p2
 using the same pvl as p except for that PolarRadius = 42
 Pvl for p2...

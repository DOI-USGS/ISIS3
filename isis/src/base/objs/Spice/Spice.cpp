/**
 * @file
 * $Revision: 7229 $
 * $Date: 2016-11-10 21:04:46 -0700 (Thu, 10 Nov 2016) $
 *
 *   Unless noted otherwise, the portions of Isis written by the USGS are public
 *   domain. See individual third-party library and package descriptions for
 *   intellectual property information,user agreements, and related information.
 *
 *   Although Isis has been used by the USGS, no warranty, expressed or implied,
 *   is made by the USGS as to the accuracy and functioning of such software
 *   and related material nor shall the fact of distribution constitute any such
 *   warranty, and no responsibility is assumed by the USGS in connection
 *   therewith.
 *
 *   For additional information, launch
 *   $ISISROOT/doc//documents/Disclaimers/Disclaimers.html in a browser or see
 *   the Privacy &amp; Disclaimers page on the Isis website,
 *   http://isis.astrogeology.usgs.gov, and the USGS privacy and disclaimers on
 *   http://www.usgs.gov/privacy.html.
 */
#include "Spice.h"

#include <cfloat>
#include <iomanip>

#include <QDebug>
#include <QVector>

#include <getSpkAbCorrState.hpp>

#include <ale.h>

#include <nlohmann/json.hpp>
using json = nlohmann::json;


#include "Constants.h"
#include "Distance.h"
#include "EllipsoidShape.h"
#include "EndianSwapper.h"
#include "FileName.h"
#include "IException.h"
#include "IString.h"
#include "iTime.h"
#include "Longitude.h"
#include "LightTimeCorrectionState.h"
#include "NaifStatus.h"
#include "ShapeModel.h"
#include "SpacecraftPosition.h"
#include "Target.h"
#include "Blob.h"

using namespace std;

namespace Isis {
  /**
   * Constructs a Spice object and loads SPICE kernels using information from the
   * label object. The constructor expects an Instrument and Kernels group to be
   * in the labels.
   *
   * @param lab Label containing Instrument and Kernels groups.
   *
   * @internal
   * @history 2005-10-07 Jim Torson  -   Modified the constructor so it can
   *                                      handle multiple SpacecraftPosition and
   *                                      multiple SpacecraftPointing kernel files
   * @history 2005-11-29 Debbie A. Cook - Added loop to allow multiple frames
   *                                      kernels and code to initialize Naif
   *                                      codes when no platform is used (landers)
   * @history 2006-01-03 Debbie A. Cook - Added loop to allow multiple spacecraft
   *                                      clock kernels (for Viking)
   * @history 2006-02-21 Jeff Anderson/Debbie Cook - Refactor to use SpicePosition
   *                                                 and SpiceRotation classes
   * @history 2009-03-18 Tracie Sucharski - Remove code for old keywords.
   */

  // TODO: DOCUMENT EVERYTHING
  Spice::Spice(Cube &cube) {
    Pvl &lab = *cube.label();
    PvlGroup kernels = lab.findGroup("Kernels", Pvl::Traverse);
    bool hasTables = (kernels["TargetPosition"][0] == "Table");
    init(cube, !hasTables);
  }

  /**
   * Constructs a Spice object.
   *
   * @param lab  Pvl labels.
   * @param noTables Indicates the use of tables.
   */
  Spice::Spice(Cube &cube, bool noTables) {  
    init(cube, noTables);
  }

  /**
   * Initialization of Spice object.
   *
   * @param lab  Pvl labels
   * @param noTables Indicates the use of tables.
   *
   * @throw Isis::IException::Io - "Can not find NAIF code for NAIF target"
   * @throw Isis::IException::Camera - "No camera pointing available"
   * @throw Isis::IException::Camera - "No instrument position available"
   *
   * @internal
   *   @history 2011-02-08 Jeannie Walldren - Initialize pointers to null.
   */
  void Spice::init(Cube &cube, bool noTables) {
    NaifStatus::CheckErrors();

    // Initialize members
    m_solarLongitude = new Longitude;
    m_et = NULL;
    m_kernels = new QVector<QString>;

    m_startTime = new iTime;
    m_endTime = new iTime;
    m_cacheSize = new SpiceDouble;
    *m_cacheSize = 0;

    m_startTimePadding = new SpiceDouble;
    *m_startTimePadding = 0;
    m_endTimePadding = new SpiceDouble;
    *m_endTimePadding = 0;

    m_instrumentPosition = NULL;
    m_instrumentRotation = NULL;
    m_sunPosition = NULL;
    m_bodyRotation = NULL;

    m_allowDownsizing = false;

    m_spkCode = new SpiceInt;
    m_ckCode = new SpiceInt;
    m_ikCode = new SpiceInt;
    m_sclkCode = new SpiceInt;
    m_spkBodyCode = new SpiceInt;
    m_bodyFrameCode = new SpiceInt;

    m_naifKeywords = new PvlObject("NaifKeywords");

    // m_sky = false;
    
    Pvl &lab = *cube.label();
   
    // Get the kernel group and load main kernels
    PvlGroup kernels = lab.findGroup("Kernels", Pvl::Traverse);

    // Get the time padding first
    if (kernels.hasKeyword("StartPadding")) {
      *m_startTimePadding = toDouble(kernels["StartPadding"][0]);
    }
    else {
      *m_startTimePadding = 0.0;
    }

    if (kernels.hasKeyword("EndPadding")) {
      *m_endTimePadding  = toDouble(kernels["EndPadding"][0]);
    }
    else {
      *m_endTimePadding = 0.0;
    }  

    // We should remove this completely in the near future 
    m_usingNaif = !lab.hasObject("NaifKeywords") || noTables;

    json isd; 
    //  Modified  to load planetary ephemeris SPKs before s/c SPKs since some
    //  missions (e.g., MESSENGER) may augment the s/c SPK with new planet
    //  ephemerides. (2008-02-27 (KJB))
    if (m_usingNaif) {
<<<<<<< HEAD
      try { 
        // try using ALE
        std::ostringstream kernel_pvl;
        kernel_pvl << kernels;

        json props;
        props["kernels"] = kernel_pvl.str();

        isd = json::parse(ale::loads(cube.fileName().toStdString(), props.dump(), "isis"));
        json aleNaifKeywords = isd["NaifKeywords"];
        m_naifKeywords = new PvlObject("NaifKeywords", aleNaifKeywords);
        
        // Still need to load clock kernels for now 
        load(kernels["LeapSecond"], noTables);
        if ( kernels.hasKeyword("SpacecraftClock")) {
          load(kernels["SpacecraftClock"], noTables);
        }
=======
      std::string aleIsdStr = ale::load(cube.fileName().toStdString(), "", "isis");
      
      isd = json::parse(aleIsdStr);  
      json aleNaifKeywords = isd["NaifKeywords"]; 
      m_naifKeywords = new PvlObject("NaifKeywords", aleNaifKeywords); 

      if (noTables) {
        load(kernels["TargetPosition"], noTables);
        load(kernels["InstrumentPosition"], noTables);
        load(kernels["InstrumentPointing"], noTables);
      }
>>>>>>> d0f416e0

        m_usingAle = true;
      } 
      catch(std::invalid_argument &e) {
         // Backup to stadnard ISIS implementation
         m_usingAle = false; 
         if (noTables) {
          load(kernels["TargetPosition"], noTables);
          load(kernels["InstrumentPosition"], noTables);
          load(kernels["InstrumentPointing"], noTables);
        }

        if (kernels.hasKeyword("Frame")) {
          load(kernels["Frame"], noTables);
        }

        load(kernels["TargetAttitudeShape"], noTables);
        if (kernels.hasKeyword("Instrument")) {
          load(kernels["Instrument"], noTables);
        }
        // Always load after instrument
        if (kernels.hasKeyword("InstrumentAddendum")) {
          load(kernels["InstrumentAddendum"], noTables);
        }
        
        // Modified to load extra kernels last to allow overriding default values
        // (2010-04-07) (DAC)
        if (kernels.hasKeyword("Extra")) {
          load(kernels["Extra"], noTables);
        }
      }
     
      // Moved the construction of the Target after the NAIF kenels have been loaded or the 
      // NAIF keywords have been pulled from the cube labels, so we can find target body codes 
      // that are defined in kernels and not just body codes build into spicelib
      // TODO: Move this below the else once the rings code below has been refactored
      m_target = new Target(this, lab);

      // This should not be here. Consider having spiceinit add the necessary rings kernels to the 
      // Extra parameter if the user has set the shape model to RingPlane.
      // If Target is Saturn and ShapeModel is RingPlane, load the extra rings pck file
      //  which changes the prime meridian values to report longitudes with respect to
      // the ascending node of the ringplane.
      if (m_target->name().toUpper() == "SATURN" && m_target->shape()->name().toUpper() == "PLANE") {
        PvlKeyword ringPck = PvlKeyword("RingPCK","$cassini/kernels/pck/saturnRings_v001.tpc");
        load(ringPck, noTables);
      }
    }
    else {
      *m_naifKeywords = lab.findObject("NaifKeywords");
      
      // Moved the construction of the Target after the NAIF kenels have been loaded or the 
      // NAIF keywords have been pulled from the cube labels, so we can find target body codes 
      // that are defined in kernels and not just body codes build into spicelib
      // TODO: Move this below the else once the rings code above has been refactored
      m_target = new Target(this, lab);

    }


    // Get NAIF ik, spk, sclk, and ck codes
    //
    //    Use ikcode to get parameters from instrument kernel such as focal
    //    length, distortions, focal plane maps, etc
    //
    //    Use spkcode to get spacecraft position from spk file
    //
    //    Use sclkcode to transform times from et to tics
    //
    //    Use ckcode to transform between frames
    //
    //    Use bodycode to obtain radii and attitude (pole position/omega0)
    //
    //    Use spkbodycode to read body position from spk

    QString trykey = "NaifIkCode";
    if (kernels.hasKeyword("NaifFrameCode")) trykey = "NaifFrameCode";
    *m_ikCode = toInt(kernels[trykey][0]);

    *m_spkCode  = *m_ikCode / 1000;
    *m_sclkCode = *m_spkCode;
    *m_ckCode   = *m_ikCode;

    if (!m_target->isSky()) {
      // Get target body code and radii and store them in the Naif group
      // DAC modified to look for and store body code so that the radii keyword name
      // will be able to be constructed even for new bodies not in the standard PCK yet.
      QString radiiKey = "BODY" + Isis::toString(m_target->naifBodyCode()) + "_RADII";
      QVariant result = m_target->naifBodyCode();
      storeValue("BODY_CODE", 0, SpiceIntType, result);
      std::vector<Distance> radii(3,Distance());
      radii[0] = Distance(getDouble(radiiKey, 0), Distance::Kilometers);
      radii[1] = Distance(getDouble(radiiKey, 1), Distance::Kilometers);
      radii[2] = Distance(getDouble(radiiKey, 2), Distance::Kilometers);
      // m_target doesn't have the getDouble method so Spice gets the radii for it
      m_target->setRadii(radii);
    }
    *m_spkBodyCode = m_target->naifBodyCode();

    // Override them if they exist in the labels
    if (kernels.hasKeyword("NaifSpkCode")) {
      *m_spkCode = (int) kernels["NaifSpkCode"];
    }

    if (kernels.hasKeyword("NaifCkCode")) {
      *m_ckCode = (int) kernels["NaifCkCode"];
    }

    if (kernels.hasKeyword("NaifSclkCode")) {
      *m_sclkCode = (int) kernels["NaifSclkCode"];
    }

    if (!m_target->isSky()) {
      if (kernels.hasKeyword("NaifSpkBodyCode")) {
        *m_spkBodyCode = (int) kernels["NaifSpkBodyCode"];
      }
    }

    if (m_target->isSky()) {
      // Create the identity rotation for sky targets
      // Everything in bodyfixed will really be J2000
      m_bodyRotation = new SpiceRotation(1);
    }
    else {
      // JAA - Modified to store and look for the frame body code in the cube labels
      SpiceInt frameCode;
      if ((m_usingNaif) || (!m_naifKeywords->hasKeyword("BODY_FRAME_CODE"))) {
        char frameName[32];
        SpiceBoolean found;
        cidfrm_c(*m_spkBodyCode, sizeof(frameName), &frameCode, frameName, &found);

        if (!found) {
          QString naifTarget = "IAU_" + m_target->name().toUpper();
          namfrm_c(naifTarget.toLatin1().data(), &frameCode);
          if (frameCode == 0) {
            QString msg = "Can not find NAIF BODY_FRAME_CODE for target [" 
                         + m_target->name() + "]";
            throw IException(IException::Io, msg, _FILEINFO_);
          }
        }

        QVariant result = (int)frameCode;
        storeValue("BODY_FRAME_CODE", 0, SpiceIntType, result);
      }
      else {
        frameCode = getInteger("BODY_FRAME_CODE", 0);
      }

      m_bodyRotation = new SpiceRotation(frameCode);
      *m_bodyFrameCode = frameCode;
    }

    m_instrumentRotation = new SpiceRotation(*m_ckCode);

    //  Set up for observer/target and light time correction to between s/c 
    // and target body.
    LightTimeCorrectionState ltState(*m_ikCode, this);
    ltState.checkSpkKernelsForAberrationCorrection();

    vector<Distance> radius = m_target->radii();
    Distance targetRadius((radius[0] + radius[2])/2.0);
    m_instrumentPosition = new SpacecraftPosition(*m_spkCode, *m_spkBodyCode,
                                                  ltState, targetRadius);

    m_sunPosition = new SpicePosition(10, m_target->naifBodyCode());

    // Check to see if we have nadir pointing that needs to be computed &
    // See if we have table blobs to load
    if (kernels["TargetPosition"][0].toUpper() == "TABLE") {
      Table t("SunPosition", lab.fileName(), lab);
      m_sunPosition->LoadCache(t);

      Table t2("BodyRotation", lab.fileName(), lab);
      m_bodyRotation->LoadCache(t2);
      if (t2.Label().hasKeyword("SolarLongitude")) {
        *m_solarLongitude = Longitude(t2.Label()["SolarLongitude"],
            Angle::Degrees);
      }
      else {
        solarLongitude();
      }
    }
    else {
      m_sunPosition->LoadCache(isd["SunPosition"]);
      m_bodyRotation->LoadCache(isd["BodyRotation"]);
      solarLongitude();
    }

    //  We can't assume InstrumentPointing & InstrumentPosition exist, old
    //  files may be around with the old keywords, SpacecraftPointing &
    //  SpacecraftPosition.  The old keywords were in existance before the
    //  Table option, so we don't need to check for Table under the old
    //  keywords.

    if (kernels["InstrumentPointing"].size() == 0) {
      throw IException(IException::Unknown,
                       "No camera pointing available",
                       _FILEINFO_);
    }

    //  2009-03-18  Tracie Sucharski - Removed test for old keywords, any files
    // with the old keywords should be re-run through spiceinit. 
    if (kernels["InstrumentPointing"][0].toUpper() == "NADIR") {
      if (m_instrumentRotation) {
        delete m_instrumentRotation;
        m_instrumentRotation = NULL;
      }

      m_instrumentRotation = new SpiceRotation(*m_ikCode, *m_spkBodyCode);
    }
    else if (kernels["InstrumentPointing"][0].toUpper() == "TABLE") {
      Table t("InstrumentPointing", lab.fileName(), lab);
      m_instrumentRotation->LoadCache(t);
    }
    else {
     m_instrumentRotation->LoadCache(isd["InstrumentPointing"]);
    }

    if (kernels["InstrumentPosition"].size() == 0) {
      throw IException(IException::Unknown,
                       "No instrument position available",
                       _FILEINFO_);
    }

    if (kernels["InstrumentPosition"][0].toUpper() == "TABLE") {
      Table t("InstrumentPosition", lab.fileName(), lab);
      m_instrumentPosition->LoadCache(t);
    }
    else {
      m_instrumentPosition->LoadCache(isd["InstrumentPosition"]);
    }
    
    NaifStatus::CheckErrors();
  }


  /**
   * Loads/furnishes NAIF kernel(s)
   *
   * @param key PvlKeyword
   * @param noTables Indicates the use of tables.
   *
   * @throw Isis::IException::Io - "Spice file does not exist."
   */
  void Spice::load(PvlKeyword &key, bool noTables) {
    NaifStatus::CheckErrors();

    for (int i = 0; i < key.size(); i++) {
      if (key[i] == "") continue;
      if (key[i].toUpper() == "NULL") break;
      if (key[i].toUpper() == "NADIR") break;
      if (key[i].toUpper() == "TABLE" && !noTables) break;
      if (key[i].toUpper() == "TABLE" && noTables) continue;
      FileName file(key[i]);
      if (!file.fileExists()) {
        QString msg = "Spice file does not exist [" + file.expanded() + "]";
        throw IException(IException::Io, msg, _FILEINFO_);
      }
      QString fileName = file.expanded();
      furnsh_c(fileName.toLatin1().data());
      m_kernels->push_back(key[i]);
    }

    NaifStatus::CheckErrors();
  }

  /**
   * Destroys the Spice object
   */
  Spice::~Spice() {
    NaifStatus::CheckErrors();

    if (m_solarLongitude != NULL) {
      delete m_solarLongitude;
      m_solarLongitude = NULL;
    }

    if (m_et != NULL) {
      delete m_et;
      m_et = NULL;
    }

    if (m_startTime != NULL) {
      delete m_startTime;
      m_startTime = NULL;
    }

    if (m_endTime != NULL) {
      delete m_endTime;
      m_endTime = NULL;
    }

    if (m_cacheSize != NULL) {
      delete m_cacheSize;
      m_cacheSize = NULL;
    }

    if (m_startTimePadding != NULL) {
      delete m_startTimePadding;
      m_startTimePadding = NULL;
    }

    if (m_endTimePadding != NULL) {
      delete m_endTimePadding;
      m_endTimePadding = NULL;
    }

    if (m_instrumentPosition != NULL) {
      delete m_instrumentPosition;
      m_instrumentPosition = NULL;
    }

    if (m_instrumentRotation != NULL) {
      delete m_instrumentRotation;
      m_instrumentRotation = NULL;
    }

    if (m_sunPosition != NULL) {
      delete m_sunPosition;
      m_sunPosition = NULL;
    }

    if (m_bodyRotation != NULL) {
      delete m_bodyRotation;
      m_bodyRotation = NULL;
    }

    if (m_spkCode != NULL) {
      delete m_spkCode;
      m_spkCode = NULL;
    }

    if (m_ckCode != NULL) {
      delete m_ckCode;
      m_ckCode = NULL;
    }

    if (m_ikCode != NULL) {
      delete m_ikCode;
      m_ikCode = NULL;
    }

    if (m_sclkCode != NULL) {
      delete m_sclkCode;
      m_sclkCode = NULL;
    }

    if (m_spkBodyCode != NULL) {
      delete m_spkBodyCode;
      m_spkBodyCode = NULL;
    }

    if (m_bodyFrameCode != NULL) {
      delete m_bodyFrameCode;
      m_bodyFrameCode = NULL;
    }

    if (m_target != NULL) {
      delete m_target;
      m_target = NULL;
    }

    // Unload the kernels (TODO: Can this be done faster)
    for (int i = 0; m_kernels && i < m_kernels->size(); i++) {
      FileName file(m_kernels->at(i));
      QString fileName = file.expanded();
      unload_c(fileName.toLatin1().data());
    }

    if (m_kernels != NULL) {
      delete m_kernels;
      m_kernels = NULL;
    }

    NaifStatus::CheckErrors();
  }

  /**
   * This method creates an internal cache of spacecraft and sun positions over a
   * specified time range. The SPICE kernels are then immediately unloaded. This
   * allows multiple instances of the Spice object to be created as the NAIF
   * toolkit can clash if multiple sets of SPICE kernels are loaded. Note that
   * the cache size is specified as an argument. Therefore, times requested via
   * setTime() which are not directly loaded in the cache will be interpolated.
   * If the instrument position is not cached and cacheSize is greater than 3,
   * the tolerance is passed to the SpicePosition Memcache2HermiteCache()
   * method.
   *
   * @b Note:  Before this method is called, the private variables m_cacheSize,
   * m_startTime and m_endTime must be set.  This is done in the Camera classes
   * using the methods SetCacheSize() and SetStartEndEphemerisTime().
   *
   * @param startTime Starting ephemeris time to cache
   * @param endTime Ending ephemeris time to cache
   * @param size Size of the cache.
   * @param tol Tolerance.
   *
   * @throw Isis::IException::Programmer - "Argument cacheSize must be greater
   *        than zero"
   * @throw Isis::IException::Programmer - "Argument startTime must be less than
   *        or equal to endTime"
   * @throw Isis::IException::User - "This instrument does not support time
   *             padding"
   *
   * @internal
   * @history 2011-04-10 Debbie A. Cook - Updated to only create cache for
   *          instrumentPosition if type is Spice.
   */
  void Spice::createCache(iTime startTime, iTime endTime,
      int cacheSize, double tol) {
    NaifStatus::CheckErrors();

    // Check for errors
    if (cacheSize <= 0) {
      QString msg = "Argument cacheSize must be greater than zero";
      throw IException(IException::Programmer, msg, _FILEINFO_);
    }

    if (startTime > endTime) {
      QString msg = "Argument startTime must be less than or equal to endTime";
      throw IException(IException::Programmer, msg, _FILEINFO_);
    }

    if (*m_cacheSize > 0) {
      QString msg = "A cache has already been created";
      throw IException(IException::Programmer, msg, _FILEINFO_);
    }

    if (cacheSize == 1 && (*m_startTimePadding != 0 || *m_endTimePadding != 0)) {
      QString msg = "This instrument does not support time padding";
      throw IException(IException::User, msg, _FILEINFO_);
    }

    string abcorr;
    if (getSpkAbCorrState(abcorr)) {
      instrumentPosition()->SetAberrationCorrection("NONE");
    }

    iTime avgTime((startTime.Et() + endTime.Et()) / 2.0);
    computeSolarLongitude(avgTime);

    // Cache everything
    if (!m_bodyRotation->IsCached()) {
      int bodyRotationCacheSize = cacheSize;
      if (cacheSize > 2) bodyRotationCacheSize = 2;
      m_bodyRotation->LoadCache(
          startTime.Et() - *m_startTimePadding,
          endTime.Et() + *m_endTimePadding,
          bodyRotationCacheSize);
    }

    if (m_instrumentRotation->GetSource() < SpiceRotation::Memcache) {
      if (cacheSize > 3) m_instrumentRotation->MinimizeCache(SpiceRotation::Yes);
      m_instrumentRotation->LoadCache(
          startTime.Et() - *m_startTimePadding,
          endTime.Et() + *m_endTimePadding,
          cacheSize);
    }

    if (m_instrumentPosition->GetSource() < SpicePosition::Memcache) {
      m_instrumentPosition->LoadCache(
          startTime.Et() - *m_startTimePadding,
          endTime.Et() + *m_endTimePadding,
          cacheSize);
      if (cacheSize > 3) m_instrumentPosition->Memcache2HermiteCache(tol);
    }

    if (!m_sunPosition->IsCached()) {
      int sunPositionCacheSize = cacheSize;
      if (cacheSize > 2) sunPositionCacheSize = 2;
      m_sunPosition->LoadCache(
          startTime.Et() - *m_startTimePadding,
          endTime.Et() + *m_endTimePadding,
          sunPositionCacheSize);
    }

    // Save the time and cache size
    *m_startTime = startTime;
    *m_endTime = endTime;
    *m_cacheSize = cacheSize;
    m_et = NULL;

    // Unload the kernels (TODO: Can this be done faster)
    for (int i = 0; i < m_kernels->size(); i++) {
      FileName file(m_kernels->at(i));
      QString fileName = file.expanded();
      unload_c(fileName.toLatin1().data());
    }

    m_kernels->clear();

    NaifStatus::CheckErrors();
  }


  /**
   * Accessor method for the cache start time.
   * @return @b iTime Start time for the image.
   * @author Steven Lambright
   * @internal
   *   @history 2011-02-09 Steven Lambright - Original version.
   */
  iTime Spice::cacheStartTime() const {
    if (m_startTime) {
      return *m_startTime;
    }

    return iTime();
  }

  /**
   * Accessor method for the cache end time.
   * @return @b iTime End time for the image.
   * @author Steven Lambright
   * @internal
   *   @history 2011-02-09 Steven Lambright - Original version.
   */
  iTime Spice::cacheEndTime() const {
    if (m_endTime) {
      return *m_endTime;
    }

    return iTime();
  }

  /**
   * Sets the ephemeris time and reads the spacecraft and sun position from the
   * kernels at that instant in time.
   *
   * @param et Ephemeris time (read NAIF documentation for a detailed
   *           description)
   *
   * @see http://naif.jpl.nasa.gov/naif/
   * @internal
   *   @history 2005-11-29 Debbie A. Cook - Added alternate code for processing
   *                                        instruments without a platform
   *   @history 2011-02-09 Steven Lambright - Changed name from
   *                                        SetEphemerisTime()
   */
  void Spice::setTime(const iTime &et) {

    if (m_et == NULL) {
      m_et = new iTime();

      // Before the Spice is cached, but after the camera aberration correction
      // is set, check to see if the instrument position kernel was created
      // by spkwriter.  If so turn off aberration corrections because the camera
      // set aberration corrections are included in the spk already.
      string abcorr;
      if (*m_cacheSize == 0) {
        if (m_startTime->Et() == 0.0 && m_endTime->Et() == 0.0
            && getSpkAbCorrState(abcorr)) {
          instrumentPosition()->SetAberrationCorrection("NONE");
        }
      }
    }

    *m_et = et;

    m_bodyRotation->SetEphemerisTime(et.Et());
    m_instrumentRotation->SetEphemerisTime(et.Et());
    m_instrumentPosition->SetEphemerisTime(et.Et());
    m_sunPosition->SetEphemerisTime(et.Et());

    std::vector<double> uB = m_bodyRotation->ReferenceVector(m_sunPosition->Coordinate());
    m_uB[0] = uB[0];
    m_uB[1] = uB[1];
    m_uB[2] = uB[2];

    computeSolarLongitude(*m_et);
  }

  /**
   * Returns the spacecraft position in body-fixed frame km units.
   *
   * @param p[] Spacecraft position
   *
   * @see setTime()
   *
   * @throw Isis::iException::Programmer - "You must call SetTime first"
   */
  void Spice::instrumentPosition(double p[3]) const {
    instrumentBodyFixedPosition(p);
  }

  /**
   * Returns the spacecraft position in body-fixed frame km units.
   *
   * @param p[] Spacecraft position
   *
   * @see setTime()
   *
   * @throw Isis::iException::Programmer - "You must call SetTime first"
   */
  void Spice::instrumentBodyFixedPosition(double p[3]) const {
    if (m_et == NULL) {
      QString msg = "Unable to retrieve instrument's body fixed position."
                    " Spice::SetTime must be called first.";
      throw IException(IException::Programmer, msg, _FILEINFO_);
    }

    std::vector<double> sB = m_bodyRotation->ReferenceVector(m_instrumentPosition->Coordinate());
    p[0] = sB[0];
    p[1] = sB[1];
    p[2] = sB[2];
  }

  /**
   * Returns the spacecraft velocity in body-fixed frame km/sec units.
   *
   * @param v[] Spacecraft velocity
   */
  void Spice::instrumentBodyFixedVelocity(double v[3]) const {
    if (m_et == NULL) {
      QString msg = "Unable to retrieve instrument's body fixed velocity."
                    " Spice::SetTime must be called first.";
      throw IException(IException::Programmer, msg, _FILEINFO_);
    }

    std::vector<double> state;
    state.push_back(m_instrumentPosition->Coordinate()[0]);
    state.push_back(m_instrumentPosition->Coordinate()[1]);
    state.push_back(m_instrumentPosition->Coordinate()[2]);
    state.push_back(m_instrumentPosition->Velocity()[0]);
    state.push_back(m_instrumentPosition->Velocity()[1]);
    state.push_back(m_instrumentPosition->Velocity()[2]);

    std::vector<double> vB = m_bodyRotation->ReferenceVector(state);
    v[0] = vB[3];
    v[1] = vB[4];
    v[2] = vB[5];
  }


  /**
    * Returns the ephemeris time in seconds which was used to obtain the
    * spacecraft and sun positions.
    *
    * @return @b iTime the currently set ephemeris time
    *  
    * @throws IException::Programmer "Unable to retrieve the time Spice::setTime must be called 
    *         first." 
    */
  iTime Spice::time() const {
    if (m_et == NULL) {
      QString msg = "Unable to retrieve the time."
                    " Spice::SetTime must be called first.";
      throw IException(IException::Programmer, msg, _FILEINFO_);
    }
    return *m_et;
  }


  /**
   * Fills the input vector with sun position information, in either body-fixed
   * or J2000 reference frame and km units.
   *
   * @param p[] Sun position
   *
   * @see setTime()
   */
  void Spice::sunPosition(double p[3]) const {
    if (m_et == NULL) {
      QString msg = "Unable to retrieve sun's position."
                    " Spice::SetTime must be called first.";
      throw IException(IException::Programmer, msg, _FILEINFO_);
    }
    p[0] = m_uB[0];
    p[1] = m_uB[1];
    p[2] = m_uB[2];
  }

  /**
   * Calculates and returns the distance from the spacecraft to the target center
   *
   * @return double Distance to the center of the target from the spacecraft
   */
  double Spice::targetCenterDistance() const {
    std::vector<double> sB = m_bodyRotation->ReferenceVector(m_instrumentPosition->Coordinate());
    return sqrt(pow(sB[0], 2) + pow(sB[1], 2) + pow(sB[2], 2));
  }

  /**
   * Returns the radii of the body in km. The radii are obtained from the
   * appropriate SPICE kernel for the body specified by TargetName in the
   * Instrument group of the labels.
   *
   * @param r[] Radii of the target in kilometers
   */
  void Spice::radii(Distance r[3]) const {
    for (int i = 0; i < 3; i++) 
       r[i] =m_target->radii()[i];
  }

  /**
   * This returns the NAIF body code of the target indicated in the labels.
   *
   * @return @b SpiceInt NAIF body code
   *
   */
  SpiceInt Spice::naifBodyCode() const {
    return (int) m_target->naifBodyCode();
  }

  /**
   * This returns the NAIF SPK code to use when reading from SPK kernels.
   *
   * @return @b SpiceInt NAIF SPK code
   */
  SpiceInt Spice::naifSpkCode() const {
    return *m_spkCode;
  }

  /**
   * This returns the NAIF CK code to use when reading from CK kernels.
   *
   * @return @b SpiceInt NAIF CK code
   */
  SpiceInt Spice::naifCkCode() const {
    return *m_ckCode;
  }

  /**
   * This returns the NAIF IK code to use when reading from instrument kernels.
   *
   * @return @b SpiceInt NAIF IK code
   */
  SpiceInt Spice::naifIkCode() const {
    return *m_ikCode;
  }

  /**
   * This returns the NAIF SCLK code to use when reading from instrument
   * kernels.
   *
   * @return @b SpiceInt NAIF SCLK code
   */
  SpiceInt Spice::naifSclkCode() const {
    return *m_sclkCode;
  }

  /**
   * This returns the NAIF body frame code. It is read from the labels, if it 
   * exists. Otherwise, it's calculated by the init() method.
   *
   * @return @b SpiceInt NAIF body frame code
   *
   */
  SpiceInt Spice::naifBodyFrameCode() const {
    return *m_bodyFrameCode;
  }


  /**
   * This returns the PvlObject that stores all of the requested Naif data
   *   and can be a replacement for furnishing text kernels.
   */
  PvlObject Spice::getStoredNaifKeywords() const {
    return *m_naifKeywords;
  }

  /**
   * Virtual method that returns the pixel resolution of the sensor in
   * meters/pix.
   *
   * @return @b double Resolution value of 1.0
   */
  double Spice::resolution() {
    return 1.;
  };


  /**
   * This returns a value from the NAIF text pool. It is a static convience
   *
   * @param key Name of NAIF keyword to obtain from the pool
   * @param index If the keyword is an array, the element to obtain.
   *              Defaults to 0
   *
   * @return @b SpiceInt Spice integer from NAIF text pool
   *
   * @throw Isis::iException::Io - "Can not find key in instrument kernels
   */
  SpiceInt Spice::getInteger(const QString &key, int index) {
    return readValue(key, SpiceIntType, index).toInt();
  }

  /**
   * This returns a value from the NAIF text pool. It is a static convience method
   *
   * @param key Name of NAIF keyword to obtain from the pool
   * @param index If the keyword is an array, the element to obtain. Defaults to 0
   *
   * @return @b SpiceDouble Spice double from NAIF text pool
   *
   * @throw Isis::iException::Io - "Can not find key in instrument kernels."
   */
  SpiceDouble Spice::getDouble(const QString &key, int index) {
    return readValue(key, SpiceDoubleType, index).toDouble();
  }


  /**
   * This converts the spacecraft clock ticks value (clockValue) to an iTime.
   *  
   * If the clock ticks value is provided directly, rather than the spacecraft 
   * clock string, set clockTicks=true.  
   *  
   * Use this when possible because naif calls (such as scs2e_c) cannot be
   *   called when not using naif.
   */
  iTime Spice::getClockTime(QString clockValue, int sclkCode, bool clockTicks) {
    if (sclkCode == -1) {
      sclkCode = naifSclkCode();
    }

    iTime result;

    QString key = "CLOCK_ET_" + Isis::toString(sclkCode) + "_" + clockValue;
    QVariant storedClockTime = getStoredResult(key, SpiceDoubleType);

    if (storedClockTime.isNull()) {
      SpiceDouble timeOutput;
      NaifStatus::CheckErrors();
      if (clockTicks) {
        sct2e_c(sclkCode, (SpiceDouble) clockValue.toDouble(), &timeOutput); 
      }
      else {
        scs2e_c(sclkCode, clockValue.toLatin1().data(), &timeOutput); 
      }
      NaifStatus::CheckErrors();
      storedClockTime = timeOutput;
      storeResult(key, SpiceDoubleType, timeOutput);
    }

    result = storedClockTime.toDouble();

    return result;
  }


  /**
   * This should be used for reading ALL text naif kernel values. This will
   *   read it from Naif if we're using naif/not attached kernels. If we have
   *   attached kernels and a NaifKeywords label object we will grab it from
   *   there instead. This allows us to not furnish kernels after spiceinit.
   *
   * @param key The naif keyword,value name
   * @param type The naif value's primitive type
   * @param index The index into the naif keyword array to read
   */
  QVariant Spice::readValue(QString key, SpiceValueType type, int index) {
    QVariant result;

    if (m_usingNaif and !m_usingAle) {
      NaifStatus::CheckErrors();

      // This is the success status of the naif call
      SpiceBoolean found = false;

      // Naif tells us how many values were read, but we always just read one.
      //   Use this variable to make naif happy.
      SpiceInt numValuesRead;

      if (type == SpiceDoubleType) {
        SpiceDouble kernelValue;
        gdpool_c(key.toLatin1().data(), (SpiceInt)index, 1,
                 &numValuesRead, &kernelValue, &found);

        if (found)
          result = kernelValue;
      }
      else if (type == SpiceStringType) {
        char kernelValue[512];
        gcpool_c(key.toLatin1().data(), (SpiceInt)index, 1, sizeof(kernelValue),
                 &numValuesRead, kernelValue, &found);

        if (found)
          result = kernelValue;
      }
      else if (type == SpiceIntType) {
        SpiceInt kernelValue;
        gipool_c(key.toLatin1().data(), (SpiceInt)index, 1, &numValuesRead,
                 &kernelValue, &found);

        if (found)
          result = (int)kernelValue;
      }

      if (!found) {
        QString msg = "Can not find [" + key + "] in text kernels";
        throw IException(IException::Io, msg, _FILEINFO_);
      }

      storeValue(key, index, type, result);
      NaifStatus::CheckErrors();
    }
    else {
      // Read from PvlObject that is our naif keywords
      result = readStoredValue(key, type, index);

      if (result.isNull()) {
        QString msg = "The camera is requesting spice data [" + key + "] that "
                      "was not attached, please re-run spiceinit";
        throw IException(IException::Unknown, msg, _FILEINFO_);
      }
    }

    return result;
  }


  void Spice::storeResult(QString name, SpiceValueType type, QVariant value) {
    if (type == SpiceDoubleType) {
      EndianSwapper swapper("LSB");

      double doubleVal = value.toDouble();
      doubleVal = swapper.Double(&doubleVal);
      QByteArray byteCode((char *) &doubleVal, sizeof(double));
      value = byteCode;
      type = SpiceByteCodeType;
    }

    storeValue(name + "_COMPUTED", 0, type, value);
  }


  QVariant Spice::getStoredResult(QString name, SpiceValueType type) {
    bool wasDouble = false;

    if (type == SpiceDoubleType) {
      wasDouble = true;
      type = SpiceByteCodeType;
    }

    QVariant stored = readStoredValue(name + "_COMPUTED", type, 0);

    if (wasDouble && !stored.isNull()) {
      EndianSwapper swapper("LSB");
      double doubleVal = swapper.Double((void *)QByteArray::fromHex(
          stored.toByteArray()).data());
      stored = doubleVal;
    }

    return stored;
  }


  void Spice::storeValue(QString key, int index, SpiceValueType type,
                         QVariant value) {
    if (!m_naifKeywords->hasKeyword(key)) {
      m_naifKeywords->addKeyword(PvlKeyword(key));
    }

    PvlKeyword &storedKey = m_naifKeywords->findKeyword(key);

    while(index >= storedKey.size()) {
      storedKey.addValue("");
    }

    if (type == SpiceByteCodeType) {
      storedKey[index] = QString(value.toByteArray().toHex().data());
    }
    else if (type == SpiceStringType) {
      storedKey[index] = value.toString();
    }
    else if (type == SpiceDoubleType) {
      storedKey[index] = toString(value.toDouble());
    }
    else if (type == SpiceIntType) {
      storedKey[index] = toString(value.toInt());
    }
    else {
      QString msg = "Unable to store variant in labels for key [" + key + "]";
      throw IException(IException::Unknown, msg, _FILEINFO_);
    }
  }


  QVariant Spice::readStoredValue(QString key, SpiceValueType type,
                                  int index) {
    // Read from PvlObject that is our naif keywords
    QVariant result;

    if (m_naifKeywords->hasKeyword(key) && m_usingAle) {
      PvlKeyword &storedKeyword = m_naifKeywords->findKeyword(key);

      try {
        if (type == SpiceDoubleType) {
          result = toDouble(storedKeyword[index]);
        }
        else if (type == SpiceStringType) {
          result = storedKeyword[index];
        }
        else if (type == SpiceByteCodeType || SpiceStringType) {
          result = storedKeyword[index].toLatin1();
        }
        else if (type == SpiceIntType) {
          result = toInt(storedKeyword[index]);
        }
      }
      catch(IException &) {
      }
    }

    return result;
  }

  /**
   * This returns a value from the NAIF text pool. It is a static convience
   * method
   *
   * @param key Name of NAIF keyword to obtain from the pool
   * @param index If the keyword is an array, the element to obtain. Defaults to 0
   *
   * @return @b QString Value from the NAIF text pool
   *
   * @throw Isis::IException::Io - "Can not find key in instrument kernels."
   */
  QString Spice::getString(const QString &key, int index) {
    return readValue(key, SpiceStringType, index).toString();
  }


  /**
   * Returns the sub-spacecraft latitude/longitude in universal coordinates
   * (0-360 positive east, ocentric)
   *
   * @param lat Sub-spacecraft latitude
   *
   * @param lon Sub-spacecraft longitude
   *
   * @see setTime()
   * @throw Isis::IException::Programmer - "You must call SetTime
   *             first."
   */
  void Spice::subSpacecraftPoint(double &lat, double &lon) {
    NaifStatus::CheckErrors();

    if (m_et == NULL) {
      QString msg = "Unable to retrieve subspacecraft position."
                    " Spice::SetTime must be called first.";
      throw IException(IException::Programmer, msg, _FILEINFO_);
    }

    SpiceDouble usB[3], dist;
    std::vector<double> vsB = m_bodyRotation->ReferenceVector(m_instrumentPosition->Coordinate());
    SpiceDouble sB[3];
    sB[0] = vsB[0];
    sB[1] = vsB[1];
    sB[2] = vsB[2];
    unorm_c(sB, usB, &dist);

    std::vector<Distance> radii = target()->radii();
    SpiceDouble a = radii[0].kilometers();
    SpiceDouble b = radii[1].kilometers();
    SpiceDouble c = radii[2].kilometers();

    SpiceDouble originB[3];
    originB[0] = originB[1] = originB[2] = 0.0;

    SpiceBoolean found;
    SpiceDouble subB[3];
    
    surfpt_c(originB, usB, a, b, c, subB, &found);

    SpiceDouble mylon, mylat;
    reclat_c(subB, &a, &mylon, &mylat);
    lat = mylat * 180.0 / PI;
    lon = mylon * 180.0 / PI;
    if (lon < 0.0) lon += 360.0;

    NaifStatus::CheckErrors();
  }

  /**
   * Returns the sub-solar latitude/longitude in universal coordinates (0-360
   * positive east, ocentric)
   *
   * @param lat Sub-solar latitude
   * @param lon Sub-solar longitude
   *
   * @see setTime()
   * @throw Isis::IException::Programmer - "You must call SetTime
   *             first."
   */
  void Spice::subSolarPoint(double &lat, double &lon) {
    NaifStatus::CheckErrors();

    if (m_et == NULL) {
      QString msg = "Unable to retrieve subsolar point."
                    " Spice::SetTime must be called first.";
      throw IException(IException::Programmer, msg, _FILEINFO_);
    }

    SpiceDouble uuB[3], dist;
    unorm_c(m_uB, uuB, &dist);

    std::vector<Distance> radii = target()->radii();
    SpiceDouble a = radii[0].kilometers();
    SpiceDouble b = radii[1].kilometers();
    SpiceDouble c = radii[2].kilometers();

    SpiceDouble originB[3];
    originB[0] = originB[1] = originB[2] = 0.0;

    SpiceBoolean found;
    SpiceDouble subB[3];
    surfpt_c(originB, uuB, a, b, c, subB, &found);

    SpiceDouble mylon, mylat;
    reclat_c(subB, &a, &mylon, &mylat);
    lat = mylat * 180.0 / PI;
    lon = mylon * 180.0 / PI;
    if (lon < 0.0) lon += 360.0;

    NaifStatus::CheckErrors();
  }


  /**
    * Returns a pointer to the target object
    *
    * @return string
    */
  Target *Spice::target() const {
    return m_target;
  }


  /**
    * Returns the QString name of the target
    *
    * @return QString
    */
  QString Spice::targetName() const {
    return m_target->name();
  }


  /**
   * Computes the solar longitude for the given ephemeris time.  If the target
   * is sky, the longitude is set to -999.0.
   *
   * @param et Ephemeris time
   */
  void Spice::computeSolarLongitude(iTime et) {
    NaifStatus::CheckErrors();

    if (m_target->isSky()) {
      *m_solarLongitude = Longitude();
      return;
    }

    if (m_bodyRotation->IsCached()) return;

    double tipm[3][3], npole[3];
    char frameName[32];
    SpiceInt frameCode;
    SpiceBoolean found;

    cidfrm_c(*m_spkBodyCode, sizeof(frameName), &frameCode, frameName, &found);

    if (found) {
      pxform_c("J2000", frameName, et.Et(), tipm);
    }
    else {
      tipbod_c("J2000", *m_spkBodyCode, et.Et(), tipm);
    }

    for (int i = 0; i < 3; i++) {
      npole[i] = tipm[2][i];
    }

    double state[6], lt;
    spkez_c(*m_spkBodyCode, et.Et(), "J2000", "NONE", 10, state, &lt);

    double uavel[3];
    ucrss_c(state, &state[3], uavel);

    double x[3], y[3], z[3];
    vequ_c(uavel, z);
    ucrss_c(npole, z, x);
    ucrss_c(z, x, y);

    double trans[3][3];
    for (int i = 0; i < 3; i++) {
      trans[0][i] = x[i];
      trans[1][i] = y[i];
      trans[2][i] = z[i];
    }

    spkez_c(10, et.Et(), "J2000", "LT+S", *m_spkBodyCode, state, &lt);

    double pos[3];
    mxv_c(trans, state, pos);

    double radius, ls, lat;
    reclat_c(pos, &radius, &ls, &lat);

    *m_solarLongitude = Longitude(ls, Angle::Radians).force360Domain();

    NaifStatus::CheckErrors();
  }


  /**
   * Returns the solar longitude
   *
   * @return @b double The Solar Longitude
   */
  Longitude Spice::solarLongitude() {
    if (m_et) {
      computeSolarLongitude(*m_et);
      return *m_solarLongitude;
    }

    return Longitude();
  }


  /**
   * Returns true if the kernel group has kernel files
   *
   * @param lab Label containing Instrument and Kernels groups.
   *
   * @return @b bool status of kernel files in the kernel group
   */
  bool Spice::hasKernels(Pvl &lab) {

    // Get the kernel group and check main kernels
    PvlGroup kernels = lab.findGroup("Kernels", Pvl::Traverse);
    std::vector<string> keywords;
    keywords.push_back("TargetPosition");

    if (kernels.hasKeyword("SpacecraftPosition")) {
      keywords.push_back("SpacecraftPosition");
    }
    else {
      keywords.push_back("InstrumentPosition");
    }

    if (kernels.hasKeyword("SpacecraftPointing")) {
      keywords.push_back("SpacecraftPointing");
    }
    else {
      keywords.push_back("InstrumentPointing");
    }

    if (kernels.hasKeyword("Frame")) {
      keywords.push_back("Frame");
    }

    if (kernels.hasKeyword("Extra")) {
      keywords.push_back("Extra");
    }

    PvlKeyword key;
    for (int ikey = 0; ikey < (int) keywords.size(); ikey++) {
      key = kernels[ikey];

      for (int i = 0; i < key.size(); i++) {
        if (key[i] == "") return false;
        if (key[i].toUpper() == "NULL") return false;
        if (key[i].toUpper() == "NADIR") return false;
        if (key[i].toUpper() == "TABLE") return false;
      }
    }
    return true;
  }


  /**
   * Returns true if time has been initialized.
   * 
   * @author 2016-10-19 Kristin Berry
   * 
   * @return @b bool true if time has been set
   */
  bool Spice::isTimeSet(){
    return !(m_et == NULL);
  }


  /**
   * Accessor method for the sun position.
   * @return @b iTime Sun position for the image.
   * @author Steven Lambright
   * @internal
   *   @history 2011-02-09 Steven Lambright - Original version.
   */
  SpicePosition *Spice::sunPosition() const {
    return m_sunPosition;
  }

  /**
   * Accessor method for the instrument position.
   * @return @b iTime Instrument position for the image.
   * @author Steven Lambright
   * @internal
   *   @history 2011-02-09 Steven Lambright - Original version.
   */
  SpicePosition *Spice::instrumentPosition() const {
    return m_instrumentPosition;
  }

  /**
   * Accessor method for the body rotation.
   * @return @b iTime Body rotation for the image.
   * @author Steven Lambright
   * @internal
   *   @history 2011-02-09 Steven Lambright - Original version.
   */
  SpiceRotation *Spice::bodyRotation() const {
    return m_bodyRotation;
  }

  /**
   * Accessor method for the instrument rotation.
   * @return @b iTime Instrument rotation for the image.
   * @author Steven Lambright
   * @internal
   *   @history 2011-02-09 Steven Lambright - Original version.
   */
  SpiceRotation *Spice::instrumentRotation() const {
    return m_instrumentRotation;
  }

}<|MERGE_RESOLUTION|>--- conflicted
+++ resolved
@@ -170,7 +170,6 @@
     //  missions (e.g., MESSENGER) may augment the s/c SPK with new planet
     //  ephemerides. (2008-02-27 (KJB))
     if (m_usingNaif) {
-<<<<<<< HEAD
       try { 
         // try using ALE
         std::ostringstream kernel_pvl;
@@ -188,20 +187,6 @@
         if ( kernels.hasKeyword("SpacecraftClock")) {
           load(kernels["SpacecraftClock"], noTables);
         }
-=======
-      std::string aleIsdStr = ale::load(cube.fileName().toStdString(), "", "isis");
-      
-      isd = json::parse(aleIsdStr);  
-      json aleNaifKeywords = isd["NaifKeywords"]; 
-      m_naifKeywords = new PvlObject("NaifKeywords", aleNaifKeywords); 
-
-      if (noTables) {
-        load(kernels["TargetPosition"], noTables);
-        load(kernels["InstrumentPosition"], noTables);
-        load(kernels["InstrumentPointing"], noTables);
-      }
->>>>>>> d0f416e0
-
         m_usingAle = true;
       } 
       catch(std::invalid_argument &e) {

--- conflicted
+++ resolved
@@ -102,20 +102,13 @@
     // Initialize members
     m_solarLongitude = new Longitude;
     m_et = NULL;
-    m_kernels = new QVector<iString>;
+    m_kernels = new QVector<IString>;
     m_target = new Target(this, lab);
 
-<<<<<<< HEAD
     m_startTime = new iTime;
     m_endTime = new iTime;
     m_cacheSize = new SpiceDouble;
     *m_cacheSize = 0;
-=======
-    p_solarLongitude = new Longitude;
-    p_et = NULL;
-    p_kernels = new QVector<IString>;
-    p_target = new IString;
->>>>>>> 6cf3aaa9
 
     m_startTimePadding = new SpiceDouble;
     *m_startTimePadding = 0;
@@ -157,13 +150,7 @@
       *m_endTimePadding = 0.0;
     }
 
-<<<<<<< HEAD
-    // m_usingNaif = !lab.HasObject("NaifKeywords") || noTables;
-    m_usingNaif = !lab.HasObject("NaifKeywords") || noTables
-      || lab.FindObject("IsisCube").HasGroup("OriginalInstrument");
-=======
-    p_usingNaif = !lab.HasObject("NaifKeywords") || noTables;
->>>>>>> 6cf3aaa9
+    m_usingNaif = !lab.HasObject("NaifKeywords") || noTables;
 
 //  Modified  to load planetary ephemeris SPKs before s/c SPKs since some
 //  missions (e.g., MESSENGER) may augment the s/c SPK with new planet
@@ -222,9 +209,8 @@
     *m_sclkCode = *m_spkCode;
     *m_ckCode   = *m_ikCode;
 
-<<<<<<< HEAD
     if (!m_target->isSky()) {
-      iString radiiKey = "BODY" + iString((BigInt) m_target->naifBodyCode()) + "_RADII";
+      IString radiiKey = "BODY" + IString((BigInt) m_target->naifBodyCode()) + "_RADII";
       std::vector<Distance> radii(3,Distance());
       radii[0] = Distance(getDouble(radiiKey, 0), Distance::Kilometers);
       radii[1] = Distance(getDouble(radiiKey, 1), Distance::Kilometers);
@@ -233,24 +219,6 @@
       m_target->setRadii(radii);
     }
     *m_spkBodyCode = m_target->naifBodyCode();
-=======
-    if (IString(*p_target).UpCase() == "SKY") {
-      *p_bodyCode = *p_spkCode;
-      p_radii[0] = p_radii[1] = p_radii[2] = Distance(1000.0, Distance::Meters);
-      p_sky = true;
-    }
-    else {
-      *p_bodyCode = naifBodyCode();
-      IString radiiKey = "BODY" + IString((BigInt)*p_bodyCode) + "_RADII";
-
-      p_radii[0] = Distance(getDouble(radiiKey, 0), Distance::Kilometers);
-      p_radii[1] = Distance(getDouble(radiiKey, 1), Distance::Kilometers);
-      p_radii[2] = Distance(getDouble(radiiKey, 2), Distance::Kilometers);
-
-      p_sky = false;
-    }
-    *p_spkBodyCode = *p_bodyCode;
->>>>>>> 6cf3aaa9
 
     // Override them if they exist in the labels
     if (kernels.HasKeyword("NaifSpkCode"))
@@ -283,11 +251,7 @@
                  &found);
 
         if (!found) {
-<<<<<<< HEAD
-          iString naifTarget = "IAU_" + iString(m_target->name()).UpCase();
-=======
-          IString naifTarget = "IAU_" + IString(*p_target).UpCase();
->>>>>>> 6cf3aaa9
+          IString naifTarget = "IAU_" + IString(m_target->name()).UpCase();
           namfrm_c(naifTarget.c_str(), &frameCode);
           if (frameCode == 0) {
             string msg = "Can not find NAIF code for [" + naifTarget + "]";
@@ -1169,13 +1133,8 @@
     *
     * @return string
     */
-<<<<<<< HEAD
   Target *Spice::target() const {
     return m_target;
-=======
-  IString Spice::target() const {
-    return *p_target;
->>>>>>> 6cf3aaa9
   }
 
 
@@ -1184,7 +1143,7 @@
     *
     * @return string
     */
-  iString Spice::targetName() const {
+  IString Spice::targetName() const {
     return m_target->name();
   }
   
@@ -1198,13 +1157,8 @@
   void Spice::computeSolarLongitude(iTime et) {
     NaifStatus::CheckErrors();
 
-<<<<<<< HEAD
     if (m_target->isSky()) {
       *m_solarLongitude = Longitude();
-=======
-    if (IString(target()).UpCase() == "SKY") {
-      *p_solarLongitude = Longitude();
->>>>>>> 6cf3aaa9
       return;
     }
 

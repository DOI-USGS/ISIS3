--- conflicted
+++ resolved
@@ -89,10 +89,10 @@
    * @param lab  Pvl labels.
    * @param noTables Indicates the use of tables.
    */
-  Spice::Spice(Cube &cube, bool noTables) {  
+  Spice::Spice(Cube &cube, bool noTables) {
     init(*cube.label(), noTables);
   }
- 
+
 
   /**
    * Constructs a Spice Object
@@ -121,7 +121,7 @@
     NaifStatus::CheckErrors();
     // Initialize members
     m_solarLongitude = new Longitude;
-    
+
     m_et = NULL;
     m_kernels = new QVector<QString>;
 
@@ -151,7 +151,7 @@
 
     m_naifKeywords = new PvlObject("NaifKeywords");
     // m_sky = false;
-    
+
     // Get the kernel group and load main kernels
     PvlGroup kernels = lab.findGroup("Kernels", Pvl::Traverse);
 
@@ -168,11 +168,11 @@
     }
     else {
       *m_endTimePadding = 0.0;
-    }  
-
-    // We should remove this completely in the near future 
+    }
+
+    // We should remove this completely in the near future
     m_usingNaif = !lab.hasObject("NaifKeywords") || noTables;
-    m_usingAle = false; 
+    m_usingAle = false;
 
     //  Modified  to load planetary ephemeris SPKs before s/c SPKs since some
     //  missions (e.g., MESSENGER) may augment the s/c SPK with new planet
@@ -185,7 +185,7 @@
           QString msg = "Falling back to ISIS generation of nadir pointing";
           throw IException(IException::Programmer, msg, _FILEINFO_);
         }
-        
+
         if (isd == NULL){
           // try using ALE
           std::ostringstream kernel_pvl;
@@ -196,17 +196,17 @@
 
           isd = ale::load(lab.fileName().toStdString(), props.dump(), "ale");
         }
-        
+
         json aleNaifKeywords = isd["naif_keywords"];
         m_naifKeywords = new PvlObject("NaifKeywords", aleNaifKeywords);
-        
-        // Still need to load clock kernels for now 
+
+        // Still need to load clock kernels for now
         load(kernels["LeapSecond"], noTables);
         if ( kernels.hasKeyword("SpacecraftClock")) {
           load(kernels["SpacecraftClock"], noTables);
         }
-        m_usingAle = true; 
-      } 
+        m_usingAle = true;
+      }
       catch(...) {
         // Backup to stadnard ISIS implementation
         if (noTables) {
@@ -227,12 +227,12 @@
         if (kernels.hasKeyword("InstrumentAddendum")) {
           load(kernels["InstrumentAddendum"], noTables);
         }
- 
-        // Still need to load clock kernels for now 
+
+        // Still need to load clock kernels for now
         load(kernels["LeapSecond"], noTables);
         if ( kernels.hasKeyword("SpacecraftClock")) {
           load(kernels["SpacecraftClock"], noTables);
-        }       
+        }
 
         // Modified to load extra kernels last to allow overriding default values
         // (2010-04-07) (DAC)
@@ -240,14 +240,14 @@
           load(kernels["Extra"], noTables);
         }
       }
-     
-      // Moved the construction of the Target after the NAIF kenels have been loaded or the 
-      // NAIF keywords have been pulled from the cube labels, so we can find target body codes 
+
+      // Moved the construction of the Target after the NAIF kenels have been loaded or the
+      // NAIF keywords have been pulled from the cube labels, so we can find target body codes
       // that are defined in kernels and not just body codes build into spicelib
       // TODO: Move this below the else once the rings code below has been refactored
       m_target = new Target(this, lab);
 
-      // This should not be here. Consider having spiceinit add the necessary rings kernels to the 
+      // This should not be here. Consider having spiceinit add the necessary rings kernels to the
       // Extra parameter if the user has set the shape model to RingPlane.
       // If Target is Saturn and ShapeModel is RingPlane, load the extra rings pck file
       //  which changes the prime meridian values to report longitudes with respect to
@@ -259,9 +259,9 @@
     }
     else {
       *m_naifKeywords = lab.findObject("NaifKeywords");
-      
-      // Moved the construction of the Target after the NAIF kenels have been loaded or the 
-      // NAIF keywords have been pulled from the cube labels, so we can find target body codes 
+
+      // Moved the construction of the Target after the NAIF kenels have been loaded or the
+      // NAIF keywords have been pulled from the cube labels, so we can find target body codes
       // that are defined in kernels and not just body codes build into spicelib
       // TODO: Move this below the else once the rings code above has been refactored
       m_target = new Target(this, lab);
@@ -344,7 +344,7 @@
           QString naifTarget = "IAU_" + m_target->name().toUpper();
           namfrm_c(naifTarget.toLatin1().data(), &frameCode);
           if (frameCode == 0) {
-            QString msg = "Can not find NAIF BODY_FRAME_CODE for target [" 
+            QString msg = "Can not find NAIF BODY_FRAME_CODE for target ["
                          + m_target->name() + "]";
             throw IException(IException::Io, msg, _FILEINFO_);
           }
@@ -360,10 +360,10 @@
       m_bodyRotation = new SpiceRotation(frameCode);
       *m_bodyFrameCode = frameCode;
     }
-    
+
     m_instrumentRotation = new SpiceRotation(*m_ckCode);
 
-    //  Set up for observer/target and light time correction to between s/c 
+    //  Set up for observer/target and light time correction to between s/c
     // and target body.
     LightTimeCorrectionState ltState(*m_ikCode, this);
     ltState.checkSpkKernelsForAberrationCorrection();
@@ -379,7 +379,6 @@
     // Check to see if we have nadir pointing that needs to be computed &
     // See if we have table blobs to load
     if (m_usingAle) {
-<<<<<<< HEAD
       m_sunPosition->LoadCache(isd["SunPosition"]);
       if (m_sunPosition->cacheSize() > 3) {
         m_sunPosition->Memcache2HermiteCache(0.01);
@@ -389,10 +388,6 @@
       if (m_bodyRotation->cacheSize() > 5) {
         m_bodyRotation->LoadTimeCache();
       }
-=======
-      m_sunPosition->LoadCache(isd["sun_position"]);
-      m_bodyRotation->LoadCache(isd["body_rotation"]);
->>>>>>> cffba452
       solarLongitude();
     }
     else if (kernels["TargetPosition"][0].toUpper() == "TABLE") {
@@ -409,13 +404,13 @@
         solarLongitude();
       }
     }
-    
+
     //  We can't assume InstrumentPointing & InstrumentPosition exist, old
     //  files may be around with the old keywords, SpacecraftPointing &
     //  SpacecraftPosition.  The old keywords were in existance before the
     //  Table option, so we don't need to check for Table under the old
     //  keywords.
-    
+
     if (kernels["InstrumentPointing"].size() == 0) {
       throw IException(IException::Unknown,
                        "No camera pointing available",
@@ -423,7 +418,7 @@
     }
 
     //  2009-03-18  Tracie Sucharski - Removed test for old keywords, any files
-    // with the old keywords should be re-run through spiceinit. 
+    // with the old keywords should be re-run through spiceinit.
     if (kernels["InstrumentPointing"][0].toUpper() == "NADIR") {
       if (m_instrumentRotation) {
         delete m_instrumentRotation;
@@ -433,15 +428,11 @@
       m_instrumentRotation = new SpiceRotation(*m_ikCode, *m_spkBodyCode);
     }
     else if (m_usingAle) {
-<<<<<<< HEAD
      m_instrumentRotation->LoadCache(isd["InstrumentPointing"]);
      m_instrumentRotation->MinimizeCache(SpiceRotation::DownsizeStatus::Yes);
      if (m_instrumentRotation->cacheSize() > 5) {
        m_instrumentRotation->LoadTimeCache();
      }
-=======
-     m_instrumentRotation->LoadCache(isd["instrument_pointing"]);
->>>>>>> cffba452
     }
     else if (kernels["InstrumentPointing"][0].toUpper() == "TABLE") {
       Table t("InstrumentPointing", lab.fileName(), lab);
@@ -456,14 +447,10 @@
     }
 
     if (m_usingAle) {
-<<<<<<< HEAD
       m_instrumentPosition->LoadCache(isd["InstrumentPosition"]);
       if (m_instrumentPosition->cacheSize() > 3) {
         m_instrumentPosition->Memcache2HermiteCache(0.01);
       }
-=======
-      m_instrumentPosition->LoadCache(isd["instrument_position"]);
->>>>>>> cffba452
     }
     else if (kernels["InstrumentPosition"][0].toUpper() == "TABLE") {
       Table t("InstrumentPosition", lab.fileName(), lab);
@@ -877,9 +864,9 @@
     * spacecraft and sun positions.
     *
     * @return @b iTime the currently set ephemeris time
-    *  
-    * @throws IException::Programmer "Unable to retrieve the time Spice::setTime must be called 
-    *         first." 
+    *
+    * @throws IException::Programmer "Unable to retrieve the time Spice::setTime must be called
+    *         first."
     */
   iTime Spice::time() const {
     if (m_et == NULL) {
@@ -928,7 +915,7 @@
    * @param r[] Radii of the target in kilometers
    */
   void Spice::radii(Distance r[3]) const {
-    for (int i = 0; i < 3; i++) 
+    for (int i = 0; i < 3; i++)
        r[i] =m_target->radii()[i];
   }
 
@@ -980,7 +967,7 @@
   }
 
   /**
-   * This returns the NAIF body frame code. It is read from the labels, if it 
+   * This returns the NAIF body frame code. It is read from the labels, if it
    * exists. Otherwise, it's calculated by the init() method.
    *
    * @return @b SpiceInt NAIF body frame code
@@ -992,7 +979,7 @@
 
 
   /**
-   * This returns the PvlObject that stores all of the requested Naif data 
+   * This returns the PvlObject that stores all of the requested Naif data
    * and can be a replacement for furnishing text kernels.
    */
   PvlObject Spice::getStoredNaifKeywords() const {
@@ -1042,10 +1029,10 @@
 
   /**
    * This converts the spacecraft clock ticks value (clockValue) to an iTime.
-   *  
-   * If the clock ticks value is provided directly, rather than the spacecraft 
-   * clock string, set clockTicks=true.  
-   *  
+   *
+   * If the clock ticks value is provided directly, rather than the spacecraft
+   * clock string, set clockTicks=true.
+   *
    * Use this when possible because naif calls (such as scs2e_c) cannot be
    *   called when not using naif.
    */
@@ -1063,10 +1050,10 @@
       SpiceDouble timeOutput;
       NaifStatus::CheckErrors();
       if (clockTicks) {
-        sct2e_c(sclkCode, (SpiceDouble) clockValue.toDouble(), &timeOutput); 
+        sct2e_c(sclkCode, (SpiceDouble) clockValue.toDouble(), &timeOutput);
       }
       else {
-        scs2e_c(sclkCode, clockValue.toLatin1().data(), &timeOutput); 
+        scs2e_c(sclkCode, clockValue.toLatin1().data(), &timeOutput);
       }
       NaifStatus::CheckErrors();
       storedClockTime = timeOutput;
@@ -1301,7 +1288,7 @@
 
     SpiceBoolean found;
     SpiceDouble subB[3];
-    
+
     surfpt_c(originB, usB, a, b, c, subB, &found);
 
     SpiceDouble mylon, mylat;
@@ -1336,7 +1323,7 @@
     SpiceDouble uuB[3], dist;
     unorm_c(m_uB, uuB, &dist);
     std::vector<Distance> radii = target()->radii();
-    
+
     SpiceDouble a = radii[0].kilometers();
     SpiceDouble b = radii[1].kilometers();
     SpiceDouble c = radii[2].kilometers();
@@ -1376,16 +1363,16 @@
   QString Spice::targetName() const {
     return m_target->name();
   }
-  
-  
+
+
   double Spice::sunToBodyDist() const {
     std::vector<double> sunPosition = m_sunPosition->Coordinate();
     std::vector<double> bodyRotation = m_bodyRotation->Matrix();
-    
+
     double sunPosFromTarget[3];
     mxv_c(&bodyRotation[0], &sunPosition[0], sunPosFromTarget);
-        
-    return vnorm_c(sunPosFromTarget);  
+
+    return vnorm_c(sunPosFromTarget);
   }
 
 
@@ -1404,22 +1391,22 @@
     }
 
     if (m_usingAle) {
-      double og_time = m_bodyRotation->EphemerisTime();  
+      double og_time = m_bodyRotation->EphemerisTime();
       m_bodyRotation->SetEphemerisTime(et.Et());
       m_sunPosition->SetEphemerisTime(et.Et());
 
-      std::vector<double> bodyRotMat = m_bodyRotation->Matrix(); 
-      std::vector<double> sunPos = m_sunPosition->Coordinate();      
+      std::vector<double> bodyRotMat = m_bodyRotation->Matrix();
+      std::vector<double> sunPos = m_sunPosition->Coordinate();
       std::vector<double> sunVel = m_sunPosition->Velocity();
       double sunAv[3];
 
       ucrss_c(&sunPos[0], &sunVel[0], sunAv);
-      
+
       double npole[3];
       for (int i = 0; i < 3; i++) {
         npole[i] = bodyRotMat[6+i];
       }
-      
+
       double x[3], y[3], z[3];
       vequ_c(sunAv, z);
       ucrss_c(npole, z, x);
@@ -1437,17 +1424,17 @@
 
       double radius, ls, lat;
       reclat_c(pos, &radius, &ls, &lat);
-      
+
       *m_solarLongitude = Longitude(ls, Angle::Radians).force360Domain();
-      
+
       NaifStatus::CheckErrors();
       m_bodyRotation->SetEphemerisTime(og_time);
       m_sunPosition->SetEphemerisTime(og_time);
       return;
     }
 
-    if (m_bodyRotation->IsCached()) return; 
-    
+    if (m_bodyRotation->IsCached()) return;
+
     double tipm[3][3], npole[3];
     char frameName[32];
     SpiceInt frameCode;
@@ -1567,9 +1554,9 @@
 
   /**
    * Returns true if time has been initialized.
-   * 
+   *
    * @author 2016-10-19 Kristin Berry
-   * 
+   *
    * @return @b bool true if time has been set
    */
   bool Spice::isTimeSet(){
@@ -1620,7 +1607,7 @@
   SpiceRotation *Spice::instrumentRotation() const {
     return m_instrumentRotation;
   }
-  
+
   bool Spice::isUsingAle(){
     return m_usingAle;
   }

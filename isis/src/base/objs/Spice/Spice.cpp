/**
 * @file
 * $Revision: 7229 $
 * $Date: 2016-11-10 21:04:46 -0700 (Thu, 10 Nov 2016) $
 *
 *   Unless noted otherwise, the portions of Isis written by the USGS are public
 *   domain. See individual third-party library and package descriptions for
 *   intellectual property information,user agreements, and related information.
 *
 *   Although Isis has been used by the USGS, no warranty, expressed or implied,
 *   is made by the USGS as to the accuracy and functioning of such software
 *   and related material nor shall the fact of distribution constitute any such
 *   warranty, and no responsibility is assumed by the USGS in connection
 *   therewith.
 *
 *   For additional information, launch
 *   $ISISROOT/doc//documents/Disclaimers/Disclaimers.html in a browser or see
 *   the Privacy &amp; Disclaimers page on the Isis website,
 *   http://isis.astrogeology.usgs.gov, and the USGS privacy and disclaimers on
 *   http://www.usgs.gov/privacy.html.
 */
#include "Spice.h"

#include <cfloat>
#include <iomanip>

#include <QDebug>
#include <QVector>

#include <getSpkAbCorrState.hpp>

#include <ale/Load.h>

#include <nlohmann/json.hpp>
using json = nlohmann::json;


#include "Constants.h"
#include "Distance.h"
#include "EllipsoidShape.h"
#include "EndianSwapper.h"
#include "FileName.h"
#include "IException.h"
#include "IString.h"
#include "iTime.h"
#include "Longitude.h"
#include "LightTimeCorrectionState.h"
#include "NaifStatus.h"
#include "ShapeModel.h"
#include "SpacecraftPosition.h"
#include "Target.h"
#include "Blob.h"

using namespace std;

namespace Isis {
  /**
   * Constructs a Spice object and loads SPICE kernels using information from the
   * label object. The constructor expects an Instrument and Kernels group to be
   * in the labels.
   *
   * @param lab Label containing Instrument and Kernels groups.
   *
   * @internal
   * @history 2005-10-07 Jim Torson  -   Modified the constructor so it can
   *                                      handle multiple SpacecraftPosition and
   *                                      multiple SpacecraftPointing kernel files
   * @history 2005-11-29 Debbie A. Cook - Added loop to allow multiple frames
   *                                      kernels and code to initialize Naif
   *                                      codes when no platform is used (landers)
   * @history 2006-01-03 Debbie A. Cook - Added loop to allow multiple spacecraft
   *                                      clock kernels (for Viking)
   * @history 2006-02-21 Jeff Anderson/Debbie Cook - Refactor to use SpicePosition
   *                                                 and SpiceRotation classes
   * @history 2009-03-18 Tracie Sucharski - Remove code for old keywords.
   */

  // TODO: DOCUMENT EVERYTHING
  Spice::Spice(Cube &cube) {
    Pvl &lab = *cube.label();
    PvlGroup kernels = lab.findGroup("Kernels", Pvl::Traverse);
    bool hasTables = (kernels["TargetPosition"][0] == "Table");
    init(lab, !hasTables);
  }

  /**
   * Constructs a Spice object.
   *
   * @param lab  Pvl labels.
   * @param noTables Indicates the use of tables.
   */
  Spice::Spice(Cube &cube, bool noTables) {  
    init(*cube.label(), noTables);
  }
 

  /**
   * Constructs a Spice Object
   *
   * @param lab Isis Cube Pvl Lavel
   * @param isd ALE Json ISD
   */
  Spice::Spice(Pvl &lab, json isd) {
    init(lab, true, isd);
  }


  /**
   * Constructs a Spice Object
   *
   * @param lab Isis Cube Pvl Lavel
   * @param isd ALE Json ISD
   */
  Spice::Spice(Pvl &lab, json isd) {
    init(lab, true, isd);
  }

  /**
   * Initialization of Spice object.
   *
   * @param lab  Pvl labels
   * @param noTables Indicates the use of tables.
   *
   * @throw Isis::IException::Io - "Can not find NAIF code for NAIF target"
   * @throw Isis::IException::Camera - "No camera pointing available"
   * @throw Isis::IException::Camera - "No instrument position available"
   *
   * @internal
   *   @history 2011-02-08 Jeannie Walldren - Initialize pointers to null.
   */
  void Spice::init(Pvl &lab, bool noTables, json isd) {
    NaifStatus::CheckErrors();
    // Initialize members
    
    m_solarLongitude = new Longitude;

    m_et = NULL;
    m_kernels = new QVector<QString>;

    m_startTime = new iTime;
    m_endTime = new iTime;
    m_cacheSize = new SpiceDouble;
    *m_cacheSize = 0;

    m_startTimePadding = new SpiceDouble;
    *m_startTimePadding = 0;
    m_endTimePadding = new SpiceDouble;
    *m_endTimePadding = 0;

    m_instrumentPosition = NULL;
    m_instrumentRotation = NULL;
    m_sunPosition = NULL;
    m_bodyRotation = NULL;

    m_allowDownsizing = false;

    m_spkCode = new SpiceInt;
    m_ckCode = new SpiceInt;
    m_ikCode = new SpiceInt;
    m_sclkCode = new SpiceInt;
    m_spkBodyCode = new SpiceInt;
    m_bodyFrameCode = new SpiceInt;

    m_naifKeywords = new PvlObject("NaifKeywords");
    // m_sky = false;
    
    // Get the kernel group and load main kernels
    PvlGroup kernels = lab.findGroup("Kernels", Pvl::Traverse);

    // Get the time padding first
    if (kernels.hasKeyword("StartPadding")) {
      *m_startTimePadding = toDouble(kernels["StartPadding"][0]);
    }
    else {
      *m_startTimePadding = 0.0;
    }

    if (kernels.hasKeyword("EndPadding")) {
      *m_endTimePadding  = toDouble(kernels["EndPadding"][0]);
    }
    else {
      *m_endTimePadding = 0.0;
    }  

<<<<<<< HEAD
    // We should remove this completely in the near future 
    m_usingNaif = !lab.hasObject("NaifKeywords") || noTables;
    m_usingAle = false; 
=======
    // We should remove this completely in the near future
    m_usingNaif = !lab.hasObject("NaifKeywords") || noTables;
    m_usingAle = false;
>>>>>>> 228ed28c

    //  Modified  to load planetary ephemeris SPKs before s/c SPKs since some
    //  missions (e.g., MESSENGER) may augment the s/c SPK with new planet
    //  ephemerides. (2008-02-27 (KJB))
    if (m_usingNaif) {
      try {
        // At this time ALE does not compute pointing for the nadir option in spiceinit
        // If NADIR is turned on fail here so ISIS can create nadir pointing
        if (kernels["InstrumentPointing"][0].toUpper() == "NADIR") {
          QString msg = "Falling back to ISIS generation of nadir pointing";
          throw IException(IException::Programmer, msg, _FILEINFO_);
        }
<<<<<<< HEAD
        
        if (isd == NULL){
          // try using ALE
          std::ostringstream kernel_pvl;
          kernel_pvl << kernels;

          json props;
          props["kernels"] = kernel_pvl.str();

          isd = ale::load(lab.fileName().toStdString(), props.dump(), "isis");
        }
        
        json aleNaifKeywords = isd["NaifKeywords"];
        m_naifKeywords = new PvlObject("NaifKeywords", aleNaifKeywords);

        // Still need to load clock kernels for now 
=======

        if (isd == NULL){
          // try using ALE
          std::ostringstream kernel_pvl;
          kernel_pvl << kernels;

          json props;
          props["kernels"] = kernel_pvl.str();

          isd = ale::load(lab.fileName().toStdString(), props.dump(), "ale");
        }

        json aleNaifKeywords = isd["naif_keywords"];
        m_naifKeywords = new PvlObject("NaifKeywords", aleNaifKeywords);

        // Still need to load clock kernels for now
>>>>>>> 228ed28c
        load(kernels["LeapSecond"], noTables);
        if ( kernels.hasKeyword("SpacecraftClock")) {
          load(kernels["SpacecraftClock"], noTables);
        }
<<<<<<< HEAD
        m_usingAle = true; 
      } 
=======
        m_usingAle = true;
      }
>>>>>>> 228ed28c
      catch(...) {
        // Backup to stadnard ISIS implementation
        if (noTables) {
          load(kernels["TargetPosition"], noTables);
          load(kernels["InstrumentPosition"], noTables);
          load(kernels["InstrumentPointing"], noTables);
        }
<<<<<<< HEAD

        if (kernels.hasKeyword("Frame")) {
          load(kernels["Frame"], noTables);
        }

        load(kernels["TargetAttitudeShape"], noTables);
        if (kernels.hasKeyword("Instrument")) {
          load(kernels["Instrument"], noTables);
        }
        // Always load after instrument
        if (kernels.hasKeyword("InstrumentAddendum")) {
          load(kernels["InstrumentAddendum"], noTables);
        }
 
        // Still need to load clock kernels for now 
        load(kernels["LeapSecond"], noTables);
        if ( kernels.hasKeyword("SpacecraftClock")) {
          load(kernels["SpacecraftClock"], noTables);
        }       

        // Modified to load extra kernels last to allow overriding default values
        // (2010-04-07) (DAC)
        if (kernels.hasKeyword("Extra")) {
          load(kernels["Extra"], noTables);
        }
      }
     
      // Moved the construction of the Target after the NAIF kenels have been loaded or the 
      // NAIF keywords have been pulled from the cube labels, so we can find target body codes 
=======

        if (kernels.hasKeyword("Frame")) {
          load(kernels["Frame"], noTables);
        }

        load(kernels["TargetAttitudeShape"], noTables);
        if (kernels.hasKeyword("Instrument")) {
          load(kernels["Instrument"], noTables);
        }
        // Always load after instrument
        if (kernels.hasKeyword("InstrumentAddendum")) {
          load(kernels["InstrumentAddendum"], noTables);
        }

        // Still need to load clock kernels for now
        load(kernels["LeapSecond"], noTables);
        if ( kernels.hasKeyword("SpacecraftClock")) {
          load(kernels["SpacecraftClock"], noTables);
        }

        // Modified to load extra kernels last to allow overriding default values
        // (2010-04-07) (DAC)
        if (kernels.hasKeyword("Extra")) {
          load(kernels["Extra"], noTables);
        }
      }

      // Moved the construction of the Target after the NAIF kenels have been loaded or the
      // NAIF keywords have been pulled from the cube labels, so we can find target body codes
>>>>>>> 228ed28c
      // that are defined in kernels and not just body codes build into spicelib
      // TODO: Move this below the else once the rings code below has been refactored
      m_target = new Target(this, lab);

      // This should not be here. Consider having spiceinit add the necessary rings kernels to the
      // Extra parameter if the user has set the shape model to RingPlane.
      // If Target is Saturn and ShapeModel is RingPlane, load the extra rings pck file
      //  which changes the prime meridian values to report longitudes with respect to
      // the ascending node of the ringplane.
      if (m_target->name().toUpper() == "SATURN" && m_target->shape()->name().toUpper() == "PLANE") {
        PvlKeyword ringPck = PvlKeyword("RingPCK","$cassini/kernels/pck/saturnRings_v001.tpc");
        load(ringPck, noTables);
      }
    }
    else {
      *m_naifKeywords = lab.findObject("NaifKeywords");
<<<<<<< HEAD
      
      // Moved the construction of the Target after the NAIF kenels have been loaded or the 
      // NAIF keywords have been pulled from the cube labels, so we can find target body codes 
=======

      // Moved the construction of the Target after the NAIF kenels have been loaded or the
      // NAIF keywords have been pulled from the cube labels, so we can find target body codes
>>>>>>> 228ed28c
      // that are defined in kernels and not just body codes build into spicelib
      // TODO: Move this below the else once the rings code above has been refactored
      m_target = new Target(this, lab);

    }


    // Get NAIF ik, spk, sclk, and ck codes
    //
    //    Use ikcode to get parameters from instrument kernel such as focal
    //    length, distortions, focal plane maps, etc
    //
    //    Use spkcode to get spacecraft position from spk file
    //
    //    Use sclkcode to transform times from et to tics
    //
    //    Use ckcode to transform between frames
    //
    //    Use bodycode to obtain radii and attitude (pole position/omega0)
    //
    //    Use spkbodycode to read body position from spk

    QString trykey = "NaifIkCode";
    if (kernels.hasKeyword("NaifFrameCode")) trykey = "NaifFrameCode";
    *m_ikCode = toInt(kernels[trykey][0]);

    *m_spkCode  = *m_ikCode / 1000;
    *m_sclkCode = *m_spkCode;
    *m_ckCode   = *m_ikCode;

    if (!m_target->isSky()) {
      // Get target body code and radii and store them in the Naif group
      // DAC modified to look for and store body code so that the radii keyword name
      // will be able to be constructed even for new bodies not in the standard PCK yet.
      QString radiiKey = "BODY" + Isis::toString(m_target->naifBodyCode()) + "_RADII";
      QVariant result = m_target->naifBodyCode();
      storeValue("BODY_CODE", 0, SpiceIntType, result);
      std::vector<Distance> radii(3,Distance());
      radii[0] = Distance(getDouble(radiiKey, 0), Distance::Kilometers);
      radii[1] = Distance(getDouble(radiiKey, 1), Distance::Kilometers);
      radii[2] = Distance(getDouble(radiiKey, 2), Distance::Kilometers);
      // m_target doesn't have the getDouble method so Spice gets the radii for it
      m_target->setRadii(radii);
    }
    *m_spkBodyCode = m_target->naifBodyCode();

    // Override them if they exist in the labels
    if (kernels.hasKeyword("NaifSpkCode")) {
      *m_spkCode = (int) kernels["NaifSpkCode"];
    }

    if (kernels.hasKeyword("NaifCkCode")) {
      *m_ckCode = (int) kernels["NaifCkCode"];
    }

    if (kernels.hasKeyword("NaifSclkCode")) {
      *m_sclkCode = (int) kernels["NaifSclkCode"];
    }

    if (!m_target->isSky()) {
      if (kernels.hasKeyword("NaifSpkBodyCode")) {
        *m_spkBodyCode = (int) kernels["NaifSpkBodyCode"];
      }
    }

    if (m_target->isSky()) {
      // Create the identity rotation for sky targets
      // Everything in bodyfixed will really be J2000
      m_bodyRotation = new SpiceRotation(1);
    }
    else {
      // JAA - Modified to store and look for the frame body code in the cube labels
      SpiceInt frameCode;
      if ((m_usingNaif) || (!m_naifKeywords->hasKeyword("BODY_FRAME_CODE"))) {
        char frameName[32];
        SpiceBoolean found;
        cidfrm_c(*m_spkBodyCode, sizeof(frameName), &frameCode, frameName, &found);

        if (!found) {
          QString naifTarget = "IAU_" + m_target->name().toUpper();
          namfrm_c(naifTarget.toLatin1().data(), &frameCode);
          if (frameCode == 0) {
            QString msg = "Can not find NAIF BODY_FRAME_CODE for target ["
                         + m_target->name() + "]";
            throw IException(IException::Io, msg, _FILEINFO_);
          }
        }

        QVariant result = (int)frameCode;
        storeValue("BODY_FRAME_CODE", 0, SpiceIntType, result);
      }
      else {
        frameCode = getInteger("BODY_FRAME_CODE", 0);
      }

      m_bodyRotation = new SpiceRotation(frameCode);
      *m_bodyFrameCode = frameCode;
    }
    
    m_instrumentRotation = new SpiceRotation(*m_ckCode);

    //  Set up for observer/target and light time correction to between s/c
    // and target body.
    LightTimeCorrectionState ltState(*m_ikCode, this);
    ltState.checkSpkKernelsForAberrationCorrection();

    vector<Distance> radius = m_target->radii();
    Distance targetRadius((radius[0] + radius[2])/2.0);
    m_instrumentPosition = new SpacecraftPosition(*m_spkCode, *m_spkBodyCode,
                                                  ltState, targetRadius);

    m_sunPosition = new SpicePosition(10, m_target->naifBodyCode());
    


    // Check to see if we have nadir pointing that needs to be computed &
<<<<<<< HEAD
    // See if we have table blobs to load 
    if (m_usingAle) {
      m_sunPosition->LoadCache(isd["SunPosition"]);
      m_bodyRotation->LoadCache(isd["BodyRotation"]);
=======
    // See if we have table blobs to load
    if (m_usingAle) {
      m_sunPosition->LoadCache(isd["sun_position"]);
      if (m_sunPosition->cacheSize() > 3) {
        m_sunPosition->Memcache2HermiteCache(0.01);
      }
      m_bodyRotation->LoadCache(isd["body_rotation"]);
      m_bodyRotation->MinimizeCache(SpiceRotation::DownsizeStatus::Yes);
      if (m_bodyRotation->cacheSize() > 5) {
        m_bodyRotation->LoadTimeCache();
      }
>>>>>>> 228ed28c
      solarLongitude();
    }
    else if (kernels["TargetPosition"][0].toUpper() == "TABLE") {
      Table t("SunPosition", lab.fileName(), lab);
      m_sunPosition->LoadCache(t);

      Table t2("BodyRotation", lab.fileName(), lab);
      m_bodyRotation->LoadCache(t2);
      if (t2.Label().hasKeyword("SolarLongitude")) {
        *m_solarLongitude = Longitude(t2.Label()["SolarLongitude"],
            Angle::Degrees);
      }
      else {
        solarLongitude();
      }
    }
    
    //  We can't assume InstrumentPointing & InstrumentPosition exist, old
    //  files may be around with the old keywords, SpacecraftPointing &
    //  SpacecraftPosition.  The old keywords were in existance before the
    //  Table option, so we don't need to check for Table under the old
    //  keywords.
    
    if (kernels["InstrumentPointing"].size() == 0) {
      throw IException(IException::Unknown,
                       "No camera pointing available",
                       _FILEINFO_);
    }

    //  2009-03-18  Tracie Sucharski - Removed test for old keywords, any files
    // with the old keywords should be re-run through spiceinit. 
    if (kernels["InstrumentPointing"][0].toUpper() == "NADIR") {
      if (m_instrumentRotation) {
        delete m_instrumentRotation;
        m_instrumentRotation = NULL;
      }

      m_instrumentRotation = new SpiceRotation(*m_ikCode, *m_spkBodyCode);
    }
    else if (m_usingAle) {
<<<<<<< HEAD
     m_instrumentRotation->LoadCache(isd["InstrumentPointing"]);
=======
     m_instrumentRotation->LoadCache(isd["instrument_pointing"]);
     m_instrumentRotation->MinimizeCache(SpiceRotation::DownsizeStatus::Yes);
     if (m_instrumentRotation->cacheSize() > 5) {
       m_instrumentRotation->LoadTimeCache();
     }
>>>>>>> 228ed28c
    }
    else if (kernels["InstrumentPointing"][0].toUpper() == "TABLE") {
      Table t("InstrumentPointing", lab.fileName(), lab);
      m_instrumentRotation->LoadCache(t);
    }
    


    if (kernels["InstrumentPosition"].size() == 0) {
      throw IException(IException::Unknown,
                       "No instrument position available",
                       _FILEINFO_);
    }
<<<<<<< HEAD
    
    if (m_usingAle) {
      m_instrumentPosition->LoadCache(isd["InstrumentPosition"]);
=======

    if (m_usingAle) {
      m_instrumentPosition->LoadCache(isd["instrument_position"]);
      if (m_instrumentPosition->cacheSize() > 3) {
        m_instrumentPosition->Memcache2HermiteCache(0.01);
      }
>>>>>>> 228ed28c
    }
    else if (kernels["InstrumentPosition"][0].toUpper() == "TABLE") {
      Table t("InstrumentPosition", lab.fileName(), lab);
      m_instrumentPosition->LoadCache(t);
    }
<<<<<<< HEAD
    
    
    NaifStatus::CheckErrors();
  } 
=======


    NaifStatus::CheckErrors();
  }
>>>>>>> 228ed28c

  /**
   * Loads/furnishes NAIF kernel(s)
   *
   * @param key PvlKeyword
   * @param noTables Indicates the use of tables.
   *
   * @throw Isis::IException::Io - "Spice file does not exist."
   */
  void Spice::load(PvlKeyword &key, bool noTables) {
    NaifStatus::CheckErrors();

    for (int i = 0; i < key.size(); i++) {
      if (key[i] == "") continue;
      if (key[i].toUpper() == "NULL") break;
      if (key[i].toUpper() == "NADIR") break;
      if (key[i].toUpper() == "TABLE" && !noTables) break;
      if (key[i].toUpper() == "TABLE" && noTables) continue;
      FileName file(key[i]);
      if (!file.fileExists()) {
        QString msg = "Spice file does not exist [" + file.expanded() + "]";
        throw IException(IException::Io, msg, _FILEINFO_);
      }
      QString fileName = file.expanded();
      furnsh_c(fileName.toLatin1().data());
      m_kernels->push_back(key[i]);
    }

    NaifStatus::CheckErrors();
  }

  /**
   * Destroys the Spice object
   */
  Spice::~Spice() {
    NaifStatus::CheckErrors();

    if (m_solarLongitude != NULL) {
      delete m_solarLongitude;
      m_solarLongitude = NULL;
    }

    if (m_et != NULL) {
      delete m_et;
      m_et = NULL;
    }

    if (m_startTime != NULL) {
      delete m_startTime;
      m_startTime = NULL;
    }

    if (m_endTime != NULL) {
      delete m_endTime;
      m_endTime = NULL;
    }

    if (m_cacheSize != NULL) {
      delete m_cacheSize;
      m_cacheSize = NULL;
    }

    if (m_startTimePadding != NULL) {
      delete m_startTimePadding;
      m_startTimePadding = NULL;
    }

    if (m_endTimePadding != NULL) {
      delete m_endTimePadding;
      m_endTimePadding = NULL;
    }

    if (m_instrumentPosition != NULL) {
      delete m_instrumentPosition;
      m_instrumentPosition = NULL;
    }

    if (m_instrumentRotation != NULL) {
      delete m_instrumentRotation;
      m_instrumentRotation = NULL;
    }

    if (m_sunPosition != NULL) {
      delete m_sunPosition;
      m_sunPosition = NULL;
    }

    if (m_bodyRotation != NULL) {
      delete m_bodyRotation;
      m_bodyRotation = NULL;
    }

    if (m_spkCode != NULL) {
      delete m_spkCode;
      m_spkCode = NULL;
    }

    if (m_ckCode != NULL) {
      delete m_ckCode;
      m_ckCode = NULL;
    }

    if (m_ikCode != NULL) {
      delete m_ikCode;
      m_ikCode = NULL;
    }

    if (m_sclkCode != NULL) {
      delete m_sclkCode;
      m_sclkCode = NULL;
    }

    if (m_spkBodyCode != NULL) {
      delete m_spkBodyCode;
      m_spkBodyCode = NULL;
    }

    if (m_bodyFrameCode != NULL) {
      delete m_bodyFrameCode;
      m_bodyFrameCode = NULL;
    }

    if (m_target != NULL) {
      delete m_target;
      m_target = NULL;
    }

    // Unload the kernels (TODO: Can this be done faster)
    for (int i = 0; m_kernels && i < m_kernels->size(); i++) {
      FileName file(m_kernels->at(i));
      QString fileName = file.expanded();
      unload_c(fileName.toLatin1().data());
    }

    if (m_kernels != NULL) {
      delete m_kernels;
      m_kernels = NULL;
    }

    NaifStatus::CheckErrors();
  }

  /**
   * This method creates an internal cache of spacecraft and sun positions over a
   * specified time range. The SPICE kernels are then immediately unloaded. This
   * allows multiple instances of the Spice object to be created as the NAIF
   * toolkit can clash if multiple sets of SPICE kernels are loaded. Note that
   * the cache size is specified as an argument. Therefore, times requested via
   * setTime() which are not directly loaded in the cache will be interpolated.
   * If the instrument position is not cached and cacheSize is greater than 3,
   * the tolerance is passed to the SpicePosition Memcache2HermiteCache()
   * method.
   *
   * @b Note:  Before this method is called, the private variables m_cacheSize,
   * m_startTime and m_endTime must be set.  This is done in the Camera classes
   * using the methods SetCacheSize() and SetStartEndEphemerisTime().
   *
   * @param startTime Starting ephemeris time to cache
   * @param endTime Ending ephemeris time to cache
   * @param size Size of the cache.
   * @param tol Tolerance.
   *
   * @throw Isis::IException::Programmer - "Argument cacheSize must be greater
   *        than zero"
   * @throw Isis::IException::Programmer - "Argument startTime must be less than
   *        or equal to endTime"
   * @throw Isis::IException::User - "This instrument does not support time
   *             padding"
   *
   * @internal
   * @history 2011-04-10 Debbie A. Cook - Updated to only create cache for
   *          instrumentPosition if type is Spice.
   */
  void Spice::createCache(iTime startTime, iTime endTime,
      int cacheSize, double tol) {
    NaifStatus::CheckErrors();

    // Check for errors
    if (cacheSize <= 0) {
      QString msg = "Argument cacheSize must be greater than zero";
      throw IException(IException::Programmer, msg, _FILEINFO_);
    }

    if (startTime > endTime) {
      QString msg = "Argument startTime must be less than or equal to endTime";
      throw IException(IException::Programmer, msg, _FILEINFO_);
    }

    if (*m_cacheSize > 0) {
      QString msg = "A cache has already been created";
      throw IException(IException::Programmer, msg, _FILEINFO_);
    }

    if (cacheSize == 1 && (*m_startTimePadding != 0 || *m_endTimePadding != 0)) {
      QString msg = "This instrument does not support time padding";
      throw IException(IException::User, msg, _FILEINFO_);
    }

    string abcorr;
    if (getSpkAbCorrState(abcorr)) {
      instrumentPosition()->SetAberrationCorrection("NONE");
    }

    iTime avgTime((startTime.Et() + endTime.Et()) / 2.0);
    computeSolarLongitude(avgTime);

    // Cache everything
    if (!m_bodyRotation->IsCached()) {
      int bodyRotationCacheSize = cacheSize;
      if (cacheSize > 2) bodyRotationCacheSize = 2;
      m_bodyRotation->LoadCache(
          startTime.Et() - *m_startTimePadding,
          endTime.Et() + *m_endTimePadding,
          bodyRotationCacheSize);
    }

    if (m_instrumentRotation->GetSource() < SpiceRotation::Memcache) {
      if (cacheSize > 3) m_instrumentRotation->MinimizeCache(SpiceRotation::Yes);
      m_instrumentRotation->LoadCache(
          startTime.Et() - *m_startTimePadding,
          endTime.Et() + *m_endTimePadding,
          cacheSize);
    }

    if (m_instrumentPosition->GetSource() < SpicePosition::Memcache) {
      m_instrumentPosition->LoadCache(
          startTime.Et() - *m_startTimePadding,
          endTime.Et() + *m_endTimePadding,
          cacheSize);
      if (cacheSize > 3) m_instrumentPosition->Memcache2HermiteCache(tol);
    }

    if (!m_sunPosition->IsCached()) {
      int sunPositionCacheSize = cacheSize;
      if (cacheSize > 2) sunPositionCacheSize = 2;
      m_sunPosition->LoadCache(
          startTime.Et() - *m_startTimePadding,
          endTime.Et() + *m_endTimePadding,
          sunPositionCacheSize);
    }

    // Save the time and cache size
    *m_startTime = startTime;
    *m_endTime = endTime;
    *m_cacheSize = cacheSize;
    m_et = NULL;

    // Unload the kernels (TODO: Can this be done faster)
    for (int i = 0; i < m_kernels->size(); i++) {
      FileName file(m_kernels->at(i));
      QString fileName = file.expanded();
      unload_c(fileName.toLatin1().data());
    }

    m_kernels->clear();

    NaifStatus::CheckErrors();
  }


  /**
   * Accessor method for the cache start time.
   * @return @b iTime Start time for the image.
   * @author Steven Lambright
   * @internal
   *   @history 2011-02-09 Steven Lambright - Original version.
   */
  iTime Spice::cacheStartTime() const {
    if (m_startTime) {
      return *m_startTime;
    }

    return iTime();
  }

  /**
   * Accessor method for the cache end time.
   * @return @b iTime End time for the image.
   * @author Steven Lambright
   * @internal
   *   @history 2011-02-09 Steven Lambright - Original version.
   */
  iTime Spice::cacheEndTime() const {
    if (m_endTime) {
      return *m_endTime;
    }

    return iTime();
  }

  /**
   * Sets the ephemeris time and reads the spacecraft and sun position from the
   * kernels at that instant in time.
   *
   * @param et Ephemeris time (read NAIF documentation for a detailed
   *           description)
   *
   * @see http://naif.jpl.nasa.gov/naif/
   * @internal
   *   @history 2005-11-29 Debbie A. Cook - Added alternate code for processing
   *                                        instruments without a platform
   *   @history 2011-02-09 Steven Lambright - Changed name from
   *                                        SetEphemerisTime()
   */
  void Spice::setTime(const iTime &et) {

    if (m_et == NULL) {
      m_et = new iTime();

      // Before the Spice is cached, but after the camera aberration correction
      // is set, check to see if the instrument position kernel was created
      // by spkwriter.  If so turn off aberration corrections because the camera
      // set aberration corrections are included in the spk already.
      string abcorr;
      if (*m_cacheSize == 0) {
        if (m_startTime->Et() == 0.0 && m_endTime->Et() == 0.0
            && getSpkAbCorrState(abcorr)) {
          instrumentPosition()->SetAberrationCorrection("NONE");
        }
      }
    }

    *m_et = et;

    m_bodyRotation->SetEphemerisTime(et.Et());
    m_instrumentRotation->SetEphemerisTime(et.Et());
    m_instrumentPosition->SetEphemerisTime(et.Et());
    m_sunPosition->SetEphemerisTime(et.Et());

    std::vector<double> uB = m_bodyRotation->ReferenceVector(m_sunPosition->Coordinate());
    m_uB[0] = uB[0];
    m_uB[1] = uB[1];
    m_uB[2] = uB[2];

    computeSolarLongitude(*m_et);
  }

  /**
   * Returns the spacecraft position in body-fixed frame km units.
   *
   * @param p[] Spacecraft position
   *
   * @see setTime()
   *
   * @throw Isis::iException::Programmer - "You must call SetTime first"
   */
  void Spice::instrumentPosition(double p[3]) const {
    instrumentBodyFixedPosition(p);
  }

  /**
   * Returns the spacecraft position in body-fixed frame km units.
   *
   * @param p[] Spacecraft position
   *
   * @see setTime()
   *
   * @throw Isis::iException::Programmer - "You must call SetTime first"
   */
  void Spice::instrumentBodyFixedPosition(double p[3]) const {
    if (m_et == NULL) {
      QString msg = "Unable to retrieve instrument's body fixed position."
                    " Spice::SetTime must be called first.";
      throw IException(IException::Programmer, msg, _FILEINFO_);
    }

    std::vector<double> sB = m_bodyRotation->ReferenceVector(m_instrumentPosition->Coordinate());
    p[0] = sB[0];
    p[1] = sB[1];
    p[2] = sB[2];
  }

  /**
   * Returns the spacecraft velocity in body-fixed frame km/sec units.
   *
   * @param v[] Spacecraft velocity
   */
  void Spice::instrumentBodyFixedVelocity(double v[3]) const {
    if (m_et == NULL) {
      QString msg = "Unable to retrieve instrument's body fixed velocity."
                    " Spice::SetTime must be called first.";
      throw IException(IException::Programmer, msg, _FILEINFO_);
    }

    std::vector<double> state;
    state.push_back(m_instrumentPosition->Coordinate()[0]);
    state.push_back(m_instrumentPosition->Coordinate()[1]);
    state.push_back(m_instrumentPosition->Coordinate()[2]);
    state.push_back(m_instrumentPosition->Velocity()[0]);
    state.push_back(m_instrumentPosition->Velocity()[1]);
    state.push_back(m_instrumentPosition->Velocity()[2]);

    std::vector<double> vB = m_bodyRotation->ReferenceVector(state);
    v[0] = vB[3];
    v[1] = vB[4];
    v[2] = vB[5];
  }


  /**
    * Returns the ephemeris time in seconds which was used to obtain the
    * spacecraft and sun positions.
    *
    * @return @b iTime the currently set ephemeris time
    *
    * @throws IException::Programmer "Unable to retrieve the time Spice::setTime must be called
    *         first."
    */
  iTime Spice::time() const {
    if (m_et == NULL) {
      QString msg = "Unable to retrieve the time."
                    " Spice::SetTime must be called first.";
      throw IException(IException::Programmer, msg, _FILEINFO_);
    }
    return *m_et;
  }


  /**
   * Fills the input vector with sun position information, in either body-fixed
   * or J2000 reference frame and km units.
   *
   * @param p[] Sun position
   *
   * @see setTime()
   */
  void Spice::sunPosition(double p[3]) const {
    if (m_et == NULL) {
      QString msg = "Unable to retrieve sun's position."
                    " Spice::SetTime must be called first.";
      throw IException(IException::Programmer, msg, _FILEINFO_);
    }
    p[0] = m_uB[0];
    p[1] = m_uB[1];
    p[2] = m_uB[2];
  }

  /**
   * Calculates and returns the distance from the spacecraft to the target center
   *
   * @return double Distance to the center of the target from the spacecraft
   */
  double Spice::targetCenterDistance() const {
    std::vector<double> sB = m_bodyRotation->ReferenceVector(m_instrumentPosition->Coordinate());
    return sqrt(pow(sB[0], 2) + pow(sB[1], 2) + pow(sB[2], 2));
  }

  /**
   * Returns the radii of the body in km. The radii are obtained from the
   * appropriate SPICE kernel for the body specified by TargetName in the
   * Instrument group of the labels.
   *
   * @param r[] Radii of the target in kilometers
   */
  void Spice::radii(Distance r[3]) const {
    for (int i = 0; i < 3; i++)
       r[i] =m_target->radii()[i];
  }

  /**
   * This returns the NAIF body code of the target indicated in the labels.
   *
   * @return @b SpiceInt NAIF body code
   *
   */
  SpiceInt Spice::naifBodyCode() const {
    return (int) m_target->naifBodyCode();
  }

  /**
   * This returns the NAIF SPK code to use when reading from SPK kernels.
   *
   * @return @b SpiceInt NAIF SPK code
   */
  SpiceInt Spice::naifSpkCode() const {
    return *m_spkCode;
  }

  /**
   * This returns the NAIF CK code to use when reading from CK kernels.
   *
   * @return @b SpiceInt NAIF CK code
   */
  SpiceInt Spice::naifCkCode() const {
    return *m_ckCode;
  }

  /**
   * This returns the NAIF IK code to use when reading from instrument kernels.
   *
   * @return @b SpiceInt NAIF IK code
   */
  SpiceInt Spice::naifIkCode() const {
    return *m_ikCode;
  }

  /**
   * This returns the NAIF SCLK code to use when reading from instrument
   * kernels.
   *
   * @return @b SpiceInt NAIF SCLK code
   */
  SpiceInt Spice::naifSclkCode() const {
    return *m_sclkCode;
  }

  /**
   * This returns the NAIF body frame code. It is read from the labels, if it
   * exists. Otherwise, it's calculated by the init() method.
   *
   * @return @b SpiceInt NAIF body frame code
   *
   */
  SpiceInt Spice::naifBodyFrameCode() const {
    return *m_bodyFrameCode;
  }


  /**
   * This returns the PvlObject that stores all of the requested Naif data
   * and can be a replacement for furnishing text kernels.
   */
  PvlObject Spice::getStoredNaifKeywords() const {
    return *m_naifKeywords;
  }

  /**
   * Virtual method that returns the pixel resolution of the sensor in
   * meters/pix.
   *
   * @return @b double Resolution value of 1.0
   */
  double Spice::resolution() {
    return 1.;
  };


  /**
   * This returns a value from the NAIF text pool. It is a static convience
   *
   * @param key Name of NAIF keyword to obtain from the pool
   * @param index If the keyword is an array, the element to obtain.
   *              Defaults to 0
   *
   * @return @b SpiceInt Spice integer from NAIF text pool
   *
   * @throw Isis::iException::Io - "Can not find key in instrument kernels
   */
  SpiceInt Spice::getInteger(const QString &key, int index) {
    return readValue(key, SpiceIntType, index).toInt();
  }

  /**
   * This returns a value from the NAIF text pool. It is a static convience method
   *
   * @param key Name of NAIF keyword to obtain from the pool
   * @param index If the keyword is an array, the element to obtain. Defaults to 0
   *
   * @return @b SpiceDouble Spice double from NAIF text pool
   *
   * @throw Isis::iException::Io - "Can not find key in instrument kernels."
   */
  SpiceDouble Spice::getDouble(const QString &key, int index) {
    return readValue(key, SpiceDoubleType, index).toDouble();
  }


  /**
   * This converts the spacecraft clock ticks value (clockValue) to an iTime.
<<<<<<< HEAD
   *  
   * If the clock ticks value is provided directly, rather than the spacecraft 
   * clock string, set clockTicks=true.  
   *  
=======
   *
   * If the clock ticks value is provided directly, rather than the spacecraft
   * clock string, set clockTicks=true.
   *
>>>>>>> 228ed28c
   * Use this when possible because naif calls (such as scs2e_c) cannot be
   *   called when not using naif.
   */
  iTime Spice::getClockTime(QString clockValue, int sclkCode, bool clockTicks) {
    if (sclkCode == -1) {
      sclkCode = naifSclkCode();
    }

    iTime result;

    QString key = "CLOCK_ET_" + Isis::toString(sclkCode) + "_" + clockValue;
    QVariant storedClockTime = getStoredResult(key, SpiceDoubleType);

    if (storedClockTime.isNull()) {
      SpiceDouble timeOutput;
      NaifStatus::CheckErrors();
      if (clockTicks) {
<<<<<<< HEAD
        sct2e_c(sclkCode, (SpiceDouble) clockValue.toDouble(), &timeOutput); 
      }
      else {
        scs2e_c(sclkCode, clockValue.toLatin1().data(), &timeOutput); 
=======
        sct2e_c(sclkCode, (SpiceDouble) clockValue.toDouble(), &timeOutput);
      }
      else {
        scs2e_c(sclkCode, clockValue.toLatin1().data(), &timeOutput);
>>>>>>> 228ed28c
      }
      NaifStatus::CheckErrors();
      storedClockTime = timeOutput;
      storeResult(key, SpiceDoubleType, timeOutput);
    }

    result = storedClockTime.toDouble();

    return result;
  }


  /**
   * This should be used for reading ALL text naif kernel values. This will
   *   read it from Naif if we're using naif/not attached kernels. If we have
   *   attached kernels and a NaifKeywords label object we will grab it from
   *   there instead. This allows us to not furnish kernels after spiceinit.
   *
   * @param key The naif keyword,value name
   * @param type The naif value's primitive type
   * @param index The index into the naif keyword array to read
   */
  QVariant Spice::readValue(QString key, SpiceValueType type, int index) {
    QVariant result;

    if (m_usingNaif && !m_usingAle) {
      NaifStatus::CheckErrors();

      // This is the success status of the naif call
      SpiceBoolean found = false;

      // Naif tells us how many values were read, but we always just read one.
      //   Use this variable to make naif happy.
      SpiceInt numValuesRead;

      if (type == SpiceDoubleType) {
        SpiceDouble kernelValue;
        gdpool_c(key.toLatin1().data(), (SpiceInt)index, 1,
                 &numValuesRead, &kernelValue, &found);

        if (found)
          result = kernelValue;
      }
      else if (type == SpiceStringType) {
        char kernelValue[512];
        gcpool_c(key.toLatin1().data(), (SpiceInt)index, 1, sizeof(kernelValue),
                 &numValuesRead, kernelValue, &found);

        if (found)
          result = kernelValue;
      }
      else if (type == SpiceIntType) {
        SpiceInt kernelValue;
        gipool_c(key.toLatin1().data(), (SpiceInt)index, 1, &numValuesRead,
                 &kernelValue, &found);

        if (found)
          result = (int)kernelValue;
      }

      if (!found) {
        QString msg = "Can not find [" + key + "] in text kernels";
        throw IException(IException::Io, msg, _FILEINFO_);
      }

      storeValue(key, index, type, result);
      NaifStatus::CheckErrors();
    }
    else {
      // Read from PvlObject that is our naif keywords
      result = readStoredValue(key, type, index);

      if (result.isNull()) {
        QString msg = "The camera is requesting spice data [" + key + "] that "
                      "was not attached, please re-run spiceinit";
        throw IException(IException::Unknown, msg, _FILEINFO_);
      }
    }

    return result;
  }


  void Spice::storeResult(QString name, SpiceValueType type, QVariant value) {
    if (type == SpiceDoubleType) {
      EndianSwapper swapper("LSB");

      double doubleVal = value.toDouble();
      doubleVal = swapper.Double(&doubleVal);
      QByteArray byteCode((char *) &doubleVal, sizeof(double));
      value = byteCode;
      type = SpiceByteCodeType;
    }

    storeValue(name + "_COMPUTED", 0, type, value);
  }


  QVariant Spice::getStoredResult(QString name, SpiceValueType type) {
    bool wasDouble = false;

    if (type == SpiceDoubleType) {
      wasDouble = true;
      type = SpiceByteCodeType;
    }

    QVariant stored = readStoredValue(name + "_COMPUTED", type, 0);

    if (wasDouble && !stored.isNull()) {
      EndianSwapper swapper("LSB");
      double doubleVal = swapper.Double((void *)QByteArray::fromHex(
          stored.toByteArray()).data());
      stored = doubleVal;
    }

    return stored;
  }


  void Spice::storeValue(QString key, int index, SpiceValueType type,
                         QVariant value) {
    if (!m_naifKeywords->hasKeyword(key)) {
      m_naifKeywords->addKeyword(PvlKeyword(key));
    }

    PvlKeyword &storedKey = m_naifKeywords->findKeyword(key);

    while(index >= storedKey.size()) {
      storedKey.addValue("");
    }

    if (type == SpiceByteCodeType) {
      storedKey[index] = QString(value.toByteArray().toHex().data());
    }
    else if (type == SpiceStringType) {
      storedKey[index] = value.toString();
    }
    else if (type == SpiceDoubleType) {
      storedKey[index] = toString(value.toDouble());
    }
    else if (type == SpiceIntType) {
      storedKey[index] = toString(value.toInt());
    }
    else {
      QString msg = "Unable to store variant in labels for key [" + key + "]";
      throw IException(IException::Unknown, msg, _FILEINFO_);
    }
  }


  QVariant Spice::readStoredValue(QString key, SpiceValueType type,
                                  int index) {
    // Read from PvlObject that is our naif keywords
    QVariant result;

    if (m_naifKeywords->hasKeyword(key) && (!m_usingNaif || m_usingAle)) {
      PvlKeyword &storedKeyword = m_naifKeywords->findKeyword(key);

      try {
        if (type == SpiceDoubleType) {
          result = toDouble(storedKeyword[index]);
        }
        else if (type == SpiceStringType) {
          result = storedKeyword[index];
        }
        else if (type == SpiceByteCodeType || SpiceStringType) {
          result = storedKeyword[index].toLatin1();
        }
        else if (type == SpiceIntType) {
          result = toInt(storedKeyword[index]);
        }
      }
      catch(IException &) {
      }
    }

    return result;
  }

  /**
   * This returns a value from the NAIF text pool. It is a static convience
   * method
   *
   * @param key Name of NAIF keyword to obtain from the pool
   * @param index If the keyword is an array, the element to obtain. Defaults to 0
   *
   * @return @b QString Value from the NAIF text pool
   *
   * @throw Isis::IException::Io - "Can not find key in instrument kernels."
   */
  QString Spice::getString(const QString &key, int index) {
    return readValue(key, SpiceStringType, index).toString();
  }


  /**
   * Returns the sub-spacecraft latitude/longitude in universal coordinates
   * (0-360 positive east, ocentric)
   *
   * @param lat Sub-spacecraft latitude
   *
   * @param lon Sub-spacecraft longitude
   *
   * @see setTime()
   * @throw Isis::IException::Programmer - "You must call SetTime
   *             first."
   */
  void Spice::subSpacecraftPoint(double &lat, double &lon) {
    NaifStatus::CheckErrors();

    if (m_et == NULL) {
      QString msg = "Unable to retrieve subspacecraft position."
                    " Spice::SetTime must be called first.";
      throw IException(IException::Programmer, msg, _FILEINFO_);
    }

    SpiceDouble usB[3], dist;
    std::vector<double> vsB = m_bodyRotation->ReferenceVector(m_instrumentPosition->Coordinate());
    SpiceDouble sB[3];
    sB[0] = vsB[0];
    sB[1] = vsB[1];
    sB[2] = vsB[2];
    unorm_c(sB, usB, &dist);

    std::vector<Distance> radii = target()->radii();
    SpiceDouble a = radii[0].kilometers();
    SpiceDouble b = radii[1].kilometers();
    SpiceDouble c = radii[2].kilometers();

    SpiceDouble originB[3];
    originB[0] = originB[1] = originB[2] = 0.0;

    SpiceBoolean found;
    SpiceDouble subB[3];
<<<<<<< HEAD
    
=======

>>>>>>> 228ed28c
    surfpt_c(originB, usB, a, b, c, subB, &found);

    SpiceDouble mylon, mylat;
    reclat_c(subB, &a, &mylon, &mylat);
    lat = mylat * 180.0 / PI;
    lon = mylon * 180.0 / PI;
    if (lon < 0.0) lon += 360.0;

    NaifStatus::CheckErrors();
  }

  /**
   * Returns the sub-solar latitude/longitude in universal coordinates (0-360
   * positive east, ocentric)
   *
   * @param lat Sub-solar latitude
   * @param lon Sub-solar longitude
   *
   * @see setTime()
   * @throw Isis::IException::Programmer - "You must call SetTime
   *             first."
   */
  void Spice::subSolarPoint(double &lat, double &lon) {
    NaifStatus::CheckErrors();

    if (m_et == NULL) {
      QString msg = "Unable to retrieve subsolar point."
                    " Spice::SetTime must be called first.";
      throw IException(IException::Programmer, msg, _FILEINFO_);
    }

    SpiceDouble uuB[3], dist;
    unorm_c(m_uB, uuB, &dist);
    std::vector<Distance> radii = target()->radii();
<<<<<<< HEAD
    
=======

>>>>>>> 228ed28c
    SpiceDouble a = radii[0].kilometers();
    SpiceDouble b = radii[1].kilometers();
    SpiceDouble c = radii[2].kilometers();

    SpiceDouble originB[3];
    originB[0] = originB[1] = originB[2] = 0.0;

    SpiceBoolean found;
    SpiceDouble subB[3];
    surfpt_c(originB, uuB, a, b, c, subB, &found);

    SpiceDouble mylon, mylat;
    reclat_c(subB, &a, &mylon, &mylat);

    lat = mylat * 180.0 / PI;
    lon = mylon * 180.0 / PI;
    if (lon < 0.0) lon += 360.0;
    NaifStatus::CheckErrors();
  }


  /**
    * Returns a pointer to the target object
    *
    * @return string
    */
  Target *Spice::target() const {
    return m_target;
  }


  /**
    * Returns the QString name of the target
    *
    * @return QString
    */
  QString Spice::targetName() const {
    return m_target->name();
  }
  
  
  double Spice::sunToBodyDist() const {
    std::vector<double> sunPosition = m_sunPosition->Coordinate();
    std::vector<double> bodyRotation = m_bodyRotation->Matrix();
    
    double sunPosFromTarget[3];
    mxv_c(&bodyRotation[0], &sunPosition[0], sunPosFromTarget);
        
    return vnorm_c(sunPosFromTarget);  
  }


  double Spice::sunToBodyDist() const {
    std::vector<double> sunPosition = m_sunPosition->Coordinate();
    std::vector<double> bodyRotation = m_bodyRotation->Matrix();

    double sunPosFromTarget[3];
    mxv_c(&bodyRotation[0], &sunPosition[0], sunPosFromTarget);

    return vnorm_c(sunPosFromTarget);
  }


  /**
   * Computes the solar longitude for the given ephemeris time.  If the target
   * is sky, the longitude is set to -999.0.
   *
   * @param et Ephemeris time
   */
  void Spice::computeSolarLongitude(iTime et) {
    NaifStatus::CheckErrors();

    if (m_target->isSky()) {
      *m_solarLongitude = Longitude();
      return;
    }

    if (m_usingAle) {
<<<<<<< HEAD
      double og_time = m_bodyRotation->EphemerisTime();  
      m_bodyRotation->SetEphemerisTime(et.Et());
      m_sunPosition->SetEphemerisTime(et.Et());

      std::vector<double> bodyRotMat = m_bodyRotation->Matrix(); 
      std::vector<double> sunPos = m_sunPosition->Coordinate();      
      std::vector<double> sunVel = m_sunPosition->Velocity();
      double sunAv[3];
=======
      double og_time = m_bodyRotation->EphemerisTime();
      m_bodyRotation->SetEphemerisTime(et.Et());
      m_sunPosition->SetEphemerisTime(et.Et());

      std::vector<double> bodyRotMat = m_bodyRotation->Matrix();
      std::vector<double> sunPos = m_sunPosition->Coordinate();
      std::vector<double> sunVel = m_sunPosition->Velocity();
      double sunAv[3];

      ucrss_c(&sunPos[0], &sunVel[0], sunAv);

      double npole[3];
      for (int i = 0; i < 3; i++) {
        npole[i] = bodyRotMat[6+i];
      }

      double x[3], y[3], z[3];
      vequ_c(sunAv, z);
      ucrss_c(npole, z, x);
      ucrss_c(z, x, y);

      double trans[3][3];
      for (int i = 0; i < 3; i++) {
        trans[0][i] = x[i];
        trans[1][i] = y[i];
        trans[2][i] = z[i];
      }

      double pos[3];
      mxv_c(trans, &sunPos[0], pos);

      double radius, ls, lat;
      reclat_c(pos, &radius, &ls, &lat);

      *m_solarLongitude = Longitude(ls, Angle::Radians).force360Domain();

      NaifStatus::CheckErrors();
      m_bodyRotation->SetEphemerisTime(og_time);
      m_sunPosition->SetEphemerisTime(og_time);
      return;
    }

    if (m_bodyRotation->IsCached()) return;
>>>>>>> 228ed28c

      ucrss_c(&sunPos[0], &sunVel[0], sunAv);
      
      double npole[3];
      for (int i = 0; i < 3; i++) {
        npole[i] = bodyRotMat[6+i];
      }
      
      double x[3], y[3], z[3];
      vequ_c(sunAv, z);
      ucrss_c(npole, z, x);
      ucrss_c(z, x, y);

      double trans[3][3];
      for (int i = 0; i < 3; i++) {
        trans[0][i] = x[i];
        trans[1][i] = y[i];
        trans[2][i] = z[i];
      }

      double pos[3];
      mxv_c(trans, &sunPos[0], pos);

      double radius, ls, lat;
      reclat_c(pos, &radius, &ls, &lat);
      
      *m_solarLongitude = Longitude(ls, Angle::Radians).force360Domain();
      
      NaifStatus::CheckErrors();
      m_bodyRotation->SetEphemerisTime(og_time);
      m_sunPosition->SetEphemerisTime(og_time);
      return;
    }

    if (m_bodyRotation->IsCached()) return; 
    
    double tipm[3][3], npole[3];
    char frameName[32];
    SpiceInt frameCode;
    SpiceBoolean found;

    cidfrm_c(*m_spkBodyCode, sizeof(frameName), &frameCode, frameName, &found);

    if (found) {
      pxform_c("J2000", frameName, et.Et(), tipm);
    }
    else {
      tipbod_c("J2000", *m_spkBodyCode, et.Et(), tipm);
    }

    for (int i = 0; i < 3; i++) {
      npole[i] = tipm[2][i];
    }

    double state[6], lt;
    spkez_c(*m_spkBodyCode, et.Et(), "J2000", "NONE", 10, state, &lt);

    double uavel[3];
    ucrss_c(state, &state[3], uavel);

    double x[3], y[3], z[3];
    vequ_c(uavel, z);
    ucrss_c(npole, z, x);
    ucrss_c(z, x, y);

    double trans[3][3];
    for (int i = 0; i < 3; i++) {
      trans[0][i] = x[i];
      trans[1][i] = y[i];
      trans[2][i] = z[i];
    }

    spkez_c(10, et.Et(), "J2000", "LT+S", *m_spkBodyCode, state, &lt);

    double pos[3];
    mxv_c(trans, state, pos);

    double radius, ls, lat;
    reclat_c(pos, &radius, &ls, &lat);

    *m_solarLongitude = Longitude(ls, Angle::Radians).force360Domain();

    NaifStatus::CheckErrors();

  }


  /**
   * Returns the solar longitude
   *
   * @return @b double The Solar Longitude
   */
  Longitude Spice::solarLongitude() {
    if (m_et) {
      computeSolarLongitude(*m_et);
      return *m_solarLongitude;
    }

    return Longitude();
  }


  /**
   * Returns true if the kernel group has kernel files
   *
   * @param lab Label containing Instrument and Kernels groups.
   *
   * @return @b bool status of kernel files in the kernel group
   */
  bool Spice::hasKernels(Pvl &lab) {

    // Get the kernel group and check main kernels
    PvlGroup kernels = lab.findGroup("Kernels", Pvl::Traverse);
    std::vector<string> keywords;
    keywords.push_back("TargetPosition");

    if (kernels.hasKeyword("SpacecraftPosition")) {
      keywords.push_back("SpacecraftPosition");
    }
    else {
      keywords.push_back("InstrumentPosition");
    }

    if (kernels.hasKeyword("SpacecraftPointing")) {
      keywords.push_back("SpacecraftPointing");
    }
    else {
      keywords.push_back("InstrumentPointing");
    }

    if (kernels.hasKeyword("Frame")) {
      keywords.push_back("Frame");
    }

    if (kernels.hasKeyword("Extra")) {
      keywords.push_back("Extra");
    }

    PvlKeyword key;
    for (int ikey = 0; ikey < (int) keywords.size(); ikey++) {
      key = kernels[ikey];

      for (int i = 0; i < key.size(); i++) {
        if (key[i] == "") return false;
        if (key[i].toUpper() == "NULL") return false;
        if (key[i].toUpper() == "NADIR") return false;
        if (key[i].toUpper() == "TABLE") return false;
      }
    }
    return true;
  }


  /**
   * Returns true if time has been initialized.
   *
   * @author 2016-10-19 Kristin Berry
   *
   * @return @b bool true if time has been set
   */
  bool Spice::isTimeSet(){
    return !(m_et == NULL);
  }


  /**
   * Accessor method for the sun position.
   * @return @b iTime Sun position for the image.
   * @author Steven Lambright
   * @internal
   *   @history 2011-02-09 Steven Lambright - Original version.
   */
  SpicePosition *Spice::sunPosition() const {
    return m_sunPosition;
  }

  /**
   * Accessor method for the instrument position.
   * @return @b iTime Instrument position for the image.
   * @author Steven Lambright
   * @internal
   *   @history 2011-02-09 Steven Lambright - Original version.
   */
  SpicePosition *Spice::instrumentPosition() const {
    return m_instrumentPosition;
  }

  /**
   * Accessor method for the body rotation.
   * @return @b iTime Body rotation for the image.
   * @author Steven Lambright
   * @internal
   *   @history 2011-02-09 Steven Lambright - Original version.
   */
  SpiceRotation *Spice::bodyRotation() const {
    return m_bodyRotation;
  }

  /**
   * Accessor method for the instrument rotation.
   * @return @b iTime Instrument rotation for the image.
   * @author Steven Lambright
   * @internal
   *   @history 2011-02-09 Steven Lambright - Original version.
   */
  SpiceRotation *Spice::instrumentRotation() const {
    return m_instrumentRotation;
  }
<<<<<<< HEAD
  
=======

>>>>>>> 228ed28c
  bool Spice::isUsingAle(){
    return m_usingAle;
  }
}<|MERGE_RESOLUTION|>--- conflicted
+++ resolved
@@ -182,15 +182,9 @@
       *m_endTimePadding = 0.0;
     }  
 
-<<<<<<< HEAD
-    // We should remove this completely in the near future 
-    m_usingNaif = !lab.hasObject("NaifKeywords") || noTables;
-    m_usingAle = false; 
-=======
     // We should remove this completely in the near future
     m_usingNaif = !lab.hasObject("NaifKeywords") || noTables;
     m_usingAle = false;
->>>>>>> 228ed28c
 
     //  Modified  to load planetary ephemeris SPKs before s/c SPKs since some
     //  missions (e.g., MESSENGER) may augment the s/c SPK with new planet
@@ -203,8 +197,7 @@
           QString msg = "Falling back to ISIS generation of nadir pointing";
           throw IException(IException::Programmer, msg, _FILEINFO_);
         }
-<<<<<<< HEAD
-        
+
         if (isd == NULL){
           // try using ALE
           std::ostringstream kernel_pvl;
@@ -213,23 +206,6 @@
           json props;
           props["kernels"] = kernel_pvl.str();
 
-          isd = ale::load(lab.fileName().toStdString(), props.dump(), "isis");
-        }
-        
-        json aleNaifKeywords = isd["NaifKeywords"];
-        m_naifKeywords = new PvlObject("NaifKeywords", aleNaifKeywords);
-
-        // Still need to load clock kernels for now 
-=======
-
-        if (isd == NULL){
-          // try using ALE
-          std::ostringstream kernel_pvl;
-          kernel_pvl << kernels;
-
-          json props;
-          props["kernels"] = kernel_pvl.str();
-
           isd = ale::load(lab.fileName().toStdString(), props.dump(), "ale");
         }
 
@@ -237,18 +213,12 @@
         m_naifKeywords = new PvlObject("NaifKeywords", aleNaifKeywords);
 
         // Still need to load clock kernels for now
->>>>>>> 228ed28c
         load(kernels["LeapSecond"], noTables);
         if ( kernels.hasKeyword("SpacecraftClock")) {
           load(kernels["SpacecraftClock"], noTables);
         }
-<<<<<<< HEAD
-        m_usingAle = true; 
-      } 
-=======
         m_usingAle = true;
       }
->>>>>>> 228ed28c
       catch(...) {
         // Backup to stadnard ISIS implementation
         if (noTables) {
@@ -256,7 +226,6 @@
           load(kernels["InstrumentPosition"], noTables);
           load(kernels["InstrumentPointing"], noTables);
         }
-<<<<<<< HEAD
 
         if (kernels.hasKeyword("Frame")) {
           load(kernels["Frame"], noTables);
@@ -270,12 +239,12 @@
         if (kernels.hasKeyword("InstrumentAddendum")) {
           load(kernels["InstrumentAddendum"], noTables);
         }
- 
-        // Still need to load clock kernels for now 
+
+        // Still need to load clock kernels for now
         load(kernels["LeapSecond"], noTables);
         if ( kernels.hasKeyword("SpacecraftClock")) {
           load(kernels["SpacecraftClock"], noTables);
-        }       
+        }
 
         // Modified to load extra kernels last to allow overriding default values
         // (2010-04-07) (DAC)
@@ -283,40 +252,9 @@
           load(kernels["Extra"], noTables);
         }
       }
-     
-      // Moved the construction of the Target after the NAIF kenels have been loaded or the 
-      // NAIF keywords have been pulled from the cube labels, so we can find target body codes 
-=======
-
-        if (kernels.hasKeyword("Frame")) {
-          load(kernels["Frame"], noTables);
-        }
-
-        load(kernels["TargetAttitudeShape"], noTables);
-        if (kernels.hasKeyword("Instrument")) {
-          load(kernels["Instrument"], noTables);
-        }
-        // Always load after instrument
-        if (kernels.hasKeyword("InstrumentAddendum")) {
-          load(kernels["InstrumentAddendum"], noTables);
-        }
-
-        // Still need to load clock kernels for now
-        load(kernels["LeapSecond"], noTables);
-        if ( kernels.hasKeyword("SpacecraftClock")) {
-          load(kernels["SpacecraftClock"], noTables);
-        }
-
-        // Modified to load extra kernels last to allow overriding default values
-        // (2010-04-07) (DAC)
-        if (kernels.hasKeyword("Extra")) {
-          load(kernels["Extra"], noTables);
-        }
-      }
 
       // Moved the construction of the Target after the NAIF kenels have been loaded or the
       // NAIF keywords have been pulled from the cube labels, so we can find target body codes
->>>>>>> 228ed28c
       // that are defined in kernels and not just body codes build into spicelib
       // TODO: Move this below the else once the rings code below has been refactored
       m_target = new Target(this, lab);
@@ -333,15 +271,9 @@
     }
     else {
       *m_naifKeywords = lab.findObject("NaifKeywords");
-<<<<<<< HEAD
-      
-      // Moved the construction of the Target after the NAIF kenels have been loaded or the 
-      // NAIF keywords have been pulled from the cube labels, so we can find target body codes 
-=======
 
       // Moved the construction of the Target after the NAIF kenels have been loaded or the
       // NAIF keywords have been pulled from the cube labels, so we can find target body codes
->>>>>>> 228ed28c
       // that are defined in kernels and not just body codes build into spicelib
       // TODO: Move this below the else once the rings code above has been refactored
       m_target = new Target(this, lab);
@@ -458,12 +390,6 @@
 
 
     // Check to see if we have nadir pointing that needs to be computed &
-<<<<<<< HEAD
-    // See if we have table blobs to load 
-    if (m_usingAle) {
-      m_sunPosition->LoadCache(isd["SunPosition"]);
-      m_bodyRotation->LoadCache(isd["BodyRotation"]);
-=======
     // See if we have table blobs to load
     if (m_usingAle) {
       m_sunPosition->LoadCache(isd["sun_position"]);
@@ -475,7 +401,6 @@
       if (m_bodyRotation->cacheSize() > 5) {
         m_bodyRotation->LoadTimeCache();
       }
->>>>>>> 228ed28c
       solarLongitude();
     }
     else if (kernels["TargetPosition"][0].toUpper() == "TABLE") {
@@ -516,15 +441,11 @@
       m_instrumentRotation = new SpiceRotation(*m_ikCode, *m_spkBodyCode);
     }
     else if (m_usingAle) {
-<<<<<<< HEAD
-     m_instrumentRotation->LoadCache(isd["InstrumentPointing"]);
-=======
      m_instrumentRotation->LoadCache(isd["instrument_pointing"]);
      m_instrumentRotation->MinimizeCache(SpiceRotation::DownsizeStatus::Yes);
      if (m_instrumentRotation->cacheSize() > 5) {
        m_instrumentRotation->LoadTimeCache();
      }
->>>>>>> 228ed28c
     }
     else if (kernels["InstrumentPointing"][0].toUpper() == "TABLE") {
       Table t("InstrumentPointing", lab.fileName(), lab);
@@ -538,34 +459,21 @@
                        "No instrument position available",
                        _FILEINFO_);
     }
-<<<<<<< HEAD
-    
-    if (m_usingAle) {
-      m_instrumentPosition->LoadCache(isd["InstrumentPosition"]);
-=======
 
     if (m_usingAle) {
       m_instrumentPosition->LoadCache(isd["instrument_position"]);
       if (m_instrumentPosition->cacheSize() > 3) {
         m_instrumentPosition->Memcache2HermiteCache(0.01);
       }
->>>>>>> 228ed28c
     }
     else if (kernels["InstrumentPosition"][0].toUpper() == "TABLE") {
       Table t("InstrumentPosition", lab.fileName(), lab);
       m_instrumentPosition->LoadCache(t);
     }
-<<<<<<< HEAD
-    
-    
+
+
     NaifStatus::CheckErrors();
-  } 
-=======
-
-
-    NaifStatus::CheckErrors();
-  }
->>>>>>> 228ed28c
+  }
 
   /**
    * Loads/furnishes NAIF kernel(s)
@@ -1135,17 +1043,10 @@
 
   /**
    * This converts the spacecraft clock ticks value (clockValue) to an iTime.
-<<<<<<< HEAD
-   *  
-   * If the clock ticks value is provided directly, rather than the spacecraft 
-   * clock string, set clockTicks=true.  
-   *  
-=======
    *
    * If the clock ticks value is provided directly, rather than the spacecraft
    * clock string, set clockTicks=true.
    *
->>>>>>> 228ed28c
    * Use this when possible because naif calls (such as scs2e_c) cannot be
    *   called when not using naif.
    */
@@ -1163,17 +1064,10 @@
       SpiceDouble timeOutput;
       NaifStatus::CheckErrors();
       if (clockTicks) {
-<<<<<<< HEAD
-        sct2e_c(sclkCode, (SpiceDouble) clockValue.toDouble(), &timeOutput); 
-      }
-      else {
-        scs2e_c(sclkCode, clockValue.toLatin1().data(), &timeOutput); 
-=======
         sct2e_c(sclkCode, (SpiceDouble) clockValue.toDouble(), &timeOutput);
       }
       else {
         scs2e_c(sclkCode, clockValue.toLatin1().data(), &timeOutput);
->>>>>>> 228ed28c
       }
       NaifStatus::CheckErrors();
       storedClockTime = timeOutput;
@@ -1408,11 +1302,7 @@
 
     SpiceBoolean found;
     SpiceDouble subB[3];
-<<<<<<< HEAD
-    
-=======
-
->>>>>>> 228ed28c
+
     surfpt_c(originB, usB, a, b, c, subB, &found);
 
     SpiceDouble mylon, mylat;
@@ -1447,11 +1337,7 @@
     SpiceDouble uuB[3], dist;
     unorm_c(m_uB, uuB, &dist);
     std::vector<Distance> radii = target()->radii();
-<<<<<<< HEAD
-    
-=======
-
->>>>>>> 228ed28c
+
     SpiceDouble a = radii[0].kilometers();
     SpiceDouble b = radii[1].kilometers();
     SpiceDouble c = radii[2].kilometers();
@@ -1530,16 +1416,6 @@
     }
 
     if (m_usingAle) {
-<<<<<<< HEAD
-      double og_time = m_bodyRotation->EphemerisTime();  
-      m_bodyRotation->SetEphemerisTime(et.Et());
-      m_sunPosition->SetEphemerisTime(et.Et());
-
-      std::vector<double> bodyRotMat = m_bodyRotation->Matrix(); 
-      std::vector<double> sunPos = m_sunPosition->Coordinate();      
-      std::vector<double> sunVel = m_sunPosition->Velocity();
-      double sunAv[3];
-=======
       double og_time = m_bodyRotation->EphemerisTime();
       m_bodyRotation->SetEphemerisTime(et.Et());
       m_sunPosition->SetEphemerisTime(et.Et());
@@ -1583,7 +1459,6 @@
     }
 
     if (m_bodyRotation->IsCached()) return;
->>>>>>> 228ed28c
 
       ucrss_c(&sunPos[0], &sunVel[0], sunAv);
       
@@ -1792,11 +1667,7 @@
   SpiceRotation *Spice::instrumentRotation() const {
     return m_instrumentRotation;
   }
-<<<<<<< HEAD
-  
-=======
-
->>>>>>> 228ed28c
+
   bool Spice::isUsingAle(){
     return m_usingAle;
   }

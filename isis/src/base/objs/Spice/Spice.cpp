--- conflicted
+++ resolved
@@ -30,11 +30,10 @@
 #include <getSpkAbCorrState.hpp>
 
 #include <ale.h>
-<<<<<<< HEAD
+
 #include <nlohmann/json.hpp>
 using json = nlohmann::json;
-=======
->>>>>>> e329b134
+
 
 #include "Constants.h"
 #include "Distance.h"
@@ -81,12 +80,7 @@
     Pvl &lab = *cube.label();
     PvlGroup kernels = lab.findGroup("Kernels", Pvl::Traverse);
     bool hasTables = (kernels["TargetPosition"][0] == "Table");
-<<<<<<< HEAD
-    
     init(cube, !hasTables);
-=======
-    init(lab, !hasTables);
->>>>>>> e329b134
   }
 
   /**
@@ -95,13 +89,8 @@
    * @param lab  Pvl labels.
    * @param noTables Indicates the use of tables.
    */
-<<<<<<< HEAD
   Spice::Spice(Cube &cube, bool noTables) {  
     init(cube, noTables);
-=======
-  Spice::Spice(Cube &cube, bool noTables) { 
-    init(*cube.label(), noTables);
->>>>>>> e329b134
   }
 
   /**

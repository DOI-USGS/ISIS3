/** This is free and unencumbered software released into the public domain.
The authors of ISIS do not claim copyright on the contents of this file.
For more details about the LICENSE terms and the AUTHORS, you will
find files of those names at the top level of this repository. **/
<<<<<<< HEAD

/* SPDX-License-Identifier: CC0-1.0 */ http://www.usgs.gov/privacy.html.
=======
>>>>>>> a394b82d

/* SPDX-License-Identifier: CC0-1.0 */
#include "Displacement.h"

#include "Distance.h"
#include "IException.h"
#include "IString.h"
#include "SpecialPixel.h"

namespace Isis {

  /**
   * This initializes the displacement to an invalid state. You must set the
   *   displacement later on with operator= or one of the Set methods.
   */
  Displacement::Displacement() {
    setDisplacement(Null, Meters);
  }


  /**
   * This creates a displacement equal to a distance.
   *
   * @param distanceToCopy This is the distance we are duplicating
   */
  Displacement::Displacement(const Distance &distanceToCopy) {
    // Use meters because it is the stored format, no precision loss
    setDisplacement(distanceToCopy.meters(), Meters);
  }


  /**
   * This is the general purpose constructor for Displacement. This will
   *   initialize with the given displacement. If Pixels are supplied as the
   *   units, then a default pixels/meter = 1.0 will be used.
   *
   * @param displacement The initial displacement; must be in units of
   *     displacementUnit
   * @param displacementUnit The unit of displacement; can be any value in
   *     displacement::Units
   */
  Displacement::Displacement(double displacement, Units displacementUnit) {
    if(displacementUnit == Pixels)
      displacementUnit = Meters;

    setDisplacement(displacement, displacementUnit);
  }


  /**
   * This is a constructor for Displacement given pixels with a conversion
   *   ratio. This will initialize with the pixels converted to meters.
   *
   * @param displacementInPixels The displacement to initialize with, must be in
   *     units of pixels and should not be negative
   * @param pixelsPerMeter The pixels/meter conversion factor
   */
  Displacement::Displacement(double displacementInPixels,
                             double pixelsPerMeter) {
    setDisplacement(displacementInPixels / pixelsPerMeter, Meters);
  }


  /**
   * Get the displacement in meters.
   *
   * @return Current displacement, in meters.
   */
  double Displacement::meters() const {
    return displacement(Meters);
  }


  /**
   * Set the displacement in meters.
   *
   * @param displacementInMeters This is the value to set this displacement to,
   *     given in meters.
   */
  void Displacement::setMeters(double displacementInMeters) {
    setDisplacement(displacementInMeters, Meters);
  }


  /**
   * Get the displacement in kilometers.
   *
   * @return Current displacement, in kilometers
   */
  double Displacement::kilometers() const {
    return displacement(Kilometers);
  }


  /**
   * Set the displacement in kilometers.
   *
   * @param displacementInKilometers This is the value to set as the
   *     displacement, given in kilometers.
   */
  void Displacement::setKilometers(double displacementInKilometers) {
    setDisplacement(displacementInKilometers, Kilometers);
  }


  /**
   * Get the displacement in pixels using the given conversion ratio.
   *
   * @param pixelsPerMeter Pixels/Meters conversion ratio to use, stored data
   *         is always in meters
   * @return Current displacement, in pixels
   */
  double Displacement::pixels(double pixelsPerMeter) const {
    return displacement(Meters) * pixelsPerMeter;
  }


  /**
   * Set the displacement in pixels.
   *
   * @param displacementInPixels This is the value to set this displacement to,
   *     given in pixels.
   * @param pixelsPerMeter Pixels/Meters conversion ratio to use, stored data
   *         is always in meters
   */
  void Displacement::setPixels(double displacementInPixels,
                               double pixelsPerMeter) {
    setDisplacement(displacementInPixels / pixelsPerMeter, Meters);
  }


  /**
   * Test if this displacement has been initialized or not
   *
   * @return True if this displacement has been initialized.
   */
  bool Displacement::isValid() const {
    return displacement(Meters) != Null;
  }


  /**
    * Compare two displacements with the greater than operator.
    *
    * @param otherdisplacement This is the displacement we're comparing to, i.e.
    *     it is on the right-hand-side of the operator when used
    * @return True if the length of this displacement is greater than the length
    *     of the given displacement
    */
  bool Displacement::operator >(const Displacement &otherDisplacement) const {
    if(!isValid() || !otherDisplacement.isValid()) {
      IString msg = "Displacement has not been initialized, you must initialize "
          "it first before comparing with another displacement using [>]";
      throw IException(IException::Programmer, msg, _FILEINFO_);
    }

    return meters() > otherDisplacement.meters();
  }


  /**
    * Compare two displacements with the less than operator.
    *
    * @param otherdisplacement This is the displacement we're comparing to, i.e.
    *     on the right-hand-side of the operator when used
    * @return True if the length of the displacement is less than the length of
    *     the given displacement
    */
  bool Displacement::operator <(const Displacement &otherDisplacement) const {
    if(!isValid() || !otherDisplacement.isValid()) {
      IString msg = "Displacement has not been initialized, you must initialize "
          "it first before comparing with another displacement using [<]";
      throw IException(IException::Programmer, msg, _FILEINFO_);
    }

    return meters() < otherDisplacement.meters();
  }


  /**
   * Add another displacement to this displacement (1km + 5m = 1005m)
   *
   * @param displacementToAdd This is the displacement we are adding to ourselves
   * @return Resulting displacement, self not modified
   */
  Displacement Displacement::operator
                              +(const Displacement &displacementToAdd) const {
    if(!isValid() || !displacementToAdd.isValid()) return Displacement();

    return Displacement(meters() + displacementToAdd.meters(), Meters);
  }


  /**
   * Subtract another displacement from this displacement (1km - 5m = 995m).
   *
   * @param displacementToSub This is the displacement we are subtracting from
   *      ourself
   * @return Resulting displacement, self not modified
   */
  Displacement Displacement::operator
                               -(const Displacement &displacementToSub) const {
    if(!isValid() || !displacementToSub.isValid()) return Displacement();

    Displacement result(meters() - displacementToSub.meters(), Meters);
    return result;
  }


  /**
   * Subtract a distance from this displacement (1km - 5m = 995m).
   *
   * @param distanceToSub This is the displacement we are subtracting from
   *      ourself
   * @return Resulting displacement, self not modified
   */
  Displacement Displacement::operator
                               -(const Distance &distanceToSub) const {
    if(!isValid() || !distanceToSub.isValid()) return Displacement();

    Displacement result(meters() - distanceToSub.meters(), Meters);
    return result;
  }


  /**
   * Divide another displacement into this displacement (5m / 1m = 5).
   *
   * @param displacementToDiv This is the divisor displacement (denominator)
   * @return Resulting value
   */
  double Displacement::operator /(const Displacement &displacementToDiv) const {
    if(!isValid() || !displacementToDiv.isValid()) return Null;

    double result = meters() / displacementToDiv.meters();
    return result;
  }


  /**
   * Divide a value from this displacement (5m / 2 = 2.5m).
   *
   * @param valueToDiv This is the divisor displacement (denominator)
   * @return Resulting value
   */
  Displacement Displacement::operator /(const double &valueToDiv) const {
    if(!isValid() || IsSpecial(valueToDiv)) return Displacement();

    Displacement result = Displacement(meters() / valueToDiv, Meters);
    return result;
  }


  /**
   * Multiply this displacement by a value (5m * 2 = 10m).
   *
   * @param valueToMult This is the value to multiply by
   * @return Resulting value
   */
  Displacement Displacement::operator *(const double &valueToMult) const {
    if(!isValid() || IsSpecial(valueToMult)) return Displacement();

    Displacement result = Displacement(meters() * valueToMult, Meters);
    return result;
  }


  /**
   * Multiply displacement by a value (5m * 2 = 10m).
   *
   * @param mult This is the value to multiply by
   * @param displacement This is the distance to multiply into
   * @return Resulting value
   */
  Displacement operator *(double mult, Displacement displacement) {
    Displacement result = displacement * mult;
    return result;
  }


  /**
   * Add and assign the given displacement to ourselves.
   *
   * @param displacementToAdd This is the displacement we are to add
   */
  void Displacement::operator +=(const Displacement &displacementToAdd) {
    if(!isValid() || !displacementToAdd.isValid())
      setDisplacement(Null, Meters);
    else
      setDisplacement(meters() + displacementToAdd.meters(), Meters);
  }


  /**
   * Subtract the given displacement from ourself and assign.
   *
   * @param displacementToSub This is the displacement we are to subtract
   */
  void Displacement::operator -=(const Displacement &displacementToSub) {
    if(!isValid() || !displacementToSub.isValid())
      setDisplacement(Null, Meters);
    else
      setDisplacement(meters() - displacementToSub.meters(), Meters);
  }


  /**
   * Subtract the given distance from ourself and assign.
   *
   * @param distanceToSub This is the distance we are to subtract
   */
  void Displacement::operator -=(const Distance &distanceToSub) {
    if(!isValid() || !distanceToSub.isValid())
      setDisplacement(Null, Meters);
    else
      setDisplacement(meters() - distanceToSub.meters(), Meters);
  }


  /**
   * Divide this displacement by a value and assign the result to ourself.
   *
   * @param valueToDiv This is the value we are going to divide by
   */
  void Displacement::operator /=(const double &valueToDiv) {
    if(!isValid() || IsSpecial(valueToDiv))
      setDisplacement(Null, Meters);
    else
      setDisplacement(meters() / valueToDiv, Meters);
  }


  /**
   * Multiply this displacement by a value and assign the result to ourself.
   *
   * @param valueToMult This is the value we are going to multiply by
   */
  void Displacement::operator *=(const double &valueToMult) {
    if(!isValid() || IsSpecial(valueToMult))
      setDisplacement(Null, Meters);
    else
      setDisplacement(meters() * valueToMult, Meters);
  }


  /**
   * This is a helper method to access displacements in a universal manner with
   *   uniform error checking.
   *
   * @param displacementUnit Unit of the return value. If this is invalid, an
   *     exception will be thrown.
   * @return The displacement in units of displacementUnit
   */
  double Displacement::displacement(Units displacementUnit) const {
    double displacementInMeters = m_displacementInMeters;
    double resultingDisplacement = Null;

    if(m_displacementInMeters == Null) return Null;

    switch(displacementUnit) {
      case Meters:
        resultingDisplacement = displacementInMeters;
        break;

      case Kilometers:
        resultingDisplacement = displacementInMeters / 1000.0;
        break;

      case Pixels:
        IString msg = "Cannot call displacement with pixels, ask for another "
            "unit";
        throw IException(IException::Programmer, msg, _FILEINFO_);
        break;
    }

    if(resultingDisplacement == Null) {
      IString msg = "Displacement does not understand the enumerated value [" +
        IString(displacementUnit) + "] as a unit";
      throw IException(IException::Programmer, msg, _FILEINFO_);
    }

    return resultingDisplacement;
  }


  /**
   * This is a helper method to set displacements in a universal manner with
   *   uniform error checking.
   *
   * @param displacement The displacement, in units of displacementUnit, to set this class
   *     to. If this is negative an exception will be thrown and the state
   *     unmodified.
   * @param displacementUnit Unit of displacement. If this is invalid, an
   *     exception will be thrown and the state left unmodified.
   */
  void Displacement::setDisplacement(const double &displacement, Units displacementUnit) {
    double displacementInMeters = Null;

    if(IsSpecial(displacement)) {
      m_displacementInMeters = Null;
      return;
    }

    switch(displacementUnit) {
      case Meters:
        displacementInMeters = displacement;
        break;

      case Kilometers:
        displacementInMeters = displacement * 1000.0;
        break;

      case Pixels:
        IString msg = "Cannot setDisplacement with pixels, must convert to "
            "another unit first";
        throw IException(IException::Programmer, msg, _FILEINFO_);
        break;
    }

    if(displacementInMeters == Null) {
      IString msg = "Displacement does not understand the enumerated value [" +
        IString(displacementUnit) + "] as a unit";
      throw IException(IException::Programmer, msg, _FILEINFO_);
    }

    m_displacementInMeters = displacementInMeters;
  }
}<|MERGE_RESOLUTION|>--- conflicted
+++ resolved
@@ -2,11 +2,6 @@
 The authors of ISIS do not claim copyright on the contents of this file.
 For more details about the LICENSE terms and the AUTHORS, you will
 find files of those names at the top level of this repository. **/
-<<<<<<< HEAD
-
-/* SPDX-License-Identifier: CC0-1.0 */ http://www.usgs.gov/privacy.html.
-=======
->>>>>>> a394b82d
 
 /* SPDX-License-Identifier: CC0-1.0 */
 #include "Displacement.h"

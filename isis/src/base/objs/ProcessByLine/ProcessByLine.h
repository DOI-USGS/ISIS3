--- conflicted
+++ resolved
@@ -144,10 +144,6 @@
        * @param funct - Functor with overloaded operator()(Isis::Buffer &)
        * @param threaded @see ProcessByBrick::ProcessCubeInPlace()
        */
-<<<<<<< HEAD
-
-=======
->>>>>>> 6132911b
       template <typename Functor>
       void ProcessCubeInPlace(const Functor & funct, bool threaded = true) {
         VerifyCubes(InPlace);

/**
 * @file
 * $Revision: 1.9 $
 * $Date: 2009/07/16 21:14:56 $
 *
 *   Unless noted otherwise, the portions of Isis written by the USGS are public
 *   domain. See individual third-party library and package descriptions for
 *   intellectual property information,user agreements, and related information.
 *
 *   Although Isis has been used by the USGS, no warranty, expressed or implied,
 *   is made by the USGS as to the accuracy and functioning of such software
 *   and related material nor shall the fact of distribution constitute any such
 *   warranty, and no responsibility is assumed by the USGS in connection
 *   therewith.
 *
 *   For additional information, launch
 *   $ISISROOT/doc//documents/Disclaimers/Disclaimers.html in a browser or see
 *   the Privacy &amp; Disclaimers page on the Isis website,
 *   http://isis.astrogeology.usgs.gov, and the USGS privacy and disclaimers on
 *   http://www.usgs.gov/privacy.html.
 */

#include <iostream>

#include <QDebug>

#include "Stretch.h"
#include "Histogram.h"
#include "IString.h"
#include "SpecialPixel.h"
#include "IException.h"
#include "Pvl.h"

using namespace std;
namespace Isis {

  /**
   * Constructs a Stretch object with default mapping of special pixel values to
   * themselves.
   */
  Stretch::Stretch() {
    p_null = Isis::NULL8;
    p_lis = Isis::LOW_INSTR_SAT8;
    p_lrs = Isis::LOW_REPR_SAT8;
    p_his = Isis::HIGH_INSTR_SAT8;
    p_hrs = Isis::HIGH_REPR_SAT8;
    p_minimum = p_lrs;
    p_maximum = p_hrs;
    p_pairs = 0;
<<<<<<< HEAD
=======
    p_type = "None";
  }


  /**
   * Constructs a Stretch object with default mapping of special pixel values to
   * themselves and a provided name.
   *
   * @param name Name to use for Stretch
   */
  Stretch::Stretch(QString name) : Blob(name, "Stretch") {
    p_null = Isis::NULL8;
    p_lis = Isis::LOW_INSTR_SAT8;
    p_lrs = Isis::LOW_REPR_SAT8;
    p_his = Isis::HIGH_INSTR_SAT8;
    p_hrs = Isis::HIGH_REPR_SAT8;
    p_minimum = p_lrs;
    p_maximum = p_hrs;
    p_pairs = 0;
    p_type = "None";
>>>>>>> f5b435e7
  }


  /**
   * Adds a stretch pair to the list of pairs. Note that all input pairs must be
   * in ascending order.
   *
   * @param input Input value to map
   *
   * @param output Output value when the input is mapped
   *
   * @throws Isis::IException::Programmer - input pairs must be in ascending
   *                                        order
   */
  void Stretch::AddPair(const double input, const double output) {
    if(p_pairs > 0) {
      if(input <= p_input[p_pairs-1]) {
        string msg = "Input pairs must be in ascending order";
        throw IException(IException::Programmer, msg, _FILEINFO_);
      }
    }

    p_input.push_back(input);
    p_output.push_back(output);
    p_pairs++;
  }

  /**
   * Maps an input value to an output value based on the stretch pairs and/or
   * special pixel mappings.
   *
   * @param value Value to map
   *
   * @return double The mapped output value is returned by this method
   */
  double Stretch::Map(const double value) const {
    // Check special pixels first
    if(!Isis::IsValidPixel(value)) {
      if(Isis::IsNullPixel(value)) return p_null;
      if(Isis::IsHisPixel(value)) return p_his;
      if(Isis::IsHrsPixel(value)) return p_hrs;
      if(Isis::IsLisPixel(value)) return p_lis;
      return p_lrs;
    }

    // Check to see if we have any pairs
    if(p_input.size() == 0) return value;

    // Check to see if outside the minimum and maximum next
    if(value < p_input[0]) {
      if(!Isis::IsValidPixel(p_minimum)) {
        if(Isis::IsNullPixel(p_minimum)) return p_null;
        if(Isis::IsHisPixel(p_minimum)) return p_his;
        if(Isis::IsHrsPixel(p_minimum)) return p_hrs;
        if(Isis::IsLisPixel(p_minimum)) return p_lis;
        return p_lrs;
      }
      return p_minimum;
    }

    if(value > p_input[p_pairs-1]) {
      if(!Isis::IsValidPixel(p_maximum)) {
        if(Isis::IsNullPixel(p_maximum)) return p_null;
        if(Isis::IsHisPixel(p_maximum)) return p_his;
        if(Isis::IsHrsPixel(p_maximum)) return p_hrs;
        if(Isis::IsLisPixel(p_maximum)) return p_lis;
        return p_lrs;
      }
      return p_maximum;
    }

    // Check the end points
    if(value == p_input[0]) return p_output[0];
    if(value == p_input[p_pairs-1]) return p_output[p_pairs-1];

    // Ok find the surrounding pairs with a binary search
    int start = 0;
    int end = p_pairs - 1;
    while(start != end) {
      int middle = (start + end) / 2;

      if(middle == start) {
        end = middle;
      }
      else if(value < p_input[middle]) {
        end = middle;
      }
      else {
        start = middle;
      }
    }

    end = start + 1;

    // Apply the stretch
    double slope = (p_output[end] - p_output[start]) / (p_input[end] - p_input[start]);
    return slope * (value - p_input[end]) + p_output[end];
  }

  /**
  * Given a string containing stretch pairs for example "0:0 50:0 100:255 255:255"
  * evaluate the first pair and return a pair of doubles where first is the first
  * input and second is the first output
  * @param pairs A string containing stretch pairs for example
  *              "0:0 50:0 100:255 255:255"
  *
  * @throws Isis::IException::User - invalid stretch pair
  *
  * @return std::pair of doubles where first is the first input and
  *         second is the first output
  */
  std::pair<double, double> Stretch::NextPair(QString &pairs) {
    std::pair<double, double> io;
    io.first = Null;
    io.second = Null;

    pairs = pairs.simplified().trimmed();

    if (pairs.contains(":")) {
      QStringList pairList = pairs.split(" ");

      QString firstPair = pairList.takeFirst();

      QStringList firstPairValues = firstPair.split(":");

      if (firstPairValues.count() == 2) {
        io.first = toDouble(firstPairValues.first());
        io.second = toDouble(firstPairValues.last());

        pairs = pairList.join(" ");
      }
    }

    return io;
  }

  /**
   * Parses a string of the form "i1:o1 i2:o2...iN:oN" where each i:o
   * represents an input:output pair. Therefore, the user can enter a string in
   * this form and this method will parse the string and load the stretch pairs
   * into the object via AddPairs.
   *
   * @param pairs A string containing stretch pairs for example
   *              "0:0 50:0 100:255 255:255"
   *
   * @throws Isis::IException::User - invalid stretch pair
   */
  void Stretch::Parse(const QString &pairs) {
    // Zero out the stretch arrays
    p_input.clear();
    p_output.clear();
    p_pairs = 0;

    std::pair<double, double> pear;

    QString p = pairs.simplified().trimmed();
    p.replace(QRegExp("[\\s]*:"), ":");
    p.replace(QRegExp(":[\\s]*"), ":");
    QStringList pairList = p.split(" ", QString::SkipEmptyParts);

    try {
      foreach(QString singlePair, pairList) {
        pear = Stretch::NextPair(singlePair);
        Stretch::AddPair(pear.first, pear.second);
      }
    }
    catch(IException &e) {
      throw IException(e, IException::User, "Invalid stretch pairs [" + pairs + "]", _FILEINFO_);
    }
  }

  /**
   * Parses a string of the form "i1:o1 i2:o2...iN:oN" where each i:o
   * represents an input:output pair where the input is a percentage.  Using
   * the Histogram an appropriate dn value will be calculated for each input
   * percentage. Therefore, the user can enter a string in this form and this
   * method will parse the string and load the stretch pairs into the object
   * via AddPairs.
   *
   * @param pairs A string containing stretch pairs for example
   *              "0:0 50:0 100:255"
   *
   * @throws Isis::IException::User - invalid stretch pair
   */
  void Stretch::Parse(const QString &pairs, const Isis::Histogram *hist) {
    // Zero out the stretch arrays
    p_input.clear();
    p_output.clear();
    p_pairs = 0;

    QString p(pairs);
    std::pair<double, double> pear;

    // need to save the input dn values in order to
    // to detect collisions
    std::vector<double> converted;

    try {
      while(p.size() > 0) {
        pear = Stretch::NextPair(p);
        pear.first = hist->Percent(pear.first);

        // test for collision!
        // if collision occurs then ignore this pair and move on
        // to next pair
        bool collision = false;
        unsigned int k = 0;
        while(!collision && k < converted.size()) {
          if(pear.first == converted[k]) {
            collision = true;
          }
          else {
            k++;
          }
        }
        if(!collision) {
          Stretch::AddPair(pear.first, pear.second);
          converted.push_back(pear.first);
        }
      }
    }

    catch(IException &e) {
      throw IException(e, IException::User, "Invalid stretch pairs [" +
                       pairs + "]", _FILEINFO_);
    }
  }


  /**
   * Converts stretch pair to a string
   *
   * @return string The stretch pair as a string
   */
  QString Stretch::Text() const {

    if(p_pairs < 0) return "";

    QString p("");
    for(int i = 0; i < p_pairs; i++) {
      p += toString(p_input[i]) + ":" + toString(p_output[i]) + " ";
    }
    return p.trimmed();
  }

  /**
   * Returns the value of the input side of the stretch pair at the specified
   * index. If the index number is out of bounds, then the method returns -1
   *
   * @param index The index number to retrieve the input stretch pair value from
   *
   * @return double The input side of the stretch pair at the specified index
   */
  double Stretch::Input(int index) const {
    if(index >= p_pairs || index < 0) {
      return -1;
    }
    return p_input[index];
  }

  /**
   * Returns the value of the output side of the stretch pair at the specified
   * index. If the index number is out of bounds, then the method returns -1.
   *
   * @param index The index number to retieve the output stretch pair value from
   *
   * @return double The output side of the stretch pair at the specified index
   */
  double Stretch::Output(int index) const {
    if(index >= p_pairs || index < 0) {
      return -1;
    }
    return p_output[index];
  }

  /**
   * Loads the stretch pairs from the pvl file into the Stretch
   * object.  The file should look similar to this:
   * @code
   * Group = Pairs
   *   Input = (0,100,255)
   *   Output = (255,100,0)
   * EndGroup
   * @endcode
   *
   * @param file - The input file containing the stretch pairs
   * @param grpName - The group name to get the input and output
   *                keywords from
   */
  void Stretch::Load(QString &file, QString &grpName) {
    Pvl pvl(file);
    Load(pvl, grpName);
  }

  /**
   * Loads the stretch pairs from the pvl file into the Stretch
   * object.  The pvl should look similar to this:
   * @code
   * Group = Pairs
   *   Input = (0,100,255)
   *   Output = (255,100,0)
   * EndGroup
   * @endcode
   *
   * @param pvl - The pvl containing the stretch pairs
   * @param grpName - The group name to get the input and output
   *                keywords from
   */
  void Stretch::Load(Isis::Pvl &pvl, QString &grpName) {
    PvlGroup grp = pvl.findGroup(grpName, Isis::PvlObject::Traverse);
    PvlKeyword inputs = grp.findKeyword("Input");
    PvlKeyword outputs = grp.findKeyword("Output");

    if(inputs.size() != outputs.size()) {
      QString msg = "Invalid Pvl file: The number of Input values must equal the number of Output values";
      throw IException(IException::User, msg, _FILEINFO_);
    }
    for(int i = 0; i < inputs.size(); i++) {
      AddPair(toDouble(inputs[i]), toDouble(outputs[i]));
    }
  }


  /**
   * Saves the stretch pairs in the Stretch object into the given
   * pvl file
   *
   * @param file - The file that the stretch pairs will be written
   *             to
   * @param grpName - The name of the group to create and put the
   *                stretch pairs into.  The group will contain
   *                two keywords, Input, and Output.
   */
  void Stretch::Save(QString &file, QString &grpName) {
    Pvl p;
    Save(p, grpName);
    p.write(file);
  }

  void Stretch::Save(Isis::Pvl &pvl, QString &grpName) {
    PvlGroup *grp = new PvlGroup(grpName);
    PvlKeyword inputs("Input");
    PvlKeyword outputs("Output");
    for(int i = 0; i < Pairs(); i++) {
      inputs.addValue(toString(Input(i)));
      outputs.addValue(toString(Output(i)));
    }
    grp->addKeyword(inputs);
    grp->addKeyword(outputs);
    pvl.addGroup(*grp);
  }

  /**
   * Copies the stretch pairs from another Stretch object, but maintains special
   * pixel values
   *
   * @param other - The Stretch to copy pairs from
   */
  void Stretch::CopyPairs(const Stretch &other) {
    this->p_pairs = other.p_pairs;
    this->p_input = other.p_input;
    this->p_output = other.p_output;
  }
<<<<<<< HEAD
} // end namespace isis

=======


  /**
   * Read saved Stretch data from a Cube into this object.
   *
   * This is called by Blob::Read() and is the actual data reading function
   * ultimately called when running something like cube->read(stretch);
   *
   * @param is input stream containing the saved Stretch information
   */
  void Stretch::ReadData(std::istream &is) {
    // Set the Stretch Type
     p_type = p_blobPvl["StretchType"][0];

     // Read in the Stretch Pairs
     streampos sbyte = p_startByte - 1;
     is.seekg(sbyte, std::ios::beg);
     if (!is.good()) {
       QString msg = "Error preparing to read data from " + p_type +
                    " [" + p_blobName + "]";
       throw IException(IException::Io, msg, _FILEINFO_);
     }

     char *buf = new char[p_nbytes+1];
     memset(buf, 0, p_nbytes + 1);

     is.read(buf, p_nbytes);

     // Read buffer data into a QString so we can call Parse()
     std::string stringFromBuffer(buf);
     QString qStringFromBuffer = QString::fromStdString(stringFromBuffer);
     Parse(qStringFromBuffer);

     delete [] buf;

     if (!is.good()) {
       QString msg = "Error reading data from " + p_type + " [" +
                    p_blobName + "]";
       throw IException(IException::Io, msg, _FILEINFO_);
     }
   }


  /**
   * Get the Type of Stretch. This is only used by the AdvancedStretchTool.
   *
   * @return QString Type of Stretch.
   */
  QString Stretch::getType(){
    return p_type;
  }


  /**
   * Set the Type of Stretch. This is only used by the AdvancedStretchTool.
   *
   * @param stretchType The type of stretch.
   */
  void Stretch::setType(QString stretchType){
    // check to see if valid input
    p_type = stretchType;
  }


  /**
   *  Initializes for writing stretch to cube blob
   */
  void Stretch::WriteInit() {
    p_nbytes = Text().toStdString().size();
  }


  /**
   * Writes the stretch information to a cube.
   *
   * This is called by Blob::write() and is ultimately the function
   * called when running something like cube->write(stretch);
   *
   * @param os output stream to write the stretch data to.
   */
  void Stretch::WriteData(std::fstream &os) {
    os.write(Text().toStdString().c_str(), p_nbytes);
  }

} // end namespace isis
>>>>>>> f5b435e7
<|MERGE_RESOLUTION|>--- conflicted
+++ resolved
@@ -47,29 +47,6 @@
     p_minimum = p_lrs;
     p_maximum = p_hrs;
     p_pairs = 0;
-<<<<<<< HEAD
-=======
-    p_type = "None";
-  }
-
-
-  /**
-   * Constructs a Stretch object with default mapping of special pixel values to
-   * themselves and a provided name.
-   *
-   * @param name Name to use for Stretch
-   */
-  Stretch::Stretch(QString name) : Blob(name, "Stretch") {
-    p_null = Isis::NULL8;
-    p_lis = Isis::LOW_INSTR_SAT8;
-    p_lrs = Isis::LOW_REPR_SAT8;
-    p_his = Isis::HIGH_INSTR_SAT8;
-    p_hrs = Isis::HIGH_REPR_SAT8;
-    p_minimum = p_lrs;
-    p_maximum = p_hrs;
-    p_pairs = 0;
-    p_type = "None";
->>>>>>> f5b435e7
   }
 
 
@@ -433,93 +410,4 @@
     this->p_input = other.p_input;
     this->p_output = other.p_output;
   }
-<<<<<<< HEAD
-} // end namespace isis
-
-=======
-
-
-  /**
-   * Read saved Stretch data from a Cube into this object.
-   *
-   * This is called by Blob::Read() and is the actual data reading function
-   * ultimately called when running something like cube->read(stretch);
-   *
-   * @param is input stream containing the saved Stretch information
-   */
-  void Stretch::ReadData(std::istream &is) {
-    // Set the Stretch Type
-     p_type = p_blobPvl["StretchType"][0];
-
-     // Read in the Stretch Pairs
-     streampos sbyte = p_startByte - 1;
-     is.seekg(sbyte, std::ios::beg);
-     if (!is.good()) {
-       QString msg = "Error preparing to read data from " + p_type +
-                    " [" + p_blobName + "]";
-       throw IException(IException::Io, msg, _FILEINFO_);
-     }
-
-     char *buf = new char[p_nbytes+1];
-     memset(buf, 0, p_nbytes + 1);
-
-     is.read(buf, p_nbytes);
-
-     // Read buffer data into a QString so we can call Parse()
-     std::string stringFromBuffer(buf);
-     QString qStringFromBuffer = QString::fromStdString(stringFromBuffer);
-     Parse(qStringFromBuffer);
-
-     delete [] buf;
-
-     if (!is.good()) {
-       QString msg = "Error reading data from " + p_type + " [" +
-                    p_blobName + "]";
-       throw IException(IException::Io, msg, _FILEINFO_);
-     }
-   }
-
-
-  /**
-   * Get the Type of Stretch. This is only used by the AdvancedStretchTool.
-   *
-   * @return QString Type of Stretch.
-   */
-  QString Stretch::getType(){
-    return p_type;
-  }
-
-
-  /**
-   * Set the Type of Stretch. This is only used by the AdvancedStretchTool.
-   *
-   * @param stretchType The type of stretch.
-   */
-  void Stretch::setType(QString stretchType){
-    // check to see if valid input
-    p_type = stretchType;
-  }
-
-
-  /**
-   *  Initializes for writing stretch to cube blob
-   */
-  void Stretch::WriteInit() {
-    p_nbytes = Text().toStdString().size();
-  }
-
-
-  /**
-   * Writes the stretch information to a cube.
-   *
-   * This is called by Blob::write() and is ultimately the function
-   * called when running something like cube->write(stretch);
-   *
-   * @param os output stream to write the stretch data to.
-   */
-  void Stretch::WriteData(std::fstream &os) {
-    os.write(Text().toStdString().c_str(), p_nbytes);
-  }
-
-} // end namespace isis
->>>>>>> f5b435e7
+} // end namespace isis
--- conflicted
+++ resolved
@@ -90,12 +90,9 @@
    *   @history 2016-04-26 Ian Humphrey - Modified BlockingReportProgress() so that it unlocks
    *                           the local QMutex before it goes out of scope (Qt5 issues a warning
    *                           if a locked QMutex is destroyed).
-<<<<<<< HEAD
-=======
    *   @history 2017-05-08 Tyler Wilson - Added a call to the virtual method SetBricks inside
    *                          the functions PreProcessCubeInPlace/PreProcessCube/PreProcessCubes.
    *                          Fixes #4698.
->>>>>>> 6132911b
    */
   class ProcessByBrick : public Process {
     public:

/**
 *   Unless noted otherwise, the portions of Isis written by the
 *   USGS are public domain. See individual third-party library
 *   and package descriptions for intellectual property
 *   information,user agreements, and related information.
 *
 *   Although Isis has been used by the USGS, no warranty, expressed or implied,
 *   is made by the USGS as to the accuracy and functioning of such software
 *   and related material nor shall the fact of distribution constitute any such
 *   warranty, and no responsibility is assumed by the USGS in connection
 *   therewith.
 *
 *   For additional information, launch
 *   $ISISROOT/doc//documents/Disclaimers/Disclaimers.html in a browser or see
 *   the Privacy &amp; Disclaimers page on the Isis website,
 *   http://isis.astrogeology.usgs.gov, and the USGS privacy and disclaimers on
 *   http://www.usgs.gov/privacy.html.
 */
#include "ProcessExportPds4.h"

#include <cmath>
#include <iostream>
#include <sstream>

#include <QDomDocument>
#include <QMap>
#include <QRegularExpression>
#include <QString>

#include "Application.h"
#include "FileName.h"
#include "IException.h"
#include "Projection.h"
#include "ProjectionFactory.h"
#include "Pvl.h"
#include "PvlToXmlTranslationManager.h"

using namespace std;

namespace Isis {


  /**
   * Default Constructor - Set to default the data members
   *
   */
  ProcessExportPds4::ProcessExportPds4() {

    m_lid = "";
    m_versionId = "";
    m_title = "";

    m_imageType = StandardImage;

    qSetGlobalQHashSeed(1031); // hash seed to force consistent output

    m_domDoc = new QDomDocument("");

    // base xml file 
    // <?xml version="1.0" encoding="UTF-8"?>
    QString xmlVersion = "version=\"1.0\" encoding=\"utf-8\"";
    QDomProcessingInstruction xmlHeader =
        m_domDoc->createProcessingInstruction("xml", xmlVersion);
    m_domDoc->appendChild(xmlHeader);

    // base pds4 schema location
    m_schemaLocation = "http://pds.nasa.gov/pds4/pds/v1 http://pds.nasa.gov/pds4/pds/v1/PDS4_PDS_1B00.xsd"; 

    QString xmlModel;
    xmlModel += "href=\"http://pds.nasa.gov/pds4/pds/v1/PDS4_PDS_1B00.sch\" ";
    xmlModel += "schematypens=\"http://purl.oclc.org/dsdl/schematron\"";
    QDomProcessingInstruction header =
        m_domDoc->createProcessingInstruction("xml-model", xmlModel);
    m_domDoc->appendChild(header);

  }


  /**
   * Destructor
   *
   */
  ProcessExportPds4::~ProcessExportPds4() {
    delete m_domDoc;
    m_domDoc = NULL;
  }


  /**
   * Create a standard PDS4 image label from the input cube.
   * 
   * @return @b QDomDocument The output PDS4 label.
   */
  QDomDocument &ProcessExportPds4::StandardPds4Label() {
    CreateImageLabel();
    translateUnits(*m_domDoc);
    return *m_domDoc;
  }


  /**
   * Create a standard PDS4 image label from the input cube.
   * 
   * @return @b QDomDocument The output PDS4 label.
   */
  void ProcessExportPds4::setImageType(ImageType imageType) {
    m_imageType = imageType;
  }


  /**
   * Creates a PDS4 label. The image label will be
   * stored internally in the class. 
   *  
   * This method has a similar function to 
   * ProcessExportPds::CreateImageLabel. However, it will create 
   * images of object type Array_3D_Image, Array_2D_Image, or 
   * Array_3D_Spectrum. 
   */
  void ProcessExportPds4::CreateImageLabel() {
    if (InputCubes.size() == 0) {
      QString msg("Must set an input cube before creating a PDS4 label.");
      throw IException(IException::Programmer, msg, _FILEINFO_);
    }
    if (m_domDoc->documentElement().isNull()) {
      QDomElement root = m_domDoc->createElement("Product_Observational");
      root.setAttribute("xmlns", "http://pds.nasa.gov/pds4/pds/v1");
      root.setAttribute("xmlns:xsi", "http://www.w3.org/2001/XMLSchema-instance");
      root.setAttribute("xsi:schemaLocation",
                        "http://pds.nasa.gov/pds4/pds/v1 http://pds.nasa.gov/pds4/pds/v1");
      m_domDoc->appendChild(root);
    }

    try {
      // <Product_Observational>
      //   <Identification_Area>
      identificationArea();
    }
    catch (IException &e) {
      QString msg = "Unable to translate and export identification information.";
      throw IException(e, IException::Programmer, msg, _FILEINFO_);
    }
    try {
      // <Product_Observational>
      //   <Observation_Area>
      standardInstrument();
    }
    catch (IException &e) {
      QString msg = "Unable to translate and export instrument information.";
      throw IException(e, IException::Programmer, msg, _FILEINFO_);
    }
    try {
      // <Product_Observational>
      //   <Observation_Area>
      //     <Discipline_Area>
      //       <disp:Display_Settings>
      displaySettings();
    }
    catch (IException &e) {
      QString msg = "Unable to translate and export display settings.";
      throw IException(e, IException::Programmer, msg, _FILEINFO_);
    }

    try {
      // <Product_Observational>
      //   <Observation_Area>
      //     <Discipline_Area>
      //       <sp:Spectral_Characteristics> OR <img:Imaging>
      standardBandBin();
    } 
    catch (IException &e) {
      QString msg = "Unable to translate and export spectral information.";
      throw IException(e, IException::Programmer, msg, _FILEINFO_);
    }

    try { 
      // <Product_Observational>
      //   <Observation_Area>
      //     <Discipline_Area>
      //       <card:Cartography>
      StandardAllMapping();
    }
    catch (IException &e) {
      QString msg = "Unable to translate and export mapping group.";
      throw IException(e, IException::Programmer, msg, _FILEINFO_);
    }
    try {
      // <Product_Observational>
      //   <File_Area_Observational>
      fileAreaObservational();
    }
    catch (IException &e) {
      QString msg = "Unable to translate and export standard image information.";
      throw IException(e, IException::Programmer, msg, _FILEINFO_);
    }
  }


  /**
   * This method translates the information from the ISIS 
   * Instrument group to the PDS4 labels. 
   */
  void ProcessExportPds4::standardInstrument() {
    Pvl *inputLabel = InputCubes[0]->label();
    FileName translationFileName;

    if (inputLabel->findObject("IsisCube").hasGroup("Instrument")) {
      
      // Translate the Instrument group
      translationFileName = "$base/translations/pds4ExportInstrument.trn";
      PvlToXmlTranslationManager instXlator(*inputLabel, translationFileName.expanded());
      instXlator.Auto(*m_domDoc);
      
      // If instrument and spacecraft values were translated, create the combined name
      QDomElement obsAreaNode = m_domDoc->documentElement().firstChildElement("Observation_Area");
      
      if ( !obsAreaNode.isNull() ) {
      
        // fix start/stop times, if needed
        QDomElement timeNode = obsAreaNode.firstChildElement("Time_Coordinates");
        if (!timeNode.isNull()) {
          QDomElement startTime = timeNode.firstChildElement("start_date_time");
          if (startTime.text() == "") {
            startTime.setAttribute("xsi:nil", "true");
          }
          else {
            QString timeValue = startTime.text();
            PvlToXmlTranslationManager::resetElementValue(startTime, timeValue + "Z");
          }
          QDomElement stopTime  = timeNode.firstChildElement("stop_date_time"); 
          if (stopTime.text() == "") {
            stopTime.setAttribute("xsi:nil", "true");
          }
          else {
            QString timeValue = stopTime.text();
            PvlToXmlTranslationManager::resetElementValue(stopTime, timeValue + "Z");
          }
        }
      
        QDomElement obsSysNode = obsAreaNode.firstChildElement("Observing_System");
        if ( !obsSysNode.isNull() ) {
          QString instrumentName;
          QString spacecraftName;
          QDomElement obsSysCompNode = obsSysNode.firstChildElement("Observing_System_Component");
          while ( !obsSysCompNode.isNull()) {
            QDomElement compTypeNode = obsSysCompNode.firstChildElement("type");
            if ( compTypeNode.text().compare("Spacecraft") == 0 ) {
              QString componentName = obsSysCompNode.firstChildElement("name").text();
              if (QString::compare(componentName, "TBD", Qt::CaseInsensitive) != 0) {
                spacecraftName = componentName; 
              }
            }
            else if ( compTypeNode.text().compare("Instrument") == 0 ) {
              QString componentName = obsSysCompNode.firstChildElement("name").text();
              if (QString::compare(componentName, "TBD", Qt::CaseInsensitive) != 0) {
                instrumentName = componentName;
              }
            }
            obsSysCompNode = obsSysCompNode.nextSiblingElement("Observing_System_Component");
          }
          QDomElement combinedNode = m_domDoc->createElement("name");
          QString combinedValue = "TBD";
          if ( !instrumentName.isEmpty() && !spacecraftName.isEmpty() ) {
            combinedValue = spacecraftName + " " + instrumentName;
          }
          combinedNode.appendChild( m_domDoc->createTextNode(combinedValue) );
          obsSysNode.insertBefore( combinedNode, obsSysNode.firstChild() );
        }
      }
      
      // Translate the Target name
      translationFileName = "$base/translations/pds4ExportTargetFromInstrument.trn"; 
      PvlToXmlTranslationManager targXlator(*inputLabel, translationFileName.expanded());
      targXlator.Auto(*m_domDoc);

      // move target to just below Observing_System. 
      QDomElement targetIdNode = obsAreaNode.firstChildElement("Target_Identification");
      obsAreaNode.insertAfter(targetIdNode, obsAreaNode.firstChildElement("Observing_System"));
    }
    else if (inputLabel->findObject("IsisCube").hasGroup("Mapping")) {

      translationFileName = "$base/translations/pds4ExportTargetFromMapping.trn"; 
      PvlToXmlTranslationManager targXlator(*inputLabel, translationFileName.expanded());
      targXlator.Auto(*m_domDoc);
    }
    else {
      throw IException(IException::Unknown, "Unable to find a target in input cube.", _FILEINFO_);
    }
  }


 /**
   * This method reorders the existing m_domDoc to follow PDS4 standards and fixes time formatting
   * if needed.
   */
  void ProcessExportPds4::reorder() {
      QDomElement obsAreaNode = m_domDoc->documentElement().firstChildElement("Observation_Area");
      if ( !obsAreaNode.isNull() ) {

        // fix times
        QDomElement timeNode = obsAreaNode.firstChildElement("Time_Coordinates");
        if (!timeNode.isNull()) {
          QDomElement startTime = timeNode.firstChildElement("start_date_time");
          if (startTime.text() == "") {
            startTime.setAttribute("xsi:nil", "true");
          }
          else {
            QString timeValue = startTime.text();
            PvlToXmlTranslationManager::resetElementValue(startTime, timeValue + "Z");
          }
          QDomElement stopTime  = timeNode.firstChildElement("stop_date_time"); 
          if (stopTime.text() == "") {
            stopTime.setAttribute("xsi:nil", "true");
          }
          else {
            QString timeValue = stopTime.text();
            PvlToXmlTranslationManager::resetElementValue(stopTime, timeValue + "Z");
          }

          QStringList xmlPath;
          xmlPath << "Product_Observational"
            << "Observation_Area"
            << "Discipline_Area"
            << "geom:Geometry"
            << "geom:Geometry_Orbiter"
            << "geom:geometry_reference_time_utc";

          QDomElement baseElement = m_domDoc->documentElement();
          QDomElement geomRefTime = getElement(xmlPath, baseElement);
          if (geomRefTime.text() == "") {
            geomRefTime.setAttribute("xsi:nil", "true");
          }
          else {
            QString timeValue = geomRefTime.text();
            PvlToXmlTranslationManager::resetElementValue(geomRefTime, timeValue + "Z");
          }
        xmlPath.clear();
          xmlPath << "Product_Observational"
            << "Observation_Area"
            << "Discipline_Area"
            << "geom:Geometry"
            << "geom:Image_Display_Geometry"
            << "geom:Object_Orientation_North_East"
            << "geom:east_azimuth";
          QDomElement eastAzimuth = getElement(xmlPath, baseElement);
          if (eastAzimuth.text() != "") {
            PvlToXmlTranslationManager::resetElementValue(eastAzimuth, eastAzimuth.text(), "deg");
          }
        }

        QDomElement investigationAreaNode = obsAreaNode.firstChildElement("Investigation_Area");
        obsAreaNode.insertAfter(investigationAreaNode, obsAreaNode.firstChildElement("Time_Coordinates"));

        QDomElement obsSystemNode = obsAreaNode.firstChildElement("Observing_System");
        obsAreaNode.insertAfter(obsSystemNode, obsAreaNode.firstChildElement("Investigation_Area"));

        QDomElement targetIdNode = obsAreaNode.firstChildElement("Target_Identification");
        obsAreaNode.insertAfter(targetIdNode, obsAreaNode.firstChildElement("Observing_System"));

        QDomElement missionAreaNode = obsAreaNode.firstChildElement("Mission_Area");
        obsAreaNode.insertAfter(missionAreaNode, obsAreaNode.firstChildElement("Target_Identification"));

        QDomElement disciplineAreaNode = obsAreaNode.firstChildElement("Discipline_Area");
        obsAreaNode.insertAfter(disciplineAreaNode, obsAreaNode.firstChildElement("Mission_Area"));
      }

      QDomElement identificationAreaNode = m_domDoc->documentElement().firstChildElement("Identification_Area");
      if ( !identificationAreaNode.isNull() ) {
        QDomElement aliasListNode = identificationAreaNode.firstChildElement("Alias_List");
        identificationAreaNode.insertAfter(aliasListNode, identificationAreaNode.firstChildElement("product_class"));
      }

      QDomElement fileAreaObservationalNode = m_domDoc->documentElement().firstChildElement("File_Area_Observational");
      QDomElement array2DImageNode = fileAreaObservationalNode.firstChildElement("Array_2D_Image");
      if ( !array2DImageNode.isNull() ) {
        QDomElement descriptionNode = array2DImageNode.firstChildElement("description");
        array2DImageNode.insertAfter(descriptionNode, array2DImageNode.firstChildElement("axis_index_order"));
      }
  }

  /**
   * Allows mission specific programs to set logical_identifier 
   * required for PDS4 labels. This value is added to the xml file 
   * by the identificationArea() method. 
   *  
   * The input value will be converted to all-lowercase if not already 
   * in line with PDS4 requirements.  
   *  
   * The input string should be colon separated string with 6 
   * identifiers: 
   *  
   * <ol> 
   *   <li> urn </li>
   *   <li> space_agency (ususally nasa) </li>
   *   <li> archiving_organization (usually pds) </li>
   *   <li> bundle_id </li>
   *   <li> collection_id </li>
   *   <li> product_id </li>
   * </ol> 
   *  
   * Example: 
   * urn:esa:psa:em16_tgo_frd:data_raw:frd_raw_sc_d_20150625T133700-20150625T135700 
   * 
   * @author 2018-05-21 Jeannie Backer
   * 
   * @param lid The logical identifier value required for PDS4 
   *            compliant labels.
   */
  void ProcessExportPds4::setLogicalId(QString lid) {
    m_lid = lid.toLower();
  }


  /**
   * Allows mission specific programs to set version_id
   * required for PDS4 labels. This value is added to the xml file 
   * by the identificationArea() method. 
   *  
   * The input string should be colon separated string with 6 
   * identifiers: 
   *  
   * @author 2019-03-01 Kristin Berry
   * 
   * @param versiondId The version_id value required for PDS4 
   *            compliant labels.
   */
   void ProcessExportPds4::setVersionId(QString versionId) {
    m_versionId = versionId;
<<<<<<< HEAD
=======
  }


  /**
   * Allows mission specific programs to set version_id
   * required for PDS4 labels. This value is added to the xml file 
   * by the identificationArea() method. 
   *  
   * The input string should be colon separated string with 6 
   * identifiers: 
   *  
   * @author 2019-03-01 Kristin Berry
   * 
   * @param versiondId The version_id value required for PDS4 
   *            compliant labels.
   */
   void ProcessExportPds4::setVersionId(QString versionId) {
    m_versionId = versionId;
  }


  /**
   * Allows mission specific programs to set the title
   * required for PDS4 labels. This value is added to the xml file 
   * by the identificationArea() method. 
   *  
   * @author 2019-03-01 Kristin Berry
   * 
   * @param title The title value required for PDS4 
   *            compliant labels.
   */
   void ProcessExportPds4::setTitle(QString title) {
    m_title = title;
>>>>>>> 7b24c751
  }


  /**
   * Allows mission specific programs to set the title
   * required for PDS4 labels. This value is added to the xml file 
   * by the identificationArea() method. 
   *  
   * @author 2019-03-01 Kristin Berry
   * 
   * @param title The title value required for PDS4 
   *            compliant labels.
   */
   void ProcessExportPds4::setTitle(QString title) {
    m_title = title;
  }


 /**
   * Allows mission specific programs to use specified 
   * versions of dictionaries. 
   * 
   * @author 2018-05-21 Jeannie Backer
   *  
   * @param schema The string of schema to be set.
   */
  void ProcessExportPds4::setSchemaLocation(QString schema) {
    m_schemaLocation = schema;
  }


  /**
   * This method writes the identification information to the PDS4
   * labels. 
   */
  void ProcessExportPds4::identificationArea() {
    Pvl *inputLabel = InputCubes[0]->label(); 
    FileName translationFileName;
    translationFileName = "$base/translations/pds4ExportIdentificationArea.trn";
    PvlToXmlTranslationManager xlator(*inputLabel, translationFileName.expanded());
    xlator.Auto(*m_domDoc);

    if (m_lid.isEmpty()) {
      m_lid = "urn:nasa:pds:TBD:TBD:TBD";
    }

    QDomElement identificationElement;
    QStringList identificationPath;
    identificationPath.append("Product_Observational");
    identificationPath.append("Identification_Area");
    try {
      identificationElement = getElement(identificationPath);
      if( identificationElement.isNull() ) {
        throw IException(IException::Unknown, "", _FILEINFO_);
      }
    }
    catch(IException &e) {
      QString msg = "Could not find Identification_Area element "
                    "to add modification history under.";
      throw IException(IException::Programmer, msg, _FILEINFO_);
    }

    QDomElement lidElement = identificationElement.firstChildElement("logical_identifier");
    PvlToXmlTranslationManager::resetElementValue(lidElement, m_lid);

    if (m_versionId != "") {
      QDomElement versionElement = identificationElement.firstChildElement("version_id"); 
      PvlToXmlTranslationManager::resetElementValue(versionElement, m_versionId);
    }

    if (m_title != "") {
      QDomElement titleElement = identificationElement.firstChildElement("title"); 
      PvlToXmlTranslationManager::resetElementValue(titleElement, m_title);
    }

    // Get export history and add <Modification_History> element.
    // These regular expressions match the pipe followed by the date from
    // the Application::Version() return value.
    QRegularExpression versionRegex(" \\| \\d{4}\\-\\d{2}\\-\\d{2}");
    QString historyDescription = "Created PDS4 output product from ISIS cube with the "
                                 + FileName(Application::Name()).baseName()
                                 + " application from ISIS version "
                                 + Application::Version().remove(versionRegex) + ".";
    // This regular expression matches the time from the Application::DateTime return value.
    QRegularExpression dateRegex("T\\d{2}:\\d{2}:\\d{2}");
    QString historyDate = Application::DateTime().remove(dateRegex);
    addHistory(historyDescription, historyDate);
  }

  
  /**
   * This method writes the display direction information to 
   * the PDS4 labels. 
   */
  void ProcessExportPds4::displaySettings() {
    // Add header info
    addSchema("PDS4_DISP_1B00.sch", 
              "PDS4_DISP_1B00.xsd",
              "xmlns:disp", 
              "http://pds.nasa.gov/pds4/disp/v1"); 

    Pvl *inputLabel = InputCubes[0]->label(); 
    FileName translationFileName;
    translationFileName = "$base/translations/pds4ExportDisplaySettings.trn";
    PvlToXmlTranslationManager xlator(*inputLabel, translationFileName.expanded());
    xlator.Auto(*m_domDoc);
  }

  
 /**
  * Export bandbin group to sp:Spectral Characteristics 
  * 
  */
  void ProcessExportPds4::standardBandBin() {
    Pvl *inputLabel = InputCubes[0]->label(); 
    if ( !inputLabel->findObject("IsisCube").hasGroup("BandBin") ) return;
    // Add header info
    addSchema("PDS4_IMG_1A10_1510.sch", 
              "PDS4_IMG_1A10_1510.xsd",
              "xmlns:img", 
              "http://pds.nasa.gov/pds4/img/v1"); 
    
    // Get the input Isis cube label and find the BandBin group if it has one
    if (m_imageType == StandardImage) {
      translateBandBinImage(*inputLabel);
    }
    else {
      // Add header info
      addSchema("PDS4_SP_1100.sch", 
                "PDS4_SP_1100.xsd",
                "xmlns:sp", 
                "http://pds.nasa.gov/pds4/sp/v1");
      if (m_imageType == UniformlySampledSpectrum) {
        translateBandBinSpectrumUniform(*inputLabel);
      }
      else if (m_imageType == BinSetSpectrum) {
        translateBandBinSpectrumBinSet(*inputLabel);
      }
    }
  }


  /**
   * Export BandBin group for 2D or 3D Image format.
   */
  void ProcessExportPds4::translateBandBinImage(Pvl &inputLabel) {
    QString translationFile = "$base/translations/";
    translationFile += "pds4ExportBandBinImage.trn";
    FileName translationFileName(translationFile);
    PvlToXmlTranslationManager xlator(inputLabel, translationFileName.expanded());
    xlator.Auto(*m_domDoc);
  }


  /**
   * Export BandBin group for uniformly spaced 3D Spectral data format.
   */
  void ProcessExportPds4::translateBandBinSpectrumUniform(Pvl &inputLabel) {
    QString translationFile = "$base/translations/";
    translationFile += "pds4ExportBandBinSpectrumUniform.trn";
    FileName translationFileName(translationFile);
    PvlToXmlTranslationManager xlator(inputLabel, translationFileName.expanded());
    xlator.Auto(*m_domDoc);

    PvlGroup bandBinGroup = inputLabel.findObject("IsisCube").findGroup("BandBin");
    // fix multi-valued bandbin info
    QStringList xmlPath;
    xmlPath << "Product_Observational"
            << "Observation_Area"
            << "Discipline_Area"
            << "sp:Spectral_Characteristics";
    QDomElement baseElement = m_domDoc->documentElement();
    QDomElement spectralCharElement = getElement(xmlPath, baseElement);

    // Axis_Bin_Set for variable bin widths
    // required - bin_sequence_number, center_value, bin_width
    // optional - detector_number, grating_position, original_bin_number, scaling_factor, value_offset, Filter
    // ... see schema for more...
    PvlKeyword center;
    if (bandBinGroup.hasKeyword("Center")) {
      center = bandBinGroup["Center"];
    }
    else if (bandBinGroup.hasKeyword("FilterCenter")) {
      center = bandBinGroup["FilterCenter"];
    }
    else {
      QString msg = "Unable to translate BandBin info for BinSetSpectrum. "
                    "Translation for PDS4 required value [center_value] not found.";
      throw IException(IException::Programmer, msg, _FILEINFO_);
    }
    PvlKeyword width;
    if (bandBinGroup.hasKeyword("Width")) {
      width = bandBinGroup["Width"];
    }
    else if (bandBinGroup.hasKeyword("FilterWidth")) {
      width = bandBinGroup["FilterWidth"];
    }
    else {
      QString msg = "Unable to translate BandBin info for BinSetSpectrum. "
                    "Translation for PDS4 required value [bin_width] not found.";
      throw IException(IException::Programmer, msg, _FILEINFO_);
    }

    QString units = center.unit();

    if (!width.unit().isEmpty() ) {
      if (units.isEmpty()) {
        units = width.unit();
      }
      if (units.compare(width.unit(), Qt::CaseInsensitive) != 0) {
        QString msg = "Unable to translate BandBin info for BinSetSpectrum. "
                      "Unknown or unmatching units for [center_value] and [bin_width].";
        throw IException(IException::Programmer, msg, _FILEINFO_);
      }
    }

    PvlKeyword originalBand;
    if (bandBinGroup.hasKeyword("OriginalBand")) {
      originalBand = bandBinGroup["OriginalBand"];
    }
    PvlKeyword name;
    if (bandBinGroup.hasKeyword("Name")) {
      name = bandBinGroup["Name"];
    }
    else if (bandBinGroup.hasKeyword("FilterName")) {
      name = bandBinGroup["FilterName"];
    }
    else if (bandBinGroup.hasKeyword("FilterId")) {
      name = bandBinGroup["FilterId"];
    }
    PvlKeyword number;
    if (bandBinGroup.hasKeyword("Number")) {
      number = bandBinGroup["Number"];
    }
    else if (bandBinGroup.hasKeyword("FilterNumber")) {
      number = bandBinGroup["FilterNumber"];
    }

    QDomElement axisBinSetElement = spectralCharElement.firstChildElement("sp:Axis_Bin_Set");
    if (axisBinSetElement.isNull()) {
      axisBinSetElement = m_domDoc->createElement("sp:Axis_Bin_Set");
      spectralCharElement.appendChild(axisBinSetElement);
    }
    int bands = (int)inputLabel.findObject("IsisCube")
                                .findObject("Core")
                                .findGroup("Dimensions")
                                .findKeyword("Bands");

    for (int i = 0; i < bands; i++) {

      QDomElement bin = m_domDoc->createElement("sp:Bin");
      axisBinSetElement.appendChild(bin);

      QDomElement binSequenceNumber = m_domDoc->createElement("sp:bin_sequence_number");
      PvlToXmlTranslationManager::setElementValue(binSequenceNumber, toString(i+1));
      bin.appendChild(binSequenceNumber);


      QDomElement centerValue = m_domDoc->createElement("sp:center_value");
      PvlToXmlTranslationManager::setElementValue(centerValue, center[i], units);
      bin.appendChild(centerValue);

      QDomElement binWidth = m_domDoc->createElement("sp:bin_width");
      if (width.size() == bands) {
        PvlToXmlTranslationManager::setElementValue(binWidth, width[i] , units);
      }
      else {
        PvlToXmlTranslationManager::setElementValue(binWidth, width[0] , units);
      }
      bin.appendChild(binWidth);

      QDomElement originalBinNumber = m_domDoc->createElement("sp:original_bin_number");
      if (originalBand.size() > 0) {
        PvlToXmlTranslationManager::setElementValue(originalBinNumber, originalBand[i]);
        bin.appendChild(originalBinNumber);
      }

      if (name.size() > 0 || number.size() > 0) {
        QDomElement filter = m_domDoc->createElement("sp:Filter");
        bin.appendChild(filter);
        if (name.size() > 0) {
          QDomElement filterName = m_domDoc->createElement("sp:filter_name");
          PvlToXmlTranslationManager::setElementValue(filterName, name[i]);
          filter.appendChild(filterName);
        }
        if (number.size() > 0) {
          QDomElement filterNumber= m_domDoc->createElement("sp:filter_number");
          PvlToXmlTranslationManager::setElementValue(filterNumber, number[i]);
          filter.appendChild(filterNumber);
        }
      }
    }
    
  }


  /**
   * Export BandBin group for non-uniformly spaced 3D Spectral data format.
   */
  void ProcessExportPds4::translateBandBinSpectrumBinSet(Pvl &inputLabel) {
    QString translationFile = "$base/translations/";
    translationFile += "pds4ExportBandBinSpectrumBinSet.trn";
    FileName translationFileName(translationFile);
    PvlToXmlTranslationManager xlator(inputLabel, translationFileName.expanded());
    xlator.Auto(*m_domDoc);

    PvlGroup bandBinGroup = inputLabel.findObject("IsisCube").findGroup("BandBin");
    // fix multi-valued bandbin info
    QStringList xmlPath;
    xmlPath << "Product_Observational"
            << "Observation_Area"
            << "Discipline_Area"
            << "sp:Spectral_Characteristics";
    QDomElement baseElement = m_domDoc->documentElement();
    QDomElement spectralCharElement = getElement(xmlPath, baseElement);

    // Axis_Uniformly_Sampled
    // required - sampling_parameter_type (frequency, wavelength, wavenumber)
    //            sampling_interval (units Hz, Angstrom, cm**-1, respectively)
    //            bin_width  (units Hz, Angstrom, cm**-1, respectively)
    //            first_center_value  (units Hz, Angstrom, cm**-1, respectively)
    //            last_center_value  (units Hz, Angstrom, cm**-1, respectively) 
    //            Local_Internal_Reference 
    //            Local_Internal_Reference:local_reference_type = spectral_characteristics_to_array_axis
    //            Local_Internal_Reference:local_identifier_reference, 
    //                1. At least one Axis_Array:axis_name must match the 
    //                   value of the local_identifier_reference in the 
    //                   Axis_Uniformly_Sampled.
    //                   Set Axis_Uniformly_Sampled:local_identifier_reference = Axis_Array:axis_name = Band
    //                2. At least one Array_3D_Spectrum:local_identifier must match 
    //                   the value of the local_identifier_reference in the
    //                   Spectral_Characteristics.
    //                   Set Spectral_Characteristics:local_identifier_reference = Array_3D_Spectrum:local_identifier = Spectral_Array_Object
    //            Local_Internal_Reference:local_reference_type = spectral_characteristics_to_array_axis
    PvlKeyword center("Center");
    if (bandBinGroup.hasKeyword("FilterCenter")) {
      center = bandBinGroup["FilterCenter"];
    }
    else if (bandBinGroup.hasKeyword("Center")) {
      center = bandBinGroup["Center"];
    }
    else {
      QString msg = "Unable to translate BandBin info for UniformlySpacedSpectrum. "
                    "Translation for PDS4 required value [last_center_value] not found.";
      throw IException(IException::Programmer, msg, _FILEINFO_);
    }
    QString lastCenter = center[center.size() - 1];

    QDomElement axisBinSetElement = spectralCharElement.firstChildElement("sp:Axis_Uniformly_Sampled");
    if (axisBinSetElement.isNull()) {
      axisBinSetElement = m_domDoc->createElement("sp:Axis_Uniformly_Sampled");
      spectralCharElement.appendChild(axisBinSetElement);
    }

    QDomElement lastCenterElement = m_domDoc->createElement("sp:last_center_value");
    PvlToXmlTranslationManager::setElementValue(lastCenterElement, lastCenter);
    spectralCharElement.appendChild(lastCenterElement);
    
  }


  /**
   * Create and internalize an image output label from the input 
   * image. This method has a similar function to 
   * ProcessExportPds::StandardImageImage. 
   */
  void ProcessExportPds4::fileAreaObservational() {
    Pvl *inputLabel = InputCubes[0]->label(); 
    QString imageObject = "";

    QString translationFile = "$base/translations/pds4Export";
    if (m_imageType == StandardImage) {
      int bands = (int)inputLabel->findObject("IsisCube")
                                  .findObject("Core")
                                  .findGroup("Dimensions")
                                  .findKeyword("Bands");
      if (bands > 1) {
        imageObject = "Array_3D_Image";
      }
      else {
        imageObject = "Array_2D_Image";
      }
      translationFile += QString(imageObject).remove('_');
    }
    else {
      imageObject = "Array_3D_Spectrum";
      translationFile += QString(imageObject).remove('_');
      if (m_imageType == UniformlySampledSpectrum) {
        translationFile += "Uniform";
      }
      else if (m_imageType == BinSetSpectrum) {
        translationFile += "BinSet";
      }
    }
    translationFile += ".trn";
    FileName translationFileName(translationFile);

    PvlToXmlTranslationManager xlator(*inputLabel, translationFileName.expanded());
    xlator.Auto(*m_domDoc);

    QDomElement rootElement = m_domDoc->documentElement();
    QDomElement fileAreaObservationalElement =
                    rootElement.firstChildElement("File_Area_Observational");

    // Calculate the core base/mult for the output cube
    double base = 0.0;
    double multiplier = 1.0;
    double outputMin, outputMax;

    double inputMin = (p_inputMinimum.size()) ? p_inputMinimum[0] : 0.0;
    double inputMax = (p_inputMaximum.size()) ? p_inputMaximum[0] : 0.0;

    for(unsigned int i = 0; i < p_inputMinimum.size(); i ++) {
      inputMin = std::min(inputMin, p_inputMinimum[i]);
      inputMax = std::max(inputMax, p_inputMaximum[i]);
    }

    outputMin = p_outputMinimum;
    outputMax = p_outputMaximum;

    if(p_inputMinimum.size() && ( p_pixelType == Isis::UnsignedByte ||
                                  p_pixelType == Isis::SignedWord   ||
                                  p_pixelType == Isis::UnsignedWord ) ) {
      multiplier = (inputMax - inputMin) / (outputMax - outputMin);
      base = inputMin - multiplier * outputMin;
    }

    if (!fileAreaObservationalElement.isNull()) {
      QDomElement arrayImageElement =
                      fileAreaObservationalElement.firstChildElement(imageObject);
      if (!arrayImageElement.isNull()) {

        // reorder axis elements. 
        // Translation order:  elements, axis_name, sequence_number
        // Correct order:      axis_name, elements, sequence_number
        QDomElement axisArrayElement = arrayImageElement.firstChildElement("Axis_Array");
        while( !axisArrayElement.isNull() ) {
          QDomElement axisNameElement = axisArrayElement.firstChildElement("axis_name");
          axisArrayElement.insertBefore(axisNameElement, 
                                        axisArrayElement.firstChildElement("elements"));
          axisArrayElement = axisArrayElement.nextSiblingElement("Axis_Array");
        }

        QDomElement elementArrayElement = m_domDoc->createElement("Element_Array");
        arrayImageElement.insertBefore(elementArrayElement,
                                         arrayImageElement.firstChildElement("Axis_Array"));

        QDomElement dataTypeElement = m_domDoc->createElement("data_type");
        PvlToXmlTranslationManager::setElementValue(dataTypeElement,
                                                    PDS4PixelType(p_pixelType, p_endianType));
        elementArrayElement.appendChild(dataTypeElement);

        QDomElement scalingFactorElement = m_domDoc->createElement("scaling_factor");
        PvlToXmlTranslationManager::setElementValue(scalingFactorElement,
                                                    toString(multiplier));
        elementArrayElement.appendChild(scalingFactorElement);

        QDomElement offsetElement = m_domDoc->createElement("value_offset");
        PvlToXmlTranslationManager::setElementValue(offsetElement,
                                                    toString(base));
        elementArrayElement.appendChild(offsetElement);
      }

      // Add the Special_Constants class to define ISIS special pixel values: 

      // Assume 32-bit/Real for CaSSIS
      QDomElement specialConstantElement = m_domDoc->createElement("Special_Constants");
      arrayImageElement.insertAfter(specialConstantElement,
                                    arrayImageElement.lastChildElement("Axis_Array"));

      QDomElement nullElement = m_domDoc->createElement("missing_constant");
      PvlToXmlTranslationManager::setElementValue(nullElement, QString::number(NULL8, 'g', 18)); //toString(NULL8));
      specialConstantElement.appendChild(nullElement);

      QDomElement highInstrumentSatElement = m_domDoc->createElement("high_instrument_saturation");
      PvlToXmlTranslationManager::setElementValue(highInstrumentSatElement, QString::number(HIGH_INSTR_SAT8, 'g', 18));
      specialConstantElement.appendChild(highInstrumentSatElement);

      QDomElement highRepresentationSatElement = m_domDoc->createElement("high_representation_saturation");
      PvlToXmlTranslationManager::setElementValue(highRepresentationSatElement, QString::number(HIGH_REPR_SAT8, 'g', 18));
      specialConstantElement.appendChild(highRepresentationSatElement);

      QDomElement lowInstrumentSatElement = m_domDoc->createElement("low_instrument_saturation");
      PvlToXmlTranslationManager::setElementValue(lowInstrumentSatElement, QString::number(LOW_INSTR_SAT8, 'g', 18));
      specialConstantElement.appendChild(lowInstrumentSatElement);

      QDomElement lowRepresentationSatElement = m_domDoc->createElement("low_representation_saturation");
      PvlToXmlTranslationManager::setElementValue(lowRepresentationSatElement, QString::number(LOW_REPR_SAT8, 'g', 18));
      specialConstantElement.appendChild(lowRepresentationSatElement);
    }
  }


  /**
   * Adds necessary information to the xml header for a pds4 class. 
   * 
   * @param sch Schematron filename without path
   * @param xsd Schema filename without path
   * @param xmlns The xml namespace used 
   * @param xmlnsURI Full URL to the xml namespace URI. Also used as the location of the sch and xsd
   */
  void ProcessExportPds4::addSchema(QString sch, QString xsd, QString xmlns, QString xmlnsURI) {
    // Add xml-model
    QString xmlModel;
    xmlModel += "href=\"";
    xmlModel +=  xmlnsURI;
    xmlModel +=  "/";
    xmlModel +=  sch;
    xmlModel += "\" schematypens=\"http://purl.oclc.org/dsdl/schematron\"";
    QDomProcessingInstruction header =
        m_domDoc->createProcessingInstruction("xml-model", xmlModel);
    m_domDoc->insertAfter(header, m_domDoc->firstChild());

    // Add xmlns
    QDomElement root = m_domDoc->documentElement();
    root.setAttribute(xmlns, xmlnsURI);

    // Add to xsi:schemaLocation
    m_schemaLocation += " "; 
    m_schemaLocation += xmlnsURI;
    m_schemaLocation += " ";
    m_schemaLocation += xmlnsURI;
    m_schemaLocation += "/";
    m_schemaLocation += xsd;
    root.setAttribute("xsi:schemaLocation", m_schemaLocation);
  }


  /**
   * Write the XML label to the supplied stream.
   *
   * @param[out] os file stream to which the XML label will be written.
   */
  void ProcessExportPds4::OutputLabel(std::ofstream &os) {
    os << m_domDoc->toString() << endl;
  }


  /**
   * This method fills the image data of the PDS4 file using the parent class
   * ProcessExport::StartProcess.
   *
   * @param[out] fout Output file stream to be filled with the PDS4 data.
   *
   */
  void ProcessExportPds4::StartProcess(std::ofstream &fout) {
    ProcessExport::StartProcess(fout);
  }


  /**
   * Return the internalized PDS4 label. If no label is internalized yet, an
   * empty label will be returned.
   * 
   * @return @b QDomDocument The PDS4 Xml label
   */
  QDomDocument &ProcessExportPds4::GetLabel() {
    if (m_domDoc->documentElement().isNull()) {
      QDomElement root = m_domDoc->createElement("Product_Observational");
      root.setAttribute("xmlns", "http://pds.nasa.gov/pds4/pds/v1");
      root.setAttribute("xmlns:xsi", "http://www.w3.org/2001/XMLSchema-instance");
      root.setAttribute("xsi:schemaLocation",
                        "http://pds.nasa.gov/pds4/pds/v1 http://pds.nasa.gov/pds4/pds/v1");
      m_domDoc->appendChild(root);
    }
    return *m_domDoc;
  }
  
  
  /**
   * This method write out the labels and image data to the specified output file.
   * Creates an IMG and XML file.
   * 
   * @param outFile QString of the name of the output image file. Will create an XML 
   *        and an IMG file with the output file name.
   *
   */
  void ProcessExportPds4::WritePds4(QString outFile) {
    
    FileName outputFile(outFile);

    // Name for output label
    QString path(outputFile.originalPath());
    QString name(outputFile.baseName());
    QString labelName = path + "/" + name + ".xml";

    // Name for output image
    QString imageName = outputFile.expanded();

    // If input file ends in .xml, the user entered a label name for the output file, not an
    // image name with a unique file extension. 
    if (QString::compare(outputFile.extension(), "xml", Qt::CaseInsensitive) == 0) {
      imageName = path + "/" + name + ".img";
    }

    QDomElement rootElement = m_domDoc->documentElement();
    QDomElement fileAreaObservationalElement =
                    rootElement.firstChildElement("File_Area_Observational");

    QDomElement fileElement = m_domDoc->createElement("File");
    fileAreaObservationalElement.insertBefore(fileElement, 
                                              fileAreaObservationalElement.firstChildElement());

    QDomElement fileNameElement = m_domDoc->createElement("file_name");
    PvlToXmlTranslationManager::setElementValue(fileNameElement, outputFile.name());
    fileElement.appendChild(fileNameElement);

//    QDomElement creationElement = m_domDoc->createElement("creation_date_time");
//    PvlToXmlTranslationManager::setElementValue(creationElement, );
//    fileElement.appendChild(creationElement);

    ofstream outputLabel(labelName.toLatin1().data());
    OutputLabel(outputLabel);
    outputLabel.close();
    
    ofstream outputImageFile(imageName.toLatin1().data());
    StartProcess(outputImageFile);
    outputImageFile.close();

    EndProcess();
  }


  /**
   * Create the standard keywords for the IMAGE_MAP_PROJECTION group in a PDS
   * label
   *
   *
   * @throws IException::User "Unable to export projection [" + projName + "] to PDS4 product. " + 
                              "This projection is not supported in ISIS3."
   */
  void ProcessExportPds4::StandardAllMapping() {
    // Cartography
    // Get the input Isis cube label and find the Mapping group if it has one
    Pvl *inputLabel = InputCubes[0]->label();
    if(inputLabel->hasObject("IsisCube") &&
        !(inputLabel->findObject("IsisCube").hasGroup("Mapping"))) return;
    PvlGroup &inputMapping = inputLabel->findGroup("Mapping", Pvl::Traverse);

    addSchema("PDS4_CART_1900.sch", 
              "PDS4_CART_1900.xsd",
              "xmlns:cart", 
              "http://pds.nasa.gov/pds4/cart/v1"); 

    // Translate the projection specific keywords for a PDS IMAGE_MAP_PROJECTION
    Projection *proj = ProjectionFactory::Create(*inputLabel); 
    QString projName = proj->Name();
    try {
      PvlToXmlTranslationManager xlatorSpecProj(*inputLabel, 
                                                "$base/translations/pds4Export" + projName + ".trn");
      xlatorSpecProj.Auto(*m_domDoc);
    } 
    catch (IException &e) {
      QString msg = "Unable to export projection [" + projName + "] to PDS4 product. " + 
                     "This projection is not supported in ISIS3.";
      throw IException(e, IException::User, msg, _FILEINFO_);
    }

    // convert units.
    QStringList xmlPath;
    xmlPath << "Product_Observational" 
            << "Observation_Area" 
            << "Discipline_Area" 
            << "cart:Cartography" 
            << "cart:Map_Projection" 
            << "cart:Spatial_Reference_Information" 
            << "cart:Horizontal_Coordinate_System_Definition"
            << "cart:Geodetic_Model";

    QDomElement baseElement = m_domDoc->documentElement();
    QDomElement geodeticModelElement = getElement(xmlPath, baseElement);
    QDomElement semiMajorRadElement = geodeticModelElement.firstChildElement("cart:semi_major_radius");
    if (!semiMajorRadElement.isNull()) {

      QString units = semiMajorRadElement.attribute("unit");
      if( units.compare("km", Qt::CaseInsensitive) != 0 && units.compare("kilometers", Qt::CaseInsensitive) != 0) { 

        //if no units, assume in meters
        double dValue = toDouble(semiMajorRadElement.text());
        dValue /= 1000.0;
        PvlToXmlTranslationManager::resetElementValue(semiMajorRadElement, toString(dValue), "km");
      }
    }

    QDomElement semiMinorRadElement = geodeticModelElement.firstChildElement("cart:semi_minor_radius");
    if (!semiMinorRadElement.isNull()) {

      QString units = semiMinorRadElement.attribute("unit");
      if( units.compare("km", Qt::CaseInsensitive) != 0 && units.compare("kilometers", Qt::CaseInsensitive) != 0) { 
        // If no units, assume in meters
        double dValue = toDouble(semiMinorRadElement.text());
        dValue /= 1000.0;
        PvlToXmlTranslationManager::resetElementValue(semiMinorRadElement, toString(dValue), "km");
      }
    }

    QDomElement polarRadElement = geodeticModelElement.firstChildElement("cart:polar_radius");
    if (!polarRadElement.isNull()) {
      QString units = polarRadElement.attribute("unit");
      if( units.compare("km", Qt::CaseInsensitive) != 0 && units.compare("kilometers", Qt::CaseInsensitive) != 0) { 
        // If no units, assume in meters
        double dValue = toDouble(polarRadElement.text());
        dValue /= 1000.0;
        PvlToXmlTranslationManager::resetElementValue(polarRadElement, toString(dValue), "km");
      }
    }

    // Add the EASTERNMOST AND WESTERNMOST LONGITUDE keywords
    PvlKeyword &isisLonDir = inputMapping.findKeyword("LongitudeDirection");
    QString lonDir = isisLonDir[0];
    lonDir = lonDir.toUpper();
    if (inputMapping.hasKeyword("MaximumLongitude") && inputMapping.hasKeyword("MinimumLongitude")) {
      double maxLon = inputMapping.findKeyword("MaximumLongitude");
      double minLon = inputMapping.findKeyword("MinimumLongitude");
      xmlPath.clear();
      xmlPath << "Product_Observational"
              << "Observation_Area" 
              << "Discipline_Area"
              << "cart:Cartography" 
              << "cart:Spatial_Domain"
              << "cart:Bounding_Coordinates";
      QDomElement boundingCoordElement = getElement(xmlPath, baseElement);
      QDomElement eastElement = boundingCoordElement.firstChildElement("cart:east_bounding_coordinate");
      QDomElement westElement = boundingCoordElement.firstChildElement("cart:west_bounding_coordinate");

      // translation files currently handles Positive West case where east = min, west = max
      // so if positive east, swap min/max
      if(QString::compare(lonDir, "PositiveEast", Qt::CaseInsensitive) == 0) {
        // west min, east max
        PvlToXmlTranslationManager::resetElementValue(eastElement, toString(maxLon), "deg");
        PvlToXmlTranslationManager::resetElementValue(westElement, toString(minLon), "deg");
      }
    }
  }


/**
  * Convenience method to get an element given a path and its parent. 
  * 
  * @param xmlPath The XML path to the element to retrieve, 
  *                starting at the parent element. Note: The
  *                first element of this path must be the same as
  *                the parent element passed in, unless the
  *                parent element is NULL. If the parent element
  *                passed in is NULL, then we assume that the
  *                parent is the root and a full path has been
  *                given.
  * @param parent The parent QDomElement of the given path. Defaults to
  *               the root element of the document.
  * 
  * @return QDomElement 
  */
  QDomElement ProcessExportPds4::getElement(QStringList xmlPath, QDomElement parent) {
    QDomElement baseElement = parent;
    if (baseElement.isNull()) {
      baseElement = m_domDoc->documentElement();
    }
    if (baseElement.isNull()) { 
      QString msg = "Unable to get element from empty XML document."; 
      throw IException(IException::Programmer, msg, _FILEINFO_);
    }
    QString parentName = xmlPath[0];
    if (parentName != baseElement.tagName()) {
      QString msg = "The tag name of the parent element passed in "
                    "must be the first value in the given XML path."; 
      throw IException(IException::Programmer, msg, _FILEINFO_);
    }
    for (int i = 1; i < xmlPath.size(); i++) {
      QString elementName = xmlPath[i];
      QDomElement nextElement = baseElement.firstChildElement(elementName);
      baseElement = nextElement;
    }
    return baseElement;
  }


  /**
   * Helper function for converting ISIS pixel type and byte order to a PDS4 data_type value.
   * 
   * @param pixelType The ISIS pixel type of the data
   * @param endianType The byte order of the data
   * 
   * @return @b QString The PDS4 data_type value for the given pixel type and byte order.
   */
  QString ProcessExportPds4::PDS4PixelType(PixelType pixelType, ByteOrder endianType) {
    QString pds4Type("UNK");
    if(p_pixelType == Isis::UnsignedByte) {
      pds4Type = "UnsignedByte";
    }
    else if((p_pixelType == Isis::UnsignedWord) && (p_endianType == Isis::Msb)) {
      pds4Type = "UnsignedMSB2";
    }
    else if((p_pixelType == Isis::UnsignedWord) && (p_endianType == Isis::Lsb)) {
      pds4Type = "UnsignedLSB2";
    }
    else if((p_pixelType == Isis::SignedWord) && (p_endianType == Isis::Msb)) {
      pds4Type = "SignedMSB2";
    }
    else if((p_pixelType == Isis::SignedWord) && (p_endianType == Isis::Lsb)) {
      pds4Type = "SignedLSB2";
    }
    else if((p_pixelType == Isis::Real) && (p_endianType == Isis::Msb)) {
      pds4Type = "IEEE754MSBSingle";
    }
    else if((p_pixelType == Isis::Real) && (p_endianType == Isis::Lsb)) {
      pds4Type = "IEEE754LSBSingle";
    }
    else {
      QString msg = "Unsupported PDS pixel type or sample size";
      throw IException(IException::User, msg, _FILEINFO_);
    }
    return pds4Type;
  }


  /**
   * Add a modification history instance by adding a Modification_Detail entry
   * to the Modification_History element. If there are no existing entries,
   * this will create a Modification_History element also.
   * 
   * @param description The description of the modification.
   * @param date The date of the modification. Expected format is "YYYY-MM-DD". Defaults to "tbd".
   * @param version The product version. Expected format is "m.n". Defaults to "tbd".
   */
  void ProcessExportPds4::addHistory(QString description, QString date, QString version) {
    // Check that at least the "Identification_Area" element exists.
    QDomElement identificationElement;
    QStringList identificationPath;
    identificationPath.append("Product_Observational");
    identificationPath.append("Identification_Area");
    try {
      identificationElement = getElement(identificationPath);
      if( identificationElement.isNull() ) {
        throw IException(IException::Unknown, "", _FILEINFO_);
      }
    }
    catch(IException &e) {
      QString msg = "Could not find Identification_Area element "
                    "to add modification history under.";
      throw IException(IException::Programmer, msg, _FILEINFO_);
    }

    // Check if the "Modification_History" element exists yet.
    // If not, create one.
    QDomElement historyElement = identificationElement.firstChildElement("Modification_History");
    if ( historyElement.isNull() ) {
      historyElement = m_domDoc->createElement("Modification_History");
      identificationElement.insertAfter( historyElement,
                                         identificationElement.lastChildElement() );
    }

    // Create the "Modification_Detail" element and add it to the end of the
    // "Modification_History" element.
    QDomElement detailElement = m_domDoc->createElement("Modification_Detail");

    QDomElement modDateElement = m_domDoc->createElement("modification_date");
    PvlToXmlTranslationManager::setElementValue(modDateElement, date);
    detailElement.appendChild(modDateElement);

    QDomElement versionIdElement = m_domDoc->createElement("version_id");
    PvlToXmlTranslationManager::setElementValue(versionIdElement, version);
    detailElement.appendChild(versionIdElement);

    QDomElement descriptionElement = m_domDoc->createElement("description");
    PvlToXmlTranslationManager::setElementValue(descriptionElement, description);
    detailElement.appendChild(descriptionElement);

    historyElement.insertAfter( detailElement,
                                historyElement.lastChildElement() );
  }


  /**
   * This function will go through an XML document and attempt to convert all
   * "units" attributes to the appropriate PDS4 units format.
   * 
   * This method uses a pvl config file to determine what the proper PDS4
   * format is and what potential input formats are. The file is converted to
   * a map which is then used to convert all of the input units. See
   * $base/translations/pds4ExportUnits.pvl for more information on this file.
   * 
   * This method is automatically called in StandardPds4Label(), but may need
   * to be called again if the label is changed afterwards.
   * 
   * @param[in,out] label A reference to the label that the units will be
   *                      translated in.
   * @param transMapFile The path to the config file that will be used to
   *                     determine unit translations.
   */
  void ProcessExportPds4::translateUnits(QDomDocument &label, QString transMapFile) {
    Pvl configPvl;
    try {
      configPvl.read(transMapFile);
    }
    catch(IException &e) {
      QString msg = "Failed to read unit translation config file [" + transMapFile + "].";
      throw IException(e, IException::Io, msg, _FILEINFO_);
    }

    QMap<QString, QString> transMap;
    try {
      transMap = createUnitMap(configPvl);
    }
    catch(IException &e) {
      QString msg = "Failed to load unit translation config file [" + transMapFile + "].";
      throw IException(e, IException::Unknown, msg, _FILEINFO_);
    }

    // Now that the map is filled, recursively search through the XML document
    // for units and translate them.
    try {
      translateChildUnits( label.documentElement(), transMap );
    }
    catch(IException &e) {
      QString msg = "Failed to translate units with config file [" + transMapFile + "].";
      throw IException(e, IException::Unknown, msg, _FILEINFO_);
    }
  }


  /**
   * Helper function for creating the unit translation map from a PVL object.
   * 
   * @param configPvl The config PVL that defines the map.
   * 
   * @return @b QMap<QString,QString> The map that converts lower case ISIS
   *                                  units to PDS4 units.
   * 
   * @see ProcessExportPds4::translateUnits
   */
  QMap<QString, QString> ProcessExportPds4::createUnitMap(Pvl configPvl) {
    QMap<QString, QString> transMap;
    for (int i = 0; i < configPvl.objects(); i++) {
      PvlObject unitObject = configPvl.object(i);
      for (int j = 0; j < unitObject.groups(); j++) {
        PvlGroup unitGroup = unitObject.group(j);
        if (!unitGroup.hasKeyword("PDS4_Unit")) {
          QString msg = "No PDS4 standard specified for for [" + unitGroup.name() + "]";
          throw IException(IException::Programmer, msg, _FILEINFO_);
        }
        PvlKeyword pds4Key = unitGroup["PDS4_Unit"];
        // Add the PDS4 format for when the format is already correct.
        // This also handles case issues such as KM instead of km.
        transMap.insert(pds4Key[0].toLower(), pds4Key[0]);

        // If there are ISIS versions with different formats then add those.
        if (unitGroup.hasKeyword("ISIS_Units")) {
          PvlKeyword isisKey = unitGroup["ISIS_Units"];
          for (int k = 0; k < isisKey.size() ; k++) {
            transMap.insert(isisKey[k].toLower(), pds4Key[0]);
          }
        }
      }
    }

    return transMap;
  }


  /**
   * Recursive method that will translate the "unit" attribute of any child
   * elements of a given element. Returns void if the given element has no
   * children.
   * 
   * @param parent The element whose children's units will be translated. This
   *               method will be recursively called on all child elements.
   * @param transMap The translation map with lowercase ISIS units as keys and
   *                 PDS4 units as values.
   * 
   * @see ProcessExportPds4::translateUnits
   */
  void ProcessExportPds4::translateChildUnits(QDomElement parent, QMap<QString, QString> transMap) {
    QDomElement childElement = parent.firstChildElement();

    while( !childElement.isNull() ) {
      if ( childElement.hasAttribute("unit") ) {
        QString originalUnit = childElement.attribute("unit");
        if ( transMap.contains( originalUnit.toLower() ) ) {
          childElement.setAttribute("unit", transMap.value( originalUnit.toLower() ) );
        }
        else {
          QString msg = "Could not translate unit [" + originalUnit + "] to PDS4 format.";
          throw IException(IException::Unknown, msg, _FILEINFO_);
        }
      }
      translateChildUnits(childElement, transMap);
      childElement = childElement.nextSiblingElement();
    }

    // Base case: If there are no more children end return
    return;
  }


} // End of Isis namespace<|MERGE_RESOLUTION|>--- conflicted
+++ resolved
@@ -426,8 +426,6 @@
    */
    void ProcessExportPds4::setVersionId(QString versionId) {
     m_versionId = versionId;
-<<<<<<< HEAD
-=======
   }
 
 
@@ -461,7 +459,6 @@
    */
    void ProcessExportPds4::setTitle(QString title) {
     m_title = title;
->>>>>>> 7b24c751
   }
 
 

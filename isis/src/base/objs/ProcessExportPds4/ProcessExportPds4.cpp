/**
 *   Unless noted otherwise, the portions of Isis written by the
 *   USGS are public domain. See individual third-party library
 *   and package descriptions for intellectual property
 *   information,user agreements, and related information.
 *
 *   Although Isis has been used by the USGS, no warranty, expressed or implied,
 *   is made by the USGS as to the accuracy and functioning of such software
 *   and related material nor shall the fact of distribution constitute any such
 *   warranty, and no responsibility is assumed by the USGS in connection
 *   therewith.
 *
 *   For additional information, launch
 *   $ISISROOT/doc//documents/Disclaimers/Disclaimers.html in a browser or see
 *   the Privacy &amp; Disclaimers page on the Isis website,
 *   http://isis.astrogeology.usgs.gov, and the USGS privacy and disclaimers on
 *   http://www.usgs.gov/privacy.html.
 */
#include "ProcessExportPds4.h"

#include <cmath>
#include <iostream>
#include <sstream>

#include <QDomDocument>
#include <QMap>
#include <QRegularExpression>
#include <QString>

#include "Application.h"
#include "FileName.h"
#include "IException.h"
#include "Projection.h"
#include "ProjectionFactory.h"
#include "Pvl.h"
#include "PvlToXmlTranslationManager.h"

using namespace std;

namespace Isis {


  /**
   * Default Constructor - Set to default the data members
   *
   */
  ProcessExportPds4::ProcessExportPds4() {

    m_lid = "";
    m_versionId = "";
    m_title = "";

    m_imageType = StandardImage;

    qSetGlobalQHashSeed(1031); // hash seed to force consistent output

    m_domDoc = new QDomDocument("");

    // base xml file 
    // <?xml version="1.0" encoding="UTF-8"?>
    QString xmlVersion = "version=\"1.0\" encoding=\"utf-8\"";
    QDomProcessingInstruction xmlHeader =
        m_domDoc->createProcessingInstruction("xml", xmlVersion);
    m_domDoc->appendChild(xmlHeader);

    // base pds4 schema location
    m_schemaLocation = "http://pds.nasa.gov/pds4/pds/v1 http://pds.nasa.gov/pds4/pds/v1/PDS4_PDS_1B00.xsd"; 

    QString xmlModel;
    xmlModel += "href=\"http://pds.nasa.gov/pds4/pds/v1/PDS4_PDS_1B00.sch\" ";
    xmlModel += "schematypens=\"http://purl.oclc.org/dsdl/schematron\"";
    QDomProcessingInstruction header =
        m_domDoc->createProcessingInstruction("xml-model", xmlModel);
    m_domDoc->appendChild(header);

  }


  /**
   * Destructor
   *
   */
  ProcessExportPds4::~ProcessExportPds4() {
    delete m_domDoc;
    m_domDoc = NULL;
  }


  /**
   * Create a standard PDS4 image label from the input cube.
   * 
   * @return @b QDomDocument The output PDS4 label.
   */
  QDomDocument &ProcessExportPds4::StandardPds4Label() {
    CreateImageLabel();
    translateUnits(*m_domDoc);
    return *m_domDoc;
  }


  /**
   * Create a standard PDS4 image label from the input cube.
   * 
   * @return @b QDomDocument The output PDS4 label.
   */
  void ProcessExportPds4::setImageType(ImageType imageType) {
    m_imageType = imageType;
  }


  /**
   * Creates a PDS4 label. The image label will be
   * stored internally in the class. 
   *  
   * This method has a similar function to 
   * ProcessExportPds::CreateImageLabel. However, it will create 
   * images of object type Array_3D_Image, Array_2D_Image, or 
   * Array_3D_Spectrum. 
   */
  void ProcessExportPds4::CreateImageLabel() {
    if (InputCubes.size() == 0) {
      QString msg("Must set an input cube before creating a PDS4 label.");
      throw IException(IException::Programmer, msg, _FILEINFO_);
    }
    if (m_domDoc->documentElement().isNull()) {
      QDomElement root = m_domDoc->createElement("Product_Observational");
      root.setAttribute("xmlns", "http://pds.nasa.gov/pds4/pds/v1");
      root.setAttribute("xmlns:xsi", "http://www.w3.org/2001/XMLSchema-instance");
      root.setAttribute("xsi:schemaLocation",
                        "http://pds.nasa.gov/pds4/pds/v1 http://pds.nasa.gov/pds4/pds/v1");
      m_domDoc->appendChild(root);
    }

    try {
      // <Product_Observational>
      //   <Identification_Area>
      identificationArea();
    }
    catch (IException &e) {
      QString msg = "Unable to translate and export identification information.";
      throw IException(e, IException::Programmer, msg, _FILEINFO_);
    }
    try {
      // <Product_Observational>
      //   <Observation_Area>
      standardInstrument();
    }
    catch (IException &e) {
      QString msg = "Unable to translate and export instrument information.";
      throw IException(e, IException::Programmer, msg, _FILEINFO_);
    }
    try {
      // <Product_Observational>
      //   <Observation_Area>
      //     <Discipline_Area>
      //       <disp:Display_Settings>
      displaySettings();
    }
    catch (IException &e) {
      QString msg = "Unable to translate and export display settings.";
      throw IException(e, IException::Programmer, msg, _FILEINFO_);
    }

    try {
      // <Product_Observational>
      //   <Observation_Area>
      //     <Discipline_Area>
      //       <sp:Spectral_Characteristics> OR <img:Imaging>
      standardBandBin();
    } 
    catch (IException &e) {
      QString msg = "Unable to translate and export spectral information.";
      throw IException(e, IException::Programmer, msg, _FILEINFO_);
    }

    try { 
      // <Product_Observational>
      //   <Observation_Area>
      //     <Discipline_Area>
      //       <card:Cartography>
      StandardAllMapping();
    }
    catch (IException &e) {
      QString msg = "Unable to translate and export mapping group.";
      throw IException(e, IException::Programmer, msg, _FILEINFO_);
    }
    try {
      // <Product_Observational>
      //   <File_Area_Observational>
      fileAreaObservational();
    }
    catch (IException &e) {
      QString msg = "Unable to translate and export standard image information.";
      throw IException(e, IException::Programmer, msg, _FILEINFO_);
    }
  }


  /**
   * This method translates the information from the ISIS 
   * Instrument group to the PDS4 labels. 
   */
  void ProcessExportPds4::standardInstrument() {
    Pvl *inputLabel = InputCubes[0]->label();
    FileName translationFileName;

    if (inputLabel->findObject("IsisCube").hasGroup("Instrument")) {
      
      // Translate the Instrument group
      translationFileName = "$base/translations/pds4ExportInstrument.trn";
      PvlToXmlTranslationManager instXlator(*inputLabel, translationFileName.expanded());
      instXlator.Auto(*m_domDoc);
      
      // If instrument and spacecraft values were translated, create the combined name
      QDomElement obsAreaNode = m_domDoc->documentElement().firstChildElement("Observation_Area");
      
      if ( !obsAreaNode.isNull() ) {
      
        // fix start/stop times, if needed
        QDomElement timeNode = obsAreaNode.firstChildElement("Time_Coordinates");
        if (!timeNode.isNull()) {
          QDomElement startTime = timeNode.firstChildElement("start_date_time");
          if (startTime.text() == "") {
            startTime.setAttribute("xsi:nil", "true");
          }
          else {
            QString timeValue = startTime.text();
            PvlToXmlTranslationManager::resetElementValue(startTime, timeValue + "Z");
          }
          QDomElement stopTime  = timeNode.firstChildElement("stop_date_time"); 
          if (stopTime.text() == "") {
            stopTime.setAttribute("xsi:nil", "true");
          }
          else {
            QString timeValue = stopTime.text();
            PvlToXmlTranslationManager::resetElementValue(stopTime, timeValue + "Z");
          }
        }
      
        QDomElement obsSysNode = obsAreaNode.firstChildElement("Observing_System");
        if ( !obsSysNode.isNull() ) {
          QString instrumentName;
          QString spacecraftName;
          QDomElement obsSysCompNode = obsSysNode.firstChildElement("Observing_System_Component");
          while ( !obsSysCompNode.isNull()) {
            QDomElement compTypeNode = obsSysCompNode.firstChildElement("type");
            if ( compTypeNode.text().compare("Spacecraft") == 0 ) {
              QString componentName = obsSysCompNode.firstChildElement("name").text();
              if (QString::compare(componentName, "TBD", Qt::CaseInsensitive) != 0) {
                spacecraftName = componentName; 
              }
            }
            else if ( compTypeNode.text().compare("Instrument") == 0 ) {
              QString componentName = obsSysCompNode.firstChildElement("name").text();
              if (QString::compare(componentName, "TBD", Qt::CaseInsensitive) != 0) {
                instrumentName = componentName;
              }
            }
            obsSysCompNode = obsSysCompNode.nextSiblingElement("Observing_System_Component");
          }
          QDomElement combinedNode = m_domDoc->createElement("name");
          QString combinedValue = "TBD";
          if ( !instrumentName.isEmpty() && !spacecraftName.isEmpty() ) {
            combinedValue = spacecraftName + " " + instrumentName;
          }
          combinedNode.appendChild( m_domDoc->createTextNode(combinedValue) );
          obsSysNode.insertBefore( combinedNode, obsSysNode.firstChild() );
        }
      }
      
      // Translate the Target name
      translationFileName = "$base/translations/pds4ExportTargetFromInstrument.trn"; 
      PvlToXmlTranslationManager targXlator(*inputLabel, translationFileName.expanded());
      targXlator.Auto(*m_domDoc);

      // move target to just below Observing_System. 
      QDomElement targetIdNode = obsAreaNode.firstChildElement("Target_Identification");
      obsAreaNode.insertAfter(targetIdNode, obsAreaNode.firstChildElement("Observing_System"));
    }
    else if (inputLabel->findObject("IsisCube").hasGroup("Mapping")) {

      translationFileName = "$base/translations/pds4ExportTargetFromMapping.trn"; 
      PvlToXmlTranslationManager targXlator(*inputLabel, translationFileName.expanded());
      targXlator.Auto(*m_domDoc);
    }
    else {
      throw IException(IException::Unknown, "Unable to find a target in input cube.", _FILEINFO_);
    }
  }


 /**
   * This method reorders the existing m_domDoc to follow PDS4 standards and fixes time formatting
   * if needed.
   */
  void ProcessExportPds4::reorder() {
      QDomElement obsAreaNode = m_domDoc->documentElement().firstChildElement("Observation_Area");
      if ( !obsAreaNode.isNull() ) {

        // fix times
        QDomElement timeNode = obsAreaNode.firstChildElement("Time_Coordinates");
        if (!timeNode.isNull()) {
          QDomElement startTime = timeNode.firstChildElement("start_date_time");
          if (startTime.text() == "") {
            startTime.setAttribute("xsi:nil", "true");
          }
          else {
            QString timeValue = startTime.text();
            PvlToXmlTranslationManager::resetElementValue(startTime, timeValue + "Z");
          }
          QDomElement stopTime  = timeNode.firstChildElement("stop_date_time"); 
          if (stopTime.text() == "") {
            stopTime.setAttribute("xsi:nil", "true");
          }
          else {
            QString timeValue = stopTime.text();
            PvlToXmlTranslationManager::resetElementValue(stopTime, timeValue + "Z");
          }

          QStringList xmlPath;
          xmlPath << "Product_Observational"
            << "Observation_Area"
            << "Discipline_Area"
            << "geom:Geometry"
            << "geom:Geometry_Orbiter"
            << "geom:geometry_reference_time_utc";

          QDomElement baseElement = m_domDoc->documentElement();
          QDomElement geomRefTime = getElement(xmlPath, baseElement);
          if (geomRefTime.text() == "") {
            geomRefTime.setAttribute("xsi:nil", "true");
          }
          else {
            QString timeValue = geomRefTime.text();
            PvlToXmlTranslationManager::resetElementValue(geomRefTime, timeValue + "Z");
          }
        xmlPath.clear();
          xmlPath << "Product_Observational"
            << "Observation_Area"
            << "Discipline_Area"
            << "geom:Geometry"
            << "geom:Image_Display_Geometry"
            << "geom:Object_Orientation_North_East"
            << "geom:east_azimuth";
          QDomElement eastAzimuth = getElement(xmlPath, baseElement);
          if (eastAzimuth.text() != "") {
            PvlToXmlTranslationManager::resetElementValue(eastAzimuth, eastAzimuth.text(), "deg");
          }
        }

        QDomElement investigationAreaNode = obsAreaNode.firstChildElement("Investigation_Area");
        obsAreaNode.insertAfter(investigationAreaNode, obsAreaNode.firstChildElement("Time_Coordinates"));

        QDomElement obsSystemNode = obsAreaNode.firstChildElement("Observing_System");
        obsAreaNode.insertAfter(obsSystemNode, obsAreaNode.firstChildElement("Investigation_Area"));

        QDomElement targetIdNode = obsAreaNode.firstChildElement("Target_Identification");
        obsAreaNode.insertAfter(targetIdNode, obsAreaNode.firstChildElement("Observing_System"));

        QDomElement missionAreaNode = obsAreaNode.firstChildElement("Mission_Area");
        obsAreaNode.insertAfter(missionAreaNode, obsAreaNode.firstChildElement("Target_Identification"));

        QDomElement disciplineAreaNode = obsAreaNode.firstChildElement("Discipline_Area");
        obsAreaNode.insertAfter(disciplineAreaNode, obsAreaNode.firstChildElement("Mission_Area"));
      }

      QDomElement identificationAreaNode = m_domDoc->documentElement().firstChildElement("Identification_Area");
      if ( !identificationAreaNode.isNull() ) {
        QDomElement aliasListNode = identificationAreaNode.firstChildElement("Alias_List");
        identificationAreaNode.insertAfter(aliasListNode, identificationAreaNode.firstChildElement("product_class"));
      }

      QDomElement fileAreaObservationalNode = m_domDoc->documentElement().firstChildElement("File_Area_Observational");
      QDomElement array2DImageNode = fileAreaObservationalNode.firstChildElement("Array_2D_Image");
      if ( !array2DImageNode.isNull() ) {
        QDomElement descriptionNode = array2DImageNode.firstChildElement("description");
        array2DImageNode.insertAfter(descriptionNode, array2DImageNode.firstChildElement("axis_index_order"));
      }
  }

  /**
   * Allows mission specific programs to set logical_identifier 
   * required for PDS4 labels. This value is added to the xml file 
   * by the identificationArea() method. 
   *  
   * The input value will be converted to all-lowercase if not already 
   * in line with PDS4 requirements.  
   *  
   * The input string should be colon separated string with 6 
   * identifiers: 
   *  
   * <ol> 
   *   <li> urn </li>
   *   <li> space_agency (ususally nasa) </li>
   *   <li> archiving_organization (usually pds) </li>
   *   <li> bundle_id </li>
   *   <li> collection_id </li>
   *   <li> product_id </li>
   * </ol> 
   *  
   * Example: 
   * urn:esa:psa:em16_tgo_frd:data_raw:frd_raw_sc_d_20150625T133700-20150625T135700 
   * 
   * @author 2018-05-21 Jeannie Backer
   * 
   * @param lid The logical identifier value required for PDS4 
   *            compliant labels.
   */
  void ProcessExportPds4::setLogicalId(QString lid) {
    m_lid = lid.toLower();
  }


  /**
   * Allows mission specific programs to set version_id
   * required for PDS4 labels. This value is added to the xml file 
   * by the identificationArea() method. 
   *  
   * The input string should be colon separated string with 6 
   * identifiers: 
   *  
   * @author 2019-03-01 Kristin Berry
   * 
   * @param versiondId The version_id value required for PDS4 
   *            compliant labels.
   */
   void ProcessExportPds4::setVersionId(QString versionId) {
    m_versionId = versionId;
  }


  /**
<<<<<<< HEAD
=======
   * Allows mission specific programs to set version_id
   * required for PDS4 labels. This value is added to the xml file 
   * by the identificationArea() method. 
   *  
   * The input string should be colon separated string with 6 
   * identifiers: 
   *  
   * @author 2019-03-01 Kristin Berry
   * 
   * @param versiondId The version_id value required for PDS4 
   *            compliant labels.
   */
   void ProcessExportPds4::setVersionId(QString versionId) {
    m_versionId = versionId;
  }


  /**
>>>>>>> b130ce76
   * Allows mission specific programs to set the title
   * required for PDS4 labels. This value is added to the xml file 
   * by the identificationArea() method. 
   *  
   * @author 2019-03-01 Kristin Berry
   * 
   * @param title The title value required for PDS4 
   *            compliant labels.
   */
   void ProcessExportPds4::setTitle(QString title) {
    m_title = title;
  }


<<<<<<< HEAD
 /**
=======
  /**
>>>>>>> b130ce76
   * Allows mission specific programs to use specified 
   * versions of dictionaries. 
   * 
   * @author 2018-05-21 Jeannie Backer
   *  
   * @param schema The string of schema to be set.
   */
  void ProcessExportPds4::setSchemaLocation(QString schema) {
    m_schemaLocation = schema;
  }


  /**
   * This method writes the identification information to the PDS4
   * labels. 
   */
  void ProcessExportPds4::identificationArea() {
    Pvl *inputLabel = InputCubes[0]->label(); 
    FileName translationFileName;
    translationFileName = "$base/translations/pds4ExportIdentificationArea.trn";
    PvlToXmlTranslationManager xlator(*inputLabel, translationFileName.expanded());
    xlator.Auto(*m_domDoc);

    if (m_lid.isEmpty()) {
      m_lid = "urn:nasa:pds:TBD:TBD:TBD";
    }

    QDomElement identificationElement;
    QStringList identificationPath;
    identificationPath.append("Product_Observational");
    identificationPath.append("Identification_Area");
    try {
      identificationElement = getElement(identificationPath);
      if( identificationElement.isNull() ) {
        throw IException(IException::Unknown, "", _FILEINFO_);
      }
    }
    catch(IException &e) {
      QString msg = "Could not find Identification_Area element "
                    "to add modification history under.";
      throw IException(IException::Programmer, msg, _FILEINFO_);
    }

    QDomElement lidElement = identificationElement.firstChildElement("logical_identifier");
    PvlToXmlTranslationManager::resetElementValue(lidElement, m_lid);

    if (m_versionId != "") {
      QDomElement versionElement = identificationElement.firstChildElement("version_id"); 
      PvlToXmlTranslationManager::resetElementValue(versionElement, m_versionId);
    }

    if (m_title != "") {
      QDomElement titleElement = identificationElement.firstChildElement("title"); 
      PvlToXmlTranslationManager::resetElementValue(titleElement, m_title);
    }

    // Get export history and add <Modification_History> element.
    // These regular expressions match the pipe followed by the date from
    // the Application::Version() return value.
    QRegularExpression versionRegex(" \\| \\d{4}\\-\\d{2}\\-\\d{2}");
    QString historyDescription = "Created PDS4 output product from ISIS cube with the "
                                 + FileName(Application::Name()).baseName()
                                 + " application from ISIS version "
                                 + Application::Version().remove(versionRegex) + ".";
    // This regular expression matches the time from the Application::DateTime return value.
    QRegularExpression dateRegex("T\\d{2}:\\d{2}:\\d{2}");
    QString historyDate = Application::DateTime().remove(dateRegex);
    addHistory(historyDescription, historyDate);
  }

  
  /**
   * This method writes the display direction information to 
   * the PDS4 labels. 
   */
  void ProcessExportPds4::displaySettings() {
    // Add header info
    addSchema("PDS4_DISP_1B00.sch", 
              "PDS4_DISP_1B00.xsd",
              "xmlns:disp", 
              "http://pds.nasa.gov/pds4/disp/v1"); 

    Pvl *inputLabel = InputCubes[0]->label(); 
    FileName translationFileName;
    translationFileName = "$base/translations/pds4ExportDisplaySettings.trn";
    PvlToXmlTranslationManager xlator(*inputLabel, translationFileName.expanded());
    xlator.Auto(*m_domDoc);
  }

  
 /**
  * Export bandbin group to sp:Spectral Characteristics 
  * 
  */
  void ProcessExportPds4::standardBandBin() {
    Pvl *inputLabel = InputCubes[0]->label(); 
    if ( !inputLabel->findObject("IsisCube").hasGroup("BandBin") ) return;
    // Add header info
    addSchema("PDS4_IMG_1A10_1510.sch", 
              "PDS4_IMG_1A10_1510.xsd",
              "xmlns:img", 
              "http://pds.nasa.gov/pds4/img/v1"); 
    
    // Get the input Isis cube label and find the BandBin group if it has one
    if (m_imageType == StandardImage) {
      translateBandBinImage(*inputLabel);
    }
    else {
      // Add header info
      addSchema("PDS4_SP_1100.sch", 
                "PDS4_SP_1100.xsd",
                "xmlns:sp", 
                "http://pds.nasa.gov/pds4/sp/v1");
      if (m_imageType == UniformlySampledSpectrum) {
        translateBandBinSpectrumUniform(*inputLabel);
      }
      else if (m_imageType == BinSetSpectrum) {
        translateBandBinSpectrumBinSet(*inputLabel);
      }
    }
  }


  /**
   * Export BandBin group for 2D or 3D Image format.
   */
  void ProcessExportPds4::translateBandBinImage(Pvl &inputLabel) {
    QString translationFile = "$base/translations/";
    translationFile += "pds4ExportBandBinImage.trn";
    FileName translationFileName(translationFile);
    PvlToXmlTranslationManager xlator(inputLabel, translationFileName.expanded());
    xlator.Auto(*m_domDoc);
  }


  /**
   * Export BandBin group for uniformly spaced 3D Spectral data format.
   */
  void ProcessExportPds4::translateBandBinSpectrumUniform(Pvl &inputLabel) {
    QString translationFile = "$base/translations/";
    translationFile += "pds4ExportBandBinSpectrumUniform.trn";
    FileName translationFileName(translationFile);
    PvlToXmlTranslationManager xlator(inputLabel, translationFileName.expanded());
    xlator.Auto(*m_domDoc);

    PvlGroup bandBinGroup = inputLabel.findObject("IsisCube").findGroup("BandBin");
    // fix multi-valued bandbin info
    QStringList xmlPath;
    xmlPath << "Product_Observational"
            << "Observation_Area"
            << "Discipline_Area"
            << "sp:Spectral_Characteristics";
    QDomElement baseElement = m_domDoc->documentElement();
    QDomElement spectralCharElement = getElement(xmlPath, baseElement);

    // Axis_Bin_Set for variable bin widths
    // required - bin_sequence_number, center_value, bin_width
    // optional - detector_number, grating_position, original_bin_number, scaling_factor, value_offset, Filter
    // ... see schema for more...
    PvlKeyword center;
    if (bandBinGroup.hasKeyword("Center")) {
      center = bandBinGroup["Center"];
    }
    else if (bandBinGroup.hasKeyword("FilterCenter")) {
      center = bandBinGroup["FilterCenter"];
    }
    else {
      QString msg = "Unable to translate BandBin info for BinSetSpectrum. "
                    "Translation for PDS4 required value [center_value] not found.";
      throw IException(IException::Programmer, msg, _FILEINFO_);
    }
    PvlKeyword width;
    if (bandBinGroup.hasKeyword("Width")) {
      width = bandBinGroup["Width"];
    }
    else if (bandBinGroup.hasKeyword("FilterWidth")) {
      width = bandBinGroup["FilterWidth"];
    }
    else {
      QString msg = "Unable to translate BandBin info for BinSetSpectrum. "
                    "Translation for PDS4 required value [bin_width] not found.";
      throw IException(IException::Programmer, msg, _FILEINFO_);
    }

    QString units = center.unit();

    if (!width.unit().isEmpty() ) {
      if (units.isEmpty()) {
        units = width.unit();
      }
      if (units.compare(width.unit(), Qt::CaseInsensitive) != 0) {
        QString msg = "Unable to translate BandBin info for BinSetSpectrum. "
                      "Unknown or unmatching units for [center_value] and [bin_width].";
        throw IException(IException::Programmer, msg, _FILEINFO_);
      }
    }

    PvlKeyword originalBand;
    if (bandBinGroup.hasKeyword("OriginalBand")) {
      originalBand = bandBinGroup["OriginalBand"];
    }
    PvlKeyword name;
    if (bandBinGroup.hasKeyword("Name")) {
      name = bandBinGroup["Name"];
    }
    else if (bandBinGroup.hasKeyword("FilterName")) {
      name = bandBinGroup["FilterName"];
    }
    else if (bandBinGroup.hasKeyword("FilterId")) {
      name = bandBinGroup["FilterId"];
    }
    PvlKeyword number;
    if (bandBinGroup.hasKeyword("Number")) {
      number = bandBinGroup["Number"];
    }
    else if (bandBinGroup.hasKeyword("FilterNumber")) {
      number = bandBinGroup["FilterNumber"];
    }

    QDomElement axisBinSetElement = spectralCharElement.firstChildElement("sp:Axis_Bin_Set");
    if (axisBinSetElement.isNull()) {
      axisBinSetElement = m_domDoc->createElement("sp:Axis_Bin_Set");
      spectralCharElement.appendChild(axisBinSetElement);
    }
    int bands = (int)inputLabel.findObject("IsisCube")
                                .findObject("Core")
                                .findGroup("Dimensions")
                                .findKeyword("Bands");

    for (int i = 0; i < bands; i++) {

      QDomElement bin = m_domDoc->createElement("sp:Bin");
      axisBinSetElement.appendChild(bin);

      QDomElement binSequenceNumber = m_domDoc->createElement("sp:bin_sequence_number");
      PvlToXmlTranslationManager::setElementValue(binSequenceNumber, toString(i+1));
      bin.appendChild(binSequenceNumber);


      QDomElement centerValue = m_domDoc->createElement("sp:center_value");
      PvlToXmlTranslationManager::setElementValue(centerValue, center[i], units);
      bin.appendChild(centerValue);

      QDomElement binWidth = m_domDoc->createElement("sp:bin_width");
      if (width.size() == bands) {
        PvlToXmlTranslationManager::setElementValue(binWidth, width[i] , units);
      }
      else {
        PvlToXmlTranslationManager::setElementValue(binWidth, width[0] , units);
      }
      bin.appendChild(binWidth);

      QDomElement originalBinNumber = m_domDoc->createElement("sp:original_bin_number");
      if (originalBand.size() > 0) {
        PvlToXmlTranslationManager::setElementValue(originalBinNumber, originalBand[i]);
        bin.appendChild(originalBinNumber);
      }

      if (name.size() > 0 || number.size() > 0) {
        QDomElement filter = m_domDoc->createElement("sp:Filter");
        bin.appendChild(filter);
        if (name.size() > 0) {
          QDomElement filterName = m_domDoc->createElement("sp:filter_name");
          PvlToXmlTranslationManager::setElementValue(filterName, name[i]);
          filter.appendChild(filterName);
        }
        if (number.size() > 0) {
          QDomElement filterNumber= m_domDoc->createElement("sp:filter_number");
          PvlToXmlTranslationManager::setElementValue(filterNumber, number[i]);
          filter.appendChild(filterNumber);
        }
      }
    }
    
  }


  /**
   * Export BandBin group for non-uniformly spaced 3D Spectral data format.
   */
  void ProcessExportPds4::translateBandBinSpectrumBinSet(Pvl &inputLabel) {
    QString translationFile = "$base/translations/";
    translationFile += "pds4ExportBandBinSpectrumBinSet.trn";
    FileName translationFileName(translationFile);
    PvlToXmlTranslationManager xlator(inputLabel, translationFileName.expanded());
    xlator.Auto(*m_domDoc);

    PvlGroup bandBinGroup = inputLabel.findObject("IsisCube").findGroup("BandBin");
    // fix multi-valued bandbin info
    QStringList xmlPath;
    xmlPath << "Product_Observational"
            << "Observation_Area"
            << "Discipline_Area"
            << "sp:Spectral_Characteristics";
    QDomElement baseElement = m_domDoc->documentElement();
    QDomElement spectralCharElement = getElement(xmlPath, baseElement);

    // Axis_Uniformly_Sampled
    // required - sampling_parameter_type (frequency, wavelength, wavenumber)
    //            sampling_interval (units Hz, Angstrom, cm**-1, respectively)
    //            bin_width  (units Hz, Angstrom, cm**-1, respectively)
    //            first_center_value  (units Hz, Angstrom, cm**-1, respectively)
    //            last_center_value  (units Hz, Angstrom, cm**-1, respectively) 
    //            Local_Internal_Reference 
    //            Local_Internal_Reference:local_reference_type = spectral_characteristics_to_array_axis
    //            Local_Internal_Reference:local_identifier_reference, 
    //                1. At least one Axis_Array:axis_name must match the 
    //                   value of the local_identifier_reference in the 
    //                   Axis_Uniformly_Sampled.
    //                   Set Axis_Uniformly_Sampled:local_identifier_reference = Axis_Array:axis_name = Band
    //                2. At least one Array_3D_Spectrum:local_identifier must match 
    //                   the value of the local_identifier_reference in the
    //                   Spectral_Characteristics.
    //                   Set Spectral_Characteristics:local_identifier_reference = Array_3D_Spectrum:local_identifier = Spectral_Array_Object
    //            Local_Internal_Reference:local_reference_type = spectral_characteristics_to_array_axis
    PvlKeyword center("Center");
    if (bandBinGroup.hasKeyword("FilterCenter")) {
      center = bandBinGroup["FilterCenter"];
    }
    else if (bandBinGroup.hasKeyword("Center")) {
      center = bandBinGroup["Center"];
    }
    else {
      QString msg = "Unable to translate BandBin info for UniformlySpacedSpectrum. "
                    "Translation for PDS4 required value [last_center_value] not found.";
      throw IException(IException::Programmer, msg, _FILEINFO_);
    }
    QString lastCenter = center[center.size() - 1];

    QDomElement axisBinSetElement = spectralCharElement.firstChildElement("sp:Axis_Uniformly_Sampled");
    if (axisBinSetElement.isNull()) {
      axisBinSetElement = m_domDoc->createElement("sp:Axis_Uniformly_Sampled");
      spectralCharElement.appendChild(axisBinSetElement);
    }

    QDomElement lastCenterElement = m_domDoc->createElement("sp:last_center_value");
    PvlToXmlTranslationManager::setElementValue(lastCenterElement, lastCenter);
    spectralCharElement.appendChild(lastCenterElement);
    
  }


  /**
   * Create and internalize an image output label from the input 
   * image. This method has a similar function to 
   * ProcessExportPds::StandardImageImage. 
   */
  void ProcessExportPds4::fileAreaObservational() {
    Pvl *inputLabel = InputCubes[0]->label(); 
    QString imageObject = "";

    QString translationFile = "$base/translations/pds4Export";
    if (m_imageType == StandardImage) {
      int bands = (int)inputLabel->findObject("IsisCube")
                                  .findObject("Core")
                                  .findGroup("Dimensions")
                                  .findKeyword("Bands");
      if (bands > 1) {
        imageObject = "Array_3D_Image";
      }
      else {
        imageObject = "Array_2D_Image";
      }
      translationFile += QString(imageObject).remove('_');
    }
    else {
      imageObject = "Array_3D_Spectrum";
      translationFile += QString(imageObject).remove('_');
      if (m_imageType == UniformlySampledSpectrum) {
        translationFile += "Uniform";
      }
      else if (m_imageType == BinSetSpectrum) {
        translationFile += "BinSet";
      }
    }
    translationFile += ".trn";
    FileName translationFileName(translationFile);

    PvlToXmlTranslationManager xlator(*inputLabel, translationFileName.expanded());
    xlator.Auto(*m_domDoc);

    QDomElement rootElement = m_domDoc->documentElement();
    QDomElement fileAreaObservationalElement =
                    rootElement.firstChildElement("File_Area_Observational");

    // Calculate the core base/mult for the output cube
    double base = 0.0;
    double multiplier = 1.0;
    double outputMin, outputMax;

    double inputMin = (p_inputMinimum.size()) ? p_inputMinimum[0] : 0.0;
    double inputMax = (p_inputMaximum.size()) ? p_inputMaximum[0] : 0.0;

    for(unsigned int i = 0; i < p_inputMinimum.size(); i ++) {
      inputMin = std::min(inputMin, p_inputMinimum[i]);
      inputMax = std::max(inputMax, p_inputMaximum[i]);
    }

    outputMin = p_outputMinimum;
    outputMax = p_outputMaximum;

    if(p_inputMinimum.size() && ( p_pixelType == Isis::UnsignedByte ||
                                  p_pixelType == Isis::SignedWord   ||
                                  p_pixelType == Isis::UnsignedWord ) ) {
      multiplier = (inputMax - inputMin) / (outputMax - outputMin);
      base = inputMin - multiplier * outputMin;
    }

    if (!fileAreaObservationalElement.isNull()) {
      QDomElement arrayImageElement =
                      fileAreaObservationalElement.firstChildElement(imageObject);
      if (!arrayImageElement.isNull()) {

        // reorder axis elements. 
        // Translation order:  elements, axis_name, sequence_number
        // Correct order:      axis_name, elements, sequence_number
        QDomElement axisArrayElement = arrayImageElement.firstChildElement("Axis_Array");
        while( !axisArrayElement.isNull() ) {
          QDomElement axisNameElement = axisArrayElement.firstChildElement("axis_name");
          axisArrayElement.insertBefore(axisNameElement, 
                                        axisArrayElement.firstChildElement("elements"));
          axisArrayElement = axisArrayElement.nextSiblingElement("Axis_Array");
        }

        QDomElement elementArrayElement = m_domDoc->createElement("Element_Array");
        arrayImageElement.insertBefore(elementArrayElement,
                                         arrayImageElement.firstChildElement("Axis_Array"));

        QDomElement dataTypeElement = m_domDoc->createElement("data_type");
        PvlToXmlTranslationManager::setElementValue(dataTypeElement,
                                                    PDS4PixelType(p_pixelType, p_endianType));
        elementArrayElement.appendChild(dataTypeElement);

        QDomElement scalingFactorElement = m_domDoc->createElement("scaling_factor");
        PvlToXmlTranslationManager::setElementValue(scalingFactorElement,
                                                    toString(multiplier));
        elementArrayElement.appendChild(scalingFactorElement);

        QDomElement offsetElement = m_domDoc->createElement("value_offset");
        PvlToXmlTranslationManager::setElementValue(offsetElement,
                                                    toString(base));
        elementArrayElement.appendChild(offsetElement);
      }

      // Add the Special_Constants class to define ISIS special pixel values: 

      // Assume 32-bit/Real for CaSSIS
      QDomElement specialConstantElement = m_domDoc->createElement("Special_Constants");
      arrayImageElement.insertAfter(specialConstantElement,
                                    arrayImageElement.lastChildElement("Axis_Array"));

      QDomElement nullElement = m_domDoc->createElement("missing_constant");
      PvlToXmlTranslationManager::setElementValue(nullElement, QString::number(NULL8, 'g', 18)); //toString(NULL8));
      specialConstantElement.appendChild(nullElement);

      QDomElement highInstrumentSatElement = m_domDoc->createElement("high_instrument_saturation");
      PvlToXmlTranslationManager::setElementValue(highInstrumentSatElement, QString::number(HIGH_INSTR_SAT8, 'g', 18));
      specialConstantElement.appendChild(highInstrumentSatElement);

      QDomElement highRepresentationSatElement = m_domDoc->createElement("high_representation_saturation");
      PvlToXmlTranslationManager::setElementValue(highRepresentationSatElement, QString::number(HIGH_REPR_SAT8, 'g', 18));
      specialConstantElement.appendChild(highRepresentationSatElement);

      QDomElement lowInstrumentSatElement = m_domDoc->createElement("low_instrument_saturation");
      PvlToXmlTranslationManager::setElementValue(lowInstrumentSatElement, QString::number(LOW_INSTR_SAT8, 'g', 18));
      specialConstantElement.appendChild(lowInstrumentSatElement);

      QDomElement lowRepresentationSatElement = m_domDoc->createElement("low_representation_saturation");
      PvlToXmlTranslationManager::setElementValue(lowRepresentationSatElement, QString::number(LOW_REPR_SAT8, 'g', 18));
      specialConstantElement.appendChild(lowRepresentationSatElement);
    }
  }


  /**
   * Adds necessary information to the xml header for a pds4 class. 
   * 
   * @param sch Schematron filename without path
   * @param xsd Schema filename without path
   * @param xmlns The xml namespace used 
   * @param xmlnsURI Full URL to the xml namespace URI. Also used as the location of the sch and xsd
   */
  void ProcessExportPds4::addSchema(QString sch, QString xsd, QString xmlns, QString xmlnsURI) {
    // Add xml-model
    QString xmlModel;
    xmlModel += "href=\"";
    xmlModel +=  xmlnsURI;
    xmlModel +=  "/";
    xmlModel +=  sch;
    xmlModel += "\" schematypens=\"http://purl.oclc.org/dsdl/schematron\"";
    QDomProcessingInstruction header =
        m_domDoc->createProcessingInstruction("xml-model", xmlModel);
    m_domDoc->insertAfter(header, m_domDoc->firstChild());

    // Add xmlns
    QDomElement root = m_domDoc->documentElement();
    root.setAttribute(xmlns, xmlnsURI);

    // Add to xsi:schemaLocation
    m_schemaLocation += " "; 
    m_schemaLocation += xmlnsURI;
    m_schemaLocation += " ";
    m_schemaLocation += xmlnsURI;
    m_schemaLocation += "/";
    m_schemaLocation += xsd;
    root.setAttribute("xsi:schemaLocation", m_schemaLocation);
  }


  /**
   * Write the XML label to the supplied stream.
   *
   * @param[out] os file stream to which the XML label will be written.
   */
  void ProcessExportPds4::OutputLabel(std::ofstream &os) {
    os << m_domDoc->toString() << endl;
  }


  /**
   * This method fills the image data of the PDS4 file using the parent class
   * ProcessExport::StartProcess.
   *
   * @param[out] fout Output file stream to be filled with the PDS4 data.
   *
   */
  void ProcessExportPds4::StartProcess(std::ofstream &fout) {
    ProcessExport::StartProcess(fout);
  }


  /**
   * Return the internalized PDS4 label. If no label is internalized yet, an
   * empty label will be returned.
   * 
   * @return @b QDomDocument The PDS4 Xml label
   */
  QDomDocument &ProcessExportPds4::GetLabel() {
    if (m_domDoc->documentElement().isNull()) {
      QDomElement root = m_domDoc->createElement("Product_Observational");
      root.setAttribute("xmlns", "http://pds.nasa.gov/pds4/pds/v1");
      root.setAttribute("xmlns:xsi", "http://www.w3.org/2001/XMLSchema-instance");
      root.setAttribute("xsi:schemaLocation",
                        "http://pds.nasa.gov/pds4/pds/v1 http://pds.nasa.gov/pds4/pds/v1");
      m_domDoc->appendChild(root);
    }
    return *m_domDoc;
  }
  
  
  /**
   * This method write out the labels and image data to the specified output file.
   * Creates an IMG and XML file.
   * 
   * @param outFile QString of the name of the output image file. Will create an XML 
   *        and an IMG file with the output file name.
   *
   */
  void ProcessExportPds4::WritePds4(QString outFile) {
    
    FileName outputFile(outFile);

    // Name for output label
    QString path(outputFile.originalPath());
    QString name(outputFile.baseName());
    QString labelName = path + "/" + name + ".xml";

    // Name for output image
    QString imageName = outputFile.expanded();

    // If input file ends in .xml, the user entered a label name for the output file, not an
    // image name with a unique file extension. 
    if (QString::compare(outputFile.extension(), "xml", Qt::CaseInsensitive) == 0) {
      imageName = path + "/" + name + ".img";
    }

    QDomElement rootElement = m_domDoc->documentElement();
    QDomElement fileAreaObservationalElement =
                    rootElement.firstChildElement("File_Area_Observational");

    QDomElement fileElement = m_domDoc->createElement("File");
    fileAreaObservationalElement.insertBefore(fileElement, 
                                              fileAreaObservationalElement.firstChildElement());

    QDomElement fileNameElement = m_domDoc->createElement("file_name");
    PvlToXmlTranslationManager::setElementValue(fileNameElement, outputFile.name());
    fileElement.appendChild(fileNameElement);

//    QDomElement creationElement = m_domDoc->createElement("creation_date_time");
//    PvlToXmlTranslationManager::setElementValue(creationElement, );
//    fileElement.appendChild(creationElement);

    ofstream outputLabel(labelName.toLatin1().data());
    OutputLabel(outputLabel);
    outputLabel.close();
    
    ofstream outputImageFile(imageName.toLatin1().data());
    StartProcess(outputImageFile);
    outputImageFile.close();

    EndProcess();
  }


  /**
   * Create the standard keywords for the IMAGE_MAP_PROJECTION group in a PDS
   * label
   *
   *
   * @throws IException::User "Unable to export projection [" + projName + "] to PDS4 product. " + 
                              "This projection is not supported in ISIS3."
   */
  void ProcessExportPds4::StandardAllMapping() {
    // Cartography
    // Get the input Isis cube label and find the Mapping group if it has one
    Pvl *inputLabel = InputCubes[0]->label();
    if(inputLabel->hasObject("IsisCube") &&
        !(inputLabel->findObject("IsisCube").hasGroup("Mapping"))) return;
    PvlGroup &inputMapping = inputLabel->findGroup("Mapping", Pvl::Traverse);

    addSchema("PDS4_CART_1900.sch", 
              "PDS4_CART_1900.xsd",
              "xmlns:cart", 
              "http://pds.nasa.gov/pds4/cart/v1"); 

    // Translate the projection specific keywords for a PDS IMAGE_MAP_PROJECTION
    Projection *proj = ProjectionFactory::Create(*inputLabel); 
    QString projName = proj->Name();
    try {
      PvlToXmlTranslationManager xlatorSpecProj(*inputLabel, 
                                                "$base/translations/pds4Export" + projName + ".trn");
      xlatorSpecProj.Auto(*m_domDoc);
    } 
    catch (IException &e) {
      QString msg = "Unable to export projection [" + projName + "] to PDS4 product. " + 
                     "This projection is not supported in ISIS3.";
      throw IException(e, IException::User, msg, _FILEINFO_);
    }

    // convert units.
    QStringList xmlPath;
    xmlPath << "Product_Observational" 
            << "Observation_Area" 
            << "Discipline_Area" 
            << "cart:Cartography" 
            << "cart:Map_Projection" 
            << "cart:Spatial_Reference_Information" 
            << "cart:Horizontal_Coordinate_System_Definition"
            << "cart:Geodetic_Model";

    QDomElement baseElement = m_domDoc->documentElement();
    QDomElement geodeticModelElement = getElement(xmlPath, baseElement);
    QDomElement semiMajorRadElement = geodeticModelElement.firstChildElement("cart:semi_major_radius");
    if (!semiMajorRadElement.isNull()) {

      QString units = semiMajorRadElement.attribute("unit");
      if( units.compare("km", Qt::CaseInsensitive) != 0 && units.compare("kilometers", Qt::CaseInsensitive) != 0) { 

        //if no units, assume in meters
        double dValue = toDouble(semiMajorRadElement.text());
        dValue /= 1000.0;
        PvlToXmlTranslationManager::resetElementValue(semiMajorRadElement, toString(dValue), "km");
      }
    }

    QDomElement semiMinorRadElement = geodeticModelElement.firstChildElement("cart:semi_minor_radius");
    if (!semiMinorRadElement.isNull()) {

      QString units = semiMinorRadElement.attribute("unit");
      if( units.compare("km", Qt::CaseInsensitive) != 0 && units.compare("kilometers", Qt::CaseInsensitive) != 0) { 
        // If no units, assume in meters
        double dValue = toDouble(semiMinorRadElement.text());
        dValue /= 1000.0;
        PvlToXmlTranslationManager::resetElementValue(semiMinorRadElement, toString(dValue), "km");
      }
    }

    QDomElement polarRadElement = geodeticModelElement.firstChildElement("cart:polar_radius");
    if (!polarRadElement.isNull()) {
      QString units = polarRadElement.attribute("unit");
      if( units.compare("km", Qt::CaseInsensitive) != 0 && units.compare("kilometers", Qt::CaseInsensitive) != 0) { 
        // If no units, assume in meters
        double dValue = toDouble(polarRadElement.text());
        dValue /= 1000.0;
        PvlToXmlTranslationManager::resetElementValue(polarRadElement, toString(dValue), "km");
      }
    }

    // Add the EASTERNMOST AND WESTERNMOST LONGITUDE keywords
    PvlKeyword &isisLonDir = inputMapping.findKeyword("LongitudeDirection");
    QString lonDir = isisLonDir[0];
    lonDir = lonDir.toUpper();
    if (inputMapping.hasKeyword("MaximumLongitude") && inputMapping.hasKeyword("MinimumLongitude")) {
      double maxLon = inputMapping.findKeyword("MaximumLongitude");
      double minLon = inputMapping.findKeyword("MinimumLongitude");
      xmlPath.clear();
      xmlPath << "Product_Observational"
              << "Observation_Area" 
              << "Discipline_Area"
              << "cart:Cartography" 
              << "cart:Spatial_Domain"
              << "cart:Bounding_Coordinates";
      QDomElement boundingCoordElement = getElement(xmlPath, baseElement);
      QDomElement eastElement = boundingCoordElement.firstChildElement("cart:east_bounding_coordinate");
      QDomElement westElement = boundingCoordElement.firstChildElement("cart:west_bounding_coordinate");

      // translation files currently handles Positive West case where east = min, west = max
      // so if positive east, swap min/max
      if(QString::compare(lonDir, "PositiveEast", Qt::CaseInsensitive) == 0) {
        // west min, east max
        PvlToXmlTranslationManager::resetElementValue(eastElement, toString(maxLon), "deg");
        PvlToXmlTranslationManager::resetElementValue(westElement, toString(minLon), "deg");
      }
    }
  }


/**
  * Convenience method to get an element given a path and its parent. 
  * 
  * @param xmlPath The XML path to the element to retrieve, 
  *                starting at the parent element. Note: The
  *                first element of this path must be the same as
  *                the parent element passed in, unless the
  *                parent element is NULL. If the parent element
  *                passed in is NULL, then we assume that the
  *                parent is the root and a full path has been
  *                given.
  * @param parent The parent QDomElement of the given path. Defaults to
  *               the root element of the document.
  * 
  * @return QDomElement 
  */
  QDomElement ProcessExportPds4::getElement(QStringList xmlPath, QDomElement parent) {
    QDomElement baseElement = parent;
    if (baseElement.isNull()) {
      baseElement = m_domDoc->documentElement();
    }
    if (baseElement.isNull()) { 
      QString msg = "Unable to get element from empty XML document."; 
      throw IException(IException::Programmer, msg, _FILEINFO_);
    }
    QString parentName = xmlPath[0];
    if (parentName != baseElement.tagName()) {
      QString msg = "The tag name of the parent element passed in "
                    "must be the first value in the given XML path."; 
      throw IException(IException::Programmer, msg, _FILEINFO_);
    }
    for (int i = 1; i < xmlPath.size(); i++) {
      QString elementName = xmlPath[i];
      QDomElement nextElement = baseElement.firstChildElement(elementName);
      baseElement = nextElement;
    }
    return baseElement;
  }


  /**
   * Helper function for converting ISIS pixel type and byte order to a PDS4 data_type value.
   * 
   * @param pixelType The ISIS pixel type of the data
   * @param endianType The byte order of the data
   * 
   * @return @b QString The PDS4 data_type value for the given pixel type and byte order.
   */
  QString ProcessExportPds4::PDS4PixelType(PixelType pixelType, ByteOrder endianType) {
    QString pds4Type("UNK");
    if(p_pixelType == Isis::UnsignedByte) {
      pds4Type = "UnsignedByte";
    }
    else if((p_pixelType == Isis::UnsignedWord) && (p_endianType == Isis::Msb)) {
      pds4Type = "UnsignedMSB2";
    }
    else if((p_pixelType == Isis::UnsignedWord) && (p_endianType == Isis::Lsb)) {
      pds4Type = "UnsignedLSB2";
    }
    else if((p_pixelType == Isis::SignedWord) && (p_endianType == Isis::Msb)) {
      pds4Type = "SignedMSB2";
    }
    else if((p_pixelType == Isis::SignedWord) && (p_endianType == Isis::Lsb)) {
      pds4Type = "SignedLSB2";
    }
    else if((p_pixelType == Isis::Real) && (p_endianType == Isis::Msb)) {
      pds4Type = "IEEE754MSBSingle";
    }
    else if((p_pixelType == Isis::Real) && (p_endianType == Isis::Lsb)) {
      pds4Type = "IEEE754LSBSingle";
    }
    else {
      QString msg = "Unsupported PDS pixel type or sample size";
      throw IException(IException::User, msg, _FILEINFO_);
    }
    return pds4Type;
  }


  /**
   * Add a modification history instance by adding a Modification_Detail entry
   * to the Modification_History element. If there are no existing entries,
   * this will create a Modification_History element also.
   * 
   * @param description The description of the modification.
   * @param date The date of the modification. Expected format is "YYYY-MM-DD". Defaults to "tbd".
   * @param version The product version. Expected format is "m.n". Defaults to "tbd".
   */
  void ProcessExportPds4::addHistory(QString description, QString date, QString version) {
    // Check that at least the "Identification_Area" element exists.
    QDomElement identificationElement;
    QStringList identificationPath;
    identificationPath.append("Product_Observational");
    identificationPath.append("Identification_Area");
    try {
      identificationElement = getElement(identificationPath);
      if( identificationElement.isNull() ) {
        throw IException(IException::Unknown, "", _FILEINFO_);
      }
    }
    catch(IException &e) {
      QString msg = "Could not find Identification_Area element "
                    "to add modification history under.";
      throw IException(IException::Programmer, msg, _FILEINFO_);
    }

    // Check if the "Modification_History" element exists yet.
    // If not, create one.
    QDomElement historyElement = identificationElement.firstChildElement("Modification_History");
    if ( historyElement.isNull() ) {
      historyElement = m_domDoc->createElement("Modification_History");
      identificationElement.insertAfter( historyElement,
                                         identificationElement.lastChildElement() );
    }

    // Create the "Modification_Detail" element and add it to the end of the
    // "Modification_History" element.
    QDomElement detailElement = m_domDoc->createElement("Modification_Detail");

    QDomElement modDateElement = m_domDoc->createElement("modification_date");
    PvlToXmlTranslationManager::setElementValue(modDateElement, date);
    detailElement.appendChild(modDateElement);

    QDomElement versionIdElement = m_domDoc->createElement("version_id");
    PvlToXmlTranslationManager::setElementValue(versionIdElement, version);
    detailElement.appendChild(versionIdElement);

    QDomElement descriptionElement = m_domDoc->createElement("description");
    PvlToXmlTranslationManager::setElementValue(descriptionElement, description);
    detailElement.appendChild(descriptionElement);

    historyElement.insertAfter( detailElement,
                                historyElement.lastChildElement() );
  }


  /**
   * This function will go through an XML document and attempt to convert all
   * "units" attributes to the appropriate PDS4 units format.
   * 
   * This method uses a pvl config file to determine what the proper PDS4
   * format is and what potential input formats are. The file is converted to
   * a map which is then used to convert all of the input units. See
   * $base/translations/pds4ExportUnits.pvl for more information on this file.
   * 
   * This method is automatically called in StandardPds4Label(), but may need
   * to be called again if the label is changed afterwards.
   * 
   * @param[in,out] label A reference to the label that the units will be
   *                      translated in.
   * @param transMapFile The path to the config file that will be used to
   *                     determine unit translations.
   */
  void ProcessExportPds4::translateUnits(QDomDocument &label, QString transMapFile) {
    Pvl configPvl;
    try {
      configPvl.read(transMapFile);
    }
    catch(IException &e) {
      QString msg = "Failed to read unit translation config file [" + transMapFile + "].";
      throw IException(e, IException::Io, msg, _FILEINFO_);
    }

    QMap<QString, QString> transMap;
    try {
      transMap = createUnitMap(configPvl);
    }
    catch(IException &e) {
      QString msg = "Failed to load unit translation config file [" + transMapFile + "].";
      throw IException(e, IException::Unknown, msg, _FILEINFO_);
    }

    // Now that the map is filled, recursively search through the XML document
    // for units and translate them.
    try {
      translateChildUnits( label.documentElement(), transMap );
    }
    catch(IException &e) {
      QString msg = "Failed to translate units with config file [" + transMapFile + "].";
      throw IException(e, IException::Unknown, msg, _FILEINFO_);
    }
  }


  /**
   * Helper function for creating the unit translation map from a PVL object.
   * 
   * @param configPvl The config PVL that defines the map.
   * 
   * @return @b QMap<QString,QString> The map that converts lower case ISIS
   *                                  units to PDS4 units.
   * 
   * @see ProcessExportPds4::translateUnits
   */
  QMap<QString, QString> ProcessExportPds4::createUnitMap(Pvl configPvl) {
    QMap<QString, QString> transMap;
    for (int i = 0; i < configPvl.objects(); i++) {
      PvlObject unitObject = configPvl.object(i);
      for (int j = 0; j < unitObject.groups(); j++) {
        PvlGroup unitGroup = unitObject.group(j);
        if (!unitGroup.hasKeyword("PDS4_Unit")) {
          QString msg = "No PDS4 standard specified for for [" + unitGroup.name() + "]";
          throw IException(IException::Programmer, msg, _FILEINFO_);
        }
        PvlKeyword pds4Key = unitGroup["PDS4_Unit"];
        // Add the PDS4 format for when the format is already correct.
        // This also handles case issues such as KM instead of km.
        transMap.insert(pds4Key[0].toLower(), pds4Key[0]);

        // If there are ISIS versions with different formats then add those.
        if (unitGroup.hasKeyword("ISIS_Units")) {
          PvlKeyword isisKey = unitGroup["ISIS_Units"];
          for (int k = 0; k < isisKey.size() ; k++) {
            transMap.insert(isisKey[k].toLower(), pds4Key[0]);
          }
        }
      }
    }

    return transMap;
  }


  /**
   * Recursive method that will translate the "unit" attribute of any child
   * elements of a given element. Returns void if the given element has no
   * children.
   * 
   * @param parent The element whose children's units will be translated. This
   *               method will be recursively called on all child elements.
   * @param transMap The translation map with lowercase ISIS units as keys and
   *                 PDS4 units as values.
   * 
   * @see ProcessExportPds4::translateUnits
   */
  void ProcessExportPds4::translateChildUnits(QDomElement parent, QMap<QString, QString> transMap) {
    QDomElement childElement = parent.firstChildElement();

    while( !childElement.isNull() ) {
      if ( childElement.hasAttribute("unit") ) {
        QString originalUnit = childElement.attribute("unit");
        if ( transMap.contains( originalUnit.toLower() ) ) {
          childElement.setAttribute("unit", transMap.value( originalUnit.toLower() ) );
        }
        else {
          QString msg = "Could not translate unit [" + originalUnit + "] to PDS4 format.";
          throw IException(IException::Unknown, msg, _FILEINFO_);
        }
      }
      translateChildUnits(childElement, transMap);
      childElement = childElement.nextSiblingElement();
    }

    // Base case: If there are no more children end return
    return;
  }


} // End of Isis namespace<|MERGE_RESOLUTION|>--- conflicted
+++ resolved
@@ -430,8 +430,6 @@
 
 
   /**
-<<<<<<< HEAD
-=======
    * Allows mission specific programs to set version_id
    * required for PDS4 labels. This value is added to the xml file 
    * by the identificationArea() method. 
@@ -450,7 +448,6 @@
 
 
   /**
->>>>>>> b130ce76
    * Allows mission specific programs to set the title
    * required for PDS4 labels. This value is added to the xml file 
    * by the identificationArea() method. 
@@ -465,11 +462,7 @@
   }
 
 
-<<<<<<< HEAD
- /**
-=======
-  /**
->>>>>>> b130ce76
+  /**
    * Allows mission specific programs to use specified 
    * versions of dictionaries. 
    * 

#ifndef EquatorialCylindricalShape_h
#define EquatorialCylindricalShape_h
/**
 * @file
 * $Revision: 1.20 $
 * $Date: 2010/03/27 07:04:26 $
 *
 *   Unless noted otherwise, the portions of Isis written by the USGS are public
 *   domain. See individual third-party library and package descriptions for
 *   intellectual property information,user agreements, and related information.
 *
 *   Although Isis has been used by the USGS, no warranty, expressed or implied,
 *   is made by the USGS as to the accuracy and functioning of such software
 *   and related material nor shall the fact of distribution constitute any such
 *   warranty, and no responsibility is assumed by the USGS in connection
 *   therewith.
 *
 *   For additional information, launch
 *   $ISISROOT/doc//documents/Disclaimers/Disclaimers.html in a browser or see
 *   the Privacy &amp; Disclaimers page on the Isis website,
 *   http://isis.astrogeology.usgs.gov, and the USGS privacy and disclaimers on
 *   http://www.usgs.gov/privacy.html.
 */

#include "DemShape.h"

#include <QVector>

#include "Spice.h"
namespace Isis {
  class Pvl;

  /**
   * @brief Define shapes and provide utilities for shapes stored as Isis3 EquatorialCylindrical map
   *
   * This class will define shapes of Isis3 target bodies with the shape defined by an
   * EquatorialCylindrical map, as well as provide utilities to retrieve radii and photometric
   * information for the intersection point.
   *
   * @author 2010-07-30 Debbie A. Cook
   *
   * @internal
   *   @history 2012-12-19 Debbie A. Cook Added a check for an invalid radius in the
   *                           intersectSurface() method, that was causing applications to hang.
   *                           Also return a false if no ellipsoid itersection is found.
   *   @history 2015-07-21 Kristin Berry - Added NaifStatus::CheckErrors() to see if any NAIF errors
   *                           were signaled. References #2248.
   *   @history 2015-10-01 Jeannie Backer - Made improvements to documentation and brought code
   *                           closer to ISIS coding standards. Removed check for ellipsoid
   *                           intersection in intersectSurface() method to prevent early return
   *                           and attempt the iterative method even when the ellipsoid is not
   *                           intersected. Fixes #1438
<<<<<<< HEAD
   *   @history 2018-02-05 Cole Neubauer - Added the setTargetRadii virtual method so that the
   *                           intersectEllipsoid method can use the MaximumRadius found in the
   *                           ShapeModelStatistics group of the labels (often written during a run of
   *                           demprep) as a starting radius for the ellipsoid as opposed to the
   *                           default radius of the target. Fixes #5242
=======
   *   @history 2018-01-05 Cole Neubauer - Fixed units conversion in intersectSurface so that the
   *                           loop is stepping by radians per pixel, as recommended by Jeff
   *                           Anderson (LROC team). Fixes #5245
>>>>>>> 4b20e616
   */
  class EquatorialCylindricalShape : public DemShape {
    public:
      // Constructor
      EquatorialCylindricalShape(Target *target, Pvl &pvl);

      // Destructor
      ~EquatorialCylindricalShape();

      // Intersect the shape model
      bool intersectSurface(std::vector<double> observerPos,
                            std::vector<double> lookDirection);

    protected:
      virtual QVector<SpiceDouble> setTargetRadii(); // returns a QVector of SpiceDouble


    private:
      Distance *m_minRadius;  //!< Minimum radius value in DEM file
      Distance *m_maxRadius;  //!< Maximum radius value in DEM file
  };
};

#endif<|MERGE_RESOLUTION|>--- conflicted
+++ resolved
@@ -50,17 +50,14 @@
    *                           intersection in intersectSurface() method to prevent early return
    *                           and attempt the iterative method even when the ellipsoid is not
    *                           intersected. Fixes #1438
-<<<<<<< HEAD
+   *   @history 2018-01-05 Cole Neubauer - Fixed units conversion in intersectSurface so that the
+   *                           loop is stepping by radians per pixel, as recommended by Jeff
+   *                           Anderson (LROC team). Fixes #5245
    *   @history 2018-02-05 Cole Neubauer - Added the setTargetRadii virtual method so that the
    *                           intersectEllipsoid method can use the MaximumRadius found in the
    *                           ShapeModelStatistics group of the labels (often written during a run of
    *                           demprep) as a starting radius for the ellipsoid as opposed to the
    *                           default radius of the target. Fixes #5242
-=======
-   *   @history 2018-01-05 Cole Neubauer - Fixed units conversion in intersectSurface so that the
-   *                           loop is stepping by radians per pixel, as recommended by Jeff
-   *                           Anderson (LROC team). Fixes #5245
->>>>>>> 4b20e616
    */
   class EquatorialCylindricalShape : public DemShape {
     public:

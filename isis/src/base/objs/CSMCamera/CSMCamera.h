#ifndef CSMCamera_h
#define CSMCamera_h
/** This is free and unencumbered software released into the public domain.

The authors of ISIS do not claim copyright on the contents of this file.
For more details about the LICENSE terms and the AUTHORS, you will
find files of those names at the top level of this repository. **/

/* SPDX-License-Identifier: CC0-1.0 */

#include "Camera.h"
#include "iTime.h"
#include "Target.h"

#include <vector>

#include <QList>
#include <QPointF>
#include <QStringList>

#include "csm/csm.h"
#include "csm/RasterGM.h"

namespace Isis {
  class CSMCamera : public Camera {

    public:
      // constructors
      CSMCamera(Cube &cube);
//      CSMCamera(Cube &cube, QString pluginName, QString modelName, QString stateString);

      //! Destroys the CSMCamera object.
      ~CSMCamera() {};

      /**
       * The CSM camera needs a bogus type for now.
       *
       * @return CameraType Camera::Point
       */
      virtual CameraType GetCameraType() const {
        return Csm;
      }

      /**
       * CK frame ID -  - Instrument Code from spacit run on CK
       *
       * @return @b int The appropriate instrument code for the "Camera-matrix"
       *         Kernel Frame ID
       */
      virtual int CkFrameId() const { return (-1); }

      /**
       * CK Reference ID - J2000
       *
       * @return @b int The appropriate instrument code for the "Camera-matrix"
       *         Kernel Reference ID
       */
      virtual int CkReferenceId() const { return (-1); }

      /**
       *  SPK Center ID - 6 (Saturn)
       *
       * @return @b int The appropriate instrument code for the Spacecraft
       *         Kernel Center ID
       */
      virtual int SpkCenterId() const { return -1; }

      /**
       *  SPK Reference ID - J2000
       *
       * @return @b int The appropriate instrument code for the Spacecraft
       *         Kernel Reference ID
       */
      virtual int SpkReferenceId() const { return (-1); }

      virtual QList<QPointF> PixelIfovOffsets();

      virtual bool SetImage(const double sample, const double line);

      virtual bool SetGround(Latitude latitude, Longitude longitude);
      virtual bool SetGround(const SurfacePoint &surfacePt);
      virtual bool SetUniversalGround(const double latitude, const double longitude);
      virtual bool SetUniversalGround(const double latitude, const double longitude, double radius);

      virtual void setTime(const iTime &time);

      virtual double LineResolution();
      virtual double SampleResolution();
      virtual double DetectorResolution();
      virtual double ObliqueLineResolution();
      virtual double ObliqueSampleResolution();
      virtual double ObliqueDetectorResolution();

      virtual double parentLine() const;
      virtual double parentSample() const;

      virtual void subSpacecraftPoint(double &lat, double &lon);
      virtual void subSpacecraftPoint(double &lat, double &lon, double line, double sample);
      virtual void subSolarPoint(double &lat, double &lon);

      virtual double PhaseAngle() const;
      virtual double EmissionAngle() const;
      virtual double IncidenceAngle() const;

      virtual SpicePosition *sunPosition() const;
      virtual SpicePosition *instrumentPosition() const;
      virtual SpiceRotation *bodyRotation() const;
      virtual SpiceRotation *instrumentRotation() const;

      virtual void instrumentBodyFixedPosition(double p[3]) const;
      virtual void sunPosition(double p[3]) const;
      virtual double SolarDistance() const;

      virtual double SlantDistance() const;
      virtual double targetCenterDistance() const;

      virtual double RightAscension();
      virtual double Declination();

      std::vector<int> getParameterIndices(csm::param::Set paramSet) const;
      std::vector<int> getParameterIndices(csm::param::Type paramType) const;
      std::vector<int> getParameterIndices(QStringList paramList) const;
      void applyParameterCorrection(int index, double correction);
      double getParameterCovariance(int index1, int index2);
<<<<<<< HEAD
      QString getParameterName(int index);
      QString getParameterUnits(int index);
      double getParameterValue(int index);
=======
      std::vector<double> getSensorPartials(int index, SurfacePoint groundPoint);

      virtual std::vector<double> GroundPartials(SurfacePoint groundPoint);
      virtual std::vector<double> GroundPartials();
>>>>>>> 5fbfe2cb

    protected:
      void setTarget(Pvl label);

      std::vector<double> sensorPositionBodyFixed() const;
      std::vector<double> sensorPositionBodyFixed(double line, double sample) const;

      virtual void computeSolarLongitude(iTime et);

    private:
      void init(Cube &cube, QString pluginName, QString modelName, QString stateString);

      csm::RasterGM *m_model; //! CSM sensor model
      iTime m_refTime; //! The reference time that all model image times are relative to

      void isisToCsmPixel(double line, double sample, csm::ImageCoord &csmPixel) const;
      void csmToIsisPixel(csm::ImageCoord csmPixel, double &line, double &sample) const;
      csm::EcefCoord isisToCsmGround(const SurfacePoint &groundPt) const;
      SurfacePoint csmToIsisGround(const csm::EcefCoord &groundPt) const;

      virtual std::vector<double> ImagePartials(SurfacePoint groundPoint);
      virtual std::vector<double> ImagePartials();
  };
};
#endif<|MERGE_RESOLUTION|>--- conflicted
+++ resolved
@@ -122,16 +122,13 @@
       std::vector<int> getParameterIndices(QStringList paramList) const;
       void applyParameterCorrection(int index, double correction);
       double getParameterCovariance(int index1, int index2);
-<<<<<<< HEAD
       QString getParameterName(int index);
       QString getParameterUnits(int index);
       double getParameterValue(int index);
-=======
       std::vector<double> getSensorPartials(int index, SurfacePoint groundPoint);
 
       virtual std::vector<double> GroundPartials(SurfacePoint groundPoint);
       virtual std::vector<double> GroundPartials();
->>>>>>> 5fbfe2cb
 
     protected:
       void setTarget(Pvl label);

/** This is free and unencumbered software released into the public domain.

The authors of ISIS do not claim copyright on the contents of this file.
For more details about the LICENSE terms and the AUTHORS, you will
find files of those names at the top level of this repository. **/

/* SPDX-License-Identifier: CC0-1.0 */

#include "CSMCamera.h"
#include "CameraSkyMap.h"

#include <fstream>
#include <iostream>
#include <iomanip>

#include <QDebug>
#include <QList>
#include <QPointF>
#include <QString>

#include "Blob.h"
#include "CameraDetectorMap.h"
#include "CameraDistortionMap.h"
#include "CameraFocalPlaneMap.h"
#include "Constants.h"
#include "Displacement.h"
#include "Distance.h"
#include "FileName.h"
#include "IException.h"
#include "IString.h"
#include "iTime.h"
#include "Latitude.h"
#include "Longitude.h"
#include "LinearAlgebra.h"
#include "NaifStatus.h"
#include "SpecialPixel.h"
#include "SurfacePoint.h"

#include "csm/Warning.h"
#include "csm/Error.h"
#include "csm/Plugin.h"
#include "csm/Ellipsoid.h"
#include "csm/SettableEllipsoid.h"

using namespace std;

namespace Isis {

  /**
   * Constructor for an ISIS Camera model that uses a Community Sensor Model (CSM)
   * for the principal transformations.
   *
   * @param cube The Cube containing image data and CSM Model information for the
   *             ISIS Camera Model.
   */
  CSMCamera::CSMCamera(Cube &cube) : Camera(cube) {
    Blob state("CSMState", "String");
    cube.read(state);
    PvlObject &blobLabel = state.Label();
    QString pluginName = blobLabel.findKeyword("PluginName")[0];
    QString modelName = blobLabel.findKeyword("ModelName")[0];
    QString stateString = QString::fromUtf8(state.getBuffer(), state.Size());
    init(cube, pluginName, modelName, stateString);
  }


  /**
   * Init method which performs most of the setup for the CSM Camera Model inside ISIS.
   *
   * @param cube The cube with the image data
   * @param pluginName The name of the CSM::Plugin that will create the CSM::Model
   * @param modelName The name of the CSM::Model that will be created
   * @param stateString The state string the the CSM::Model will be created from
   */
  void CSMCamera::init(Cube &cube, QString pluginName, QString modelName, QString stateString){
    const csm::Plugin *plugin = csm::Plugin::findPlugin(pluginName.toStdString());
    if (!plugin) {
      QStringList availablePlugins;
      for (const csm::Plugin *plugin: csm::Plugin::getList()) {
        availablePlugins.append(QString::fromStdString(plugin->getPluginName()));
      }
      QString msg = "Failed to find plugin [" + pluginName + "] for image [" + cube.fileName() +
                    "]. Check that the corresponding CSM plugin library is in the directory "
                    "specified by your IsisPreferences. Loaded plugins [" +
                    availablePlugins.join(", ") + "].";
      throw IException(IException::User, msg, _FILEINFO_);
    }
    if (!plugin->canModelBeConstructedFromState(modelName.toStdString(), stateString.toStdString())) {
      QString msg = "CSM state string attached to image [" + cube.fileName() + "] cannot "
                    "be converted to a [" + modelName + "] using [" + pluginName + "].";
      throw IException(IException::Programmer, msg, _FILEINFO_);
    }
    m_model = dynamic_cast<csm::RasterGM*>(plugin->constructModelFromState(stateString.toStdString()));
    // If the dynamic cast failed, raise an exception
    if (!m_model) {
      QString msg = "Failed to convert CSM Model to RasterGM.";
      throw IException(IException::Programmer, msg, _FILEINFO_);
    }

    m_instrumentNameLong = QString::fromStdString(m_model->getSensorIdentifier());
    m_instrumentNameShort = QString::fromStdString(m_model->getSensorIdentifier());
    m_spacecraftNameLong = QString::fromStdString(m_model->getPlatformIdentifier());
    m_spacecraftNameShort = QString::fromStdString(m_model->getPlatformIdentifier());

    QString timeString = QString::fromStdString(m_model->getReferenceDateAndTime());
    // Strip the UTC time zone indicator for iTime
    timeString.remove("Z");
    m_refTime.setUtc(timeString);

    setTarget(*cube.label());
  }


  /**
   * Set the image sample and line for the Camera Model and then compute the
   * corresponding image time, look vector, and ground point.
   *
   * @param sample The image sample coordinate
   * @param line The image line coordinate
   *
   * @returns @b bool If the image coordinate was set successfully
   */
  bool CSMCamera::SetImage(const double sample, const double line) {
    csm::ImageCoord imagePt;
    isisToCsmPixel(p_alphaCube->AlphaLine(line), p_alphaCube->AlphaSample(sample), imagePt);
    double achievedPrecision = 0;
    csm::WarningList warnings;

    csm::EcefLocus imageLocus;
    try {
      imageLocus = m_model->imageToRemoteImagingLocus(imagePt,
                                                      0.001,
                                                      &achievedPrecision,
                                                      &warnings);
    }
    catch (csm::Error &e) {
      return false;
    }

    // Check for issues on the CSM end
    if (achievedPrecision > 0.001) {
      return false;
    }
    if (!warnings.empty()) {
      for (csm::Warning warning : warnings) {
        if (warning.getWarning() == csm::Warning::IMAGE_COORD_OUT_OF_BOUNDS){
          return false;
        }
      }
    }

    // ISIS sensors work in Kilometers, CSM works in meters
    std::vector<double> obsPosition = {imageLocus.point.x / 1000.0,
                                       imageLocus.point.y / 1000.0,
                                       imageLocus.point.z / 1000.0};
    std::vector<double> locusVec = {imageLocus.direction.x,
                                    imageLocus.direction.y,
                                    imageLocus.direction.z};
    if(!target()->shape()->intersectSurface(obsPosition, locusVec)) {
      return false;
    }

    // If we are here then everything went well so save the pixel and return true
    m_lookB[0] = locusVec[0];
    m_lookB[1] = locusVec[1];
    m_lookB[2] = locusVec[2];
    m_newLookB = true;
    p_pointComputed = true;
    p_childSample = sample;
    p_childLine = line;
    if (!m_et) {
      m_et = new iTime();
    }
    *m_et = m_refTime + m_model->getImageTime(imagePt);
    return true;
  }


  /**
   * Set the latitude and longitude for the Camera Model and then compute the
   * corresponding image time, look vector, and image coordinate. The ground
   * point radius will be computed from the shape model.
   *
   * @param latitude The ground point latitude in degrees
   * @param longitude The ground point longitude in positive East, 360 domain degrees
   *
   * @returns @b bool If the ground point was set successfully
   */
  bool CSMCamera::SetUniversalGround(const double latitude, const double longitude) {
    return SetGround(
        Latitude(latitude, Angle::Degrees),
        Longitude(longitude, Angle::Degrees));
  }


/**
   * Set the latitude, longitude, and radius for the Camera Model and then compute the
   * corresponding image time, look vector, and image coordinate.
   *
   * @param latitude The ground point latitude in degrees
   * @param longitude The ground point longitude in positive East, 360 domain degrees
   * @param radius The ground point radius in meters
   *
   * @returns @b bool If the ground point was set successfully
   */
  bool CSMCamera::SetUniversalGround(const double latitude, const double longitude, double radius) {
    return SetGround(SurfacePoint(
        Latitude(latitude, Angle::Degrees),
        Longitude(longitude, Angle::Degrees),
        Distance(radius, Distance::Meters)));
  }


  /**
   * Set the latitude and longitude for the Camera Model and then compute the
   * corresponding image time, look vector, and image coordinate. The ground
   * point radius will be computed from the shape model.
   *
   * @param latitude The ground point latitude
   * @param longitude The ground point longitude
   *
   * @returns @b bool If the ground point was set successfully
   */
  bool CSMCamera::SetGround(Latitude latitude, Longitude longitude) {
    ShapeModel *shape = target()->shape();
    Distance localRadius;

    if (shape->name() != "Plane") { // this is the normal behavior
      localRadius = LocalRadius(latitude, longitude);
    }
    else {
      localRadius = Distance(latitude.degrees(),Distance::Kilometers);
      latitude = Latitude(0.,Angle::Degrees);
    }

    if (!localRadius.isValid()) {
      target()->shape()->clearSurfacePoint();
      return false;
    }

    return SetGround(SurfacePoint(latitude, longitude, localRadius));
  }


  /**
   * Set the ground point for the Camera Model and then compute the
   * corresponding image time, look vector, and image coordinate.
   *
   * @param surfacePt The ground point
   *
   * @returns @b bool If the ground point was set successfully
   */
  bool CSMCamera::SetGround(const SurfacePoint & surfacePt) {
    ShapeModel *shape = target()->shape();
    if (!surfacePt.Valid()) {
      shape->clearSurfacePoint();
      return false;
    }

    bool validBackProject = true;

    // Back project through the CSM model
    csm::ImageCoord imagePt;
    double achievedPrecision = 0;
    csm::WarningList warnings;
    csm::EcefCoord groundPt = isisToCsmGround(surfacePt);
    try {
      imagePt = m_model->groundToImage(groundPt, 0.01, &achievedPrecision, &warnings);
    }
    catch (csm::Error &e) {
      validBackProject = false;
    }
    if (achievedPrecision > 0.01) {
      validBackProject = false;
    }
    if (!warnings.empty()) {
      for (csm::Warning warning : warnings) {
        if (warning.getWarning() == csm::Warning::IMAGE_COORD_OUT_OF_BOUNDS){
          validBackProject = false;
        }
      }
    }

    // Check for occlusion
    double line, sample;
    csmToIsisPixel(imagePt, line, sample);
    csm::EcefLocus imageLocus = m_model->imageToRemoteImagingLocus(imagePt);
    std::vector<double> sensorPosition = {imageLocus.point.x, imageLocus.point.y, imageLocus.point.z};
    shape->clearSurfacePoint();
    shape->intersectSurface(surfacePt,
                            sensorPosition,
                            true);
    if (!shape->hasIntersection()) {
      validBackProject = false;
    }

    // If the back projection was successful, then save it
    if (validBackProject) {
      m_lookB[0] = imageLocus.direction.x;
      m_lookB[1] = imageLocus.direction.y;
      m_lookB[2] = imageLocus.direction.z;
      m_newLookB = true;
      p_childSample = p_alphaCube->BetaSample(sample);
      p_childLine = p_alphaCube->BetaLine(line);
      p_pointComputed = true;
      shape->setHasIntersection(true);
      if (!m_et) {
        m_et = new iTime();
      }
      *m_et = m_refTime + m_model->getImageTime(imagePt);
      return true;
    }

    // Otherwise reset
    shape->clearSurfacePoint();
    return false;
  }


  /**
   * Compute the line resolution in meters per pixel for the current set point.
   *
   * CSM sensor models do not expose all of the necessary parameters to do the
   * same calculation as ISIS sensor models, so this uses a more time consuming but
   * more accurate method and thus is equivalent to the oblique line resolution.
   *
   * For time dependent sensor models, this may also be the line-to-line resolution
   * and not the resolution within a line or framelet. This is determined by the
   * CSM model's ground computeGroundPartials method.
   *
   * @returns @b double The line resolution in meters per pixel
   */
  double CSMCamera::LineResolution() {
    vector<double> imagePartials = ImagePartials();
    return sqrt(imagePartials[0]*imagePartials[0] +
                imagePartials[2]*imagePartials[2] +
                imagePartials[4]*imagePartials[4]);
  }


  /**
   * Compute the sample resolution in meters per pixel for the current set point.
   *
   * CSM sensor models do not expose all of the necessary parameters to do the
   * same calculation as ISIS sensor models, so this uses a more time consuming but
   * more accurate method and thus is equivalent to the oblique sample resolution.
   *
   * @returns @b double The sample resolution in meters per pixel
   */
  double CSMCamera::SampleResolution() {
    vector<double> imagePartials = ImagePartials();
    return sqrt(imagePartials[1]*imagePartials[1] +
                imagePartials[3]*imagePartials[3] +
                imagePartials[5]*imagePartials[5]);
  }


  /**
   * Compute the detector resolution in meters per pixel for the current set point.
   *
   * CSM sensor models do not expose all of the necessary parameters to do the
   * same calculation as ISIS sensor models, so this uses a more time consuming but
   * more accurate method and thus is equivalent to the oblique detector resolution.
   *
   * @returns @b double The detector resolution in meters per pixel
   */
  double CSMCamera::DetectorResolution() {
    // Redo the line and sample resolution calculations because it avoids
    // a call to ImagePartials which could be a costly call
    vector<double> imagePartials = ImagePartials();
    double lineRes =  sqrt(imagePartials[0]*imagePartials[0] +
                           imagePartials[2]*imagePartials[2] +
                           imagePartials[4]*imagePartials[4]);
    double sampRes =  sqrt(imagePartials[1]*imagePartials[1] +
                           imagePartials[3]*imagePartials[3] +
                           imagePartials[5]*imagePartials[5]);
    return (sampRes + lineRes) / 2.0;
  }


  /**
   * Compute the oblique line resolution in meters per pixel for the current set point.
   *
   * CSM sensor models do not expose all of the necessary parameters to do the
   * same calculation as ISIS sensor models, so obliqueness does not need to be
   * accounted for. Thus, this is equivalent to the line resolution.
   *
   * @returns @b double The oblique line resolution in meters per pixel
   */
  double CSMCamera::ObliqueLineResolution() {
    // CSM resolution is always the oblique resolution so just return it
    return LineResolution();
  }


  /**
   * Compute the oblique sample resolution in meters per pixel for the current set point.
   *
   * CSM sensor models do not expose all of the necessary parameters to do the
   * same calculation as ISIS sensor models, so obliqueness does not need to be
   * accounted for. Thus, this is equivalent to the sample resolution.
   *
   * @returns @b double The oblique sample resolution in meters per pixel
   */
  double CSMCamera::ObliqueSampleResolution() {
    // CSM resolution is always the oblique resolution so just return it
    return SampleResolution();
  }


  /**
   * Compute the oblique detector resolution in meters per pixel for the current set point.
   *
   * CSM sensor models do not expose all of the necessary parameters to do the
   * same calculation as ISIS sensor models, so obliqueness does not need to be
   * accounted for. Thus, this is equivalent to the detector resolution.
   *
   * @returns @b double The oblique detector resolution in meters per pixel
   */
  double CSMCamera::ObliqueDetectorResolution() {
    // CSM resolution is always the oblique resolution so just return it
    return DetectorResolution();
  }


  /**
   * Returns the currently set parent line for the camera model.
   * This is the line from the original image before any cropping, scaling, or
   * other transformations.
   *
   * @returns @b double The currently set line
   */
  double CSMCamera::parentLine() const {
    return p_alphaCube->AlphaLine(Line());
  }


  /**
   * Returns the currently set parent sample for the camera model.
   * This is the sample from the original image before any cropping, scaling, or
   * other transformations.
   *
   * @returns @b double The currently set sample
   */
  double CSMCamera::parentSample() const {
    return p_alphaCube->AlphaSample(Sample());
  }


  /**
   * Get the position of the sensor in the body fixed coordinate system at the
   * currently set time.
   *
   * @param[out] p A double array that will be filled with the (X, Y, Z)
   *               position in kilometers.
   */
  void CSMCamera::instrumentBodyFixedPosition(double p[3]) const {
    std::vector<double> position = sensorPositionBodyFixed();
    p[0] = position[0];
    p[1] = position[1];
    p[2] = position[2];
  }


  /**
   * Get the position of the sensor in the body fixed coordinate system at the
   * currently set time.
   *
   * @returns @b std::vector<double> The (X, Y, Z) position in kilometers.
   */
  std::vector<double> CSMCamera::sensorPositionBodyFixed() const {
    return sensorPositionBodyFixed(parentLine(), parentSample());
  }


  /**
   * Get the position of the sensor in the body fixed coordinate system at an
   * image coordinate
   *
   * @param line The line of the image coordinate
   * @param sample the sample of the image coordinate
   *
   * @returns @b std::vector<double> The (X, Y, Z) position in kilometers.
   */
  std::vector<double> CSMCamera::sensorPositionBodyFixed(double line, double sample) const {
    csm::ImageCoord imagePt;
    isisToCsmPixel(line, sample, imagePt);
    csm::EcefCoord sensorPosition =  m_model->getSensorPosition(imagePt);
    // CSM uses meters, but ISIS wants this in Km
    std::vector<double> result {
        sensorPosition.x / 1000.0,
        sensorPosition.y / 1000.0,
        sensorPosition.z / 1000.0};
    return result;
  }


  /**
   * Get the latitude and longitude of the sub-spacecraft point at the currently
   * set time.
   *
   * @param[out] lat Will be filled with the latitude in degrees
   * @param[out] lon Will be filled with the longitude in positive East,
   *                 360 domain degrees
   */
  void CSMCamera::subSpacecraftPoint(double &lat, double &lon) {
    subSpacecraftPoint(lat, lon, parentLine(), parentSample());
  }


  /**
   * Get the latitude and longitude of the sub-spacecraft point at the an image
   * coordinate.
   *
   * @param[out] lat Will be filled with the latitude in degrees
   * @param[out] lon Will be filled with the longitude in positive East,
   *                 360 domain degrees
   * @param line The line of the image coordinate
   * @param sample the sample of the image coordinate
   */
  void CSMCamera::subSpacecraftPoint(double &lat, double &lon, double line, double sample) {
    // Get s/c position from CSM because it is vector from center of body to that
    vector<double> sensorPosition = sensorPositionBodyFixed(line, sample);
    SurfacePoint surfacePoint(
        Displacement(sensorPosition[0], Displacement::Kilometers),
        Displacement(sensorPosition[1], Displacement::Kilometers),
        Displacement(sensorPosition[2], Displacement::Kilometers));
    lat = surfacePoint.GetLatitude().degrees();
    lon = surfacePoint.GetLongitude().degrees();
  }


  /**
  * Compute the partial derivatives of the ground point with respect to
  * the line and sample at the current ground point.
  *
  * The resultant partials are
  * x WRT line
  * x WRT sample
  * y WRT line
  * y WRT sample
  * z WRT line
  * z WRT sample
  *
  * @return @b std::vector<double> The partial derivatives of the image to ground
  *                                transformation
  */
  vector<double> CSMCamera::ImagePartials() {
    return ImagePartials(GetSurfacePoint());
  }


  /**
  * Compute the partial derivatives of the ground point with respect to
  * the line and sample at a ground point.
  *
  * The resultant partials are
  * x WRT line
  * x WRT sample
  * y WRT line
  * y WRT sample
  * z WRT line
  * z WRT sample
  *
  * These are not normally available from the CSM model, so we use
  * csm::RasterGM::computeGroundPartials to get the Jacobian of the ground to
  * image transformation. Then we use the pseudoinverse of that to get the
  * Jacobian of the image to ground transformation.
  *
  * @param groundPoint The ground point to compute the partials at
  *
  * @return @b std::vector<double> The partial derivatives of the image to ground
  *                                transformation
  */
  vector<double> CSMCamera::ImagePartials(SurfacePoint groundPoint) {
    csm::EcefCoord groundCoord = isisToCsmGround(groundPoint);
    vector<double> groundPartials = m_model->computeGroundPartials(groundCoord);

    // Jacobian format is
    // line WRT X  line WRT Y  line WRT Z
    // samp WRT X  samp WRT Y  samp WRT Z
    LinearAlgebra::Matrix groundMatrix(2, 3);
    groundMatrix(0,0) = groundPartials[0];
    groundMatrix(0,1) = groundPartials[1];
    groundMatrix(0,2) = groundPartials[2];
    groundMatrix(1,0) = groundPartials[3];
    groundMatrix(1,1) = groundPartials[4];
    groundMatrix(1,2) = groundPartials[5];

    LinearAlgebra::Matrix imageMatrix = LinearAlgebra::pseudoinverse(groundMatrix);

    vector<double> imagePartials = {imageMatrix(0,0),
                                    imageMatrix(0,1),
                                    imageMatrix(1,0),
                                    imageMatrix(1,1),
                                    imageMatrix(2,0),
                                    imageMatrix(2,1)};
    return imagePartials;
  }


  /**
  * Compute the partial derivatives of the sample, line with
  * respect to the x, y, z coordinates of the ground point.
  *
  * The resultant partials are
  * line WRT x
  * line WRT y
  * line WRT z
  * sample WRT x
  * sample WRT y
  * sample WRT z
  *
  * @return @b std::vector<double> The partial derivatives of the 
  *                                sample, line with respect to
  *                                the ground coordinate.
  */
  vector<double> CSMCamera::GroundPartials() {
    return GroundPartials(GetSurfacePoint());
  }


  /**
  * Compute the partial derivatives of the sample, line with
  * respect to the x, y, z coordinates of the ground point.
  *
  * The resultant partials are
  * line WRT x
  * line WRT y
  * line WRT z
  * sample WRT x
  * sample WRT y
  * sample WRT z
  *
  * @param groundPoint The ground point to compute the partials at
  *
  * @return @b std::vector<double> The partial derivatives of the 
  *                                sample, line with respect to
  *                                the ground coordinate.
  */
  vector<double> CSMCamera::GroundPartials(SurfacePoint groundPoint) {
    csm::EcefCoord groundCoord = isisToCsmGround(groundPoint);
    vector<double> groundPartials = m_model->computeGroundPartials(groundCoord);
    return groundPartials;
  }


  /**
   * Set the Target object for the camera model.
   *
   * @param label The label containing information to create the Target from
   */
  void CSMCamera::setTarget(Pvl label) {
    Target *target = new Target(label);

    // get radii from CSM
    csm::Ellipsoid targetEllipsoid = csm::SettableEllipsoid::getEllipsoid(m_model);
    std::vector<Distance> radii  = {Distance(targetEllipsoid.getSemiMajorRadius(), Distance::Meters),
                                    Distance(targetEllipsoid.getSemiMajorRadius(), Distance::Meters),
                                    Distance(targetEllipsoid.getSemiMinorRadius(), Distance::Meters)};
    target->setRadii(radii);

    // Target needs to be able to access the camera to do things like
    // compute resolution
    target->setSpice(this);

    if (m_target) {
      delete m_target;
      m_target = nullptr;
    }

    m_target = target;
  }


  /**
   * Convert an ISIS pixel coordinate to a CSM pixel coordinate.
   * The ISIS image origin is (0.5, 0.5), the CSM image origin is (0, 0). This
   * function accounts for that and wraps the coordinate in a csm::ImageCoord.
   *
   * @param line The ISIS line of the image coordinate
   * @param sample The ISIS sample of the image coordinate
   * @param[out] csmPixel The CSM image coordinate
   */
  void CSMCamera::isisToCsmPixel(double line, double sample, csm::ImageCoord &csmPixel) const {
    csmPixel.line = line - 0.5;
    csmPixel.samp = sample - 0.5;
  }


  /**
   * Convert a CSM pixel coordinate to an ISIS pixel coordinate.
   * The ISIS image origin is (0.5, 0.5), the CSM image origin is (0, 0). This
   * function accounts for that and unpacks the csm::ImageCoord.
   *
   * @param csmPixel The CSM image coordinate
   * @param[out] line The ISIS line of the image coordinate
   * @param[out] sample The ISIS sample of the image coordinate
   */
  void CSMCamera::csmToIsisPixel(csm::ImageCoord csmPixel, double &line, double &sample) const {
    line = csmPixel.line + 0.5;
    sample = csmPixel.samp + 0.5;
  }


  /**
   * Convert an ISIS ground point into a CSM ground point.
   * ISIS ground points can be created from and converted to many different
   * units and coordinate systems. CSM ground points are always rectangular,
   * body-fixed coordinates in meters.
   *
   * @param groundPt The ISIS ground coordinate
   *
   * @returns @b csm::EcefCoord the CSM ground coordinate in meters
   */
  csm::EcefCoord CSMCamera::isisToCsmGround(const SurfacePoint &groundPt) const {
    return csm::EcefCoord(groundPt.GetX().meters(),
                          groundPt.GetY().meters(),
                          groundPt.GetZ().meters());
  }


  /**
   * Convert a CSM ground point into an ISIS ground point.
   * ISIS ground points can be created from and converted to many different
   * units and coordinate systems. CSM ground points are always rectangular,
   * body-fixed coordinates in meters.
   *
   * @param groundPt The CSM ground coordinate in meters
   *
   * @returns @b SurfacePointthe ISIS ground coordinate
   */
  SurfacePoint CSMCamera::csmToIsisGround(const csm::EcefCoord &groundPt) const {
    return SurfacePoint(Displacement(groundPt.x, Displacement::Meters),
                        Displacement(groundPt.y, Displacement::Meters),
                        Displacement(groundPt.z, Displacement::Meters));
  }


  /**
   * Compute the phase angle at the currently set ground point.
   *
   * @returns @b double The phase angle in degrees
   */
  double CSMCamera::PhaseAngle() const {
    csm::EcefCoord groundPt = isisToCsmGround(GetSurfacePoint());
    csm::EcefVector sunEcefVec = m_model->getIlluminationDirection(groundPt);
    // ISIS wants the position of the sun, not just the vector from the ground
    // point to the sun. So, we approximate this by adding in the ground point.
    // ISIS wants this in Km so convert
    std::vector<double> sunVec = {
        (groundPt.x - sunEcefVec.x) / 1000.0,
        (groundPt.y - sunEcefVec.y) / 1000.0,
        (groundPt.z - sunEcefVec.z) / 1000.0};
    return target()->shape()->phaseAngle(sensorPositionBodyFixed(), sunVec);
  }


  /**
   * Compute the emission angle at the currently set ground point.
   *
   * @returns @b double The emission angle in degrees
   */
  double CSMCamera::EmissionAngle() const {
    return target()->shape()->emissionAngle(sensorPositionBodyFixed());
  }


  /**
   * Compute the incidence angle at the currently set ground point.
   *
   * @returns @b double The incidence angle in degrees
   */
  double CSMCamera::IncidenceAngle() const {
    csm::EcefCoord groundPt = isisToCsmGround(GetSurfacePoint());
    csm::EcefVector sunEcefVec = m_model->getIlluminationDirection(groundPt);
    // ISIS wants the position of the sun, not just the vector from the ground
    // point to the sun. So, we approximate this by adding in the ground point.
    // ISIS wants this in Km so convert
    std::vector<double> sunVec = {
        (groundPt.x - sunEcefVec.x) / 1000.0,
        (groundPt.y - sunEcefVec.y) / 1000.0,
        (groundPt.z - sunEcefVec.z) / 1000.0};
    return target()->shape()->incidenceAngle(sunVec);
  }


  /**
   * Compute the slant distance from the sensor to the ground
   * point at the currently set time.
   *
   * @returns @b double The distance from the sensor to the ground point in kilometers
   */
  double CSMCamera::SlantDistance() const {
    std::vector<double> sensorPosition = sensorPositionBodyFixed();
    SurfacePoint groundPoint = GetSurfacePoint();

    std::vector<double> sensorToGround = {
        groundPoint.GetX().kilometers() - (sensorPosition[0]),
        groundPoint.GetY().kilometers() - (sensorPosition[1]),
        groundPoint.GetZ().kilometers() - (sensorPosition[2])};

    return sqrt(
        sensorToGround[0] * sensorToGround[0] +
        sensorToGround[1] * sensorToGround[1] +
        sensorToGround[2] * sensorToGround[2]);
  }


  /**
   * Calculates and returns the distance from the spacecraft to the target center at the
   * currently set time.
   *
   * @returns @b double Distance to the center of the target from the spacecraft in kilometers.
   */
  double CSMCamera::targetCenterDistance() const {
    std::vector<double> sensorPosition = sensorPositionBodyFixed();
    return sqrt(
        sensorPosition[0] * sensorPosition[0] +
        sensorPosition[1] * sensorPosition[1] +
        sensorPosition[2] * sensorPosition[2]);
  }


  /**
   * Get the indices of the parameters that belong to a set.
   *
   * @param paramSet The set of indices to get
   *
   * @returns @b std::vector<int> Vector of the parameter indices
   */
  std::vector<int> CSMCamera::getParameterIndices(csm::param::Set paramSet) const {
    return m_model->getParameterSetIndices(paramSet);
  }


  /**
   * Get the indices of all parameters of a specific type
   *
   * @param paramType The type of parameters to get the indices of
   *
   * @return @b std::vector<int> Vector of the parameter indices
   */
  std::vector<int> CSMCamera::getParameterIndices(csm::param::Type paramType) const {
    std::vector<int> parameterIndices;
    for (int i = 0; i < m_model->getNumParameters(); i++) {
      if (m_model->getParameterType(i) == paramType) {
        parameterIndices.push_back(i);
      }
    }
    return parameterIndices;
  }


  /**
   * Get the indices of a list of parameters
   *
   * @param paramType The list of parameters to get the indices of
   *
   * @return @b std::vector<int> Vector of the parameter indices in the same order as the input list
   */
  std::vector<int> CSMCamera::getParameterIndices(QStringList paramList) const {
    std::vector<int> parameterIndices;
    for (int i = 0; i < paramList.size(); i++) {
      for (int j = 0; j < m_model->getNumParameters(); j++) {
        if (m_model->getParameterName(j) == paramList[i].toStdString()) {
          parameterIndices.push_back(i);
        }
      }
    }
    return parameterIndices;
  }


  /**
   * Adjust the value of a parameter.
   *
   * @param index The index of the parameter to update
   * @param correction Value to add to the parameter's current value
   */
  void CSMCamera::applyParameterCorrection(int index, double correction) {
    double currentValue = m_model->getParameterValue(index);
    m_model->setParameterValue(index, currentValue + correction);
  }


  /**
   * Get the covariance between two parameters.
   *
   * @param index1 The index of the first parameter
   * @param index2 The index of the second parameter
   */
  double CSMCamera::getParameterCovariance(int index1, int index2) {
    return m_model->getParameterCovariance(index1, index2);
  }

  
  vector<double> CSMCamera::getSensorPartials(int index, SurfacePoint groundPoint) {
    // csm::SensorPartials holds (line, sample) in order for each parameter
   csm::EcefCoord groundCoord = isisToCsmGround(groundPoint);
   std::pair<double, double> partials = m_model->computeSensorPartials(index, groundCoord);
   vector<double> partialsVector = {partials.first, partials.second};

   return partialsVector; 
  }


  /**
<<<<<<< HEAD
   * Get the name of a parameters.
   *
   * @param index The index of the parameter
   *
   * @return @b QString The parameter name
   */
  QString CSMCamera::getParameterName(int index) const {
=======
   * Get the name of the parameter.
   *
   * @param index The index of parameter
   *
   * @returns @b QString name of the parameter at index
   */
  QString CSMCamera::getParameterName(int index) {
>>>>>>> 04fbba2d
    return QString::fromStdString(m_model->getParameterName(index));
  }


  /**
<<<<<<< HEAD
   * Get the value of a parameters.
   *
   * @param index The index of the parameter
   *
   * @return @b double The parameter value
   */
  double CSMCamera::getParameterValue(int index) const {
=======
   * Get the value of a parameter.
   *
   * @param index The index of the parameter
   *
   * @returns @b double value of the parameter at index
   */
  double CSMCamera::getParameterValue(int index) {
>>>>>>> 04fbba2d
    return m_model->getParameterValue(index);
  }


  /**
<<<<<<< HEAD
=======
   * Get the units of the parameter at a particular index.
   *
   * @param index The index of parameter
   *
   * @returns @b QString units of the parameter at index
   */
  QString CSMCamera::getParameterUnits(int index) {
    return QString::fromStdString(m_model->getParameterUnits(index));
  }


  /**
>>>>>>> 04fbba2d
   * Set the time and update the sensor position and orientation.
   *
   * This is not supported for CSM cameras because the time is a function of the
   * image coordinate and the two cannot be changed independently.
   *
   * @param time The time to set
   */
  void CSMCamera::setTime(const iTime &time) {
    QString msg = "Setting the image time is not supported for CSM camera models";
    throw IException(IException::Programmer, msg, _FILEINFO_);
  }


  /**
   * Returns the sub-solar latitude/longitude in universal coordinates (0-360
   * positive east, ocentric).
   *
   * This is not supported for CSM sensors because we cannot get the position
   * of the sun, only the illumination direction.
   *
   * @param lat Sub-solar latitude
   * @param lon Sub-solar longitude
   */
  void CSMCamera::subSolarPoint(double &lat, double &lon) {
    QString msg = "Sub solar point is not supported for CSM camera models";
    throw IException(IException::Programmer, msg, _FILEINFO_);
  }


  /**
   * Returns the pixel ifov offsets from center of pixel. The first vertex is the top left.
   *
   * The CSM API does not support this type of internal information about the sensor.
   *
   * @returns @b QList<QPointF> The field of view offsets
   */
  QList<QPointF> CSMCamera::PixelIfovOffsets() {
    QString msg = "Pixel Field of View is not supported for CSM camera models";
    throw IException(IException::User, msg, _FILEINFO_);
  }


  /**
   * Get the body fixed position of the sun in kilometers.
   *
   * This is not supported for CSM sensors because we cannot get the position
   * of the sun, only the illumination direction.
   *
   * @param[out] p The position of the sun
   */
  void CSMCamera::sunPosition(double p[3]) const {
    QString msg = "Sun position is not supported for CSM camera models";
    throw IException(IException::Programmer, msg, _FILEINFO_);
  }


  /**
   * Get the SpicePosition object that contains the state information for the sun in J2000.
   *
   * This is not supported for CSM sensors because we cannot get the position
   * of the sun, only the illumination direction.
   *
   * @returns @b SpicePosition* A pointer to the SpicePosition object for the Sun
   */
  SpicePosition *CSMCamera::sunPosition() const {
    QString msg = "Sun position is not supported for CSM camera models";
    throw IException(IException::Programmer, msg, _FILEINFO_);
  }


  /**
   * Get the SpicePosition object the contains the state information for the sensor in J2000.
   *
   * This is not supported for CSM sensors because we can only query the sensor position
   * and velocity at specific image coordinates or times. We cannot access the internal
   * representation inside of the CSM model, if it even exists.
   *
   * @returns @b SpicePosition* A pointer to the SpicePosition object for the sensor
   */
  SpicePosition *CSMCamera::instrumentPosition() const {
    QString msg = "Instrument position is not supported for CSM camera models";
    throw IException(IException::Programmer, msg, _FILEINFO_);
  }


  /**
   * Get the SpiceRotation object the contains the orientation of the target body
   * relative to J2000.
   *
   * This is not supported for CSM sensors because the CSM API only supports the
   * body fixed coordinate system and does not provide rotations to any others.
   *
   * @returns @b SpiceRotation* A pointer to the SpiceRotation object for the body orientation
   */
  SpiceRotation *CSMCamera::bodyRotation() const {
    QString msg = "Target body orientation is not supported for CSM camera models";
    throw IException(IException::Programmer, msg, _FILEINFO_);
  }


  /**
   * Get the SpiceRotation object the contains the orientation of the sensor
   * relative to J2000.
   *
   * This is not supported for CSM sensors because the CSM API only supports the
   * body fixed coordinate system and does not provide rotations to any others.
   *
   * @returns @b SpiceRotation* A pointer to the SpiceRotation object for the sensor orientation
   */
  SpiceRotation *CSMCamera::instrumentRotation() const {
    QString msg = "Instrument orientation is not supported for CSM camera models";
    throw IException(IException::Programmer, msg, _FILEINFO_);
  }


  /**
   * Computes the solar longitude for the given ephemeris time.  If the target
   * is sky, the longitude is set to -999.0.
   *
   * This is not supported for CSM models because we cannot get the sun position.
   *
   * @param et Ephemeris time
   */
  void CSMCamera::computeSolarLongitude(iTime et) {
    QString msg = "Solar longitude is not supported for CSM camera models";
    throw IException(IException::Programmer, msg, _FILEINFO_);
  }


  /**
   * Computes the distance to the sun from the currently set ground point
   *
   * This is not supported for CSM models because we cannot get the sun position.
   *
   * @returns @b double The distance to the sun
   */
  double CSMCamera::SolarDistance() const {
    QString msg = "Solar distance is not supported for CSM camera models";
    throw IException(IException::Programmer, msg, _FILEINFO_);
  }


  /**
   * Computes the Right Ascension of the currently set image coordinate.
   *
   * This is not supported for CSM sensors because the CSM API only supports the
   * body fixed coordinate system and does not provide rotations to any others.
   *
   * @returns @b double The Right Ascension
   */
  double CSMCamera::RightAscension() {
    QString msg = "Right Ascension is not supported for CSM camera models";
    throw IException(IException::Programmer, msg, _FILEINFO_);
  }


  /**
   * Computes the Declination of the currently set image coordinate.
   *
   * This is not supported for CSM sensors because the CSM API only supports the
   * body fixed coordinate system and does not provide rotations to any others.
   *
   * @returns @b double The Declination
   */
  double CSMCamera::Declination() {
    QString msg = "Declination is not supported for CSM camera models";
    throw IException(IException::Programmer, msg, _FILEINFO_);
  }
}<|MERGE_RESOLUTION|>--- conflicted
+++ resolved
@@ -611,7 +611,7 @@
   * sample WRT y
   * sample WRT z
   *
-  * @return @b std::vector<double> The partial derivatives of the 
+  * @return @b std::vector<double> The partial derivatives of the
   *                                sample, line with respect to
   *                                the ground coordinate.
   */
@@ -634,7 +634,7 @@
   *
   * @param groundPoint The ground point to compute the partials at
   *
-  * @return @b std::vector<double> The partial derivatives of the 
+  * @return @b std::vector<double> The partial derivatives of the
   *                                sample, line with respect to
   *                                the ground coordinate.
   */
@@ -894,64 +894,42 @@
     return m_model->getParameterCovariance(index1, index2);
   }
 
-  
+
   vector<double> CSMCamera::getSensorPartials(int index, SurfacePoint groundPoint) {
     // csm::SensorPartials holds (line, sample) in order for each parameter
    csm::EcefCoord groundCoord = isisToCsmGround(groundPoint);
    std::pair<double, double> partials = m_model->computeSensorPartials(index, groundCoord);
    vector<double> partialsVector = {partials.first, partials.second};
 
-   return partialsVector; 
-  }
-
-
-  /**
-<<<<<<< HEAD
-   * Get the name of a parameters.
+   return partialsVector;
+  }
+
+
+  /**
+   * Get the name of the parameter.
+   *
+   * @param index The index of parameter
+   *
+   * @returns @b QString name of the parameter at index
+   */
+  QString CSMCamera::getParameterName(int index) {
+    return QString::fromStdString(m_model->getParameterName(index));
+  }
+
+
+  /**
+   * Get the value of a parameter.
    *
    * @param index The index of the parameter
    *
-   * @return @b QString The parameter name
-   */
-  QString CSMCamera::getParameterName(int index) const {
-=======
-   * Get the name of the parameter.
-   *
-   * @param index The index of parameter
-   *
-   * @returns @b QString name of the parameter at index
-   */
-  QString CSMCamera::getParameterName(int index) {
->>>>>>> 04fbba2d
-    return QString::fromStdString(m_model->getParameterName(index));
-  }
-
-
-  /**
-<<<<<<< HEAD
-   * Get the value of a parameters.
-   *
-   * @param index The index of the parameter
-   *
-   * @return @b double The parameter value
-   */
-  double CSMCamera::getParameterValue(int index) const {
-=======
-   * Get the value of a parameter.
-   *
-   * @param index The index of the parameter
-   *
    * @returns @b double value of the parameter at index
    */
   double CSMCamera::getParameterValue(int index) {
->>>>>>> 04fbba2d
     return m_model->getParameterValue(index);
   }
 
 
   /**
-<<<<<<< HEAD
-=======
    * Get the units of the parameter at a particular index.
    *
    * @param index The index of parameter
@@ -964,7 +942,6 @@
 
 
   /**
->>>>>>> 04fbba2d
    * Set the time and update the sensor position and orientation.
    *
    * This is not supported for CSM cameras because the time is a function of the

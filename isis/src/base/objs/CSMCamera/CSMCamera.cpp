/** This is free and unencumbered software released into the public domain.

The authors of ISIS do not claim copyright on the contents of this file.
For more details about the LICENSE terms and the AUTHORS, you will
find files of those names at the top level of this repository. **/

/* SPDX-License-Identifier: CC0-1.0 */

#include "CSMCamera.h"
#include "CameraGroundMap.h"
#include "CameraSkyMap.h"

#include <fstream>
#include <iostream>
#include <iomanip>

#include <QDebug>
#include <QList>
#include <QPointF>
#include <QString>

#include "CameraDetectorMap.h"
#include "CameraDistortionMap.h"
#include "CameraFocalPlaneMap.h"
#include "Constants.h"
#include "FileName.h"
#include "IException.h"
#include "IString.h"
#include "iTime.h"
#include "Latitude.h"
#include "Longitude.h"
#include "LinearAlgebra.h"
#include "NaifStatus.h"
#include "SpecialPixel.h"
#include "StringBlob.h"

#include "csm/Warning.h"
#include "csm/Error.h"
#include "csm/Plugin.h"
#include "csm/Ellipsoid.h"
#include "csm/SettableEllipsoid.h"

using namespace std;

namespace Isis {

//  /**
//   * Constructor for the USGS CSM Camera Model inside ISIS.
//   */
//  CSMCamera::CSMCamera(Cube &cube, QString pluginName, QString modelName, QString stateString) : Camera(cube) {
//    init(cube, pluginName, modelName, stateString);
//  }
//

  /**
   * Constructor for the USGS CSM Camera Model inside ISIS.
   */
  CSMCamera::CSMCamera(Cube &cube) : Camera(cube) {
    StringBlob state("","CSMState");
    cube.read(state);
    PvlObject &blobLabel = state.Label();
    QString pluginName = blobLabel.findKeyword("PluginName")[0];
    QString modelName = blobLabel.findKeyword("ModelName")[0];
    init(cube, pluginName, modelName, QString::fromStdString(state.string()));
  }


  /**
   * Init method which performs most of the setup for the USGS CSM
   * Camera Model inside ISIS. 
   */
  void CSMCamera::init(Cube &cube, QString pluginName, QString modelName, QString stateString){
    const csm::Plugin *plugin = csm::Plugin::findPlugin(pluginName.toStdString());
    if (!plugin) {
      QStringList availablePlugins;
      for (const csm::Plugin *plugin: csm::Plugin::getList()) {
        availablePlugins.append(QString::fromStdString(plugin->getPluginName()));
      }
      QString msg = "Failed to find plugin [" + pluginName + "] for image [" + cube.fileName() +
                    "]. Check that the corresponding CSM plugin library is in the directory "
                    "specified by your IsisPreferences. Loaded plugins [" +
                    availablePlugins.join(", ") + "].";
      throw IException(IException::User, msg, _FILEINFO_);
    }
    if (!plugin->canModelBeConstructedFromState(modelName.toStdString(), stateString.toStdString())) {
      QString msg = "CSM state string attached to image [" + cube.fileName() + "]. cannot "
                    "be converted to a [" + modelName + "] using [" + pluginName + "].";
      throw IException(IException::Programmer, msg, _FILEINFO_);
    }
    m_model = dynamic_cast<csm::RasterGM*>(plugin->constructModelFromState(stateString.toStdString()));
    // If the dynamic cast failed, raise an exception
    if (!m_model) {
      QString msg = "Failed to convert CSM Model to RasterGM.";
      throw IException(IException::Programmer, msg, _FILEINFO_);
    }

    m_instrumentNameLong = QString::fromStdString(m_model->getSensorIdentifier());
    m_instrumentNameShort = QString::fromStdString(m_model->getSensorIdentifier());
    m_spacecraftNameLong = QString::fromStdString(m_model->getPlatformIdentifier());
    m_spacecraftNameShort = QString::fromStdString(m_model->getPlatformIdentifier());

<<<<<<< HEAD
    // TODO: Find out why this is 12 hrs different than ths StartTime in the ISIS label.
    // std::cout << m_model->getReferenceDateAndTime() << std::endl;
    //
=======
>>>>>>> 91a64899
    // We have to strip off any trailing Zs and then add separators in order for iTime to work
    // TODO make this work with more time string formats and move to iTime
    QString timeString = QString::fromStdString(m_model->getReferenceDateAndTime());
    timeString.remove("z", Qt::CaseInsensitive);
    timeString.insert(13, ":");
    timeString.insert(11, ":");
    timeString.insert(6, "-");
    timeString.insert(4, "-");
    // std::cout << timeString << std::endl;

    m_refTime = iTime(timeString);

    setTarget(*cube.label());

    std::cout << "Target status" << std::endl;
    if (target()) {
      std::cout << "Target name: " << target()->name() << std::endl;
      std::vector<Distance> targetRad = target()->radii();
      std::cout << "Target radii: " << targetRad[0].meters() << ", " << targetRad[1].meters() << ", " << targetRad[2].meters() << std::endl;
      std::cout << "Shape status" << std::endl;
      if (target()->shape()) {
        std::cout << "Target name: " << target()->shape()->name() << std::endl;
        std::cout << "Target is DEM?: " << target()->shape()->isDEM() << std::endl;
      }
      else {
        std::cout << "Shape Uninitialized" << std::endl;
      }
    }
    else {
      std::cout << "Target Uninitialized" << std::endl;
    }
  }


  // TODO make this an iterative technique that updates the locus each iteration
  bool CSMCamera::SetImage(const double sample, const double line) {
    csm::ImageCoord imagePt;
    isisToCsmPixel(p_alphaCube->AlphaLine(line), p_alphaCube->AlphaSample(sample), imagePt);
    double achievedPrecision = 0;
    csm::WarningList warnings;

    csm::EcefLocus imageLocus;
    try {
      imageLocus = m_model->imageToRemoteImagingLocus(imagePt,
                                                      0.001,
                                                      &achievedPrecision,
                                                      &warnings);
    }
    catch (csm::Error &e) {
      return false;
    }

    // Check for issues on the CSM end
    if (achievedPrecision > 0.001) {
      return false;
    }
    if (!warnings.empty()) {
      for (csm::Warning warning : warnings) {
        if (warning.getWarning() == csm::Warning::IMAGE_COORD_OUT_OF_BOUNDS){
          return false;
        }
      }
    }

    // ISIS sensors work in Kilometers, CSM works in meters
    std::vector<double> obsPosition = {imageLocus.point.x / 1000.0,
                                       imageLocus.point.y / 1000.0,
                                       imageLocus.point.z / 1000.0};
    std::vector<double> locusVec = {imageLocus.direction.x,
                                    imageLocus.direction.y,
                                    imageLocus.direction.z};
    if(!target()->shape()->intersectSurface(obsPosition, locusVec)) {
      return false;
    }

    // If we are here then everything went well so save the pixel and return true
    m_lookB[0] = locusVec[0];
    m_lookB[1] = locusVec[1];
    m_lookB[2] = locusVec[2];
    m_newLookB = true;
    p_pointComputed = true;
    // TODO do we need to apply the alpha cube?
    p_childSample = sample;
    p_childLine = line;
    if (!m_et) {
      m_et = new iTime();
    }
    *m_et = m_refTime + m_model->getImageTime(imagePt);
    return true;
  }


  bool CSMCamera::SetUniversalGround(const double latitude, const double longitude) {
    return SetGround(Latitude(latitude, Angle::Degrees), Longitude(longitude, Angle::Degrees));
  }


  bool CSMCamera::SetUniversalGround(const double latitude, const double longitude, double radius) {
    return SetGround(SurfacePoint(Latitude(latitude, Angle::Degrees), Longitude(longitude, Angle::Degrees), Distance(radius, Distance::Meters)));
  }


  bool CSMCamera::SetGround(Latitude latitude, Longitude longitude) {
    ShapeModel *shape = target()->shape();
    Distance localRadius;

    if (shape->name() != "Plane") { // this is the normal behavior
      localRadius = LocalRadius(latitude, longitude);
    }
    else {
      localRadius = Distance(latitude.degrees(),Distance::Kilometers);
      latitude = Latitude(0.,Angle::Degrees);
    }

      if (!localRadius.isValid()) {
      target()->shape()->clearSurfacePoint();
      return false;
    }

    return SetGround(SurfacePoint(latitude, longitude, localRadius));
  }


  bool CSMCamera::SetGround(const SurfacePoint & surfacePt) {
    ShapeModel *shape = target()->shape();
    if (!surfacePt.Valid()) {
      shape->clearSurfacePoint();
      return false;
    }

    bool validBackProject = true;

    // Back project through the CSM model
    csm::ImageCoord imagePt;
    double achievedPrecision = 0;
    csm::WarningList warnings;
    csm::EcefCoord groundPt = isisToCsmGround(surfacePt);
    try {
      imagePt = m_model->groundToImage(groundPt, 0.01, &achievedPrecision, &warnings);
    }
    catch (csm::Error &e) {
      validBackProject = false;
    }
    if (achievedPrecision > 0.01) {
      validBackProject = false;
    }
    if (!warnings.empty()) {
      for (csm::Warning warning : warnings) {
        if (warning.getWarning() == csm::Warning::IMAGE_COORD_OUT_OF_BOUNDS){
          validBackProject = false;
        }
      }
    }

    // Check for occlusion
    double line, sample;
    csmToIsisPixel(imagePt, line, sample);
    csm::EcefLocus imageLocus = m_model->imageToRemoteImagingLocus(imagePt);
    // TODO should this be in meters or kilometers?
    std::vector<double> sensorPosition = {imageLocus.point.x, imageLocus.point.y, imageLocus.point.z};
    shape->clearSurfacePoint();
    shape->intersectSurface(surfacePt,
                            sensorPosition,
                            true);
    if (!shape->hasIntersection()) {
      validBackProject = false;
    }

    // If the back projection was successful, then save it
    if (validBackProject) {
      m_lookB[0] = imageLocus.direction.x;
      m_lookB[1] = imageLocus.direction.y;
      m_lookB[2] = imageLocus.direction.z;
      m_newLookB = true;
      // TODO is this the correct time to apply the alpha cube?
      p_childSample = p_alphaCube->BetaSample(sample);
      p_childLine = p_alphaCube->BetaLine(line);
      p_pointComputed = true;
      shape->setHasIntersection(true);
      if (!m_et) {
        m_et = new iTime();
      }
      *m_et = m_refTime + m_model->getImageTime(imagePt);
      return true;
    }

    // Otherwise reset
    shape->clearSurfacePoint();
    return false;
  }


  double CSMCamera::LineResolution() {
    vector<double> imagePartials = ImagePartials();
    return sqrt(imagePartials[0]*imagePartials[0] +
                imagePartials[2]*imagePartials[2] +
                imagePartials[4]*imagePartials[4]);
  }


  double CSMCamera::SampleResolution() {
    vector<double> imagePartials = ImagePartials();
    return sqrt(imagePartials[1]*imagePartials[1] +
                imagePartials[3]*imagePartials[3] +
                imagePartials[5]*imagePartials[5]);
  }


  double CSMCamera::DetectorResolution() {
    // Redo the line and sample resolution calculations because it avoids
    // a call to ImagePartials which could be a costly call
    vector<double> imagePartials = ImagePartials();
    double lineRes =  sqrt(imagePartials[0]*imagePartials[0] +
                           imagePartials[2]*imagePartials[2] +
                           imagePartials[4]*imagePartials[4]);
    double sampRes =  sqrt(imagePartials[1]*imagePartials[1] +
                           imagePartials[3]*imagePartials[3] +
                           imagePartials[5]*imagePartials[5]);
    return (sampRes + lineRes) / 2.0;
  }


  double CSMCamera::ObliqueLineResolution() {
    // CSM resolution is always the oblique resolution so just return it
    return LineResolution();
  }


  double CSMCamera::ObliqueSampleResolution() {
    // CSM resolution is always the oblique resolution so just return it
    return SampleResolution();
  }


  double CSMCamera::ObliqueDetectorResolution() {
    // CSM resolution is always the oblique resolution so just return it
    return DetectorResolution();
  }


  double CSMCamera::parentLine() const {
    return p_alphaCube->AlphaLine(Line());
  }


  double CSMCamera::parentSample() const {
    return p_alphaCube->AlphaSample(Sample());
  }


  void CSMCamera::instrumentBodyFixedPosition(double p[3]) const {
    std::vector<double> position = sensorPositionBodyFixed();
    p[0] = position[0];
    p[1] = position[1];
    p[2] = position[2];
  }


  // TODO change SPICE to use this or instrumentBodyFixedPosition instead of doing
  // The rotation inside of other functions.
  //
  // Broke sensorPosition call out to separate function in preparation for in the future separating the corresponding
  // call out of Spice::subSpacecraft to decrease repeated code and just override this function.
  std::vector<double> CSMCamera::sensorPositionBodyFixed() const {
    return sensorPositionBodyFixed(parentLine(), parentSample());
  }


  // stateless version
  std::vector<double> CSMCamera::sensorPositionBodyFixed(double line, double sample) const {
    csm::ImageCoord imagePt;
    isisToCsmPixel(line, sample, imagePt);
    csm::EcefCoord sensorPosition =  m_model->getSensorPosition(imagePt);
    // CSM uses meters, but ISIS wants this in Km
    std::vector<double> result {
        sensorPosition.x / 1000.0,
        sensorPosition.y / 1000.0,
        sensorPosition.z / 1000.0};
    return result;
  }


  // Override the subSpacecraftPoint function in Spice because it requires m_bodyRotation and m_instrumentPosition to
  // exist, and does a rotation from J2000 to body-fixed. Since CSM already operates in body-fixed coordinates
  // such a rotation is not necessary.
  void CSMCamera::subSpacecraftPoint(double &lat, double &lon) {
    subSpacecraftPoint(lat, lon, parentLine(), parentSample());
  }


  // stateless version
  void CSMCamera::subSpacecraftPoint(double &lat, double &lon, double line, double sample) {
    // Get s/c position from CSM because it is vector from center of body to that
    vector<double> sensorPosition = sensorPositionBodyFixed(line, sample);
    SurfacePoint surfacePoint(
        Displacement(sensorPosition[0], Displacement::Kilometers),
        Displacement(sensorPosition[1], Displacement::Kilometers),
        Displacement(sensorPosition[2], Displacement::Kilometers));
    lat = surfacePoint.GetLatitude().degrees();
    lon = surfacePoint.GetLongitude().degrees();
  }


  /**
  * Compute the partial derivatives of the ground point with respect to
  * the line and sample at the current ground point.
  *
  * The resultant partials are
  * x WRT line
  * x WRT sample
  * y WRT line
  * y WRT sample
  * z WRT line
  * z WRT sample
  */
  vector<double> CSMCamera::ImagePartials() {
    return ImagePartials(GetSurfacePoint());
  }


  /**
  * Compute the partial derivatives of the ground point with respect to
  * the line and sample at a ground point.
  *
  * The resultant partials are
  * x WRT line
  * x WRT sample
  * y WRT line
  * y WRT sample
  * z WRT line
  * z WRT sample
  */
  vector<double> CSMCamera::ImagePartials(SurfacePoint groundPoint) {
    csm::EcefCoord groundCoord = isisToCsmGround(groundPoint);
    vector<double> groundPartials = m_model->computeGroundPartials(groundCoord);

    // Jacobian format is
    // line WRT X  line WRT Y  line WRT Z
    // samp WRT X  samp WRT Y  samp WRT Z
    LinearAlgebra::Matrix groundMatrix(2, 3);
    groundMatrix(0,0) = groundPartials[0];
    groundMatrix(0,1) = groundPartials[1];
    groundMatrix(0,2) = groundPartials[2];
    groundMatrix(1,0) = groundPartials[3];
    groundMatrix(1,1) = groundPartials[4];
    groundMatrix(1,2) = groundPartials[5];

    LinearAlgebra::Matrix imageMatrix = LinearAlgebra::pseudoinverse(groundMatrix);

    vector<double> imagePartials = {imageMatrix(0,0),
                                    imageMatrix(0,1),
                                    imageMatrix(1,0),
                                    imageMatrix(1,1),
                                    imageMatrix(2,0),
                                    imageMatrix(2,1)};
    return imagePartials;
  }


  void CSMCamera::setTarget(Pvl label) {
    Target *target = new Target(label);

    // get radii from CSM
    csm::Ellipsoid targetEllipsoid = csm::SettableEllipsoid::getEllipsoid(m_model);
    std::vector<Distance> radii  = {Distance(targetEllipsoid.getSemiMajorRadius(), Distance::Meters),
                                    Distance(targetEllipsoid.getSemiMajorRadius(), Distance::Meters),
                                    Distance(targetEllipsoid.getSemiMinorRadius(), Distance::Meters)};
    target->setRadii(radii);

    // Target needs to be able to access the camera to do things like
    // compute resolution
    // TODO find a better way to do this. It would better if we could set this up
    //      inside of the Target constructor so that it always has a Spice object.
    target->setSpice(this);

    if (m_target) {
      delete m_target;
      m_target = nullptr;
    }

    m_target = target;
  }


  /**
   * Convert an ISIS pixel coordinate to a CSM pixel coordinate.
   * The ISIS image origin is (0.5, 0.5), the CSM image origin is (0, 0). This
   * function accounts for that and wraps the coordinate in a csm::ImageCoord.
   */
  void CSMCamera::isisToCsmPixel(double line, double sample, csm::ImageCoord &csmPixel) const {
    csmPixel.line = line - 0.5;
    csmPixel.samp = sample - 0.5;
  }


  /**
   * Convert a CSM pixel coordinate to an ISIS pixel coordinate.
   * The ISIS image origin is (0.5, 0.5), the CSM image origin is (0, 0). This
   * function accounts for that and unpacks the csm::ImageCoord.
   */
  void CSMCamera::csmToIsisPixel(csm::ImageCoord csmPixel, double &line, double &sample) const {
    line = csmPixel.line + 0.5;
    sample = csmPixel.samp + 0.5;
  }


  /**
   * Convert an ISIS ground point into a CSM ground point.
   * ISIS ground points can be created from and converted to many different
   * units and coordinate systems. CSM ground points are always rectangular,
   * body-fixed coordinates in meters.
   */
  csm::EcefCoord CSMCamera::isisToCsmGround(const SurfacePoint &groundPt) const {
    return csm::EcefCoord(groundPt.GetX().meters(),
                          groundPt.GetY().meters(),
                          groundPt.GetZ().meters());
  }


  /**
   * Convert a CSM ground point into an ISIS ground point.
   * ISIS ground points can be created from and converted to many different
   * units and coordinate systems. CSM ground points are always rectangular,
   * body-fixed coordinates in meters.
   */
  SurfacePoint CSMCamera::csmToIsisGround(const csm::EcefCoord &groundPt) const {
    return SurfacePoint(Displacement(groundPt.x, Displacement::Meters),
                        Displacement(groundPt.y, Displacement::Meters),
                        Displacement(groundPt.z, Displacement::Meters));
  }


  double CSMCamera::PhaseAngle() const {
    csm::EcefCoord groundPt = isisToCsmGround(GetSurfacePoint());
    csm::EcefVector sunEcefVec = m_model->getIlluminationDirection(groundPt);
    // ISIS wants the position of the sun, not just the vector from the ground
    // point to the sun. So, we approximate this by adding in the ground point.
    // ISIS wants this in Km so convert
    std::vector<double> sunVec = {
        (groundPt.x - sunEcefVec.x) / 1000.0,
        (groundPt.y - sunEcefVec.y) / 1000.0,
        (groundPt.z - sunEcefVec.z) / 1000.0};
    return target()->shape()->phaseAngle(sensorPositionBodyFixed(), sunVec);
  }


  double CSMCamera::EmissionAngle() const {
    return target()->shape()->emissionAngle(sensorPositionBodyFixed());
  }


  double CSMCamera::IncidenceAngle() const {
    csm::EcefCoord groundPt = isisToCsmGround(GetSurfacePoint());
    csm::EcefVector sunEcefVec = m_model->getIlluminationDirection(groundPt);
    // ISIS wants the position of the sun, not just the vector from the ground
    // point to the sun. So, we approximate this by adding in the ground point.
    // ISIS wants this in Km so convert
    std::vector<double> sunVec = {
        (groundPt.x - sunEcefVec.x) / 1000.0,
        (groundPt.y - sunEcefVec.y) / 1000.0,
        (groundPt.z - sunEcefVec.z) / 1000.0};
    return target()->shape()->incidenceAngle(sunVec);
  }

  double CSMCamera::SlantDistance() const {
    std::vector<double> sensorPosition = sensorPositionBodyFixed();
    SurfacePoint groundPoint = GetSurfacePoint();

    std::vector<double> sensorToGround = {
        groundPoint.GetX().kilometers() - (sensorPosition[0]),
        groundPoint.GetY().kilometers() - (sensorPosition[1]),
        groundPoint.GetZ().kilometers() - (sensorPosition[2])};

    return sqrt(
        sensorToGround[0] * sensorToGround[0] +
        sensorToGround[1] * sensorToGround[1] +
        sensorToGround[2] * sensorToGround[2]);
  }


  /**
   * Calculates and returns the distance from the spacecraft to the target center
   *
   * @return double Distance to the center of the target from the spacecraft
   */
  double CSMCamera::targetCenterDistance() const {
    std::vector<double> sensorPosition = sensorPositionBodyFixed();
    return sqrt(
        sensorPosition[0] * sensorPosition[0] +
        sensorPosition[1] * sensorPosition[1] +
        sensorPosition[2] * sensorPosition[2]);
  }


  void CSMCamera::setTime(const iTime &time) {
    QString msg = "Setting the image time is not supported for CSM camera models";
    throw IException(IException::Programmer, msg, _FILEINFO_);
  }


  /**
   * Returns the sub-solar latitude/longitude in universal coordinates (0-360
   * positive east, ocentric)
   *
   * This is not supported for CSM sensors because we cannot get the position
   * of the sun, only the illumination direction
   *
   * @param lat Sub-solar latitude
   * @param lon Sub-solar longitude
   *
   * @see setTime()
   * @throw Isis::IException::Programmer - "You must call SetTime
   *             first."
   */
  void CSMCamera::subSolarPoint(double &lat, double &lon) {
    QString msg = "Sub solar point is not supported for CSM camera models";
    throw IException(IException::Programmer, msg, _FILEINFO_);
  }


  /**
   * Returns the pixel ifov offsets from center of pixel.  For vims this will be a rectangle or
   * square, depending on the sampling mode.  The first vertex is the top left.
   *
   * The CSM API does not support this type of internal information about the sensor.
   */
  QList<QPointF> CSMCamera::PixelIfovOffsets() {
    QString msg = "Pixel Field of View is not supported for CSM camera models";
    throw IException(IException::User, msg, _FILEINFO_);
  }


  void CSMCamera::sunPosition(double p[3]) const {
    QString msg = "Sun position is not supported for CSM camera models";
    throw IException(IException::Programmer, msg, _FILEINFO_);
  }


  SpicePosition *CSMCamera::sunPosition() const {
    QString msg = "Sun position is not supported for CSM camera models";
    throw IException(IException::Programmer, msg, _FILEINFO_);
  }


  SpicePosition *CSMCamera::instrumentPosition() const {
    QString msg = "Instrument position is not supported for CSM camera models";
    throw IException(IException::Programmer, msg, _FILEINFO_);
  }


  SpiceRotation *CSMCamera::bodyRotation() const {
    QString msg = "Target body orientation is not supported for CSM camera models";
    throw IException(IException::Programmer, msg, _FILEINFO_);
  }


  SpiceRotation *CSMCamera::instrumentRotation() const {
    QString msg = "Instrument orientation is not supported for CSM camera models";
    throw IException(IException::Programmer, msg, _FILEINFO_);
  }


  /**
   * Computes the solar longitude for the given ephemeris time.  If the target
   * is sky, the longitude is set to -999.0.
   *
   * This is not supported for CSM models because we cannot get the sun position
   *
   * @param et Ephemeris time
   */
  void CSMCamera::computeSolarLongitude(iTime et) {
    QString msg = "Solar longitude is not supported for CSM camera models";
    throw IException(IException::Programmer, msg, _FILEINFO_);
  }


  double CSMCamera::SolarDistance() const {
    QString msg = "Solar distance is not supported for CSM camera models";
    throw IException(IException::Programmer, msg, _FILEINFO_);
  }


  double CSMCamera::RightAscension() {
    QString msg = "Right Ascension is not supported for CSM camera models";
    throw IException(IException::Programmer, msg, _FILEINFO_);
  }


  double CSMCamera::Declination() {
    QString msg = "Declination is not supported for CSM camera models";
    throw IException(IException::Programmer, msg, _FILEINFO_);
  }
}

// Plugin
/**
 * This is the function that is called in order to instantiate a CSMCamera object.
 *
 * @param lab Cube labels
 *
 * @return Isis::Camera* CSMCamera
 * @internal
 *   @history 2011-05-03 Jeannie Walldren - Added documentation.  Removed
 *            Cassini namespace.
 */
extern "C" Isis::Camera *CSMCameraPlugin(Isis::Cube &cube) {
  return new Isis::CSMCamera(cube);
}<|MERGE_RESOLUTION|>--- conflicted
+++ resolved
@@ -99,12 +99,8 @@
     m_spacecraftNameLong = QString::fromStdString(m_model->getPlatformIdentifier());
     m_spacecraftNameShort = QString::fromStdString(m_model->getPlatformIdentifier());
 
-<<<<<<< HEAD
     // TODO: Find out why this is 12 hrs different than ths StartTime in the ISIS label.
     // std::cout << m_model->getReferenceDateAndTime() << std::endl;
-    //
-=======
->>>>>>> 91a64899
     // We have to strip off any trailing Zs and then add separators in order for iTime to work
     // TODO make this work with more time string formats and move to iTime
     QString timeString = QString::fromStdString(m_model->getReferenceDateAndTime());

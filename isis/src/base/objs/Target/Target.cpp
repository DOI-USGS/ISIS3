/**
 * @file
 * $Revision: 1.24 $
 * $Date: 2010/04/09 22:31:16 $
 *
 *   Unless noted otherwise, the portions of Isis written by the USGS are public
 *   domain. See individual third-party library and package descriptions for
 *   intellectual property information,user agreements, and related information.
 *
 *   Although Isis has been used by the USGS, no warranty, expressed or implied,
 *   is made by the USGS as to the accuracy and functioning of such software
 *   and related material nor shall the fact of distribution constitute any such
 *   warranty, and no responsibility is assumed by the USGS in connection
 *   therewith.
 *
 *   For additional information, launch
 *   $ISISROOT/doc//documents/Disclaimers/Disclaimers.html in a browser or see
 *   the Privacy &amp; Disclaimers page on the Isis website,
 *   http://isis.astrogeology.usgs.gov, and the USGS privacy and disclaimers on
 *   http://www.usgs.gov/privacy.html.
 */
#include "Target.h"

#include "Angle.h"
#include "Distance.h"
#include "EllipsoidShape.h"
#include "FileName.h"
#include "IException.h"
#include "NaifStatus.h"
#include "Pvl.h"
#include "PvlGroup.h"
#include "ShapeModelFactory.h"
#include "SpecialPixel.h"
#include "Spice.h"


using namespace std;

namespace Isis {

  /**
   * Constructs a Target object and loads target information.
   *
   * @param lab Label containing Instrument and Kernels groups.
   *
   * @author 2012-03-20 Debbie A. Cook
   *
   * @internal
   * @history 2012-10-11 Debbie A. Cook - Original version
   */

  // TODO: what is needed to initialize?
  Target::Target(Spice *spice, Pvl &lab) {

    // Initialize members
    init();
    m_bodyCode = new SpiceInt;
    m_systemCode = new SpiceInt;
    m_radii.resize(3, Distance());

    m_spice = spice;

    // If we get this far, we know we have a kernels group.  Spice requires it.
    PvlGroup &kernels = lab.findGroup("Kernels", Pvl::Traverse);

    PvlGroup &inst = lab.findGroup("Instrument", Pvl::Traverse);
    m_name = new QString;
    *m_name = inst["TargetName"][0];
    QString trykey = "NaifIkCode";

    m_systemName = new QString;

    if (kernels.hasKeyword("NaifFrameCode")) {
      trykey = "NaifFrameCode";
    }

    if (name().toUpper() == "SKY") {
      m_radii[0] = m_radii[1] = m_radii[2] = Distance(1000.0, Distance::Meters);
      m_sky = true;
      int ikCode = toInt(kernels[trykey][0]);
      *m_bodyCode  = ikCode / 1000;
      // Check for override in kernel group
      if (kernels.hasKeyword("NaifSpkCode")) {
        *m_bodyCode = (int) kernels["NaifSpkCode"];
      }

      *m_systemCode = -1;
      (*m_systemName).append("THE COSMOS");

    }
    else {
      *m_bodyCode = lookupNaifBodyCode(lab);
      m_sky = false;
<<<<<<< HEAD

      *m_systemCode = (*m_bodyCode/100)*100 + 99;

      SpiceChar naifBuf[40];
      SpiceBoolean found;
      bodc2n_c((SpiceInt) *m_systemCode, sizeof(naifBuf), naifBuf, &found);
      string s(naifBuf);
      (*m_systemName).append(s.c_str());

      // IString radiiKey = "BODY" + IString((BigInt) naifBodyCode()) + "_RADII";
=======
      // QString radiiKey = "BODY" + QString((BigInt) naifBodyCode()) + "_RADII";
>>>>>>> 08f12945
      // m_radii[0] = Distance(getDouble(radiiKey, 0), Distance::Kilometers);
      // m_radii[1] = Distance(getDouble(radiiKey, 1), Distance::Kilometers);
      // m_radii[2] = Distance(getDouble(radiiKey, 2), Distance::Kilometers);
    }
    // Override it if it exists in the labels
    if (kernels.hasKeyword("NaifBodyCode")) {
      *m_bodyCode = (int) kernels["NaifBodyCode"];
<<<<<<< HEAD

=======
    }
>>>>>>> 08f12945
    m_shape = ShapeModelFactory::create(this, lab);
  }


  /**
   * Constructs an empty Target object
   *
   * @author 2012-03-20 Debbie A. Cook
   *
   * @internal
   * @history 2012-08-29 Debbie A. Cook - Original version
   */
  Target::Target() {
    m_bodyCode = NULL;
    m_systemCode = NULL;
    m_name = NULL;
    m_systemName = NULL;
    m_spice = NULL;
    init();
  }


  /**
   * Initialize member variables
   *
   * @author 2012-03-20 Debbie A. Cook
   *
   * @internal
   * @history 2012-08-31 Debbie A. Cook - Original version
   */
  void Target::init() {
    m_shape = NULL;
    m_originalShape = NULL;
    m_sky = false;
  }


  /**
   * Destroys the Target object
   */
  Target::~Target() {
    NaifStatus::CheckErrors();

    delete m_bodyCode;
    m_bodyCode = NULL;

    delete m_systemCode;
    m_systemCode = NULL;

    delete m_name;
    m_name = NULL;

    delete m_systemName;
    m_systemName = NULL;

    if (m_radii.size() != 0) {
      m_radii.clear();
    }

    delete m_originalShape;
    m_originalShape = NULL;

    delete m_shape;
    m_shape = NULL;
  }


  //! Return if our target is the sky
  bool Target::isSky() const {
    return m_sky;
  }


  /**
   * This returns the NAIF body code of the target indicated in the labels.
   *
   * @return @b SpiceInt NAIF body code
   *
   */
  SpiceInt Target::lookupNaifBodyCode(Pvl &lab) const {
    SpiceInt code;
    try {
      code = lookupNaifBodyCode(*m_name);
      return code;
    }
    catch (IException &e) {
      try {
        if (m_spice) {
          code = m_spice->getInteger("BODY_FRAME_CODE", 0);
          return code;
        }
        else if (lab.hasObject("NaifKeywords") 
                 && lab.findObject("NaifKeywords").hasKeyword("BODY_FRAME_CODE") ) {
          code = int(lab.findObject("NaifKeywords").findKeyword("BODY_FRAME_CODE"));
          return code;
        }
        else {
          throw IException(e, 
                           IException::Unknown, 
                           "BODY_FRAME_CODE not found for this Target.", 
                           _FILEINFO_);
        }
      }
      catch (IException &e2) {
        e.append(e2);
        throw IException(e, 
                         IException::Unknown, 
                         "Unable to look up NAIF body code for this Target.", 
                           _FILEINFO_);
      }
    }
  }


  /**
   * This returns the NAIF body code of the target indicated in the labels.
   *
   * @return @b SpiceInt NAIF body code
   *
   */
  SpiceInt Target::lookupNaifBodyCode(QString name) {

    NaifStatus::CheckErrors();
    SpiceInt code;
    SpiceBoolean found;
    bodn2c_c(name.toLatin1().data(), &code, &found);
    if (!found) {
      QString msg = "Could not convert Target [" + name +
                   "] to NAIF body code";
      throw IException(IException::Io, msg, _FILEINFO_);
    }
    NaifStatus::CheckErrors();
    return  code;

  }


  /**
   * This method returns a Mapping group containing  TargetName, 
   * EquatorialRadius, and PolarRadius in addition to all of the keywords 
   * that are in the given mapGroup.
   *
   * @param cubeLab Pvl labels for the image.
   * @param mapGroup A const reference to a PvlGroup that contains 
   *                 mapping parameters for the projection.
   *
   * @return PvlGroup The Mapping Group for the projection including the 
   *                 keywords TargetName, EquatorialRadius, and
   *                 PolarRadius.
   *  
   */
  PvlGroup Target::radiiGroup(Pvl &cubeLab, const PvlGroup &mapGroup) {
    PvlGroup mapping = mapGroup;
    // Check to see if the mapGroup already has the target radii.
    // If BOTH radii are already in the mapGroup then just return the given
    // mapping group as is.
    if (mapping.hasKeyword("EquatorialRadius") 
        && mapping.hasKeyword("PolarRadius")) {
      return mapping;
    }
 
    // If radii values are not in the given mapping group, we will get the target from the mapping
    // group or cube label and attempt use NAIF routines to find the radii.
    QString target = "";
    try {
      if (mapping.hasKeyword("TargetName")) {
        target = mapping["TargetName"][0];
      }

      // if target name not found in mapping group or value was empty string, try instrument group
      if (target.isEmpty()) {
        bool hasInstrumentGroup = cubeLab.findObject("IsisCube").hasGroup("Instrument");
        if (hasInstrumentGroup) {
          PvlGroup inst = cubeLab.findGroup("Instrument", Pvl::Traverse);
          if (inst.hasKeyword("TargetName")) {
            target = inst["TargetName"][0];
            mapping.addKeyword( PvlKeyword("TargetName", target), PvlContainer::Replace );
          }
        }
      }

      // target name still not found, throw error
      if (target.isEmpty()) {
        throw IException(IException::Unknown, 
                         "Unable to find a TargetName keyword in the given PVL.",
                         _FILEINFO_);
      }

      // first, attempt to use cached values or run NAIF routine on the target name to get the
      // radii values. if this fails, the exception will be caught and we will try to find
      // radii in the NaifKeywords object of the labels
      PvlGroup radii = Target::radiiGroup(target);

      // Successfully found radii using target name. 
      // Copy the EquatorialRadius and PolorRadius and we are done.
      mapping.addKeyword( radii.findKeyword("EquatorialRadius"), PvlContainer::Replace );
      mapping.addKeyword( radii.findKeyword("PolarRadius"),      PvlContainer::Replace );
      return mapping;
    }
    catch (IException &e) {
      // If all previous attempts fail, look for the radii using the body frame
      // code in the NaifKeywords object.
      // Note: We will only look in the given label for the values after NAIF
      // routines have failed to preserve backwards compatibility (since this
      // label check is new).
      if (cubeLab.hasObject("NaifKeywords")) {

        PvlObject naifKeywords = cubeLab.findObject("NaifKeywords");
        if (naifKeywords.hasKeyword("BODY_FRAME_CODE")) {

          PvlKeyword bodyFrame = naifKeywords.findKeyword("BODY_FRAME_CODE");
          QString radiiKeyword = "BODY" 
                                 + bodyFrame[0]
                                 + "_RADII";

          if (naifKeywords.hasKeyword(radiiKeyword)) {
            PvlKeyword radii =  naifKeywords.findKeyword(radiiKeyword);
            mapping.addKeyword( PvlKeyword("EquatorialRadius",
                                           toString(toDouble(radii[0]) * 1000.0),
                                           "meters"),
                                PvlContainer::Replace);
            mapping.addKeyword( PvlKeyword("PolarRadius",
                                           toString(toDouble(radii[2]) * 1000.0), 
                                           "meters"),
                                PvlContainer::Replace);
            return mapping;
          }
          else {
            PvlGroup radiiGroup = Target::radiiGroup(toInt(bodyFrame[0]));
            // Now APPEND the EquatorialRadius and PolorRadius
            mapping.addKeyword( radiiGroup.findKeyword("EquatorialRadius"), PvlContainer::Replace);
            mapping.addKeyword( radiiGroup.findKeyword("PolarRadius"),      PvlContainer::Replace);
            return mapping;


          }
        }
      }

      // If we get this far, we know the cube has no NaifKeywords object and previous attempts to
      // find radii in the mapping group or using spice IDs have failed
      QString msg = "Unable to find Equatorial and Polar radii for target [" + target + "].";
      throw IException(e, IException::Unknown, msg, _FILEINFO_);
    }
  }


  /**
   * Creates a Pvl Group with keywords TargetName, EquitorialRadius, and 
   * PolarRadius. The values for the radii will be retrieved from the most 
   * recent Target Attitude and Shape Naif kernel available in the Isis data 
   * area. 
   *
   * @param target The name of the body for which the radii will be retrieved.
   *
   * @throw IException::Io - "Could not convert target name to NAIF code."
   *  
   * @return PvlGroup Group named "Mapping" with keywords TargetName, 
   *             EquatorialRadius, and PolarRadius.
   */
  PvlGroup Target::radiiGroup(QString target) {

    if (target.isEmpty()) {
      throw IException(IException::Unknown,
                       "Unable to find TargetRadii. The given TargetName is empty.",
                       _FILEINFO_);
    }

    static QMap<QString, PvlGroup> cachedResults;

    PvlGroup mapping("Mapping");
    if (cachedResults.contains(target)) {
      mapping = cachedResults[target];
    }
    else {

      SpiceInt bodyFrame = 0;
      try {
        bodyFrame = lookupNaifBodyCode(target);
      }
      catch (IException &e) {
        QString msg = "Unable to find target radii for given target [" 
                      + target + "].";
        throw IException(IException::Io, msg, _FILEINFO_);
      }

      PvlGroup radiiGroup = Target::radiiGroup(int(bodyFrame));
      mapping += PvlKeyword("TargetName",  target);
      mapping += radiiGroup.findKeyword("EquatorialRadius");
      mapping += radiiGroup.findKeyword("PolarRadius");
      cachedResults[target] = mapping;
    }

    return mapping;
  }


  /**
   * Convenience method called by the public radii() methods to 
   * compute the target radii using a body frame code recognized by NAIF. 
   *  
   * The PVL group contains only the EquatorialRadius and PolarRadius 
   * keywords. This group does not contain the Target keyword. 
   *  
   * @param bodyFrameCode A recognized NAIF code that represents the target body. 
   *  
   * @return PvlGroup containing EquatorialRadius and PolarRadius keywords. 
   */
  PvlGroup Target::radiiGroup(int bodyFrameCode) {

    // Load the most recent target attitude and shape kernel for NAIF
    static bool pckLoaded = false;

    FileName kern("$base/kernels/pck/pck?????.tpc");
    kern = kern.highestVersion();
    QString kernName = kern.expanded();

    if(!pckLoaded) {
      furnsh_c(kernName.toLatin1().data());
      pckLoaded = true;
    }
    
    // Get the radii from NAIF
    SpiceInt n;
    SpiceDouble radii[3];
    bodvar_c(bodyFrameCode, "RADII", &n, radii);
    
    try {
      NaifStatus::CheckErrors();
    }
    catch (IException &e) {
      QString msg = "Unable to find radii for target code [" + toString(bodyFrameCode)
                    + "]. Target code was not found in furnished kernels.";
    
      throw IException(e, IException::Unknown, msg, _FILEINFO_);
    }

    PvlGroup radiiGroup;
    radiiGroup += PvlKeyword("EquatorialRadius", toString(radii[0] * 1000.0), "meters");
    radiiGroup += PvlKeyword("PolarRadius", toString(radii[2] * 1000.0), "meters");

    return radiiGroup;

  }


  /**
   * This returns the NAIF body code of the target
   *
   * @return @b SpiceInt NAIF body code
   *
   */
  SpiceInt Target::naifBodyCode() const {
    return *m_bodyCode;
  }


  /**
   * This returns the NAIF planet system body code of the target
   *
   * @return @b SpiceInt NAIF system body code
   *
   * e.g. Enceladus is in the Saturn system
   *
   */
  SpiceInt Target::naifPlanetSystemCode() const {
    return *m_systemCode;
  }


  //! Return target name
  QString Target::name() const {
    return *m_name;
  }


  //! Return planet system name
  QString Target::systemName() const {
    return *m_systemName;
  }


  /**
   * Returns the radii of the body in km. The radii are obtained from the
   * appropriate SPICE kernel for the body specified by TargetName in the
   * Instrument group of the labels.
   */
  std::vector<Distance> Target::radii() const {
    return m_radii;
  }


  std::vector<Angle> Target::poleRaCoefs() {
    return spice()->bodyRotation()->poleRaCoefs();
  }


  std::vector<Angle> Target::poleDecCoefs() {
    return spice()->bodyRotation()->poleDecCoefs();
  }


  std::vector<Angle> Target::pmCoefs() {
    return spice()->bodyRotation()->pmCoefs();
  }


  std::vector<double> Target::poleRaNutPrecCoefs() {
    return spice()->bodyRotation()->poleRaNutPrecCoefs();
  }


  std::vector<double> Target::poleDecNutPrecCoefs() {
    return spice()->bodyRotation()->poleDecNutPrecCoefs();
  }


  std::vector<double> Target::pmNutPrecCoefs() {
    return spice()->bodyRotation()->pmNutPrecCoefs();
  }


  std::vector<Angle> Target::sysNutPrecConstants() {
    return spice()->bodyRotation()->sysNutPrecConstants();
  }


  std::vector<Angle> Target::sysNutPrecCoefs() {
    return spice()->bodyRotation()->sysNutPrecCoefs();
  }


  /**
   * Restores the shape to the original after setShapeEllipsoid has overridden it.
   */
  void Target::restoreShape() {
    if (m_shape->name()  != "Ellipsoid") {
      // Nothing to do
      return;
    }
    // If we don't have a saved original shape, just stick to the current shape
    else if (m_originalShape == NULL) {
      // Nothing to do
      return;
    }
    m_shape = m_originalShape;
    m_originalShape = NULL;
  }


  /**
   * Set the shape to the ellipsoid and save the original shape.
   */
  void Target::setShapeEllipsoid() {
    // Save the current shape to restore later
    m_originalShape = m_shape;
    m_shape = new EllipsoidShape(this);
  }


  /**
   * Sets the radii of the body.
   *
   * @param r[] Radii of the target in kilometers
   */
  void Target::setRadii(std::vector<Distance> radii) {
    m_radii[0] = radii[0];
    m_radii[1] = radii[1];
    m_radii[2] = radii[2];
  }


  /**
   * Return the shape 
   */
  ShapeModel *Target::shape() const {
    return m_shape;
  }


  /**
   * Return the spice object  
   */
  Spice *Target::spice() const {
    return m_spice;
  }
}<|MERGE_RESOLUTION|>--- conflicted
+++ resolved
@@ -91,7 +91,6 @@
     else {
       *m_bodyCode = lookupNaifBodyCode(lab);
       m_sky = false;
-<<<<<<< HEAD
 
       *m_systemCode = (*m_bodyCode/100)*100 + 99;
 
@@ -101,10 +100,7 @@
       string s(naifBuf);
       (*m_systemName).append(s.c_str());
 
-      // IString radiiKey = "BODY" + IString((BigInt) naifBodyCode()) + "_RADII";
-=======
       // QString radiiKey = "BODY" + QString((BigInt) naifBodyCode()) + "_RADII";
->>>>>>> 08f12945
       // m_radii[0] = Distance(getDouble(radiiKey, 0), Distance::Kilometers);
       // m_radii[1] = Distance(getDouble(radiiKey, 1), Distance::Kilometers);
       // m_radii[2] = Distance(getDouble(radiiKey, 2), Distance::Kilometers);
@@ -112,11 +108,7 @@
     // Override it if it exists in the labels
     if (kernels.hasKeyword("NaifBodyCode")) {
       *m_bodyCode = (int) kernels["NaifBodyCode"];
-<<<<<<< HEAD
-
-=======
-    }
->>>>>>> 08f12945
+    }
     m_shape = ShapeModelFactory::create(this, lab);
   }
 

--- conflicted
+++ resolved
@@ -74,22 +74,14 @@
     string histStr = ostr.str();
     int bytes = histStr.size();
 
-    char *temp = p_histBuffer;
-    p_histBuffer = new char[p_bufferSize+bytes];
-    if (temp != NULL) memcpy(p_histBuffer, temp, p_bufferSize);
+    int blobBufferSize = p_bufferSize+bytes;
+    char *blobBuffer = new char[blobBufferSize];
+    if (p_histBuffer != NULL) memcpy(blobBuffer, p_histBuffer, p_bufferSize);
     const char *ptr = histStr.c_str();
-    memcpy(&p_histBuffer[p_bufferSize], (void *)ptr, bytes);
-    p_bufferSize += bytes;
-
-<<<<<<< HEAD
-    if (temp != NULL) delete [] temp;
+    memcpy(&blobBuffer[p_bufferSize], (void *)ptr, bytes);
 
     Blob *newBlob = new Blob(name, "History");
-    newBlob->setData(p_histBuffer, p_bufferSize);
-=======
-    Blob *newBlob = new Blob(name, "History");
-    newBlob->setData(histStr.c_str(), histStr.size());
->>>>>>> ef8393c4
+    newBlob->takeData(blobBuffer, blobBufferSize);
     return newBlob;
   }
 

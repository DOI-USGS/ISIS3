#ifndef Blob_h
#define Blob_h
/** This is free and unencumbered software released into the public domain.
The authors of ISIS do not claim copyright on the contents of this file.
For more details about the LICENSE terms and the AUTHORS, you will
find files of those names at the top level of this repository. **/

/* SPDX-License-Identifier: CC0-1.0 */

#include <string>
#include <QList>
#include <QPair>

#include "PvlObject.h"

namespace Isis {
  bool IsBlob(PvlObject &obj);
  class Pvl;
  /**
   * @author ????-??-?? Unknown
   *
   * @internal
   *   @history 2006-04-04 Jeff Anderson Class was not overwriting existing
   *                           blobs correctly.
   *   @history 2007-02-20 Elizabeth Miller Fixed bug with
   *                           OriginalLabel naming and modified to be backwards
   *                           compatible
   *   @history ????-??-?? Steven Lambright Added copy constructor,
   *                           assignment operator
   *   @history 2010-05-15 Steven Lambright Changed Read to use an
   *                           istream instead of an fstream
   *   @history 2011-05-25 Janet Barrett and Steven Lambright Added a Read
   *                           method that takes the pvl labels so they do not
   *                           have to be re-read, which is a very expensive
   *                           operation.
   *   @history 2012-10-04 Jeannie Backer Added include due to forward
   *                           declaration in TableField. Ordered includes and
   *                           added forward declaration. Fixed header
   *                           definition statement. Moved method implementation
   *                           to cpp and reordered methods in cpp. Added
   *                           documentation. Improved test coverage in all
   *                           categories. Added padding to control statements.
   *                           References #1169.
   *   @history 2013-01-11 Steven Lambright and Tracie Sucharski - Fixed support of writing blobs
   *                           in very large cubes.  This was caused by calling the wrong number
   *                           to string conversion function.  Introduced when refactoring the
   *                           IString class.  Fixes #1388.
   *
   * @todo Write class description, history, etc.
   */
  class Blob {
    public:
      Blob(const QString &name, const QString &type);
      Blob(const QString &name, const QString &type,
           const QString &file);
      Blob(const Blob &other);
      Blob &operator=(const Blob &other);

      virtual ~Blob();

      QString Type() const;
      QString Name() const;
      int Size() const;
      PvlObject &Label();

      void Read(const QString &file, const std::vector<PvlKeyword>
                keywords=std::vector<PvlKeyword>());
      void Read(const QString &file, const Pvl &pvlLabels,
                const std::vector<PvlKeyword> keywords = std::vector<PvlKeyword>());
      virtual void Read(const Pvl &pvl, std::istream &is,
                        const std::vector<PvlKeyword> keywords = std::vector<PvlKeyword>());

      void Write(const QString &file);
      void Write(Pvl &pvl, std::fstream &stm,
                 const QString &detachedFileName = "", bool overwrite=true);

<<<<<<< HEAD
      char *getBuffer();
      void setData(const char *buffer, int nbytes);
=======

      char *getBuffer();
      void setData(char *buffer, int nbytes);
>>>>>>> 601e0c31

    protected:
      void Find(const Pvl &pvl, const std::vector<PvlKeyword> keywords = std::vector<PvlKeyword>());
      virtual void ReadInit();
      virtual void ReadData(std::istream &is);
      virtual void WriteInit();
      virtual void WriteData(std::fstream &os);

      PvlObject p_blobPvl;     //!< Pvl Blob object
      QString p_blobName;  //!< Name of the Blob object

      char *p_buffer;          //!< Buffer blob data is stored in
      BigInt p_startByte;      //!< Byte blob data starts at in buffer
      int p_nbytes;            //!< Size of blob data (in bytes)
      QString p_type;      //!< Type of data stored in the buffer
      QString p_detached;  //!< Used for reading detached blobs
      QString p_labelFile; //!< The file containing the labels
  };
};

#endif<|MERGE_RESOLUTION|>--- conflicted
+++ resolved
@@ -74,14 +74,9 @@
       void Write(Pvl &pvl, std::fstream &stm,
                  const QString &detachedFileName = "", bool overwrite=true);
 
-<<<<<<< HEAD
-      char *getBuffer();
-      void setData(const char *buffer, int nbytes);
-=======
 
       char *getBuffer();
       void setData(char *buffer, int nbytes);
->>>>>>> 601e0c31
 
     protected:
       void Find(const Pvl &pvl, const std::vector<PvlKeyword> keywords = std::vector<PvlKeyword>());

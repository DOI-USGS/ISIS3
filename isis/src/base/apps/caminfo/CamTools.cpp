/* @file
 * $Revision: 1.16 $
 * $Date: 2009/12/29 23:03:47 $
 * $Id: CamTools.cpp,v 1.16 2009/12/29 23:03:47 ehyer Exp $
 *
 *   Unless noted otherwise, the portions of Isis written by the USGS are
 *   public domain. See individual third-party library and package descriptions
 *   for intellectual property information, user agreements, and related
 *   information.
 *
 *   Although Isis has been used by the USGS, no warranty, expressed or
 *   implied, is made by the USGS as to the accuracy and functioning of such
 *   software and related material nor shall the fact of distribution
 *   constitute any such warranty, and no responsibility is assumed by the
 *   USGS in connection therewith.
 *
 *   For additional information, launch
 *   $ISISROOT/doc//documents/Disclaimers/Disclaimers.html
 *   in a browser or see the Privacy &amp; Disclaimers page on the Isis website,
 *   http://isis.astrogeology.usgs.gov, and the USGS privacy and disclaimers on
 *   http://www.usgs.gov/privdacy.html.
 */
#include "CamTools.h"

#include <algorithm>
#include <cmath>
#include <iomanip>
#include <iostream>
#include <numeric>
#include <sstream>
#include <string>
#include <vector>

#include <SpiceUsr.h>

#include <geos/geom/GeometryFactory.h>
#include <geos/geom/Geometry.h>
#include <geos/geom/Point.h>

#include "CameraFactory.h"
#include "Distance.h"
#include "IException.h"
#include "IString.h"
#include "iTime.h"
#include "Latitude.h"
#include "Longitude.h"
#include "PolygonTools.h"
#include "ProjectionFactory.h"
#include "Pvl.h"
#include "SpecialPixel.h"
#include "Statistics.h"
#include "SurfacePoint.h"
#include "Target.h"
#include "TProjection.h"

using namespace std;

namespace Isis {

  /**
   * @brief Round values to specified precision
   *
   * @param value  Value to round
   * @param precision Precision to round value to
   *
   * @return double Rounded value
   */
  inline double SetRound(double value, const int precision) {
    double scale = pow(10.0, precision);
    value = round(value * scale) / scale;
    return (value);
  }

  /**
   * @brief Helper function to convert values to doubles
   *
   * @param T Type of value to convert
   * @param value Value to convert
   *
   * @return double Converted value
   */
  template <typename T> double ToDouble(const T &value) {
    return (IString(value).Trim(" \r\t\n").ToDouble());
  }

  /**
   * @brief Helper function to convert values to strings
   *
   * @param T Type of value to convert
   * @param value Value to convert
   *
   * @return string Converted value
   */
  template <typename T> QString ToString(const T &value) {
    return (toString(value).trimmed());
  }



  bool BandGeometry::isPointValid(const double &sample, const double &line,
                                  const Camera *camera) const {
    int nl(_nLines), ns(_nSamps);
    if(camera != 0) {
      nl = camera->Lines();
      ns = camera->Samples();
    }

    if(line < 0.5) return (false);
    if(line > (nl + 0.5)) return (false);
    if(sample < 0.5) return (false);
    if(sample > (ns + 0.5)) return (false);
    return (true);
  }

  bool BandGeometry::hasCenterGeometry() const {
    BandPropertiesListConstIter b;
    for(b = _gBandList.begin() ; b != _gBandList.end() ; ++b) {
      if(!IsSpecial(b->centerLatitude)) return (true);
    }
    // No valid center exists
    return (false);
  }

  /**
   * @brief Check geometry for presence of limb
   *
   * This method checks corner geometry coordinates for the presence of a planet
   * limb.  This is a simple check for validity of the latitude coordinate at each
   * image corner.  If any of them are invalid (Nulls), then it is deamed to have
   * a limb in the image.
   *
   * Note that this check is only valid if the determination of the geometry has
   * been performed.  So care should be used as to when this check is made.
   *
   *
   * @return bool  True if one of the corner latitude coordinates is NULL.
   */
  bool BandGeometry::hasLimb() const {
    BandPropertiesListConstIter b;
    for(b = _gBandList.begin() ; b != _gBandList.end() ; ++b) {
      if(IsSpecial(b->upperLeftLatitude)) return (true);
      if(IsSpecial(b->upperRightLatitude)) return (true);
      if(IsSpecial(b->lowerRightLatitude)) return (true);
      if(IsSpecial(b->lowerLeftLatitude)) return (true);
    }
    // All outer geometry points are defined
    return (false);
  }


  void BandGeometry::destruct() {
    // Ensure this can be applied for reentrant operations
    _gBandList.clear();
    for_each(_polys.begin(), _polys.end(), DeleteObject());
    delete _combined;
    _combined = 0;
    _radius = 1.0;
  }

  void BandGeometry::collect(Camera &camera, Cube &cube, bool doGeometry,
                             bool doPolygon, bool getFootBlob,
                             bool increasePrecision) {
    destruct();

    _nLines  = cube.lineCount();
    _nSamps  = cube.sampleCount();
    _nBands  = cube.bandCount();

    //  Compute average planetary radius in meters.  This is used as a fallback
    //  to compute surface area if no geoemetry has a center intersect point.
    Distance radii[3];
    camera.radii(radii);
    _radius = ((radii[0] + radii[1] + radii[2]) / 3.0).meters();

    double cLine = _nLines;
    double cSamp = _nSamps;
    double centerLine = cLine / 2.0;
    double centerSamp = cSamp / 2.0;

    // Check to determine if geometry is band independant
    _isBandIndependent = camera.IsBandIndependent();
    _hasCenterGeom = false;
    int nbands = (_isBandIndependent ? 1 : _nBands);
    for(int band = 0 ; band < nbands ; band++) {
      //  Compute band geometry properties
      GProperties g;
      g.lines = _nLines;
      g.samples = _nSamps;
      g.bands = _nBands;
      g.band = band + 1;
      camera.SetBand(band + 1);
      g.realBand = cube.physicalBand(band + 1);


      g.target = camera.target()->name();

      iTime t1(camera.cacheStartTime());
      g.startTime = t1.UTC();
      iTime t2(camera.cacheEndTime());
      g.endTime = t2.UTC();

      g.centerLine = centerLine;
      g.centerSamp = centerSamp;

      // Now compute elements for the center pixel
      if(camera.SetImage(centerSamp, centerLine)) {
        _hasCenterGeom = true;
        g.centerLatitude  = camera.UniversalLatitude();
        g.centerLongitude = camera.UniversalLongitude();
        g.radius = camera.LocalRadius().meters();

        g.rightAscension = camera.RightAscension();
        g.declination    = camera.Declination();

        g.sampRes = camera.SampleResolution();
        g.lineRes = camera.LineResolution();

<<<<<<< HEAD
        g.SampRes = camera.ObliqueSampleResolution();
        g.obliqueLineRes = camera.ObliqueLineResolution();
        g.obliquePixelRes = camera.ObliquePixelResolution();
        g.obliqueDetectorRes = camera.ObliqueDetectorResolution();

=======
>>>>>>> 187e70e9
        g.solarLongitude = camera.solarLongitude().degrees();
        g.northAzimuth = camera.NorthAzimuth();
        g.offNader = camera.OffNadirAngle();
        g.subSolarAzimuth = camera.SunAzimuth();
        g.subSpacecraftAzimuth = camera.SpacecraftAzimuth();
        g.localSolartime = camera.LocalSolarTime();
        g.targetCenterDistance = camera.targetCenterDistance();
        g.slantDistance = camera.SlantDistance();

        camera.subSolarPoint(g.subSolarLatitude, g.subSolarLongitude);
        g.subSolarGroundAzimuth = camera.GroundAzimuth(g.centerLatitude,
                                  g.centerLongitude,
                                  g.subSolarLatitude,
                                  g.subSolarLongitude);
        camera.subSpacecraftPoint(g.subSpacecraftLatitude, g.subSpacecraftLongitude);
        g.subSpacecraftGroundAzimuth = camera.GroundAzimuth(g.centerLatitude,
                                       g.centerLongitude,
                                       g.subSpacecraftLatitude,
                                       g.subSpacecraftLongitude);


        //  solve for the parallax and shadow stuff
        g.phase = camera.PhaseAngle();
        g.emi   = camera.EmissionAngle();
        g.inc   = camera.IncidenceAngle();

        //  Parallax values (Corrected 2012-11-23, KJB)
        if(!IsSpecial(g.emi) && !IsSpecial(g.subSpacecraftGroundAzimuth)) {
          double emi_r  = DegToRad(g.emi);
          double ssga_r = DegToRad(g.subSpacecraftGroundAzimuth);
          g.parallaxx = -tan(emi_r) * cos(ssga_r);
          g.parallaxy =  tan(emi_r) * sin(ssga_r);
        }

        // Shadow values (Corrected 2012-11-23, KJB)
        if(!IsSpecial(g.inc) && !IsSpecial(g.subSolarGroundAzimuth)) {
          double inc_r  = DegToRad(g.inc);
          double ssga_r = DegToRad(g.subSolarGroundAzimuth);
          g.shadowx = -tan(inc_r) * cos(ssga_r);
          g.shadowy =  tan(inc_r) * sin(ssga_r);
        }
      }
      //  OK...now get corner pixel geometry.  NOTE this resets image
      //  pixel location from center!!!
      if(camera.SetImage(1.0, 1.0)) {
        g.upperLeftLongitude = camera.UniversalLongitude();
        g.upperLeftLatitude =  camera.UniversalLatitude();
      }

      if(camera.SetImage(1.0, cLine)) {
        g.lowerLeftLongitude = camera.UniversalLongitude();
        g.lowerLeftLatitude =  camera.UniversalLatitude();
      }

      if(camera.SetImage(cSamp, cLine)) {
        g.lowerRightLongitude = camera.UniversalLongitude();
        g.lowerRightLatitude =  camera.UniversalLatitude();
      }

      if(camera.SetImage(cSamp, 1.0)) {
        g.upperRightLongitude = camera.UniversalLongitude();
        g.upperRightLatitude =  camera.UniversalLatitude();
      }

      double minRes = camera.LowestImageResolution();
      double maxRes = camera.HighestImageResolution();
      if(!(IsSpecial(minRes) || IsSpecial(maxRes))) {
        g.grRes = (minRes + maxRes) / 2.0;
      }

      Pvl camMap;
      camera.BasicMapping(camMap);
      _mapping = camMap;

      // Test for interesting intersections
      if(camera.IntersectsLongitudeDomain(camMap)) g.hasLongitudeBoundary = true;
      camera.SetBand(band + 1);
      if(camera.SetUniversalGround(90.0, 0.0)) {
        if(isPointValid(camera.Sample(), camera.Line(), &camera)) {
          g.hasNorthPole = true;
        }
      }
      if(camera.SetUniversalGround(-90.0, 0.0)) {
        if(isPointValid(camera.Sample(), camera.Line(), &camera)) {
          g.hasSouthPole = true;
        }
      }

      if(doPolygon) {
        // Now compute the the image polygon
        ImagePolygon poly;
        poly.Incidence(_maxIncidence);
        poly.Emission(_maxEmission);
        poly.EllipsoidLimb(true);  // Allow disabling of shape model for limbs
        poly.Create(cube, _sampleInc, _lineInc, 1, 1, 0, 0, band + 1,
            increasePrecision);
        geos::geom::MultiPolygon *multiP = poly.Polys();
        _polys.push_back(multiP->clone());
        if(_combined == 0) {
          _combined = multiP->clone();
        }
        else {
          //  Construct composite (union) polygon
          geos::geom::Geometry *old(_combined);
          _combined = old->Union(multiP);
          delete old;
        }

        // multiP is freed by ImagePolygon object
        _mapping = getProjGeometry(camera, multiP, g);
      }

      if (getFootBlob && band == 0) {
        // Read the footprint from the image labels
        ImagePolygon poly;
        try {
          cube.read(poly);
        }
        catch (IException &e) {
          QString msg = "Error reading footprint blob from image labels";
          throw IException(e, IException::User, msg, _FILEINFO_);
        }
        geos::geom::MultiPolygon *multiP = poly.Polys();
        _polys.push_back(multiP->clone());
        _combined = multiP->clone();
        _mapping = getProjGeometry(camera, multiP, g);
      }

      // Save off this band geometry property
      _gBandList.push_back(g);
    }


    //  Compute the remainder of the summary bands since some of the operations
    //  need the camera model
    _summary = getGeometrySummary();
    if((size() != 1) && doPolygon) {
      geos::geom::MultiPolygon *multiP = makeMultiPolygon(_combined);
      _mapping = getProjGeometry(camera, multiP, _summary);
      delete multiP;
    }

    return;
  }


  void BandGeometry::generateGeometryKeys(PvlObject &pband) {
    if(size() <= 0) {
      QString mess = "No Band geometry available!";
      throw IException(IException::Programmer, mess, _FILEINFO_);
    }

    GProperties g = getGeometrySummary();

//geometry keywords for band output
    pband += PvlKeyword("BandsUsed", toString(size()));
    pband += PvlKeyword("ReferenceBand", toString(g.band));
    pband += PvlKeyword("OriginalBand", toString(g.realBand));

    pband += PvlKeyword("Target", g.target);

    pband += PvlKeyword("StartTime", g.startTime);
    pband += PvlKeyword("EndTime", g.endTime);

    pband += ValidateKey("CenterLine", g.centerLine);
    pband += ValidateKey("CenterSample", g.centerSamp);
    pband += ValidateKey("CenterLatitude", g.centerLatitude);
    pband += ValidateKey("CenterLongitude", g.centerLongitude);
    pband += ValidateKey("CenterRadius", g.radius);

    pband += ValidateKey("RightAscension", g.rightAscension);
    pband += ValidateKey("Declination", g.declination);

    pband += ValidateKey("UpperLeftLongitude", g.upperLeftLongitude);
    pband += ValidateKey("UpperLeftLatitude", g.upperLeftLatitude);
    pband += ValidateKey("LowerLeftLongitude", g.lowerLeftLongitude);
    pband += ValidateKey("LowerLeftLatitude", g.lowerLeftLatitude);
    pband += ValidateKey("LowerRightLongitude", g.lowerRightLongitude);
    pband += ValidateKey("LowerRightLatitude", g.lowerRightLatitude);
    pband += ValidateKey("UpperRightLongitude", g.upperRightLongitude);
    pband += ValidateKey("UpperRightLatitude", g.upperRightLatitude);

    pband += ValidateKey("PhaseAngle", g.phase);
    pband += ValidateKey("EmissionAngle", g.emi);
    pband += ValidateKey("IncidenceAngle", g.inc);

    pband += ValidateKey("NorthAzimuth", g.northAzimuth);
    pband += ValidateKey("OffNadir", g.offNader);
    pband += ValidateKey("SolarLongitude", g.solarLongitude);
    pband += ValidateKey("LocalTime", g.localSolartime);
    pband += ValidateKey("TargetCenterDistance", g.targetCenterDistance);
    pband += ValidateKey("SlantDistance", g.slantDistance);

    double aveRes(Null);
    if(!IsSpecial(g.sampRes) && !IsSpecial(g.lineRes)) {
      aveRes = (g.sampRes + g.lineRes) / 2.0;
    }

    pband += ValidateKey("SampleResolution", g.sampRes);
    pband += ValidateKey("LineResolution", g.lineRes);
    pband += ValidateKey("PixelResolution", aveRes);
    pband += ValidateKey("MeanGroundResolution", g.grRes);

    pband += ValidateKey("SubSolarAzimuth", g.subSolarAzimuth);
    pband += ValidateKey("SubSolarGroundAzimuth", g.subSolarGroundAzimuth);
    pband += ValidateKey("SubSolarLatitude", g.subSolarLatitude);
    pband += ValidateKey("SubSolarLongitude", g.subSolarLongitude);

    pband += ValidateKey("SubSpacecraftAzimuth", g.subSpacecraftAzimuth);
    pband += ValidateKey("SubSpacecraftGroundAzimuth", g.subSpacecraftGroundAzimuth);
    pband += ValidateKey("SubSpacecraftLatitude", g.subSpacecraftLatitude);
    pband += ValidateKey("SubSpacecraftLongitude", g.subSpacecraftLongitude);

    pband += ValidateKey("ParallaxX", g.parallaxx);
    pband += ValidateKey("ParallaxY", g.parallaxy);

    pband += ValidateKey("ShadowX", g.shadowx);
    pband += ValidateKey("ShadowY", g.shadowy);

    //  Determine if image crosses Longitude domain
    if(g.hasLongitudeBoundary) {
      pband += PvlKeyword("HasLongitudeBoundary", "TRUE");
    }
    else {
      pband += PvlKeyword("HasLongitudeBoundary", "FALSE");
    }

    //  Add test for North pole in image
    if(g.hasNorthPole) {
      pband += PvlKeyword("HasNorthPole", "TRUE");
    }
    else {
      pband += PvlKeyword("HasNorthPole", "FALSE");
    }

    //  Add test for South pole in image
    if(g.hasSouthPole) {
      pband += PvlKeyword("HasSouthPole", "TRUE");
    }
    else {
      pband += PvlKeyword("HasSouthPole", "FALSE");
    }

    pband += ValidateKey("ObliqueSampleResolution", g.obliqueSampRes);
    pband += ValidateKey("ObliqueLineResolution", g.obliqueLineRes);
    pband += ValidateKey("ObliquePixelResolution", g.obliquePixelRes);
    pband += ValidateKey("ObliqueDetectorResolution", g.obliqueDetectorRes);

    return;
  }

  BandGeometry::GProperties BandGeometry::getGeometrySummary() const {
    if(_isBandIndependent  || (size() == 1)) {
      return (_gBandList[0]);
    }

    //  Get the centroid point of the union polygon
    double plon(Null), plat(Null);
    if(_combined != 0) {
      geos::geom::Point *center = _combined->getCentroid();
      plon = center->getX();
      plat = center->getY();
      delete center;
    }

    GProperties bestBand;
    double centerDistance(DBL_MAX);

    GProperties corners;
    double ulDist(DBL_MIN), urDist(DBL_MIN),
           lrDist(DBL_MIN), llDist(DBL_MIN);

    double radius = getRadius();

    BandPropertiesListConstIter b;
    for(b = _gBandList.begin() ; b != _gBandList.end() ; ++b) {
      double thisDist;

      // Ensure the center latitude/logitude is defined (typically occurs when
      // no polygon data is available).  This scheme uses the first one defined.
      if(IsSpecial(plat) || IsSpecial(plon)) {
        plat = b->centerLatitude;
        plon = b->centerLongitude;
      }

      // Now check all data
      bool isCloser = isDistShorter(centerDistance, plat, plon,
                                    b->centerLatitude, b->centerLongitude,
                                    radius, thisDist) ;
      if(isCloser) {
        bestBand = *b;
        centerDistance = thisDist;
      }

      //  Do upper left and right corners
      isCloser = isDistShorter(ulDist, plat, plon,
                               b->upperLeftLatitude, b->upperLeftLongitude,
                               radius, thisDist);
      if(!isCloser) {
        corners.upperLeftLatitude = b->upperLeftLatitude;
        corners.upperLeftLongitude = b->upperLeftLongitude;
        ulDist = thisDist;
      }

      isCloser = isDistShorter(urDist, plat, plon,
                               b->upperRightLatitude, b->upperRightLongitude,
                               radius, thisDist);
      if(!isCloser) {
        corners.upperRightLatitude = b->upperRightLatitude;
        corners.upperRightLongitude = b->upperRightLongitude;
        urDist = thisDist;
      }

      //  Do lower left and right corners
      isCloser = isDistShorter(llDist, plat, plon,
                               b->lowerLeftLatitude, b->lowerLeftLongitude,
                               radius, thisDist);
      if(!isCloser) {
        corners.lowerLeftLatitude = b->lowerLeftLatitude;
        corners.lowerLeftLongitude = b->lowerLeftLongitude;
        llDist = thisDist;
      }

      isCloser = isDistShorter(lrDist, plat, plon,
                               b->lowerRightLatitude, b->lowerRightLongitude,
                               radius, thisDist);
      if(!isCloser) {
        corners.lowerRightLatitude = b->lowerRightLatitude;
        corners.lowerRightLongitude = b->lowerRightLongitude;
        lrDist = thisDist;
      }
    }

    // Add the corners to the returning property
    bestBand.upperLeftLatitude = corners.upperLeftLatitude;
    bestBand.upperLeftLongitude = corners.upperLeftLongitude;
    bestBand.upperRightLatitude = corners.upperRightLatitude;
    bestBand.upperRightLongitude = corners.upperRightLongitude;
    bestBand.lowerLeftLatitude = corners.lowerLeftLatitude;
    bestBand.lowerLeftLongitude = corners.lowerLeftLongitude;
    bestBand.lowerRightLatitude = corners.lowerRightLatitude;
    bestBand.lowerRightLongitude = corners.lowerRightLongitude;
    return (bestBand);
  }


  Pvl BandGeometry::getProjGeometry(Camera &camera,
                                    geos::geom::MultiPolygon *footprint,
                                    GProperties &g) {
    // Get basic projection information.  Assumes a Sinusoidal projection with
    // East 360 longitude domain and planetocentric laitudes.
    Pvl sinuMap;
    camera.BasicMapping(sinuMap);
    PvlGroup &mapping = sinuMap.findGroup("Mapping");

    double clon = g.centerLongitude;
    double minLon = (double) mapping["MinimumLongitude"];
    double maxLon = (double) mapping["MaximumLongitude"];
    if(IsSpecial(clon)) clon = (minLon + maxLon) / 2.0;

    //  Make adjustments for center projection type/ranges.
    //  To be consistant with other implementations, do not
    //  convert poles to 180 domain.
    geos::geom::MultiPolygon *poly180(0), *poly(footprint);
    if(g.hasLongitudeBoundary) {
      if(!(g.hasNorthPole || g.hasSouthPole)) {
        // Convert the mapping group contents to 180 Longitude domain
        PvlKeyword &ldkey = mapping["LongitudeDomain"];
        ldkey.setValue("180");

        PvlKeyword &minkey = mapping["MinimumLongitude"];
        PvlKeyword &maxkey = mapping["MaximumLongitude"];
        minkey.setValue("-180.0");
        maxkey.setValue("180.0");

        // Compute new ranges
        double minLat180, maxLat180, minLon180, maxLon180;
        camera.GroundRange(minLat180, maxLat180, minLon180, maxLon180, sinuMap);
        minkey.setValue(ToString(minLon180));
        maxkey.setValue(ToString(maxLon180));
        clon = (minLon180 + maxLon180) / 2.0;

        // Convert the polygon to 180 domain
        poly = poly180 = PolygonTools::To180(footprint);
      }
    }

    mapping += PvlKeyword("CenterLongitude", toString(clon));

    TProjection *sinu = (TProjection *) ProjectionFactory::Create(sinuMap, true);
    geos::geom::MultiPolygon *sPoly = PolygonTools::LatLonToXY(*poly, sinu);
    geos::geom::Point *center = sPoly->getCentroid();

    sinu->SetCoordinate(center->getX(), center->getY());
    g.centroidLongitude = TProjection::To360Domain(sinu->UniversalLongitude());
    g.centroidLatitude  = sinu->UniversalLatitude();
    g.surfaceArea = sPoly->getArea() / (1000.0 * 1000.0);
    delete center;
    delete sPoly;
    delete sinu;
    delete poly180;

    if(camera.SetUniversalGround(g.centroidLatitude, g.centroidLongitude)) {
      g.centroidLine = camera.Line();
      g.centroidSample = camera.Sample();
      g.centroidRadius = camera.LocalRadius().meters();
    }

    return (sinuMap);
  }

  void BandGeometry::generatePolygonKeys(PvlObject &pband) {
    if(size() <= 0) {
      QString mess = "No Band geometry available!";
      throw IException(IException::Programmer, mess, _FILEINFO_);
    }

    // Compute surface area - already done in collection phase
    double radius = getRadius();
    double globalCoverage(Null);
    if(!IsSpecial(radius)) {
      double globalArea = 4.0 * pi_c() * (radius * radius) / (1000.0 * 1000.0);
      globalCoverage = _summary.surfaceArea / globalArea * 100.0;
      globalCoverage = SetRound(globalCoverage, 6);
    }

    pband += ValidateKey("CentroidLine", _summary.centroidLine);
    pband += ValidateKey("CentroidSample", _summary.centroidSample);
    pband += ValidateKey("CentroidLatitude", _summary.centroidLatitude);
    pband += ValidateKey("CentroidLongitude", _summary.centroidLongitude);
    pband += ValidateKey("CentroidRadius", _summary.centroidRadius, "meters");
    pband += ValidateKey("SurfaceArea", _summary.surfaceArea, "km^2");
    pband += ValidateKey("GlobalCoverage", globalCoverage, "percent");
    if(_combined != 0) {
      pband += PvlKeyword("SampleIncrement", toString(_sampleInc));
      pband += PvlKeyword("LineIncrement", toString(_lineInc));
      if(_combined->getGeometryTypeId() != geos::geom::GEOS_MULTIPOLYGON) {
        geos::geom::MultiPolygon *geom = makeMultiPolygon(_combined);
        pband += PvlKeyword("GisFootprint", geom->toString().c_str());
        delete geom;
      }
      else {
        pband += PvlKeyword("GisFootprint", _combined->toString().c_str());
      }
    }
    else {
      pband += PvlKeyword("GisFootprint", "Null");
    }

    // Add the mapping group used to project polygon
    pband.addGroup(_mapping.findGroup("Mapping"));
    return;
  }

  double BandGeometry::getRadius() const {
    Statistics polyRadius, centRadius;
    BandPropertiesListConstIter b;
    for(b = _gBandList.begin() ; b != _gBandList.end() ; ++b) {
      polyRadius.AddData(b->centroidRadius);
      centRadius.AddData(b->radius);
    }
    double radius = polyRadius.Average();
    if(IsSpecial(radius)) radius = centRadius.Average();
    if(IsSpecial(radius)) radius = _radius;
    return (radius);
  }

  double BandGeometry::getPixelResolution() const {
    Statistics groundRes, pixelRes;
    BandPropertiesListConstIter b;
    for(b = _gBandList.begin() ; b != _gBandList.end() ; ++b) {
      pixelRes.AddData(b->sampRes);
      pixelRes.AddData(b->lineRes);
      groundRes.AddData(b->grRes);
    }

    double res = groundRes.Average();
    if(IsSpecial(res)) res = pixelRes.Average();
    return (res);
  }

  double BandGeometry::getPixelsPerDegree(double pixres,
                                          double radius) const {
    double circumference = 2.0  * pi_c() * radius;
    double metersPerDegree = circumference / 360.0;
    double pixelsPerDegree = metersPerDegree / pixres;
    return (pixelsPerDegree);
  }


  bool BandGeometry::isDistShorter(double bestDist, double lat1, double lon1,
                                   double lat2, double lon2, double radius,
                                   double &thisDist) const {
    if(IsSpecial(lat1)) return (false);
    if(IsSpecial(lon1)) return (false);
    if(IsSpecial(lat2)) return (false);
    if(IsSpecial(lon2)) return (false);
    if(IsSpecial(radius)) return (false);

    SurfacePoint point1(
      Latitude(lat1, Angle::Degrees),
      Longitude(lon1, Angle::Degrees),
      Distance(radius, Distance::Meters));
    SurfacePoint point2(
      Latitude(lat2, Angle::Degrees),
      Longitude(lon2, Angle::Degrees),
      Distance(radius, Distance::Meters));
    thisDist = point1.GetDistanceToPoint(point2,
                      Distance(radius, Distance::Meters)).meters();
    return (thisDist < bestDist);
  }

  geos::geom::MultiPolygon *BandGeometry::makeMultiPolygon(
    geos::geom::Geometry *g) const {
    vector<geos::geom::Geometry *> polys;
    polys.push_back(g);
    const geos::geom::GeometryFactory *gfactory = geos::geom::GeometryFactory::getDefaultInstance();
    return (gfactory->createMultiPolygon(polys));
  }


} // namespace Isis<|MERGE_RESOLUTION|>--- conflicted
+++ resolved
@@ -215,14 +215,11 @@
         g.sampRes = camera.SampleResolution();
         g.lineRes = camera.LineResolution();
 
-<<<<<<< HEAD
         g.SampRes = camera.ObliqueSampleResolution();
         g.obliqueLineRes = camera.ObliqueLineResolution();
         g.obliquePixelRes = camera.ObliquePixelResolution();
         g.obliqueDetectorRes = camera.ObliqueDetectorResolution();
 
-=======
->>>>>>> 187e70e9
         g.solarLongitude = camera.solarLongitude().degrees();
         g.northAzimuth = camera.NorthAzimuth();
         g.offNader = camera.OffNadirAngle();

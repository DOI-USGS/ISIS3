--- conflicted
+++ resolved
@@ -209,7 +209,6 @@
       importer.SetFileHeaderBytes(0);
     }
 
-<<<<<<< HEAD
     // Processing unique to mroctx 
     if (translation.hasKeyword("startPix")) {
       // startPix is used only for DarkPixels which is still a TODO for mroctx.
@@ -225,7 +224,7 @@
       // Save off the dark pixel data
       importer.SaveDataPrefix();
     }
-=======
+
     if (translation.hasKeyword("CoreAxisNames")) {
       QString originalAxisOrder = QString(translation["CoreAxisNames"]);
       if (originalAxisOrder == "SAMPLELINEBAND") {
@@ -272,7 +271,6 @@
       pdsHis = toDouble(translation["CoreHIS"]);
     }
     importer.SetSpecialValues(pdsNull, pdsLrs, pdsLis, pdsHrs, pdsHis);
->>>>>>> c9c3d6a8
 
     CubeAttributeOutput &att = ui.GetOutputAttribute("TO");
     Cube *outputCube = importer.SetOutputCube(ui.GetFileName("TO"), att);

#include <fstream>
#include <iostream>
#include <time.h>

#include <inja/inja.hpp>
<<<<<<< HEAD

#include "md5wrapper.h"
#include <QFile>

#include "topds4.h"
#include "cubeatt.h"
=======
#include <nlohmann/json.hpp>
#include <QFile>
>>>>>>> d5d4e739

#include "CubeAttribute.h"
#include "FileName.h"
#include "md5wrapper.h"
#include "OriginalLabel.h"
#include "PvlToJSON.h"
#include "XmlToJson.h"

#include "topds4.h"

using namespace std;
using namespace inja;
using json = nlohmann::json;


namespace Isis {

  void topds4(UserInterface &ui, Pvl *log) {
    Cube *icube = new Cube();
    icube->open(ui.GetFileName("FROM"));
    topds4(icube, ui);
  }

  void topds4(Cube *icube, UserInterface &ui, Pvl *log) {

    Process p;
    p.SetInputCube(icube);

    QString outputFile = ui.GetFileName("TO");

    // NEED TO WRITE AND CLOSE THE OUTPUT FILE BEFORE RENDERING SO THE FILE SIZE CALLBACK CAN GET THE FINAL FILE SIZE

    // Name for output image
    FileName outputFileName(outputFile);
    QString path(outputFileName.originalPath());
    QString name(outputFileName.baseName());
    QString outputCubePath = path + "/" + name + ".cub";

    CubeAttributeOutput outputAttributes("+bsq");
    cubeatt(icube, outputCubePath, outputAttributes);

    json dataSource;

    Pvl &cubeLabel = *icube->label();

    // Add the input cube PVL label to template engine data
    dataSource["MainLabel"].update(pvlToJSON(cubeLabel));

    // Add the original label (from an ingestion app) to the template engine data
    // Wrap it in an OriginalLabel so existing elements don't get overwritten
    if (cubeLabel.hasObject("OriginalLabel")) {
      OriginalLabel origBlob;
      icube->read(origBlob);
      Pvl origLabel;
      origLabel = origBlob.ReturnLabels();
      dataSource["OriginalLabel"].update(pvlToJSON(origLabel));
    }
    else if (cubeLabel.hasObject("OriginalXmlLabel")) {
      // get the xml label and add it to the template data
    }

    // Add any extra files to the template engine data
    if (ui.WasEntered("EXTRAPVL")) {
      vector<QString> extraPvlFiles;
      ui.GetFileName("EXTRAPVL", extraPvlFiles);
      for (QString pvlFile : extraPvlFiles) {
        Pvl extraPvl(pvlFile);
        json extraJson = pvlToJSON(extraPvl);
        // Notify users of duplicate keys that will be overwritten
        if (log) {
          for (auto& element : extraJson.items()) {
            if (dataSource["ExtraPvl"].contains(element.key())) {
              PvlGroup duplicateWarnings("Warning");
              QString message = "Duplicate key [" + QString::fromStdString(element.key())
                              + "] in extra Pvl file [" + pvlFile + "]. "
                              + "Previous value [" + QString::fromStdString(dataSource["ExtraPvl"][element.key()].dump())
                              + "] will be overwritten.";
              duplicateWarnings += PvlKeyword("Duplicate", message);
              log->addGroup(duplicateWarnings);
            }
          }
        }
        dataSource["ExtraPvl"].update(extraJson);
      }
    }

    if (ui.WasEntered("EXTRAXML")) {
      vector<QString> extraXmlFiles;
      ui.GetFileName("EXTRAXML", extraXmlFiles);
      for (QString xmlFile : extraXmlFiles) {
        // Notify users of duplicate keys that will be overwritten
        json extraJson = xmlToJson(xmlFile);
        if (log) {
          for (auto& element : extraJson.items()) {
            if (dataSource["ExtraXml"].contains(element.key())) {
              PvlGroup duplicateWarnings("Warning");
              QString message = "Duplicate element [" + QString::fromStdString(element.key())
                              + "] in extra xml file [" + xmlFile + "]. "
                              + "Previous value [" + QString::fromStdString(dataSource["ExtraXml"][element.key()].dump())
                              + "] will be overwritten.";
              duplicateWarnings += PvlKeyword("Duplicate", message);
              log->addGroup(duplicateWarnings);
            }
          }
        }
        dataSource["ExtraXml"].update(extraJson);
      }
    }

    if (ui.WasEntered("EXTRAJSON")) {
      vector<QString> extraJsonFiles;
      ui.GetFileName("EXTRAJSON", extraJsonFiles);
      for (QString jsonFile : extraJsonFiles) {
        ifstream extraJsonStream(jsonFile.toStdString());
        json extraJson;
        extraJsonStream >> extraJson;
        if (log) {
          for (auto& element : extraJson.items()) {
            if (dataSource["ExtraJson"].contains(element.key())) {
              PvlGroup duplicateWarnings("Warning");
              QString message = "Duplicate key [" + QString::fromStdString(element.key())
                              + "] in extra json file [" + jsonFile + "]. "
                              + "Previous value [" + QString::fromStdString(dataSource["ExtraJson"][element.key()].dump())
                              + "] will be overwritten.";
              duplicateWarnings += PvlKeyword("Duplicate", message);
              log->addGroup(duplicateWarnings);
            }
          }
        }
        dataSource["ExtraJson"].update(extraJson);
      }
    }

    Environment env;
    // Template engine call back functions
    /**
     * Renders to the current UTC time formatted as YYYY-MM-DDTHH:MM:SS
     */
    env.add_callback("currentTime", 0, [](Arguments& args) {
      time_t startTime = time(NULL);
      struct tm *tmbuf = gmtime(&startTime);
      char timestr[80];
      strftime(timestr, 80, "%Y-%m-%dT%H:%M:%S", tmbuf);
      return string(timestr);
    });

    /**
     * Renders to the filename of the output img
     */
    env.add_callback("imageFileName", 0, [icube](Arguments& args) {
      QString cubeFilename = icube->fileName().split("/").back();
      return (cubeFilename.split(".")[0] + ".img").toStdString();
    });

    /**
     * Renders to the final file size in bytes of the output cube or img
     */
    env.add_callback("outputFileSize", 0, [outputFile](Arguments& args) {
      FileName cubeFilename = outputFile;
        return QFile(outputFile).size();
    });

    /**
     * Renders to the MD5 hash for the input cube
     */
    env.add_callback("md5Hash", 0, [icube](Arguments& args) {
      md5wrapper md5;
      return md5.getHashFromFile(icube->fileName()).toStdString();
    });

    std::string inputTemplate = ui.GetFileName("TEMPLATE").toStdString();
    std::string result = env.render_file(inputTemplate, dataSource);

    std::ofstream outFile(ui.GetFileName("TO").toStdString());
    outFile << result;
    outFile.close();

    if (ui.WasEntered("DATA")) {
      std::ofstream jsonDataFile(FileName(ui.GetFileName("DATA")).expanded().toStdString());
      jsonDataFile << dataSource.dump(4);
      jsonDataFile.close();
    }

    std::cout << "============Result===============" << std::endl;
    std::cout << result << std::endl;
    std::cout << "=================================" << std::endl;
  }
}<|MERGE_RESOLUTION|>--- conflicted
+++ resolved
@@ -3,17 +3,13 @@
 #include <time.h>
 
 #include <inja/inja.hpp>
-<<<<<<< HEAD
+#include <nlohmann/json.hpp>
 
 #include "md5wrapper.h"
 #include <QFile>
 
 #include "topds4.h"
 #include "cubeatt.h"
-=======
-#include <nlohmann/json.hpp>
-#include <QFile>
->>>>>>> d5d4e739
 
 #include "CubeAttribute.h"
 #include "FileName.h"

<?xml version="1.0" encoding="UTF-8"?>
 
<application name="map2cam" xmlns:xsi="http://www.w3.org/2001/XMLSchema-instance" xsi:noNamespaceSchemaLocation="http://isis.astrogeology.usgs.gov/Schemas/Application/application.xsd"> 

  <brief>
    Convert map projected image to a raw camera image
  </brief>
  
  <description>
    This program will geometrically transform a <def link="Map Projected">map projected</def> image 
    (ISIS <def link="Level2">level2</def> <def link="Cube">cube</def> or mosaic) into an ISIS 
    <def link="Level1">level1</def> cube using a level1 cube as input to match.  This allows for example 
    a Viking base map to be converted to a MOC raw geometry image.

    <p>
     The main purpose of this program is to facilitate control point selection between a level1 cube and a 
     base map.  The MATCH image and the resulting TO file can be opened in the program <i>qnet</i> along with other
     level1 cubes for building a control network with ties to ground. 
    </p>
  </description>
  
  <category>
    <categoryItem>Map Projection</categoryItem>
  </category>

  <history>
    <change name="Kay Edwards" date="1987-09-02">
      Original version
    </change>
    <change name="Jeff Anderson" date="2003-06-06">
      Converted to Isis 3.0 
    </change>
    <change name="Jacob Danton" date="2005-12-05">
      Fixed a bug in BandChange, added appTest 
    </change>
    <change name="Elizabeth Miller" date="2006-03-23">
      Fixed appTest to reflect changes made to all camera models
    </change>
    <change name="Steven Lambright" date="2006-06-22">
      Fixed typo in user documentation
    </change>
    <change name="Steven Lambright" date="2008-05-13">
      Removed references to CubeInfo 
    </change>
    <change name="Lynn Weller and Debbie A. Cook" date="2012-01-17">
      Updated documentation text, added glossary links, and improved compatability with Isis documentation.
    </change>
    <change name="Travis Addair" date="2012-04-23">
      SPICE tables are now propagated from the MATCH cube to the output.
    </change>
<<<<<<< HEAD
    <change name="Debbie A. Cook" date="2012-12-06">
      Changed to use TProjection instead of Projection.  References #775
=======
    <change name="Steven Lambright" date="2013-02-12">
      Fixed an issue that caused this program to trim output images erroneously. This problem,
      and the recommended solution, was provided by Jeff Anderson. Fixes #984.
>>>>>>> fb79bfbe
    </change>
  </history>

  <oldName>
    <item>lev2tolev1</item>
    <item>base2l1</item>
    <item>base</item>
  </oldName>
  
  <groups>
    <group name="Files">
      <parameter name="FROM">
        <type>cube</type>
        <fileMode>input</fileMode>
        <brief>
          Input map projected cube to geometrically transform
        </brief>
        <description>
          The specification of the input cube to be projected.  The cube must
          contain a valid Mapping group in the labels.
        </description>
        <filter>
          *.cub
        </filter>
      </parameter>

      <parameter name="MATCH">
        <type>cube</type>
        <fileMode>input</fileMode>
        <brief>
          Raw instrument cube to match
        </brief>
        <description>
          This cube defines the raw instrument geometry to be matched.  The
          output file will have the same labels (Kernels and Instrument
          group).  Note the Band group will represent data from the
          raw camera and the content of the cube may not match.  For example,
          using the MOLA base as the FROM file and a MOC Wide Angle Red cube
          as the MATCH, will have labels which indicate geometry for the MOC
          WA red camera but the pixels will contain MOLA elevations.
        </description>
        <filter>
          *.cub
        </filter>
      </parameter>

      <parameter name="TO">
        <type>cube</type>
        <fileMode>output</fileMode>
        <brief>
          Output raw instrument cube
        </brief>
        <description>
          This cube will contain data whose geometric properties are identical
          to those of the MATCH cube.
        </description>
        <filter>
          *.cub
        </filter>
      </parameter>
    </group>

    <group name="Options">
      <parameter name="INTERP">
        <type>string</type>
        <default>
          <item>CUBICCONVOLUTION</item>
        </default>
        <brief>Type of interpolation</brief>
        <description>
          This is the type of interpolation to be performed on the input.
        </description>
        <list>
          <option value="NEARESTNEIGHBOR">
            <brief>Nearest Neighbor</brief>
            <description> 
              Each output pixel will be set to the pixel nearest the
              calculated input pixel.
            </description>
          </option>
          <option value="BILINEAR">
            <brief>Bi-Linear interpolation</brief>
            <description> 
              Each output pixel will be set to the value calculated by
              a bi-linear interpolation of the calculated input pixel.
            </description>
          </option>
          <option value="CUBICCONVOLUTION">
            <brief>Cubic Convolution interpolation</brief>
            <description> 
              Each output pixel will be set to the value calculated by
              a cubic convolution interpolation of the calculated input pixel.
            </description>
          </option>
        </list>
      </parameter>
    </group>
  </groups>

  <examples>
    <example>
      <brief>Typical usage</brief> 
      <description>
        In this example, the map2cam application is used to map a base map into 
        the same geometry as the matching Messenger level 1 image.  The output
        file can then be used to select control points.  Sometimes matching
        features can be found easier when features when a comparing level 1 
        image to another level 1 image.
      </description>
      <terminalInterface>
        <description>
          This is what to type to run this example in command line mode.
        </description>
        <commandLine>
          from=M10_Equi_1000meters_Clon180.cub 
          match=EN0108821402M.cal.cub 
          to=M10_match_EN0108821402M.cub interp=CUBICCONVOLUTION
        </commandLine>
      </terminalInterface>
      <guiInterfaces>
        <guiInterface>
          <image src="assets/images/map2cam_gui.jpg" width="728" height="451">
            <brief>Example GUI</brief>
            <description>
              Screen shot of GUI with parameters filled in to create
              a level 1 version of a base map for selecting control
              in a Messenger image.
            </description>
            <thumbnail caption="" src="assets/thumbs/map2cam_gui_thumb.jpg" width="200" height="200"/>
          </image>
        </guiInterface>
      </guiInterfaces>

      <inputImages>
        <image src="assets/images/FromFile_Mariner10_Level2.jpg" width="496" height="496">
          <brief>Input level 2 image (map)</brief>
          <description>
            This is the image that will be mapped into a level 1 image using the
            geometry of the MATCH image.
          </description>
          <parameterName>FROM</parameterName>
          <thumbnail caption="Basemap image from Mariner 10" src="assets/thumbs/FromFile_Mariner10_Level2_thumb.jpg" width="200" height="200"/>
        </image>
        <image src="assets/images/MatchFile_Messenger_Lev1.jpg" width="496" height="496">
          <brief>Image to match</brief>
          <description>
            The geometry of this image will be used to create the level 1 version 
            of the FROM image, which will be output as the TO image.
          </description>
          <parameterName>MATCH</parameterName>
          <thumbnail caption="Messenger image to match" src="assets/thumbs/MatchFile_Messenger_Lev1_thumb.jpg" width="200" height="200"/>
        </image>
      </inputImages>

      <outputImages>
        <image src="assets/images/ToFile_M10_Match_Messenger.jpg" width="496" height="496">
          <brief>Output image</brief>
          <description>
            The level 1 version of the FROM image
          </description>
          <parameterName>TO</parameterName>
          <thumbnail caption="Mariner 10 basemap mapped into Messenger level 1 space" src="assets/thumbs/ToFile_M10_Match_Messenger_thumb.jpg" width="200" height="200"/>
        </image>
      </outputImages>
    </example>
  </examples>
</application> 
<|MERGE_RESOLUTION|>--- conflicted
+++ resolved
@@ -1,225 +1,223 @@
-<?xml version="1.0" encoding="UTF-8"?>
- 
-<application name="map2cam" xmlns:xsi="http://www.w3.org/2001/XMLSchema-instance" xsi:noNamespaceSchemaLocation="http://isis.astrogeology.usgs.gov/Schemas/Application/application.xsd"> 
-
-  <brief>
-    Convert map projected image to a raw camera image
-  </brief>
-  
-  <description>
-    This program will geometrically transform a <def link="Map Projected">map projected</def> image 
-    (ISIS <def link="Level2">level2</def> <def link="Cube">cube</def> or mosaic) into an ISIS 
-    <def link="Level1">level1</def> cube using a level1 cube as input to match.  This allows for example 
-    a Viking base map to be converted to a MOC raw geometry image.
-
-    <p>
-     The main purpose of this program is to facilitate control point selection between a level1 cube and a 
-     base map.  The MATCH image and the resulting TO file can be opened in the program <i>qnet</i> along with other
-     level1 cubes for building a control network with ties to ground. 
-    </p>
-  </description>
-  
-  <category>
-    <categoryItem>Map Projection</categoryItem>
-  </category>
-
-  <history>
-    <change name="Kay Edwards" date="1987-09-02">
-      Original version
-    </change>
-    <change name="Jeff Anderson" date="2003-06-06">
-      Converted to Isis 3.0 
-    </change>
-    <change name="Jacob Danton" date="2005-12-05">
-      Fixed a bug in BandChange, added appTest 
-    </change>
-    <change name="Elizabeth Miller" date="2006-03-23">
-      Fixed appTest to reflect changes made to all camera models
-    </change>
-    <change name="Steven Lambright" date="2006-06-22">
-      Fixed typo in user documentation
-    </change>
-    <change name="Steven Lambright" date="2008-05-13">
-      Removed references to CubeInfo 
-    </change>
-    <change name="Lynn Weller and Debbie A. Cook" date="2012-01-17">
-      Updated documentation text, added glossary links, and improved compatability with Isis documentation.
-    </change>
-    <change name="Travis Addair" date="2012-04-23">
-      SPICE tables are now propagated from the MATCH cube to the output.
-    </change>
-<<<<<<< HEAD
-    <change name="Debbie A. Cook" date="2012-12-06">
-      Changed to use TProjection instead of Projection.  References #775
-=======
-    <change name="Steven Lambright" date="2013-02-12">
-      Fixed an issue that caused this program to trim output images erroneously. This problem,
-      and the recommended solution, was provided by Jeff Anderson. Fixes #984.
->>>>>>> fb79bfbe
-    </change>
-  </history>
-
-  <oldName>
-    <item>lev2tolev1</item>
-    <item>base2l1</item>
-    <item>base</item>
-  </oldName>
-  
-  <groups>
-    <group name="Files">
-      <parameter name="FROM">
-        <type>cube</type>
-        <fileMode>input</fileMode>
-        <brief>
-          Input map projected cube to geometrically transform
-        </brief>
-        <description>
-          The specification of the input cube to be projected.  The cube must
-          contain a valid Mapping group in the labels.
-        </description>
-        <filter>
-          *.cub
-        </filter>
-      </parameter>
-
-      <parameter name="MATCH">
-        <type>cube</type>
-        <fileMode>input</fileMode>
-        <brief>
-          Raw instrument cube to match
-        </brief>
-        <description>
-          This cube defines the raw instrument geometry to be matched.  The
-          output file will have the same labels (Kernels and Instrument
-          group).  Note the Band group will represent data from the
-          raw camera and the content of the cube may not match.  For example,
-          using the MOLA base as the FROM file and a MOC Wide Angle Red cube
-          as the MATCH, will have labels which indicate geometry for the MOC
-          WA red camera but the pixels will contain MOLA elevations.
-        </description>
-        <filter>
-          *.cub
-        </filter>
-      </parameter>
-
-      <parameter name="TO">
-        <type>cube</type>
-        <fileMode>output</fileMode>
-        <brief>
-          Output raw instrument cube
-        </brief>
-        <description>
-          This cube will contain data whose geometric properties are identical
-          to those of the MATCH cube.
-        </description>
-        <filter>
-          *.cub
-        </filter>
-      </parameter>
-    </group>
-
-    <group name="Options">
-      <parameter name="INTERP">
-        <type>string</type>
-        <default>
-          <item>CUBICCONVOLUTION</item>
-        </default>
-        <brief>Type of interpolation</brief>
-        <description>
-          This is the type of interpolation to be performed on the input.
-        </description>
-        <list>
-          <option value="NEARESTNEIGHBOR">
-            <brief>Nearest Neighbor</brief>
-            <description> 
-              Each output pixel will be set to the pixel nearest the
-              calculated input pixel.
-            </description>
-          </option>
-          <option value="BILINEAR">
-            <brief>Bi-Linear interpolation</brief>
-            <description> 
-              Each output pixel will be set to the value calculated by
-              a bi-linear interpolation of the calculated input pixel.
-            </description>
-          </option>
-          <option value="CUBICCONVOLUTION">
-            <brief>Cubic Convolution interpolation</brief>
-            <description> 
-              Each output pixel will be set to the value calculated by
-              a cubic convolution interpolation of the calculated input pixel.
-            </description>
-          </option>
-        </list>
-      </parameter>
-    </group>
-  </groups>
-
-  <examples>
-    <example>
-      <brief>Typical usage</brief> 
-      <description>
-        In this example, the map2cam application is used to map a base map into 
-        the same geometry as the matching Messenger level 1 image.  The output
-        file can then be used to select control points.  Sometimes matching
-        features can be found easier when features when a comparing level 1 
-        image to another level 1 image.
-      </description>
-      <terminalInterface>
-        <description>
-          This is what to type to run this example in command line mode.
-        </description>
-        <commandLine>
-          from=M10_Equi_1000meters_Clon180.cub 
-          match=EN0108821402M.cal.cub 
-          to=M10_match_EN0108821402M.cub interp=CUBICCONVOLUTION
-        </commandLine>
-      </terminalInterface>
-      <guiInterfaces>
-        <guiInterface>
-          <image src="assets/images/map2cam_gui.jpg" width="728" height="451">
-            <brief>Example GUI</brief>
-            <description>
-              Screen shot of GUI with parameters filled in to create
-              a level 1 version of a base map for selecting control
-              in a Messenger image.
-            </description>
-            <thumbnail caption="" src="assets/thumbs/map2cam_gui_thumb.jpg" width="200" height="200"/>
-          </image>
-        </guiInterface>
-      </guiInterfaces>
-
-      <inputImages>
-        <image src="assets/images/FromFile_Mariner10_Level2.jpg" width="496" height="496">
-          <brief>Input level 2 image (map)</brief>
-          <description>
-            This is the image that will be mapped into a level 1 image using the
-            geometry of the MATCH image.
-          </description>
-          <parameterName>FROM</parameterName>
-          <thumbnail caption="Basemap image from Mariner 10" src="assets/thumbs/FromFile_Mariner10_Level2_thumb.jpg" width="200" height="200"/>
-        </image>
-        <image src="assets/images/MatchFile_Messenger_Lev1.jpg" width="496" height="496">
-          <brief>Image to match</brief>
-          <description>
-            The geometry of this image will be used to create the level 1 version 
-            of the FROM image, which will be output as the TO image.
-          </description>
-          <parameterName>MATCH</parameterName>
-          <thumbnail caption="Messenger image to match" src="assets/thumbs/MatchFile_Messenger_Lev1_thumb.jpg" width="200" height="200"/>
-        </image>
-      </inputImages>
-
-      <outputImages>
-        <image src="assets/images/ToFile_M10_Match_Messenger.jpg" width="496" height="496">
-          <brief>Output image</brief>
-          <description>
-            The level 1 version of the FROM image
-          </description>
-          <parameterName>TO</parameterName>
-          <thumbnail caption="Mariner 10 basemap mapped into Messenger level 1 space" src="assets/thumbs/ToFile_M10_Match_Messenger_thumb.jpg" width="200" height="200"/>
-        </image>
-      </outputImages>
-    </example>
-  </examples>
-</application> 
+<?xml version="1.0" encoding="UTF-8"?>
+ 
+<application name="map2cam" xmlns:xsi="http://www.w3.org/2001/XMLSchema-instance" xsi:noNamespaceSchemaLocation="http://isis.astrogeology.usgs.gov/Schemas/Application/application.xsd"> 
+
+  <brief>
+    Convert map projected image to a raw camera image
+  </brief>
+  
+  <description>
+    This program will geometrically transform a <def link="Map Projected">map projected</def> image 
+    (ISIS <def link="Level2">level2</def> <def link="Cube">cube</def> or mosaic) into an ISIS 
+    <def link="Level1">level1</def> cube using a level1 cube as input to match.  This allows for example 
+    a Viking base map to be converted to a MOC raw geometry image.
+
+    <p>
+     The main purpose of this program is to facilitate control point selection between a level1 cube and a 
+     base map.  The MATCH image and the resulting TO file can be opened in the program <i>qnet</i> along with other
+     level1 cubes for building a control network with ties to ground. 
+    </p>
+  </description>
+  
+  <category>
+    <categoryItem>Map Projection</categoryItem>
+  </category>
+
+  <history>
+    <change name="Kay Edwards" date="1987-09-02">
+      Original version
+    </change>
+    <change name="Jeff Anderson" date="2003-06-06">
+      Converted to Isis 3.0 
+    </change>
+    <change name="Jacob Danton" date="2005-12-05">
+      Fixed a bug in BandChange, added appTest 
+    </change>
+    <change name="Elizabeth Miller" date="2006-03-23">
+      Fixed appTest to reflect changes made to all camera models
+    </change>
+    <change name="Steven Lambright" date="2006-06-22">
+      Fixed typo in user documentation
+    </change>
+    <change name="Steven Lambright" date="2008-05-13">
+      Removed references to CubeInfo 
+    </change>
+    <change name="Lynn Weller and Debbie A. Cook" date="2012-01-17">
+      Updated documentation text, added glossary links, and improved compatability with Isis documentation.
+    </change>
+    <change name="Travis Addair" date="2012-04-23">
+      SPICE tables are now propagated from the MATCH cube to the output.
+    </change>
+    <change name="Debbie A. Cook" date="2012-12-06">
+      Changed to use TProjection instead of Projection.  References #775
+    </change>
+    <change name="Steven Lambright" date="2013-02-12">
+      Fixed an issue that caused this program to trim output images erroneously. This problem,
+      and the recommended solution, was provided by Jeff Anderson. Fixes #984.
+    </change>
+  </history>
+
+  <oldName>
+    <item>lev2tolev1</item>
+    <item>base2l1</item>
+    <item>base</item>
+  </oldName>
+  
+  <groups>
+    <group name="Files">
+      <parameter name="FROM">
+        <type>cube</type>
+        <fileMode>input</fileMode>
+        <brief>
+          Input map projected cube to geometrically transform
+        </brief>
+        <description>
+          The specification of the input cube to be projected.  The cube must
+          contain a valid Mapping group in the labels.
+        </description>
+        <filter>
+          *.cub
+        </filter>
+      </parameter>
+
+      <parameter name="MATCH">
+        <type>cube</type>
+        <fileMode>input</fileMode>
+        <brief>
+          Raw instrument cube to match
+        </brief>
+        <description>
+          This cube defines the raw instrument geometry to be matched.  The
+          output file will have the same labels (Kernels and Instrument
+          group).  Note the Band group will represent data from the
+          raw camera and the content of the cube may not match.  For example,
+          using the MOLA base as the FROM file and a MOC Wide Angle Red cube
+          as the MATCH, will have labels which indicate geometry for the MOC
+          WA red camera but the pixels will contain MOLA elevations.
+        </description>
+        <filter>
+          *.cub
+        </filter>
+      </parameter>
+
+      <parameter name="TO">
+        <type>cube</type>
+        <fileMode>output</fileMode>
+        <brief>
+          Output raw instrument cube
+        </brief>
+        <description>
+          This cube will contain data whose geometric properties are identical
+          to those of the MATCH cube.
+        </description>
+        <filter>
+          *.cub
+        </filter>
+      </parameter>
+    </group>
+
+    <group name="Options">
+      <parameter name="INTERP">
+        <type>string</type>
+        <default>
+          <item>CUBICCONVOLUTION</item>
+        </default>
+        <brief>Type of interpolation</brief>
+        <description>
+          This is the type of interpolation to be performed on the input.
+        </description>
+        <list>
+          <option value="NEARESTNEIGHBOR">
+            <brief>Nearest Neighbor</brief>
+            <description> 
+              Each output pixel will be set to the pixel nearest the
+              calculated input pixel.
+            </description>
+          </option>
+          <option value="BILINEAR">
+            <brief>Bi-Linear interpolation</brief>
+            <description> 
+              Each output pixel will be set to the value calculated by
+              a bi-linear interpolation of the calculated input pixel.
+            </description>
+          </option>
+          <option value="CUBICCONVOLUTION">
+            <brief>Cubic Convolution interpolation</brief>
+            <description> 
+              Each output pixel will be set to the value calculated by
+              a cubic convolution interpolation of the calculated input pixel.
+            </description>
+          </option>
+        </list>
+      </parameter>
+    </group>
+  </groups>
+
+  <examples>
+    <example>
+      <brief>Typical usage</brief> 
+      <description>
+        In this example, the map2cam application is used to map a base map into 
+        the same geometry as the matching Messenger level 1 image.  The output
+        file can then be used to select control points.  Sometimes matching
+        features can be found easier when features when a comparing level 1 
+        image to another level 1 image.
+      </description>
+      <terminalInterface>
+        <description>
+          This is what to type to run this example in command line mode.
+        </description>
+        <commandLine>
+          from=M10_Equi_1000meters_Clon180.cub 
+          match=EN0108821402M.cal.cub 
+          to=M10_match_EN0108821402M.cub interp=CUBICCONVOLUTION
+        </commandLine>
+      </terminalInterface>
+      <guiInterfaces>
+        <guiInterface>
+          <image src="assets/images/map2cam_gui.jpg" width="728" height="451">
+            <brief>Example GUI</brief>
+            <description>
+              Screen shot of GUI with parameters filled in to create
+              a level 1 version of a base map for selecting control
+              in a Messenger image.
+            </description>
+            <thumbnail caption="" src="assets/thumbs/map2cam_gui_thumb.jpg" width="200" height="200"/>
+          </image>
+        </guiInterface>
+      </guiInterfaces>
+
+      <inputImages>
+        <image src="assets/images/FromFile_Mariner10_Level2.jpg" width="496" height="496">
+          <brief>Input level 2 image (map)</brief>
+          <description>
+            This is the image that will be mapped into a level 1 image using the
+            geometry of the MATCH image.
+          </description>
+          <parameterName>FROM</parameterName>
+          <thumbnail caption="Basemap image from Mariner 10" src="assets/thumbs/FromFile_Mariner10_Level2_thumb.jpg" width="200" height="200"/>
+        </image>
+        <image src="assets/images/MatchFile_Messenger_Lev1.jpg" width="496" height="496">
+          <brief>Image to match</brief>
+          <description>
+            The geometry of this image will be used to create the level 1 version 
+            of the FROM image, which will be output as the TO image.
+          </description>
+          <parameterName>MATCH</parameterName>
+          <thumbnail caption="Messenger image to match" src="assets/thumbs/MatchFile_Messenger_Lev1_thumb.jpg" width="200" height="200"/>
+        </image>
+      </inputImages>
+
+      <outputImages>
+        <image src="assets/images/ToFile_M10_Match_Messenger.jpg" width="496" height="496">
+          <brief>Output image</brief>
+          <description>
+            The level 1 version of the FROM image
+          </description>
+          <parameterName>TO</parameterName>
+          <thumbnail caption="Mariner 10 basemap mapped into Messenger level 1 space" src="assets/thumbs/ToFile_M10_Match_Messenger_thumb.jpg" width="200" height="200"/>
+        </image>
+      </outputImages>
+    </example>
+  </examples>
+</application> 
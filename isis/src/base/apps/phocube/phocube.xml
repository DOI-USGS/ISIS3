<?xml version="1.0" encoding="UTF-8"?>

<application name="phocube" xmlns:xsi="http://www.w3.org/2001/XMLSchema-instance"
xsi:noNamespaceSchemaLocation=
"http://isis.astrogeology.usgs.gov/Schemas/Application/application.xsd">

  <brief>
    Create photometric and geometric information bands for an image cube
  </brief>

  <description>
  <p>
    This program, phocube, creates backplane bands that contain photometric, geometric, and
    spacecraft instrument information for an image file.  The parameter options
    range from photometric angles (incidence, emission, and phase) to various
    <def line="Azimuth">azimuth</def> angles, and options based on spatial
    (latitude, longitude, and resolution) information. This program will
    not work on <def>Level1</def> images without a camera model, or on mosaics.
    The input image pixels are not propagated to the output file unless the
    user selects the "DN" option. The following is a partial list of how users have made use of
    band output:
    <ul>
      <li>Evaluate the individual bands in order to establish subsequent
          image processing steps</li>
      <li>Specify as input to other ISIS3 programs such as fx and photomet</li>
      <li>Demonstrate the result of each selected option</li>
      <li>Determine how the images are mosaicked together after the
          Level2 images are created from the Level1 images with backplanes </li>
    </ul>
  </p>
  <p>
    All ISIS3 applications default to the following geometric reference if a camera model exists:
    <ul>
      <li>Longitude Domain = 360, longitude range reported from 0 to 360</li>
      <li>Latitude System = Ocentric</li>
      <li>Longitude Direction = East, longitude increases to the east</li>
    </ul>
  </p>
  <p>
    There are instances where the local emission angle and the local incidence angle will have
    values over 90 degrees.  ISIS allows the computation of emission and incidence angles greater
    than 90 degrees.   This feature allows representation of viewing and illumination conditions
    where there is actual target body surface data beyond the limb or deep terminator boundary
    areas.  Applications such as photomet that applies photometric functions honor the 90-degree
    boundary.    Applications such as photrim can be applied to the phocube output to replace the
    angle values above 90 degrees to NULL.  There are certain processes that need these data,
    therefore it is allowed.
  </p>
  <p>
    This program requires a <def>Level1</def> file that has a successful
    "<i>spiceinit</i>" applied to it, or a <def>Level2</def> image
    cube file.  For every valid input pixel, an output pixel is computed
    based on either the <def>SPICE</def> information, or the
    <def link="Map Projection">map projected</def> spatial information,
    or a pre-defined equation.
  </p>
  <p>
    The parameters "morphologyRank" and "albedoRank" are specifically designed to be used
    by the ISIS3 mosaic programs.  A mosaic program will automatically compare
    two pixel values to determine how each pixel is mosaicked into an output
    file, which depends on whether a morphology-based or an albedo-based
    product is desired.  The program computes a
    <def link="Digital Number">DN</def> value for every input pixel based on
    the formulas listed below and outputs the value to a backplane band.
    These backplane bands are used by the ISIS3 mosaic programs.  The following are
    equations for "morphologyRank" and "albedoRank" options:
  <blockquote>
  <dl>
    <dt>  MorphologyRank </dt>
    <dd>Equation = <def>PixelResolution</def>/cos(EmissionAngle)</dd>
    <dt>  AlbedoRank </dt>
    <dd>Equation = PixelResolution * [(1/cos(<def>EmissionAngle</def>)) +
    (1/cos(<def>IncidenceAngle</def>))]</dd>
  </dl>
  </blockquote>
  </p>
  <p>
    All the options in <i>phocube</i> are applicable if the input file is a Level1
    image and has a camera model associated with the file.  If the input file
    is a map-projected Level2 image, only a few options are appropriate
    and available for selection. <br /><br />

    The following options are available for Level1 images that contain a camera model:
     <ul>

     <li><def link="Digital Number">DN</def></li>
     <li><def link="Emission Angle">EMISSION</def></li>
     <li><def link="Incidence Angle">INCIDENCE</def></li>
     <li><def link="Phase Angle">PHASE</def></li>
     <li><def link="Off Nadir Angle">OFFNADIRANGLE</def></li>

     <li><def link="Local Emission Angle">LOCALEMISSION</def></li>
     <li><def link="Local Incidence Angle">LOCALINCIDENCE</def></li>

     <li><def link="Latitude">LATITUDE</def></li>
     <li><def link="Longitude">LONGITUDE</def></li>
     <li><def link="Detector Resolution">DETECTORRESOLUTION</def></li>
     <li><def link="Oblique Detector Resolution">OBLIQUEDETECTORRESOLUTION</def></li>
     <li><def link="Pixel Resolution">PIXELRESOLUTION</def></li>
     <li><def link="Line Resolution">LINERESOLUTION</def></li>
     <li><def link="Sample Resolution">SAMPLERESOLUTION</def></li>
     <li><def link="North Azimuth">NORTHAZIMUTH</def></li>
     <li><def link="Sun Azimuth">SUNAZIMUTH</def></li>
     <li><def link="Spacecraft Azimuth">SPACECRAFTAZIMUTH</def></li>
     <li><def link="SubSpacecraft Ground Azimuth">SUBSPACECRAFTGROUNDAZIMUTH</def></li>
     <li><def link="Subsolar Ground Azimuth">SUBSOLARGROUNDAZIMUTH</def></li>
     <li>MORPHOLOGYRANK</li>
     <li>ALBEDORANK</li>
     <li><def link="Body Fixed Coordinate">BODYFIXED</def></li>
     <li>RADEC (<def link="Right Ascension">Right Ascension</def>, <def link="Declination">Declination</def> )</li>
     </ul>
	The following options are available for Level2 images:
     <ul>
     <li>DN</li>
     <li>LATITUDE</li>
     <li>LONGITUDE</li>
     <li>PIXELRESOLUTION</li>
     </ul>
  </p>
  <p>
    The BandBin group keywords are updated in the labels of the output cube
    file. The keyword "Name" within the BandBin group,
    shown below, is populated with the name of each option selected by the
    user as bands.  These bands can be referenced by their names in
    applications such as
    "<i>mapmos</i>"
    and
    "<i>qview</i>."
    <blockquote>
    <pre>
    <b>Example:</b>

    phocube from=EW0131773041G_cal.cub to=EW0131773041G_cal.pho.cub morph=true dn=true

    <b>Sample of image label:</b>

    Group = Dimensions
      Samples = 1024
      Lines   = 1024
      <b>Bands   = 7 </b>
    End_Group
    <b>
    Group = BandBin
      Name   = ("750 BW 5", "Phase Angle", "Emission Angle", "Incidence Angle",
        	Latitude, Longitude, Morphology)
      Number = (7, 7, 7, 7, 7, 7, 7)
      Center = (748.7, 748.7, 748.7, 748.7, 748.7, 748.7, 748.7)
      Width  = (5.1, 5.1, 5.1, 5.1, 5.1, 5.1, 5.1)
    End_Group
    </b>

    Note:  The first band retained the BandBin Name value from the input file.
    The program has "Phase Angle," "Emission Angle," "Incidence Angle,"
    "Latitude," and "Longitude" options pre-selected.
    </pre>
   </blockquote>
  </p>
  <p>
    If the backplane bands generated by phocube are used in the mosaic
    programs and the mosaic requires the input image pixel, the "DN"
    parameter name must be set to "true" in phocube.  When backplane
    bands are used in the
    "<i>fx</i>"
    or
    "<i>photomet</i>"
    program, it is not necessary to propagate the input image to the output
    file.
  </p>
  </description>

  <oldName>
    <item>lev1geoplane</item>
    <item>levgeoplane</item>
    <item>geoback</item>
  </oldName>

  <seeAlso>
    <applications>
      <item>spiceinit</item>
      <item>mapmos</item>
      <item>qview</item>
      <item>fx</item>
      <item>photomet</item>
      <item>automos</item>
    </applications>
  </seeAlso>

  <liens>
    <item>Add resolution to possible outputs</item>
    <item>Convert to a IsisProcessBySpectra when it gets written</item>
  </liens>

  <history>
    <change name="Unknown" date="1999-02-11">
      Original version.
    </change>
    <change name="Stuart Sides" date="2003-06-04">
      Converted to ISIS3, and made it create a cube rather than adding
      backplanes.
    </change>
    <change name="Stuart Sides" date="2003-07-29">
      Modified filename parameters to be cube parameters where necessary.
    </change>
    <change name="Stuart Sides" date="2005-09-09">
      Fixed problem where the program threw an error when it tried to propagate
      the pixel type from the input file.
    </change>
    <change name="Stuart Sides" date="2005-09-09">
      Added the bandbin group to the cube labels.
    </change>
    <change name="Jeff Anderson" date="2005-09-20">
      Fixed a bug with switched samples and lines.
    </change>
    <change name="Elizabeth Miller" date="2005-10-05">
      Moved into Photometry and Radiometry category.
    </change>
    <change name="Elizabeth Miller" date="2006-05-23">
      Modified to use ProcessByBrick instead of ProcessByLine to make faster.
    </change>
    <change name="Brendan George" date="2006-09-21">
      Documentation fixes.
    </change>
    <change name="Steven Lambright" date="2008-05-13">
      Removed references to CubeInfo.
    </change>
    <change name="Steven Koechle" date="2008-08-19">
      Added new parameters: PIXELRESOLUTION, LINERESOLUTION,
      SAMPLERESOLUTION, DETECTORRESOLUTION, NORTHAZIMUTH,
      SUNAZIMUTH, SPACECRAFTAZIMUTH, OFFNADIRANGLE.
    </change>
    <change name="Steven Lambright" date="2009-03-06">
      Fixed a bug that occurred when processing band-dependent cubes.
    </change>
   <change name="Kris Becker" date="2009-05-29">
      Added the propagation of the input cube labels, objects, blobs, etc..., so
      the pedigree of the input source is retained.
    </change>
    <change name="Sharmila Prasad" date="2009-07-17">
      Set the defaults for PIXELRESOLUTION, LINERESOLUTION,
      SAMPLERESOLUTION, DETECTORRESOLUTION, NORTHAZIMUTH,
      SUNAZIMUTH, SPACECRAFTAZIMUTH, and OFFNADIRANGLE to FALSE.
    </change>
    <change name="Mackenzie Boyd" date="2010-10-29">
      Added parameters/bands SUBSPACECRAFTGROUNDAZIMUTH and
      SUBSOLARGROUNDAZIMUTH.
    </change>
    <change name="Travis Addair" date="2011-02-10">
      Added parameters LOCALINCIDENCE and LOCALEMISSION.
    </change>
    <change name="Kris Becker" date="2011-08-08">
      Added the option to propagate the input pixel value (DN)
      as the first band (however, this, by default, will not be invoked as default so as to
      preserve pre-existing behavior). Ensure the Center, OriginalBand, Name, and
      Width BandBin  keyword values are populated properly and propagated to
      the output label (should support camera models). Added MORPHOLOGY and
      ALBEDO backplane options for special mosaic options.
    </change>
    <change name="Janet Barrett" date="2012-02-22">
      Added the capability to run this program on image files where the camera
      information is missing. The ability to generate lat/lon bands for
      image files is highly useful when performing fx operations on the files.
      Other bands that can be created for a mosaic file include: Dn and PixelResolution.
      A new parameter, SOURCE, was added so that the user can specify
      if their image does not contain a camera model. This will result in the
      appropriate parameter choices being greyed out. If the user does not specify
      that their file does not contain a camera model, then they will receive an error
      if they choose to create a band that cannot be created for the file.
    </change>
    <change name="Debbie A. Cook" date="2012-07-06">
       Updated Spice members to be more compliant with ISIS coding standards. References #972.
    </change>
    <change name="Ella Mae Lee" date="2012-11-15">
       Improved documentation, fixes #1254.
    </change>
    <change name="Tracie Sucharski" date="2012-12-06">
      Changed to use TProjection instead of Projection.  References #775
    </change>
    <change name="Tracie Sucharski" date="2013-01-10">
      Allow input cubes without the BandBin label group.  Fixes #929.
    </change>
    <change name="Lynn Weller" date="2013-02-25">
      Removed links to applications imbedded in text and replaced with
      italicized application name.  Added application links to the
      "Related Objects and Documents" section of the documentation.
      Fixes mantis ticket #1525.
    </change>
    <change name="Kimberly Oyama" date="2013-11-20">
      The error thrown when the input is a projected image was misleading. It has been fixed to
      be more helpful for the user. Fixes #923.
    </change>
    <change name="Makayla Shepherd" date="2015-02-06">
      Updated documentation. Fixes #1001.
    </change>
    <change name="Makayla Shepherd" date="2015-07-02">
      Added Ra/Dec and Body Fixed Coordinates options to help create new camera models and help
      with mission team operations. References #2277.
    </change>
    <change name="Tyler Wilson" date="2016-08-17">
      Added an ObliqueDetectorResolution band.  This is an improvement over the previous DetectorResolution
      function (particularly for images taken near the limb of the target).  References #476, #4100.
    </change>
		<change name="Kaj Williams" date="2017-06-09">
      Renamed albedo to albedoRank, and morph (or morphology) to morphRank (or MorphologyRank). Ref #4008.
    </change>
    <change name="Kaitlyn Lee" date="2019-02-15">
      Allowed RA and DEC to be exported regardless if the pixel is off body. Fixes #4446.
    </change>
<<<<<<< HEAD
    <change name="Debbie A. Cook" date="2019-03-06">
      Changed global variable name proj to projection, as Jesse Maple had done for the 
      Piecewise branch, due to a conflict with the std complex library and includes used in 
      piecewise branch.  References #5343.
    </change>
=======
>>>>>>> 71d266b8
  </history>

  <category>
    <categoryItem>Radiometric and Photometric Correction</categoryItem>
    <categoryItem>Cameras</categoryItem>
  </category>

  <groups>
    <group name="Files">
      <parameter name="FROM">
        <type>cube</type>
        <fileMode>input</fileMode>
        <brief>
          Input cube file
        </brief>
        <description>
          This is the input filename.  The input image cube can be a <def>Level1</def>
	  or <def>Level2</def> file.  For a Level1 image, spiceinit
	  must be successfully applied before running phocube.
        </description>
        <filter>
          *.cub
        </filter>
      </parameter>

      <parameter name="TO">
        <type>cube</type>
        <pixelType>real</pixelType>
        <fileMode>output</fileMode>
        <brief>
          Output cube file
        </brief>
        <description>
          This is the output file name.  The cube file will contain a band for
	  each of the selected options.  The BandBin Group in the image labels
	  of the output cube file will be updated with the "Name" keyword
	  containing the output band names (options) in the order that they are
	  stacked within the cube.
        </description>
      </parameter>

      <parameter name="SOURCE">
        <type>string</type>
        <brief>Specifies the source of the geometric information</brief>
        <default><item>CAMERA</item></default>
        <description>
	  Specifies whether the geometric information will be obtained from the
	  camera model or from the map projection.  If this parameter is set to CAMERA,
	  all band options are available for the user to select. If this
	  parameter is set to PROJECTION, then only DN, LATITUDE, LONGITUDE, and
	  PIXELRESOLUTION band options are available and all other options
	  will be greyed out. If the user sets this parameter to CAMERA and
	  the input file does not contain a camera model or SPICE information,
	  then an error message will occur.
        </description>
        <list>
          <option value="CAMERA">
            <brief>Get the geometric information from camera model</brief>
            <description>
              The geometric information is obtained from a camera model and
	      all band options are available for selection.
            </description>
          </option>
          <option value="PROJECTION">
            <brief>Get the geometric information based on map projection information</brief>
            <description>
              The geometric information is obtained based on the label
	      keyword values stored under the "Mapping" group in the image
	      labels.  Only DN, LATITUDE, LONGITUDE, and PIXELRESOLUTION
	      band options are available.
            </description>
            <exclusions>
              <item>PHASE</item>
              <item>EMISSION</item>
              <item>INCIDENCE</item>
              <item>LOCALEMISSION</item>
              <item>LOCALINCIDENCE</item>
              <item>LINERESOLUTION</item>
              <item>SAMPLERESOLUTION</item>
              <item>DETECTORRESOLUTION</item>
              <item>OBLIQUEDETECTORRESOLUTION</item>
              <item>SUNAZIMUTH</item>
              <item>SPACECRAFTAZIMUTH</item>
              <item>OFFNADIRANGLE</item>
              <item>SUBSPACECRAFTGROUNDAZIMUTH</item>
              <item>SUBSOLARGROUNDAZIMUTH</item>
              <item>MORPHOLOGYRANK</item>
              <item>ALBEDORANK</item>
              <item>NORTHAZIMUTH</item>
              <item>RADEC</item>
              <item>BODYFIXED</item>
            </exclusions>
          </option>
        </list>
      </parameter>
    </group>

    <group name="Photometry">
      <parameter name="DN">
        <type>boolean</type>
        <default><item>FALSE</item></default>
        <brief>Propagate the input pixel to the output file</brief>
        <description>
	  This parameter specifies whether the input image pixel value
          (<def link="Digital Number">DN</def>) will be propagated to
	  the output file.  The DN parameter must be set to "true,"
	  if the output product created is expected to contain the input
	  image information.
        </description>
      </parameter>
      <parameter name="PHASE">
        <type>boolean</type>
        <default><item>TRUE</item></default>
        <brief>Create a phase angle band</brief>
        <description>
          If this parameter is true, the <def>Phase Angle</def> will be
	  computed for every pixel and placed in a band in the output cube.
	  The output cube labels will contain "Phase Angle" in the BandBin
	  group, in band sequence of the output file.  Phase angles are in degrees.
        </description>
      </parameter>
      <parameter name="EMISSION">
        <type>boolean</type>
        <default><item>TRUE</item></default>
        <brief>Create an emission angle band</brief>
        <description>
          If this parameter is true, the <def>Emission Angle</def> will be
	  computed  for every pixel and placed in a band in the output cube.
	  The output cube labels will contain "Emission Angle" in the BandBin
	  group, in band sequence of the output file.  Emission angles are in degrees. There are
	  certain cases where the emission angle is over 90 degrees. This is allowed as there
	  are processes that need these data. See main description for details.
        </description>
      </parameter>
      <parameter name="INCIDENCE">
        <type>boolean</type>
        <default><item>TRUE</item></default>
        <brief>Create an incidence angle band</brief>
        <description>
          If this parameter is true, the <def>Incidence Angle</def> will be
	  computed for every pixel and placed in a band in the output cube.
	  The output cube labels will contain "Incidence Angle" in the BandBin
	  group, in band sequence of the output file.  Incidence angles are in degrees. There are
	  certain cases where the incidence angle is over 90 degrees. This is allowed as there
	  are processes that need these data. See main description for details.
        </description>
      </parameter>
      <parameter name="LOCALEMISSION">
        <type>boolean</type>
        <default><item>FALSE</item></default>
        <brief>Create a local emission angle band</brief>
        <description>
          If this parameter is true, the <def link="local emission angle"
	  >Local Emission Angle</def>  will be computed for every pixel
	  and placed in a band in the output cube.  The output cube labels
	  will contain "Local Emission Angle" in the BandBin group, in band
	  sequence of the output file.  LocalEmissionAngle is in degrees. There are certain
	  cases where the local emission angle is over 90 degrees. This is allowed as there
	  are processes that need these data. See main description for details.
        </description>
      </parameter>
      <parameter name="LOCALINCIDENCE">
        <type>boolean</type>
        <default><item>FALSE</item></default>
        <brief>Create a local incidence angle band</brief>
        <description>
          If this parameter is true, the <def link="Local Incidence Angle">Local
	  Incidence Angle</def> will be computed for every pixel and placed in
	  a band in the output cube.  The output cube labels will contain
	  "Local Incidence Angle" in the BandBin group, in band sequence
	  of the output file.  LocalIncidenceAngle is in degrees. There are certain
	  cases where the local incidence angle is over 90 degrees. This is allowed as there
	  are processes that need these data. See main description for details.
         </description>
      </parameter>
      <parameter name="LATITUDE">
        <type>boolean</type>
        <default><item>TRUE</item></default>
        <brief>Create a latitude band</brief>
        <description>
          If this parameter is true, the latitude value will be computed for
	  every pixel and placed in a band in the output cube.  The output cube
	  labels will contain "Latitude" in the BandBin group, in band sequence
	  of the output file.  Latitude is in degrees.
        </description>
      </parameter>
      <parameter name="LONGITUDE">
        <type>boolean</type>
        <default><item>TRUE</item></default>
        <brief>Create a longitude band</brief>
        <description>
          If this parameter is true, the longitude value will be computed for
	  every pixel placed in a band in the output cube.  The output cube
	  labels will contain "Longitude" in the BandBin group, in band
	  sequence of the output file.  Longitude is in degrees.
        </description>
      </parameter>
      <parameter name="PIXELRESOLUTION">
        <type>boolean</type>
        <default><item>FALSE</item></default>
        <brief>Create a pixel resolution band</brief>
        <description>
          If this parameter is true, the <def>Pixel Resolution</def>
          will be computed for every pixel and placed in a band in the output
	  cube.  The output cube labels will contain "Pixel Resolution" in the
	  BandBin group, in band sequence of the output file. PixelResolution
	  is in meters.
        </description>
      </parameter>
      <parameter name="LINERESOLUTION">
        <type>boolean</type>
        <default><item>FALSE</item></default>
        <brief>Create a line resolution band</brief>
        <description>
          If this parameter is true, the <def>Line Resolution</def> will be
	  computed for every pixel and placed in a band in the output cube.
	  The output cube labels will contain "Line Resolution" in the BandBin
	  group, in band sequence of the output file.  LineResolution is in meters.
        </description>
      </parameter>
      <parameter name="SAMPLERESOLUTION">
        <type>boolean</type>
        <default><item>FALSE</item></default>
        <brief>Create a sample resolution band</brief>
        <description>
          If this parameter is true, the <def>Sample Resolution</def> will be
	  computed for every pixel and placed in a band in the output cube.
	  The output cube labels will contain "Sample Resolution" in the
	  BandBin group, in band sequence of the output file.  SampleResolution
	  is in meters.
       </description>
      </parameter>
      <parameter name="DETECTORRESOLUTION">
        <type>boolean</type>
        <default><item>FALSE</item></default>
        <brief>Create a detector resolution band</brief>
        <description>
          If this parameter is true, the <def>Detector Resolution</def> will be
	  computed for every pixel and placed in a band in the output cube.  The
	  output cube labels will contain "Detector Resolution" in the BandBin
	  group, in band sequence of the output file.  DetectorResolution is
	  in millimeters.
        </description>
      </parameter>

      <parameter name="OBLIQUEDETECTORRESOLUTION">
        <type>boolean</type>
        <default><item>FALSE</item></default>
        <brief>Create an oblique detector resolution band</brief>
        <description>
          If this parameter is true, the <def>Oblique Detector Resolution</def> will be
    computed for every pixel and placed in a band in the output cube.  The
    output cube labels will contain "Oblique Detector Resolution" in the BandBin
    group, in band sequence of the output file.  ObliqueDetectorResolution is
    in millimeters.
        </description>
      </parameter>

      <parameter name="NORTHAZIMUTH">
        <type>boolean</type>
        <default><item>FALSE</item></default>
        <brief>Create a north azimuth band</brief>
        <description>
          If this parameter is true, the <def>North Azimuth</def> will be
	  computed for every pixel and placed in a band in the output cube.  The
	  output cube labels will contain "North  Azimuth" in the BandBin group,
	  in band sequence of the output file.  NorthAzimuth is in degrees.
        </description>
      </parameter>
      <parameter name="SUNAZIMUTH">
        <type>boolean</type>
        <default><item>FALSE</item></default>
        <brief>Create a sun azimuth band</brief>
        <description>
          If this parameter is true, the <def>Sun Azimuth</def> will be computed
	  for every pixel and placed in a band in the output cube.  The output
	  cube labels will contain "Sun Azimuth" in the BandBin group, in band
	  sequence of the output file.  SunAzimuth is in degrees.
        </description>
      </parameter>
      <parameter name="SPACECRAFTAZIMUTH">
        <type>boolean</type>
        <default><item>FALSE</item></default>
        <brief>Create a spacecraft azimuth band</brief>
        <description>
          If this parameter is true, the <def>Spacecraft Azimuth</def>  will
	  be computed for every pixel and placed in a band in the output cube.
	  The output cube labels will contain "Spacecraft Azimuth" in the
	  BandBin group, in band sequence of the output file.  SpacecraftAzimuth
	  is in degrees.
        </description>
      </parameter>
      <parameter name="OFFNADIRANGLE">
        <type>boolean</type>
        <default><item>FALSE</item></default>
        <brief>Create an offNadir angle band</brief>
        <description>
          If this parameter is true, the <def>Off Nadir Angle</def> will be
	  computed for every pixel and placed in a band in the output cube.
	  The output cube labels will contain "OffNadir Angle" in the BandBin
	  group, in band sequence of the output file.  OffNadirAngle is
	  in degrees.
        </description>
      </parameter>
      <parameter name="SUBSPACECRAFTGROUNDAZIMUTH">
        <type>boolean</type>
        <default><item>FALSE</item></default>
        <brief>Create a sub spacecraft ground azimuth band</brief>
        <description>
          If this parameter is true, the <def>Spacecraft Ground Azimuth</def>
          will be computed for every pixel and placed in a band in the output
	  cube.  The output cube labels  will contain "Sub Spacecraft Ground
	  Azimuth" in the BandBin group, in band sequence of the output file.
          SubSpacecraftGround Azimuth is in degrees.
        </description>
      </parameter>
      <parameter name="SUBSOLARGROUNDAZIMUTH">
        <type>boolean</type>
        <default><item>FALSE</item></default>
        <brief>Create a sub solar ground azimuth band</brief>
        <description>
          If this parameter is true, the <def>SubSolar Ground Azimuth</def>
	  will be computed for every pixel and placed in a band in the output
	  cube.  The output cube labels will contain "Sub Solar Ground Azimuth"
	  in the BandBin group, in band sequence of the output file.
	  SubSolarGroundAzimuth is in degrees.
        </description>
      </parameter>
     <parameter name="MORPHOLOGYRANK">
        <type>boolean</type>
        <default><item>FALSE</item></default>
        <brief>Create a morphology rank band, used for ranking images based on favorable local emission angles.</brief>
        <description>
	  <p>
            This band is computed from the <def link="Pixel Resolution">pixel resolution</def>
            and <def link="Emission Angle">emission angle</def> using the following formula:<br />
            <br />MorphologyRank = PixelResolution / cos(EmissionAngle)<br /> <br />
            The resulting output band can be used by <i>automos</i> to create a
            morphology-based mosaic product.  This option uses the
            <def link="Local Emission Angle">local emission angle</def> if the input file
            is initialized (spiceinit) with an elevation model (DEM); otherwise, it
            uses the default calculation (from the ellipsoid).  All computed cosines are
	    tested for zero.  If the result is zero, then the value is set to a constant
	    value very close to zero.
          </p>
          <p>
 	    <dl>
	    <dt>
              Append the following parameters to the <i>automos</i> command line to utilize this backplane band:
	    </dt>
            <dd>
	      <b>priority=band type=keyword keyname=Name keyvalue=morphologyRank criteria=lesser</b>.
	    </dd>
	    </dl>
            See <i>automos</i> documentation for further details.
          </p>
        </description>
      </parameter>
     <parameter name="ALBEDORANK">
        <type>boolean</type>
        <default><item>FALSE</item></default>
        <brief>Create an albedo rank band, used for ranking images based on favorable emission and incidence angles.</brief>
        <description>
          <p>
            This band is computed from the <def link="Pixel Resolution">pixel resolution</def>,
            <def link="Incidence Angle">incidence angle</def> and <def link="Emission Angle">emission angle</def>
            using the following formula:<br /><br />
	    AlbedoRank = PixelResolution * [(1 / cos(EmissionAngle)) + (1 / cos(IncidenceAngle))]<br /><br />
	    The resulting output band can be used by <i>automos</i> to create an albedo-based
	    mosaic product.  This option always uses the
	    <def link="Local Emission Angle">local emission angle</def>  and
	    <def link="Local Incidence Angle">local incidence angle</def> if the input file
            is initialized (spiceinit) with an elevation model (DEM); otherwise, it
            uses the default calculation (from the ellipsoid).  All computed cosines are
	    tested for zero.  If the result is zero, then the value is set to a constant
	    value very close to zero.
          </p>
          <p>
 	    <dl>
	    <dt>
              Append the following parameters to the <i>automos</i> command line to utilize this backplane band:
	    </dt>
            <dd>
            <b>priority=band type=keyword keyname=Name keyvalue=albedoRank
              criteria=lesser</b>.
	    </dd>
	    </dl>
            See <i>automos</i> documentation for further details.
          </p>
        </description>
      </parameter>
      <parameter name="RADEC">
         <type>boolean</type>
         <default><item>FALSE</item></default>
         <brief>Create bands for Right Ascension and Declination</brief>
         <description>
	   If this parameter is true, the <def>Right Ascension</def>, and the
	   <def>Declination</def> will be calculated for every pixel and each will be placed into
	   their respective bands in the output cube. The output cube labels will contain
	   "Right Ascension" and "Declination" in the BandBin group, in the band sequence of the
	   output file. Right Ascension and Declination are in degrees.
	 </description>
       </parameter>
      <parameter name="BODYFIXED">
         <type>boolean</type>
         <default><item>FALSE</item></default>
         <brief>Create bands for the X, Y, and Z Body Fixed Coordinates</brief>
         <description>
	   If this parameter is true, the <def>Body Fixed Coordinates</def> will be calculated for
	   every pixel and the values for X, Y, and Z will each be placed into their own bands in
	   the output cube. The output cube labels will contain "Body Fixed X", "Body Fixed Y",
	   and "Body Fixed Z" in the BandBin group, in the band sequence of the output file.
	   Body Fixed Coordinates are in kilometers.
	 </description>
       </parameter>
    </group>
  </groups>

  <examples>
    <example>
      <brief>Create latitude and morphologyRank backplane bands</brief>
      <description>
        Within this example, <i>phocube</i> creates an output file with two bands
	that contain latitude information and computed morphologyRank
	values, which are shown below as separate snapshots under "Output
	Images."  The input image file shown below under "Input Image" was
	not propagated to the <i>phocube</i> output file because DN is set to
	false.  If the <i>phocube</i> output file is projected and mosaicked,
	the mosaic file will contain the latitude information for the first
	band and the "morphologyRank" values for the second band, but no image
	information from the input image will be included.  The "DN"
	parameter must be set to "true" if the output product is expected
	to contain the input image.
      </description>
      <terminalInterface>
        <commandLine>
	 from=EW0131773041G_cal.cub to=EW0131773041G_cal.pho.cub phase=no emission=no incidence=no
	 longitude=no morphologyRank=yes
        </commandLine>
        <description>Run <i>phocube</i> to create latitude and morphologyRank bands.</description>
      </terminalInterface>
      <guiInterfaces>
        <guiInterface>
          <image src="assets/images/phocube_gui.jpg" width="458" height="750">
            <brief>Example GUI</brief>
            <description>
              Screenshot of GUI version of the application.<br />  For this example,
	      only "LATITUDE" and "MORPHOLOGYRANK" are selected.  The pre-selected
	      options "PHASE," "EMISSION," "INCIDENCE," and "LONGITUDE" are
	      deselected to avoid creating these unwanted backplanes.
            </description>
            <thumbnail src="assets/thumbs/thumb_phocube_gui.jpg" caption="phocube GUI" width="147" height="243"/>
          </image>
        </guiInterface>
      </guiInterfaces>
      <inputImages>
        <image src="assets/images/EW0131773041G_cal.png" width="496" height="496">
          <brief>Input file </brief>
          <description>
            Screenshot of the input cube file.
          </description>
          <thumbnail src="assets/thumbs/EW0131773041G_cal_thumb.png" caption="Input image" width="200" height="200"/>
          <parameterName>
            FROM
          </parameterName>
        </image>
      </inputImages>
      <outputImages>
        <image src="assets/images/phocube_lat_band.png" width="496" height="496">
          <brief>Output file band 1 (Latitude)</brief>
          <description>
            Screenshot of the first band in the output file.  This file contains the
	    latitude information with -72.2 degree as the minimum, and 6.27 degree
	    as the maximum value.
          </description>
          <thumbnail src="assets/thumbs/thumb_phocube_lat_band.png" caption="Output image band 1 (latitude)" width="200" height="200"/>
          <parameterName>
            TO
          </parameterName>
        </image>
        <image src="assets/images/phocube_morph_band.png" width="496" height="496">
          <brief>Output file band 2 (MorphologyRank)</brief>
          <description>
            Screenshot of the second band in the output file.  This file contains the
	    computed morphologyRank values with 0.0 as the minimum, and 15.0 as the maximum
	    value.  The minimum and maximum values were manually selected to brighten
	    the image for visual presentation.  The actual range is between 2.8 and 41.5
	    DN values.
          </description>
          <thumbnail src="assets/thumbs/thumb_phocube_morph_band.png" caption="Output image band 2 (morphologyRank)" width="200" height="200"/>
          <parameterName>
            TO
          </parameterName>
        </image>
      </outputImages>
    </example>
  </examples>
</application><|MERGE_RESOLUTION|>--- conflicted
+++ resolved
@@ -305,14 +305,6 @@
     <change name="Kaitlyn Lee" date="2019-02-15">
       Allowed RA and DEC to be exported regardless if the pixel is off body. Fixes #4446.
     </change>
-<<<<<<< HEAD
-    <change name="Debbie A. Cook" date="2019-03-06">
-      Changed global variable name proj to projection, as Jesse Maple had done for the 
-      Piecewise branch, due to a conflict with the std complex library and includes used in 
-      piecewise branch.  References #5343.
-    </change>
-=======
->>>>>>> 71d266b8
   </history>
 
   <category>

--- conflicted
+++ resolved
@@ -58,11 +58,7 @@
           <td>Minimum DN value in the cube</td>
           <td>Maximum DN value in the cube</td>
           <td>65536</td>
-<<<<<<< HEAD
-	       </tr>
-=======
-        </tr>
->>>>>>> 9d867719
+        </tr>
       </table>
       <br></br>
       The cube multiplier and base can be found in the header of the cube.

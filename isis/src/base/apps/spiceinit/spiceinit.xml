--- conflicted
+++ resolved
@@ -295,10 +295,8 @@
       derived from bundle adjustment can be used alongside CKs derived from bundle adjustment.
       Fixes #3669.
     </change>
-<<<<<<< HEAD
     <change name="Jesse Mapel" date="2020-12-10">
       Modified to remove state string and model information from the csminit application.
-=======
     <change name="Kaitlyn Lee" date="2020-12-21">
       Updated shape model keyword in the kernels group when shape=user and web=true with the user
       specified model. Fixes #1986
@@ -306,7 +304,6 @@
     <change name="Kaitlyn Lee" date="2020-12-22">
       Moved writeHistory() call to main function because a history entry was only being written
       to the cube when using a data area for kernels (not using the web service). Fixes #4040.
->>>>>>> 3e127e67
     </change>
   </history>
 

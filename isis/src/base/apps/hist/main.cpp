--- conflicted
+++ resolved
@@ -27,17 +27,6 @@
     QString msg = "The [TO] parameter must be entered";
     throw IException(IException::User, msg, _FILEINFO_);
   }
-<<<<<<< HEAD
-  
-  // Setup the histogram
-  Histogram hist(*icube, 1, p.Progress() );
-  if (ui.WasEntered("MINIMUM") ) {
-    hist.SetValidRange(ui.GetDouble("MINIMUM"), ui.GetDouble("MAXIMUM") );     
-  }
-
-  if (ui.WasEntered("NBINS")) {
-    hist.SetBins(ui.GetInteger("NBINS"));
-=======
 
   Histogram *hist;
   if (ui.WasEntered("MINIMUM") && ui.WasEntered("MAXIMUM")){
@@ -65,7 +54,6 @@
       }
     }
     hist = new Histogram(ui.GetDouble("MINIMUM"), ui.GetDouble("MAXIMUM"), nbins);
->>>>>>> a1e724c9
   }
   else {
     hist = new Histogram(*icube, 1, p.Progress());
@@ -91,7 +79,6 @@
     ofstream fout;
     fout.open(outfile.toLatin1().data());
 
-<<<<<<< HEAD
     fout << "Cube:              " << ui.GetFileName("FROM") << endl;
     fout << "Band:              " << icube->bandCount() << endl;
     fout << "Average:           " << hist.Average() << endl;
@@ -112,26 +99,6 @@
     fout << "Lrs Pixels:        " << hist.LrsPixels() << endl;
     fout << "His Pixels:        " << hist.HisPixels() << endl;
     fout << "Hrs Pixels:        " << hist.HrsPixels() << endl;
-=======
-    fout << "Cube:           " << ui.GetFileName("FROM") << endl;
-    fout << "Band:           " << icube->bandCount() << endl;
-    fout << "Average:        " << hist->Average() << endl;
-    fout << "Std Deviation:  " << hist->StandardDeviation() << endl;
-    fout << "Variance:       " << hist->Variance() << endl;
-    fout << "Median:         " << hist->Median() << endl;
-    fout << "Mode:           " << hist->Mode() << endl;
-    fout << "Skew:           " << hist->Skew() << endl;
-    fout << "Minimum:        " << hist->Minimum() << endl;
-    fout << "Maximum:        " << hist->Maximum() << endl;
-    fout << endl;
-    fout << "Total Pixels:    " << hist->TotalPixels() << endl;
-    fout << "Valid Pixels:    " << hist->ValidPixels() << endl;
-    fout << "Null Pixels:     " << hist->NullPixels() << endl;
-    fout << "Lis Pixels:      " << hist->LisPixels() << endl;
-    fout << "Lrs Pixels:      " << hist->LrsPixels() << endl;
-    fout << "His Pixels:      " << hist->HisPixels() << endl;
-    fout << "Hrs Pixels:      " << hist->HrsPixels() << endl;
->>>>>>> a1e724c9
 
     //  Write histogram in tabular format
     fout << endl;
@@ -143,7 +110,6 @@
     double low;
     double high;
 
-<<<<<<< HEAD
     for (int i = 0; i < hist.Bins(); i++) {
       if (hist.BinCount(i) > 0) {
         total += hist.BinCount(i);
@@ -155,16 +121,6 @@
         fout << low << ",";
         fout << high << ",";
         fout << hist.BinCount(i) << ",";
-=======
-    for(int i = 0; i < hist->Bins(); i++) {
-      if(hist->BinCount(i) > 0) {
-        total += hist->BinCount(i);
-        double pct = (double)hist->BinCount(i) / hist->ValidPixels() * 100.;
-        cumpct += pct;
-
-        fout << hist->BinMiddle(i) << ",";
-        fout << hist->BinCount(i) << ",";
->>>>>>> a1e724c9
         fout << total << ",";
         fout << pct << ",";
         fout << cumpct << endl;
@@ -210,7 +166,6 @@
     QVector<QPointF> binCountData;
     QVector<QPointF> cumPctData;
     double cumpct = 0.0;
-<<<<<<< HEAD
     double low;
     double high;
     for (int i = 0; i < hist.Bins(); i++) {
@@ -221,15 +176,6 @@
         double pct = (double)hist.BinCount(i) / hist.ValidPixels() * 100.0;
         cumpct += pct;
         cumPctData.append(QPointF(low, cumpct) );
-=======
-    for(int i = 0; i < hist->Bins(); i++) {
-      if(hist->BinCount(i) > 0) {
-        binCountData.append(QPointF(hist->BinMiddle(i), hist->BinCount(i) ) );
-
-        double pct = (double)hist->BinCount(i) / hist->ValidPixels() * 100.;
-        cumpct += pct;
-        cumPctData.append(QPointF(hist->BinMiddle(i), cumpct) );
->>>>>>> a1e724c9
       }
     }
 

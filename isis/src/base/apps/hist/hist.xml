<?xml version="1.0"?>
<application name="hist" xmlns:xsi="http://www.w3.org/2001/XMLSchema-instance" xsi:noNamespaceSchemaLocation="http://isis.astrogeology.usgs.gov/Schemas/Application/application.xsd">
  <brief>
    Generates a histogram table of cube in text format
  </brief>

  <description>
    This program reads a single band from a cube and creates a tabular
    representation of the histogram.  If a band specification is not
    given for the input file then the program will default to using the
    first band.  The output results can then be viewed in a graphical
    form by using your favorite spreadsheet (e.g., Excel) or other
    graphing package (e.g., IDL, GNU plotutils).
  </description>

  <category>
    <categoryItem>Math and Statistics</categoryItem>
  </category>

  <history>
    <change name="Tracie Sucharski" date="2002-09-11">
      Original version
    </change>
    <change name="K Teal Thompson" date="2002-11-21">
      Add example
    </change>
    <change name="K Teal Thompson" date="2002-12-09">
      Make images smaller
    </change>
    <change name="Tracie Sucharski" date="2002-12-09">
      TO parameter is now always output.  Add FORMAT parameter.
    </change>
    <change name="K Teal Thompson" date="2003-03-19">
      Added thumb and image directories.
    </change>
    <change name="Stuart Sides" date="2003-04-04">
      Fixed problem with isiscvs not checking in the thumb and image directories.
    </change>
    <change name="Stuart Sides" date="2003-05-16">
      Modified schema location from astogeology... to isis.astrogeology..."
    </change>
    <change name="Stuart Sides" date="2003-07-29">
      Modified filename parameters to be cube parameters where necessary
    </change>
    <change name="Jeff Anderson" date="2003-08-27">
      Changed default extension handling mechansim
    </change>
    <change name="Stuart Sides" date="2004-12-17">
      Fixed a bug for the text output option, where a c string was going out of bounds.
    </change>
    <change name="Jeff Anderson" date="2005-05-23">
      Removed postscript capabilities due to camgraph difficulties with
      64-bit compiling.
    </change>
    <change name="Elizabeth Miller" date="2005-10-25">
        Added truth file to fix appTest
    </change>
    <change name="Jeff Anderson" date="2006-10-18">
      Added NBINS, MINIMUM, and MAXIMUM parameters
    </change>
    <change name="Elizabeth Miller" date="2007-01-08">
      Added plot of histogram in ui mode, and added parameters to set values on the
      plot
    </change>
    <change name="Steven Lambright" date="2008-05-06">
      Histogram object no longer has SetRange, updated to use SetValidRange
    </change>
    <change name="Steven Lambright" date="2008-05-12">
      Removed references to CubeInfo
    </change>
    <change name="Noah Hilt" date="2008-08-01">
      Changed the plot window to the new HistogramToolWindow
    </change>
    <change name="Tyler Wilson" date="2015-09-01">
      Changed SetValidRange call to SetBinRange so correct number
      of user-specified bins displayed in grapical/text output.
      See Ref #2188.
    </change>
    <change name="Curtis Rose" date="2016-06-10">
     Changed the application to fail immediately if the TO argument is not
     entered from the commandline. Fixes #3914.
<<<<<<< HEAD
    </change>	
    <change name="Kaitlyn Lee" date="2020-06-11">
      Added "Pixels Below Min" and "Pixels Above Max" to the CSV output and changed how the data is 
      outputted. Originally, the CSV output and the GUI histogram would use the DN value in the 
      middle of a bin to represent that bin. That is, the CSV output used to have a "DN" value that
      was the bin's middle pixel DN. This was not intuitive to users. Removed the "DN" value and added "MinInclusive" and "MaxExclusive" to the CSV so that bins are represented by their min/max values. These changes were also reflected in the histrogram creation. The x-axis is now based off of the min value of a bin instead of the middle value. These changes were made alongside changes made to Histogram and cnethist.
    </change> 
=======
    </change>
    <change name="Austin Sanders" date="2020-06-08">
      Updated logic such that min/max values are no longer calculated from .cub
      if values are provided by the user.  Fixes #3881.
    </change>
>>>>>>> a1e724c9
  </history>

  <oldName>
    <item>histplane</item>
  </oldName>

  <groups>
    <group name="Files">
      <parameter name="FROM">
        <type>cube</type>
        <fileMode>input</fileMode>
        <brief>
          Single plane of a cube to get statistics from
        </brief>
        <description>
  	      The file specification for the input cube. The histogram will be
          calculated for one plane only. The default plane is one (1).
        </description>
        <filter>
          *.cub
        </filter>
      </parameter>
      <parameter name="TO">
        <type>filename</type>
        <fileMode>output</fileMode>
        <brief>
          Output text file
        </brief>
        <description>
          Output text file containing the tabular representation
          of the histogram.
        </description>
        <internalDefault>None</internalDefault>
        <filter>
          *.txt
        </filter>
      </parameter>
    </group>


    <group name="Options">
      <parameter name="MINIMUM">
        <type>double</type>
        <internalDefault>Computed</internalDefault>
        <brief>
          Minimum DN value in histogram
        </brief>
        <description>
          Minimum DN value in histogram.  If not entered it will automatically be computed.
        </description>
        <lessThan>
          <item>MAXIMUM</item>
        </lessThan>
      </parameter>

      <parameter name="MAXIMUM">
        <type>double</type>
        <internalDefault>Computed</internalDefault>
        <brief>
          Maximum DN value in histogram
        </brief>
        <description>
          Maximum DN value in histogram.  If not entered it will automatically be computed.
        </description>
      </parameter>

      <parameter name="NBINS">
        <type>integer</type>
        <internalDefault>Computed</internalDefault>
        <brief>
          Bins in the histogram
        </brief>
        <description>
          Number of bins in the histogram.  If not entered it will automatically be computed.
        </description>
      </parameter>
    </group>

    <group name="Plot Options">
      <parameter name="TITLE">
        <type>string</type>
        <brief>
          Plot Title
        </brief>
        <description>
          This will be the title for the plot of the histogram.  The plot will only be shown in ui mode.
        </description>
        <internalDefault>Default</internalDefault>
      </parameter>
      <parameter name="XAXIS">
        <type>string</type>
        <brief>
          X-Axis Title
        </brief>
        <description>
          This will be the title for the x axis, which represents the pixel value (or DN), in the plot of the histogram.  The plot will only be shown in ui mode.
        </description>
        <internalDefault>Default</internalDefault>
      </parameter>
      <parameter name="FREQAXIS">
        <type>string</type>
        <brief>
          Frequency Y-Axis Title
        </brief>
        <description>
          This will be the title for the y axis to the right of the histogram
          plot, which represents the frequency of the pixel value. The plot will
          only be shown in GUI mode.
        </description>
        <internalDefault>Default</internalDefault>
      </parameter>
      <parameter name="PERCENTAXIS">
        <type>string</type>
        <brief>
          Percent Y-Axis Title
        </brief>
        <description>
          This will be the title for the y axis to the left of the histogram
          plot, which represents the percentage of pixel seen so far. The plot
          will only be shown in GUI mode.
        </description>
        <internalDefault>Default</internalDefault>
      </parameter>
    </group>
  </groups>
</application><|MERGE_RESOLUTION|>--- conflicted
+++ resolved
@@ -79,21 +79,17 @@
     <change name="Curtis Rose" date="2016-06-10">
      Changed the application to fail immediately if the TO argument is not
      entered from the commandline. Fixes #3914.
-<<<<<<< HEAD
     </change>	
+    <change name="Austin Sanders" date="2020-06-08">
+      Updated logic such that min/max values are no longer calculated from .cub
+      if values are provided by the user.  Fixes #3881.
+    </change>
     <change name="Kaitlyn Lee" date="2020-06-11">
       Added "Pixels Below Min" and "Pixels Above Max" to the CSV output and changed how the data is 
       outputted. Originally, the CSV output and the GUI histogram would use the DN value in the 
       middle of a bin to represent that bin. That is, the CSV output used to have a "DN" value that
       was the bin's middle pixel DN. This was not intuitive to users. Removed the "DN" value and added "MinInclusive" and "MaxExclusive" to the CSV so that bins are represented by their min/max values. These changes were also reflected in the histrogram creation. The x-axis is now based off of the min value of a bin instead of the middle value. These changes were made alongside changes made to Histogram and cnethist.
     </change> 
-=======
-    </change>
-    <change name="Austin Sanders" date="2020-06-08">
-      Updated logic such that min/max values are no longer calculated from .cub
-      if values are provided by the user.  Fixes #3881.
-    </change>
->>>>>>> a1e724c9
   </history>
 
   <oldName>

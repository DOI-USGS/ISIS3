#ifndef LoCameraFiducialMap_h
#define LoCameraFiducialMap_h
<<<<<<< HEAD

/** This is free and unencumbered software released into the public domain.

The authors of ISIS do not claim copyright on the contents of this file.
For more details about the LICENSE terms and the AUTHORS, you will
find files of those names at the top level of this repository. **/

/* SPDX-License-Identifier: CC0-1.0 */
=======
/**
 * @file
 *
 *   Unless noted otherwise, the portions of Isis written by the USGS are public
 *   domain. See individual third-party library and package descriptions for
 *   intellectual property information,user agreements, and related information.
 *
 *   Although Isis has been used by the USGS, no warranty, expressed or implied,
 *   is made by the USGS as to the accuracy and functioning of such software
 *   and related material nor shall the fact of distribution constitute any such
 *   warranty, and no responsibility is assumed by the USGS in connection
 *   therewith.
 *
 *   For additional information, launch
 *   $ISISROOT/doc//documents/Disclaimers/Disclaimers.html in a browser or see
 *   the Privacy &amp; Disclaimers page on the Isis website,
 *   http://isis.astrogeology.usgs.gov, and the USGS privacy and disclaimers on
 *   http://www.usgs.gov/privacy.html.
 */
>>>>>>> 1523fc5c

#include "PvlGroup.h"

namespace Isis {
  /**
   * @brief Computes map from image coordinates to focal plane based on fiducials
   *
   * The LoCameraFiducialMap class allows for the computation of a transformation
   * from image coordinates (sample,line) to focal plane coordinates (x,y) for
   * either the Lunar Orbiter High Resolution Camera or the Lunar Orbiter Medium
   * resolution camera for any of the last three Lunar Orbiter missions.  The
   * transformation map is an affine transformation defined by values written in
   * the Isis Instrument group labels.
   *
   * This class will load the fiducial sample/line and x/y values from the labels,
   * compute the coefficients of the affine transformation, and place the
   * coefficients in to the data pool.  Typically these values are read from an
   * iak, but for Lunar Orbiter they are frame dependent.
   *
   * @ingroup SpiceInstrumentsAndCameras
   * @ingroup LunarOrbiter
   *
   * @author 2007-07-17 Debbie A. Cook
   *
   * @internal
   *   @history 2007-07-17 Debbie A. Cook - Original Version
   *   @history 2007-11-01 Debbie A. Cook - Revised to handle medium resolution camera
   *   @history 2008-06-18 Steven Lambright - Fixed documentation
   *   @history 2010-09-23 Debbie A. Cook - Added std before vector declarations
   *                          to avoid confusion with boost vector
   *   @history 2011-05-03 Jeannie Walldren - Updated documentation. Removed Lo
   *                         namespace wrap inside Isis namespace wrap.
   */
  class LoCameraFiducialMap  {
    public:
      LoCameraFiducialMap(PvlGroup &inst, const int naifIkCode);
      //! Destroys LoCameraFiducialMap object.
      ~LoCameraFiducialMap() {};

    private:
      void ReadFiducials(PvlGroup &inst);
      void CreateTrans(int xdir);
      std::vector<double> p_fidSamples; //!< Image sample positions of fiducial map
      std::vector<double> p_fidLines;   //!< Image line positions of fiducial map
      std::vector<double> p_fidXCoords; //!< Focal plane X positions of fiducial map
      std::vector<double> p_fidYCoords; //!< Focal plane Y positions of fiducial map
      int p_naifIkCode;            //!< Naif instrument code

  };
};
#endif<|MERGE_RESOLUTION|>--- conflicted
+++ resolved
@@ -1,6 +1,5 @@
 #ifndef LoCameraFiducialMap_h
 #define LoCameraFiducialMap_h
-<<<<<<< HEAD
 
 /** This is free and unencumbered software released into the public domain.
 
@@ -9,27 +8,6 @@
 find files of those names at the top level of this repository. **/
 
 /* SPDX-License-Identifier: CC0-1.0 */
-=======
-/**
- * @file
- *
- *   Unless noted otherwise, the portions of Isis written by the USGS are public
- *   domain. See individual third-party library and package descriptions for
- *   intellectual property information,user agreements, and related information.
- *
- *   Although Isis has been used by the USGS, no warranty, expressed or implied,
- *   is made by the USGS as to the accuracy and functioning of such software
- *   and related material nor shall the fact of distribution constitute any such
- *   warranty, and no responsibility is assumed by the USGS in connection
- *   therewith.
- *
- *   For additional information, launch
- *   $ISISROOT/doc//documents/Disclaimers/Disclaimers.html in a browser or see
- *   the Privacy &amp; Disclaimers page on the Isis website,
- *   http://isis.astrogeology.usgs.gov, and the USGS privacy and disclaimers on
- *   http://www.usgs.gov/privacy.html.
- */
->>>>>>> 1523fc5c
 
 #include "PvlGroup.h"
 

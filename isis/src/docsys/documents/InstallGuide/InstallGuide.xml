--- conflicted
+++ resolved
@@ -34,51 +34,6 @@
     <ol>
       <li>Download either the Anaconda or Miniconda installation script for your OS platform.  Anaconda is a much larger distribtion of packages supporting scientific python, while Miniconda is a minimal installation and not as large:
       <a href="https://www.anaconda.com/download">Anaconda installer</a>, <a href="https://conda.io/miniconda.html">Miniconda installer</a></li>
-<<<<<<< HEAD
-      <li>If you are running on some variant of Linux, open a terminal window in the directory where you downloaded the script, and run the following commands.  In this example, we chose to do a full install of Anaconda, and our OS is Linux-based.  Your file name may be different depending on your environment.</li>
-        <pre>
-          <strong>chmod +x Anaconda3-5.2.0-Linux-x86_64.sh</strong>
-          <strong>./Anaconda3-5.2.0-Linux-x86_64.sh</strong>          
-        </pre>
-       
-        This will start the Anaconda installer which will guide you through the installation process.
-      <li>After the installation has finished, open up a bash prompt in your terminal window.</li>
-       <li>If you are running Mac OS X, a pkg file (which looks similar to Anaconda3-5.3.0-MacOSX-x86_64.pkg) will be downloaded.  Double-click on the file to start the installation process.</li>
-      <li>Again from within a terminal window, create a new environment for your ISIS3 installation:
-        <pre>
-          <em>#Add the following channels to the Anaconda installation</em>
-          <strong>conda config --add channels conda-forge</strong>
-          <strong>conda config --add channels usgs-astrogeology</strong>
-
-          #Verify you have the correct channels:
-          <strong>conda config --show channels</strong>
-
-          <em>#You should see:</em>
-
-          <strong>channels:</strong>
-           <strong>   - usgs-astrogeology</strong>
-           <strong>   - conda-forge</strong>
-           <strong>   - defaults</strong>
-
-           <em>#The order is important.  If conda-forge is before usgs-astrogeology, you will need to run:</em>
-
-           <strong>conda config --add channels usgs-astrogeology</strong>
-
-
-          <em>#Create a new conda environment to install ISIS3 in.</em>
-          <strong>conda create -n isis3</strong>
-
-          <em>#Activate the environment</em>
-          <strong>source activate isis3</strong>
-
-          <em>#Download the ISIS3 version</em>
-          <strong>conda install -c usgs-astrogeology isis3</strong>
-          
-          <em>#Execute the ISIS3 variable initialization script with default arguments.</em>
-          <em>#This script prepares default values for:  $ISISROOT/$ISIS3DATA/$ISIS3TESTDATA</em>
-
-          <strong>python $CONDA_PREFIX/scripts/isis3VarInit.py</strong>
-=======
 
       <li>If you are running on some variant of Linux, open a terminal window in the directory where you downloaded the script, and run the following commands.  In this example, we chose to do a full install of Anaconda, and our OS is Linux-based.  Your file name may be different depending on your environment.
         <pre>
@@ -114,32 +69,9 @@
           <strong>   - usgs-astrogeology</strong>
           <strong>   - conda-forge</strong>
           <strong>   - defaults</strong>
->>>>>>> f7cc4e78
 
           <em>#The order is important.  If conda-forge is before usgs-astrogeology, you will need to run:</em>
 
-<<<<<<< HEAD
-         <strong>./$CONDA_PREFIX/scripts/isis3VarInit --data-dir=[path to data directory]  --test-dir=[path to test data directory]</strong>
-
-         
-         Directions for running rsync to download ISIS3 data can be found <a href="#ISIS3DataDownload">here.</a>
-
-
-          <em>#Run the source activate command a second time to process the changes:</em>
-
-          <strong>source activate isis3</strong>
-
-          To avoid having to do this every time you open a new terminal window, we suggest adding the following lines to the end of your .bashrc file 
-          (if running a variant of Linux) to ensure that conda is in your PATH variable.  If you are running Mac OS X, these lines would be appended
-          to the end of your .bash_profile file:
-
-          
-          <strong>source activate isis3</strong>
-          <strong>python $CONDA_PREFIX/scripts/isis3VarInit.py</strong>
-          <strong>source activate isis3</strong>
-
-
-=======
           <strong>conda config --env --add channels usgs-astrogeology</strong>
         </pre></li>
 
@@ -155,7 +87,6 @@
 
           <strong>python $CONDA_PREFIX/scripts/isis3VarInit.py</strong>
         </pre>
->>>>>>> f7cc4e78
 
         Executing this script with no arguments will result in $ISIS3DATA=$CONDA_PREFIX/data,
         and $ISIS3TESTDATA=$CONDA_PREFIX/testdata.  The user can specify different directories
@@ -278,30 +209,22 @@
    everything from templates to test data.
    </p>
 
-<<<<<<< HEAD
-=======
 <h3>Size of the ISIS3 Data Area</h3>
    <p>If you plan to work with data from all missions, then the download will require about 520 GB
    for all the ancillary data. However, most of this volume is taken up by SPICE files. We have a
    <a href="#SPICEWebService">SPICE Web service</a> that can be used in lieu of downloading all of
    the SPICE files. This reduces the total download size to about 10 GB.
    </p>
->>>>>>> f7cc4e78
 
 <A NAME="ISIS3DataDownload"></A>
 <h3>Full ISIS3 Data Area Download</h3>
 
-<<<<<<< HEAD
-<A NAME="ISIS3DataDownload"></A>
-<h3>Full ISIS3 Data Download</h3>
-=======
    <p>The ISIS3 Data Area is hosted on rsync servers and not through conda channels like the
    ISIS3 binaries. This requires using the rsync command from within a terminal window within
    your Unix distribution, or from within WSL if running Windows 10.  Downloading all mission
    data requires over 520 GB of disk space. If you want to acquire only certain mission data
    <a href="#MissionSpecific">click here</a>. To download all ISIS3 data files, continue reading.
    </p>
->>>>>>> f7cc4e78
 
    <p>To download all ISIS3 data, enter the following commands in the location where you want
    to install the ISIS3 Data Area:

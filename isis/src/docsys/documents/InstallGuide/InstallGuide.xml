--- conflicted
+++ resolved
@@ -409,7 +409,7 @@
         rsync -azv --delete --partial isisdist.astrogeology.usgs.gov::isis3data/data/cassini data/
         </pre>
 <p>
-  Chan1 Mission (kernels can be excluded):
+  Chandrayaan Mission (kernels can be excluded):
 </p>
         <pre>
         rsync -azv --delete --partial isisdist.astrogeology.usgs.gov::isis3data/data/chan1 data/
@@ -681,10 +681,7 @@
     <change name="Ian Humphrey" date="2016-02-26">Updated for latest Fedora version (Fedora21).</change>
     <change name="Adam Paquette" date="2016-06-24">Updated links to the support center.</change>
     <change name="Ian Humphrey" date="2017-01-25">Updated instructions for new supported systems.</change>
-<<<<<<< HEAD
     <change name="Summer Stapleton" date="2017-12-29">Updated SPICE Web Service mission information to include newer missions.</change>
-=======
->>>>>>> b4877f55
   </history>
 
   <bibliography>

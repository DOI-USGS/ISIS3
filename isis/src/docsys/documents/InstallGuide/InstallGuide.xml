--- conflicted
+++ resolved
@@ -22,515 +22,6 @@
 </p>
 </div>
 -->
-<<<<<<< HEAD
-  <h2>Overview</h2>
-
-  <p>
-    This installation guide is for ISIS3 users interested in installing ISIS3 (3.6.0)+ through conda.
-    If you are a developer, we refer you to our <a href="https://github.com/USGS-Astrogeology/ISIS3">GitHub repository.</a>
-  </p>
-
-
-  <h3>ISIS3 Installation With Conda</h3>
-    <ol>
-      <li>Download either the Anaconda or Miniconda installation script for your OS platform.  Anaconda is a much larger distribtion of packages supporting scientific python, while Miniconda is a minimal installation and not as large:
-      <a href="https://www.anaconda.com/download">Anaconda installer</a>, <a href="https://conda.io/miniconda.html">Miniconda installer</a></li>
-
-      <li>If you are running on some variant of Linux, open a terminal window in the directory where you downloaded the script, and run the following commands.  In this example, we chose to do a full install of Anaconda, and our OS is Linux-based.  Your file name may be different depending on your environment.
-        <pre>
-          <strong>chmod +x Anaconda3-5.2.0-Linux-x86_64.sh</strong>
-          <strong>./Anaconda3-5.2.0-Linux-x86_64.sh</strong>
-        </pre>
-
-        This will start the Anaconda installer which will guide you through the installation process.</li>
-
-      <li>If you are running Mac OS X, a pkg file (which looks similar to Anaconda3-5.3.0-MacOSX-x86_64.pkg) will be downloaded.  Double-click on the file to start the installation process.</li>
-
-      <li>After the installation has finished, open up a bash prompt in your terminal window.</li>
-
-      <li>Next setup your Anaconda environment for ISIS3. In the bash prompt, run the following commands:
-        <pre>
-          <em>#Create a new conda environment to install ISIS3 in</em>
-          <strong>conda create -n isis3 python=3.6</strong>
-
-          <em>#Activate the environment</em>
-          <em>#Depending on your OS, you may need to use conda activate isis3 instead</em>
-          <strong>source activate isis3</strong>
-
-          <em>#Add the following channels to the environment</em>
-          <strong>conda config --env --add channels conda-forge</strong>
-          <strong>conda config --env --add channels usgs-astrogeology</strong>
-
-          #Verify you have the correct channels:
-          <strong>conda config --show channels</strong>
-
-          <em>#You should see:</em>
-
-          <strong>channels:</strong>
-          <strong>   - usgs-astrogeology</strong>
-          <strong>   - conda-forge</strong>
-          <strong>   - defaults</strong>
-
-          <em>#The order is important.  If conda-forge is before usgs-astrogeology, you will need to run:</em>
-
-          <strong>conda config --env --add channels usgs-astrogeology</strong>
-        </pre></li>
-
-      <li>The environment is now ready to download ISIS3 and its dependencies:
-        <pre>
-          <strong>conda install -c usgs-astrogeology isis3</strong>
-        </pre></li>
-
-      <li>Finally, setup the environment variables:
-        <pre>
-          <em>#Execute the ISIS3 variable initialization script with default arguments.</em>
-          <em>#This script prepares default values for:  $ISISROOT/$ISISDATA/$ISISTESTDATA</em>
-
-          <strong>python $CONDA_PREFIX/scripts/isis3VarInit.py</strong>
-        </pre>
-
-        Executing this script with no arguments will result in $ISISDATA=$CONDA_PREFIX/data,
-        and $ISISTESTDATA=$CONDA_PREFIX/testdata.  The user can specify different directories
-        for both of these optional values:
-        <pre>
-          <strong>python $CONDA_PREFIX/scripts/isis3VarInit.py --data-dir=[path to data directory]  --test-dir=[path to test data directory]</strong>
-        </pre>
-
-        More information about the ISISDATA environment variable and the ISIS3 Data Area
-        can be found <a href="#ISIS3DataDownload">here.</a>
-
-        Now everytime the isis3 environment is activated, $ISISROOT, $ISISDATA, and $ISISTESTDATA
-        will be set to the values passed to isis3VarInit.py. This does not happen retroactively,
-        re-activate the isis3 envionment with the following command:
-        <pre>
-          <em>#Depending on your OS, you may need to use conda activate isis3 instead</em>
-          <strong>source activate isis3</strong>
-        </pre></li>
-    </ol>
-
-
-  <h3>Operating System Requirements</h3>
-  <p>ISIS3 runs on many UNIX variants. ISIS does not run natively on MS Windows,
-     although it has been successfully run on Windows 10 using the Windows
-     Subsystem for Linux (WSL).  Instructions for doing this can be found
-     <a href="#RunningOnWindows">here.</a>
-
-    The UNIX variants ISIS3 has been successfully built on are:</p>
-    <ul>
-      <li>Ubuntu 18.04 LTS</li>
-      <li>Mac OS X 10.13.6 High Sierra</li>
-      <li>Fedora 28</li>
-      <li>CentOS 7.2</li>
-    </ul>
-
-<p>
-    ISIS3 may be run on other Linux or macOS operating systems then those listed above,
-    but it has not been tested and is not supported.
-</p>
-
-
-   <h3>Hardware Requirements</h3>
-   <p>Here are the minimum hardware requirements</p>
-    <ul>
-      <li>64-bit (x86) processors</li>
-      <li>2 GB RAM</li>
-      <li>2.5 GB of disk space for ISIS3 binaries</li>
-      <li>10 GB to 510 GB disk space for ISIS3 data</li>
-      <li>10 GB to many TB disk space for processing images</li>
-      <li>A quality graphics card</li>
-    </ul>
-
-    <p>To build and compile ISIS3 requires following the instructions listed below, which are given on
-   the GitHub wiki page for the ISIS3 project:
-  <ul>
-    <li><a href="https://github.com/USGS-Astrogeology/ISIS3/wiki/Developing-ISIS3-with-cmake#getting-started-with-github">Getting Started With GitHub</a></li>
-    <li><a href="https://github.com/USGS-Astrogeology/ISIS3/wiki/Developing-ISIS3-with-cmake#building-isis3">Building ISIS3 With cmake</a></li>
-    <li><a href="https://github.com/USGS-Astrogeology/ISIS3/wiki/Developing-ISIS3-with-cmake#new-environmental-variable-meanings">New ISIS3 environmental variables and their meanings</a></li>
-    <li><a href="https://github.com/USGS-Astrogeology/ISIS3/wiki/Developing-ISIS3-with-cmake#custom-data-and-test-data-directories">Custom data and test directories</a></li>
-    <li><a href="https://github.com/USGS-Astrogeology/ISIS3/wiki/Developing-ISIS3-with-cmake#cleaning-builds">Cleaning builds</a></li>
-    <li><a href="https://github.com/USGS-Astrogeology/ISIS3/wiki/Developing-ISIS3-with-cmake#building-individual-isis3-applicationsobjects">Building individual applications/objects</a></li>
-    <li><a href="https://github.com/USGS-Astrogeology/ISIS3/wiki/Developing-ISIS3-with-cmake#building-isis3-documentation">Building ISIS3 documentation</a></li>
-    <li><a href="https://github.com/USGS-Astrogeology/ISIS3/wiki/Developing-ISIS3-with-cmake#problems">What to do if you encounter any problems</a></li>
-  </ul>
-</p>
-
-
-<A NAME="RunningOnWindows"> </A>
-<h3>Running ISIS3 on Windows 10</h3>
-  <ul>
-    <li><a href="https://docs.microsoft.com/en-us/windows/wsl/install-win10">Installing the Windows Subsystem for Linux</a></li>
-    <li><a href="http://planetarygis.blogspot.com/2017/07/isis3-on-windows-10-bash.html">Instructions for using the Windows
-      Subsystem for Linux (WSL) to run ISIS3</a></li>
-  </ul>
-  <p>
-  While the ISIS3 development team has not examined these
-  instructions for correctness or completeness, they appear to have
-  successfully worked for a number of ISIS3 users within the USGS who run Windows.
-  Thanks for these instructions are directed towards Trent Hare who maintains an
-  excellent and thoughtful blog on <a href="http://planetarygis.blogspot.com/">Planetary GIS Science.</a>
-  </p>
-
-<A NAME="RunningOnWindowsWithSSH"> </A>
-<h3>Setting Up X11 forwarding on Windows with Putty and Xming</h3>
-<p>
-Some ISIS3 users prefer to run ISIS3 in Windows, but SSH into a computer
-that is running ISIS3 and has enabled X11 forwarding.  This requires the
-installation of an X server on Windows.  Below are links to two popular choices
-in Astrogeology.
-</p>
-  <ul>
-    <li><a href="https://sourceforge.net/projects/xming/">Xming X server for Windows</a></li>
-    <li><a href="https://sourceforge.net/projects/vcxsrv/">VcXsrv Windows X Server</a></li>
-  </ul>
-<p>
-Additionally, a Windows SSH client is required to create an SSH connection.  PuTTY
-is a popular choice and may be downloaded below.
-</p>
-<ul>
-    <li><a href="https://www.putty.org/">PuTTY - an SSH and telnet client for the Windows platform.</a></li>
-</ul>
-
-<A NAME="ISIS3DataArea"></A>
-<h2>The ISIS3 Data Area</h2>
-
-<h3>Ancillary Data</h3>
-   <p>Many ISIS3 applications require ancillary data. For example, ingestion applications require
-   translation tables to convert labels, calibration applications require flat files to do
-   flat field correct, and map projection applications require DTMs to accurately compute intersections.
-   Due to its size, this data is stored in a separate directory called the ISIS3 Data Area. Any
-   location can be used for the ISIS3 Data Area, the software simply requires that the ISISDATA
-   environment variable is set to its location.
-   </p>
-
-<h3>Structure of the ISIS3 Data Area</h3>
-   <p>Under the root directory of the ISIS3 Data Area pointed to by the ISISDATA environment
-   variable are a variety of sub-directories. Each mission supported by ISIS3 has a sub-directory
-   that contains mission specific processing data such as flat files and mission specific SPICE.
-   There are also data areas used by more generic applications. These sub-directories contain
-   everything from templates to test data.
-   </p>
-
-<h3>Size of the ISIS3 Data Area</h3>
-   <p>If you plan to work with data from all missions, then the download will require about 520 GB
-   for all the ancillary data. However, most of this volume is taken up by SPICE files. We have a
-   <a href="#SPICEWebService">SPICE Web service</a> that can be used in lieu of downloading all of
-   the SPICE files. This reduces the total download size to about 10 GB.
-   </p>
-
-<A NAME="ISIS3DataDownload"></A>
-<h3>Full ISIS3 Data Area Download</h3>
-
-   <p>The ISIS3 Data Area is hosted on rsync servers and not through conda channels like the
-   ISIS3 binaries. This requires using the rsync command from within a terminal window within
-   your Unix distribution, or from within WSL if running Windows 10.  Downloading all mission
-   data requires over 520 GB of disk space. If you want to acquire only certain mission data
-   <a href="#MissionSpecific">click here</a>. To download all ISIS3 data files, continue reading.
-   </p>
-
-   <p>To download all ISIS3 data, enter the following commands in the location where you want
-   to install the ISIS3 Data Area:
-   </p>
-
-      <pre>
-      cd $ISISDATA
-      rsync -azv --delete --partial isisdist.astrogeology.usgs.gov::isis3data/data/ .
-      </pre>
-
-   <p><em>Note: The above command downloads all ISIS data including the required base data area
-   and all of the optional missiondata areas.
-   </em></p>
-
-
-<A NAME="MissionSpecific"> </A>
-<h3>Partial Download of ISIS3 Base Data (Required)</h3>
-   <p>The base data area is separate from the source code. This data area is crucial to ISIS3 and
-   must be downloaded.
-   </p>
-
-      <pre>
-      cd $ISISDATA
-      rsync -azv --delete --partial isisdist.astrogeology.usgs.gov::isis3data/data/base .
-      </pre>
-
-<h3>Partial Download of Mission Specific Data</h3>
-
-
-   <p>There are many missions supported by ISIS. If you are only working with a few missions
-   then you should download only those specific sub-directories of the ISIS3 Data Area. One way
-   you can save time and space is to not download the SPICE data for the mission you need.
-   If you choose to not download the SPICE data, read the next section about the SPICE Web Service
-   that provides instructions for excluding the SPICE kernels. Otherwise
-   <a href="#ApolloMission">jump</a> to the mission specific sections.
-   </p>
-
-
-<A NAME="SPICEWebService"> </A>
-<h3>ISIS SPICE Web Service</h3>
-
-   <p>ISIS can now use a service to retrieve the SPICE data for all instruments ISIS supports
-   via the internet. To use this service instead of your local SPICE data, click the WEB check box
-   in the spiceinit program GUI or type spiceinit web=yes at the command line. Using the ISIS SPICE
-   Web Service will significantly reduce the size of the downloads from our data area.
-
-   If you want to use this service, without having to download all the SPICE data, add the
-   following argument to the mission-specific rsync command:
-   </p>
-
-      <pre>
-      --exclude='kernels'
-      </pre>
-   <p>For example, the following command will download the Cassini mission data except for SPICE kernels:
-   </p>
-
-      <pre>
-      cd $ISISDATA
-      rsync -azv <strong>--exclude='kernels'</strong> --delete --partial isisdist.astrogeology.usgs.gov::isis3data/data/cassini .
-      </pre>
-
-   <span style="font-size:120%; color:red; font-weight:bold">
-      WARNING: Some instruments require mission data to be present for calibration, which may
-      not be supported by the SPICE Web Server exclusively, and some programs that are designed
-      to run an image from ingestion through the mapping phase do not have an option to use the
-      SPICE Web Service. For information specific to an instrument, see the documentation for
-      radiometric callobration programs.
-   </span>
-
-<A NAME="ApolloMission"> </A>
-   <p>Apollo Mission (kernels can be excluded):
-   </p>
-      <pre>
-      cd $ISISDATA
-      rsync -azv --delete --partial isisdist.astrogeology.usgs.gov::isis3data/data/apollo15 .
-      rsync -azv --delete --partial isisdist.astrogeology.usgs.gov::isis3data/data/apollo16 .
-      rsync -azv --delete --partial isisdist.astrogeology.usgs.gov::isis3data/data/apollo17 .
-      </pre>
-
-<A NAME="CassiniMission"> </A>
-   <p>Cassini Mission (kernels can be excluded):
-   </p>
-      <pre>
-      cd $ISISDATA
-      rsync -azv --delete --partial isisdist.astrogeology.usgs.gov::isis3data/data/cassini .
-      </pre>
-
-<A NAME="ChandrayaanMission"> </A>
-   <p>Chandrayaan Mission (kernels can be excluded):
-   </p>
-      <pre>
-      cd $ISISDATA
-      rsync -azv --delete --partial isisdist.astrogeology.usgs.gov::isis3data/data/chandrayaan1 .
-      </pre>
-
-<A NAME="ClementineMission"> </A>
-   <p>Clementine Mission (kernels can be excluded):
-   </p>
-      <pre>
-      cd $ISISDATA
-      rsync -azv --delete --partial isisdist.astrogeology.usgs.gov::isis3data/data/clementine1 .
-      </pre>
-
-<A NAME="DawnMission"> </A>
-   <p>Dawn Mission (kernels can be excluded):
-   </p>
-      <pre>
-      cd $ISISDATA
-      rsync -azv --delete --partial isisdist.astrogeology.usgs.gov::isis3data/data/dawn .
-      </pre>
-
-<A NAME="TGOMission"> </A>
-   <p>ExoMars Trace Gas Orbiter Mission (kernels can be excluded):
-   </p>
-      <pre>
-      cd $ISISDATA
-      rsync -azv --delete --partial isisdist.astrogeology.usgs.gov::isis3data/data/tgo .
-      </pre>
-
-<A NAME="GalileoMission"> </A>
-   <p>Galileo Mission (kernels can be excluded):
-   </p>
-      <pre>
-      cd $ISISDATA
-      rsync -azv --delete --partial isisdist.astrogeology.usgs.gov::isis3data/data/galileo .
-      </pre>
-
-<A NAME="HayabusaMission"> </A>
-   <p>Hayabusa Mission (kernels can be excluded):
-   </p>
-      <pre>
-      cd $ISISDATA
-      rsync -azv --delete --partial isisdist.astrogeology.usgs.gov::isis3data/data/hayabusa .
-      rsync -azv --delete --partial isisdist.astrogeology.usgs.gov::isis3data/data/hayabusa2 .
-      </pre>
-
-<A NAME="JunoMission"> </A>
-   <p>Juno Mission (kernels can be excluded):
-   </p>
-      <pre>
-      cd $ISISDATA
-      rsync -azv --delete --partial isisdist.astrogeology.usgs.gov::isis3data/data/juno .
-      </pre>
-
-<A NAME="KaguyaMission"> </A>
-   <p>Kaguya Mission (kernels can be excluded):
-   </p>
-      <pre>
-      cd $ISISDATA
-      rsync -azv --delete --partial isisdist.astrogeology.usgs.gov::isis3data/data/kaguya .
-      </pre>
-
-<A NAME="LunarOrbiterMission"> </A>
-   <p>Lunar Orbiter Mission (kernels can be excluded):
-   </p>
-      <pre>
-      cd $ISISDATA
-      rsync -azv --delete --partial isisdist.astrogeology.usgs.gov::isis3data/data/lo .
-      </pre>
-
-<A NAME="LunarReconnaissanceOrbiterMission"> </A>
-   <p>Lunar Reconnaissance Orbiter Mission (kernels can be excluded):
-   </p>
-      <pre>
-      cd $ISISDATA
-      rsync -azv --delete --partial isisdist.astrogeology.usgs.gov::isis3data/data/lro .
-      </pre>
-
-<A NAME="MarsExplorationRoverMission"> </A>
-  <p>Mars Exploration Rover Mission (kernels can be excluded):
-  </p>
-      <pre>
-      cd $ISISDATA
-      rsync -azv --delete --partial isisdist.astrogeology.usgs.gov::isis3data/data/mer .
-      </pre>
-
-<A NAME="Mariner10Mission"> </A>
-   <p>Mariner10 Mission (kernels can be excluded):
-   </p>
-      <pre>
-      cd $ISISDATA
-      rsync -azv --delete --partial isisdist.astrogeology.usgs.gov::isis3data/data/mariner10 .
-      </pre>
-
-<A NAME="MessengerMission"> </A>
-   <p>Messenger Mission (kernels can be excluded):
-   </p>
-      <pre>
-      cd $ISISDATA
-      rsync -azv --delete --partial isisdist.astrogeology.usgs.gov::isis3data/data/messenger .
-      </pre>
-
-<A NAME="MarsExpressMission"> </A>
-   <p>Mars Express Mission (kernels can be excluded):
-   </p>
-      <pre>
-      cd $ISISDATA
-      rsync -azv --delete --partial isisdist.astrogeology.usgs.gov::isis3data/data/mex .
-      </pre>
-
-<A NAME="MarsGlobalSurveyorMission"> </A>
-   <p>Mars Global Surveyor Mission (kernels can be excluded):
-   </p>
-      <pre>
-      cd $ISISDATA
-      rsync -azv --delete --partial isisdist.astrogeology.usgs.gov::isis3data/data/mgs .
-      </pre>
-
-<A NAME="MarsReconnaissanceOrbiterMission"> </A>
-   <p>Mars Reconnaissance Orbiter Mission (kernels can be excluded):
-   </p>
-      <pre>
-      cd $ISISDATA
-      rsync -azv --delete --partial isisdist.astrogeology.usgs.gov::isis3data/data/mro .
-      </pre>
-
-<A NAME="MarsOdysseyMission"> </A>
-   <p>Mars Odyssey Mission (kernels can be excluded):
-   </p>
-        <pre>
-        cd $ISISDATA
-        rsync -azv --delete --partial isisdist.astrogeology.usgs.gov::isis3data/data/odyssey .
-        </pre>
-
-<A NAME="NearMission"> </A>
-   <p>Near Mission (kernels can be excluded):
-   </p>
-      <pre>
-      cd $ISISDATA
-      rsync -azv --delete --partial isisdist.astrogeology.usgs.gov::isis3data/data/near .
-      </pre>
-
-<A NAME="NewHorizonsMission"> </A>
-   <p>New Horizons Mission (kernels can be excluded):
-   </p>
-      <pre>
-      cd $ISISDATA
-      rsync -azv --delete --partial isisdist.astrogeology.usgs.gov::isis3data/data/newhorizons .
-      </pre>
-
-<A NAME="OdysseyMission"> </A>
-   <p>Odyssey Mission (kernels can be excluded):
-   </p>
-      <pre>
-      cd $ISISDATA
-      rsync -azv --delete --partial isisdist.astrogeology.usgs.gov::isis3data/data/odyssey .
-      </pre>
-
-<A NAME="RoloMission"> </A>
-   <p>Rolo Mission (kernels can be excluded):
-   </p>
-      <pre>
-      cd $ISISDATA
-      rsync -azv --delete --partial isisdist.astrogeology.usgs.gov::isis3data/data/rolo .
-      </pre>
-
-<A NAME="RosettaMission"> </A>
-   <p>Rosetta Mission (kernels can be excluded):
-   </p>
-      <pre>
-      cd $ISISDATA
-      rsync -azv --delete --partial isisdist.astrogeology.usgs.gov::isis3data/data/rosetta .
-      </pre>
-
-<A NAME="Smart1Mission"> </A>
-   <p>Smart1 Mission (kernels can be excluded):
-   </p>
-      <pre>
-      cd $ISISDATA
-      rsync -azv --delete --partial isisdist.astrogeology.usgs.gov::isis3data/data/smart1 .
-      </pre>
-
-<A NAME="VikingMission"> </A>
-   <p>Viking Mission (kernels can be excluded):
-   </p>
-      <pre>
-      cd $ISISDATA
-      rsync -azv --delete --partial isisdist.astrogeology.usgs.gov::isis3data/data/viking1 .
-      rsync -azv --delete --partial isisdist.astrogeology.usgs.gov::isis3data/data/viking2 .
-      </pre>
-
-<A NAME="VoyagerMission"> </A>
-   <p>Voyager Mission (kernels can be excluded):
-   </p>
-      <pre>
-      cd $ISISDATA
-      rsync -azv --delete --partial isisdist.astrogeology.usgs.gov::isis3data/data/voyager1 .
-      rsync -azv --delete --partial isisdist.astrogeology.usgs.gov::isis3data/data/voyager2 .
-      </pre>
-
-<h2>Installing older versions of ISIS</h2>
-    <h3>How do I install ISIS2?</h3>
-    <p>
-         If you are looking for ISIS2, please
-        <a href="http://isis.astrogeology.usgs.gov/Isis2/isis-bin/installation.cgi">refer to the ISIS 2 Installation
-        Guide</a> for instructions on downloading and installing ISIS 2.
-    </p>
-
-<h3>How do I install ISIS3.5.2 or earlier?</h3>
-    <p>
-         If you are looking for a version of ISIS3 prior to 3.6.0, please
-        <a href="../../documents/LegacyInstallGuide/index.html">refer to the Legacy ISIS3 Installation
-        Guide</a> for instructions on downloading and installing ISIS3, versions prior to 3.6.0.
-    </p>
-=======
         <p>
         See the <a href="https://github.com/USGS-Astrogeology/ISIS3#installation">ISIS Installation Guide</a>
         for instructions on downloading and installing ISIS 3.6 and later.
@@ -545,7 +36,6 @@
           Refer to the <a href="http://isis.astrogeology.usgs.gov/Isis2/isis-bin/installation.cgi">ISIS 2 Installation Guide</a>
         for instructions on downloading and installing ISIS 2.
         </p>
->>>>>>> 228ed28c
 
       </body>
 

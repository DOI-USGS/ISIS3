/** This is free and unencumbered software released into the public domain.

The authors of ISIS do not claim copyright on the contents of this file.
For more details about the LICENSE terms and the AUTHORS, you will
find files of those names at the top level of this repository. **/

/* SPDX-License-Identifier: CC0-1.0 */

#include "Isis.h"

#include "Application.h"
#include "lrowaccal.h"

using namespace Isis;


void IsisMain() {
  UserInterface &ui = Application::GetUserInterface();
<<<<<<< HEAD

  ProcessByBrick p;
  Cube *icube = p.SetInputCube("FROM");

  // Make sure it is a WAC cube
  Isis::PvlGroup &inst = icube->label()->findGroup("Instrument", Pvl::Traverse);
  QString instId = (QString) inst["InstrumentId"];
  instId = instId.toUpper();
  if (instId != "WAC-VIS" && instId != "WAC-UV") {
    QString msg = "This program is intended for use on LROC WAC images only. [";
    msg += icube->fileName() + "] does not appear to be a WAC image.";
    throw IException(IException::User, msg, _FILEINFO_);
  }

  // And check if it has already run through calibration
  if (icube->label()->findObject("IsisCube").hasGroup("Radiometry")) {
    QString msg = "This image has already been calibrated";
    throw IException(IException::User, msg, _FILEINFO_);
  }

  if (icube->label()->findObject("IsisCube").hasGroup("AlphaCube")) {
    QString msg = "This application can not be run on any image that has been geometrically transformed (i.e. scaled, rotated, sheared, or reflected) or cropped.";
    throw IException(IException::User, msg, _FILEINFO_);
  }

  g_dark = ui.GetBoolean("DARK");
  g_flatfield = ui.GetBoolean("FLATFIELD");
  g_radiometric = ui.GetBoolean("RADIOMETRIC");
  g_iof = (ui.GetString("RADIOMETRICTYPE") == "IOF");
  g_specpix = ui.GetBoolean("SPECIALPIXELS");
  g_temprature = ui.GetBoolean("TEMPERATURE");

  // Determine the dark/flat files to use
  QString offset = (QString) inst["BackgroundOffset"];
  QString mode = (QString) inst["Mode"];
  QString instModeId = (QString) inst["InstrumentModeId"];
  instModeId = instModeId.toUpper();

  if (instModeId == "COLOR" && (QString) inst["InstrumentId"] == "WAC-UV")
    instModeId = "UV";
  else if (instModeId == "VIS")
    instModeId = "COLOR";

  g_startTemperature = (double) inst["BeginTemperatureFpa"];
  g_endTemperature = (double) inst["EndTemperatureFpa"];

  g_numFrames = (int) inst["NumFramelets"];

  vector<QString> darkFiles;
  ui.GetAsString("DARKFILE", darkFiles);
  QString flatFile = ui.GetAsString("FLATFIELDFILE");
  QString radFile = ui.GetAsString("RADIOMETRICFILE");
  QString specpixFile = ui.GetAsString("SPECIALPIXELSFILE");
  QString tempFile = ui.GetAsString("TEMPERATUREFILE");

  // Figure out which bands are input
  for (int i = 1; i <= icube->bandCount(); i++) {
    g_bands.push_back(icube->physicalBand(i));
  }

  Isis::PvlGroup &bandBin = icube->label()->findGroup("BandBin", Pvl::Traverse);
  QString filter = (QString) bandBin["Center"][0];
  QString filterNum = (QString) bandBin["FilterNumber"][0];
  //We have to pay special attention incase we are passed a
  //single band image that has been "exploded" from a multiband wac
  if (instModeId == "COLOR" && g_bands.size() == 1)
   g_bands[0] = (toInt(filterNum) -2);
  else if (instModeId == "UV" && g_bands.size() == 1)
   g_bands[0] = (toInt(filterNum));

  if (g_dark) {
    if (darkFiles.size() == 0 || darkFiles[0] =="Default" || darkFiles[0].length() == 0) {
      darkFiles.resize(2);
      double temp = (double) inst["MiddleTemperatureFpa"];
      double time = iTime(inst["StartTime"][0]).Et();
      QString darkFile = GetCalibrationDirectory("wac_darks") + "WAC_" + instModeId;
      if (instModeId == "BW")
        darkFile += "_" + filter + "_Mode" + mode;
      darkFile += "_Offset" + offset + "_*C_*T_Dark.????.cub";
      GetDark (darkFile, temp, time, g_darkCube1, g_darkCube2, g_temp1, g_temp2, darkFiles[0], darkFiles[1]);
    }
    else if (darkFiles.size() == 1) {
      CopyCubeIntoBuffer(darkFiles[0], g_darkCube1);
      g_temp1 = 0.0;
      g_darkCube2 = new Buffer(*g_darkCube1);
      g_temp2 = g_temp1;
    }
    else {
      CopyCubeIntoBuffer(darkFiles[0], g_darkCube1);
      int index = darkFiles[0].lastIndexOf("_");
      g_temp1 = IString(darkFiles[0].mid( darkFiles[0].lastIndexOf("_", index-1), index)).ToDouble();
      CopyCubeIntoBuffer(darkFiles[1], g_darkCube2);
      index = darkFiles[1].lastIndexOf("_");
      g_temp2 = IString(darkFiles[1].mid( darkFiles[1].lastIndexOf("_", index-1), index)).ToDouble();
    }
  }

  if (g_flatfield) {
    if (flatFile.toLower() == "default" || flatFile.length() == 0) {
      flatFile = GetCalibrationDirectory("wac_flats") + "WAC_" + instModeId;
      if (instModeId == "BW")
        flatFile += "_" + filter + "_Mode" + mode;
      flatFile += "_Flatfield.????.cub";
    }
    CopyCubeIntoBuffer(flatFile, g_flatCube);

    // invert the flat-field data here so we don't have to divide for every pixel of the wac
    for (int i = 0; i < g_flatCube->size(); i++) {
      (*g_flatCube)[i] = 1.0 / (*g_flatCube)[i];
    }
  }

  PvlKeyword responsivity;

  if (g_radiometric) {

    Isis::PvlKeyword &bands = icube->label()->findGroup("BandBin", Pvl::Traverse).findKeyword("FilterNumber");

    if (radFile.toLower() == "default" || radFile.length() == 0)
      radFile = GetCalibrationDirectory("") + "WAC_RadiometricResponsivity.????.pvl";

    FileName radFileName(radFile);
    if (radFileName.isVersioned())
      radFileName = radFileName.highestVersion();
    if (!radFileName.fileExists()) {
      QString msg = radFile + " does not exist.";
      throw IException(IException::User, msg, _FILEINFO_);
    }

    Pvl radPvl(radFileName.expanded());

    if (g_iof) {
      responsivity = radPvl["IOF"];

      for (int i = 0; i < bands.size(); i++) {
        g_iofResponsivity.push_back(toDouble(responsivity[toInt(bands[i]) - 1]));
      }

      try {
        Camera *cam;
        cam = icube->camera();
        iTime startTime((QString) inst["StartTime"]);
        cam->setTime(startTime);
        g_solarDistance = cam->sunToBodyDist() / KM_PER_AU;
      }
      catch(IException &e) {
        try {
          iTime startTime((QString) inst["StartTime"]);
          double etStart = startTime.Et();
          // Get the distance between the Moon and the Sun at the given time in
          // Astronomical Units (AU)
          QString bspKernel1 = p.MissionData("lro", "/kernels/tspk/moon_pa_de421_1900-2050.bpc", false);
          QString bspKernel2 = p.MissionData("lro", "/kernels/tspk/de421.bsp", false);
          NaifStatus::CheckErrors();
          furnsh_c(bspKernel1.toLatin1().data());
          NaifStatus::CheckErrors();
          furnsh_c(bspKernel2.toLatin1().data());
          NaifStatus::CheckErrors();
          QString pckKernel1 = p.MissionData("base", "/kernels/pck/pck?????.tpc", true);
          QString pckKernel2 = p.MissionData("lro", "/kernels/pck/moon_080317.tf", false);
          QString pckKernel3 = p.MissionData("lro", "/kernels/pck/moon_assoc_me.tf", false);
          NaifStatus::CheckErrors();
          furnsh_c(pckKernel1.toLatin1().data());
          NaifStatus::CheckErrors();
          furnsh_c(pckKernel2.toLatin1().data());
          NaifStatus::CheckErrors();
          furnsh_c(pckKernel3.toLatin1().data());
          NaifStatus::CheckErrors();
          double sunpos[6], lt;
          spkezr_c("sun", etStart, "MOON_ME", "LT+S", "MOON", sunpos, &lt);
          g_solarDistance = vnorm_c(sunpos) / KM_PER_AU;
          unload_c(bspKernel1.toLatin1().data());
          unload_c(bspKernel2.toLatin1().data());
          unload_c(pckKernel1.toLatin1().data());
          unload_c(pckKernel2.toLatin1().data());
          unload_c(pckKernel3.toLatin1().data());
        }
        catch (IException &e) {
          QString msg = "Can not find necessary SPICE kernels for converting to IOF";
          throw IException(e, IException::User, msg, _FILEINFO_);
        }
      }
    }
    else {
      responsivity = radPvl["Radiance"];
      for (int i = 0; i < bands.size(); i++)
        g_radianceResponsivity.push_back(toDouble(responsivity[toInt(bands[i]) - 1]));
    }
  }

  if (g_specpix) {
    if (specpixFile.toLower() == "default" || specpixFile.length() == 0) {
      specpixFile = GetCalibrationDirectory("wac_masks") + "WAC_" + instModeId;
      double temp = (double) inst["MiddleTemperatureFpa"];
      if (instModeId == "BW")
        specpixFile += "_" + filter + "_Mode" + mode;
      specpixFile += "_*C_SpecialPixels.????.cub";
      GetMask(specpixFile, temp, g_specpixCube);
    }
    else
      CopyCubeIntoBuffer(specpixFile, g_specpixCube);
  }

  PvlKeyword temperaturePvl("TemperatureFile");
  if (g_temprature) {
    if (tempFile.toLower() == "default" || tempFile.length() == 0)
      tempFile = GetCalibrationDirectory("") + "WAC_TempratureConstants.????.pvl";

    FileName tempFileName(tempFile);
    if (tempFileName.isVersioned())
      tempFileName = tempFileName.highestVersion();
    if (!tempFileName.fileExists()) {
      QString msg = tempFile + " does not exist.";
      throw IException(IException::User, msg, _FILEINFO_);
    }

    Isis::PvlKeyword &bands = icube->label()->findGroup("BandBin", Pvl::Traverse).findKeyword("FilterNumber");
    Pvl tempPvl(tempFileName.expanded());
    temperaturePvl.addValue(tempFileName.expanded());
    for (int b = 0; b < bands.size(); b++){
        g_TempratureConstants[g_bands[b]][0]=toDouble(tempPvl[bands[b]][0]);
        g_TempratureConstants[g_bands[b]][1]=toDouble(tempPvl[bands[b]][1]);
    }
  }

  if (instModeId == "BW") {
    if (mode == "1" || mode == "0")
      p.SetBrickSize(NO_POLAR_MODE_SAMPLES, VIS_LINES, (int)min(BW_BANDS, g_bands.size()));
    else
      p.SetBrickSize(POLAR_MODE_SAMPLES, VIS_LINES, (int)min(BW_BANDS, g_bands.size()));
  }
  else if (instModeId == "COLOR") {
    p.SetBrickSize(NO_POLAR_MODE_SAMPLES, VIS_LINES, (int)min(COLOR_BANDS, g_bands.size()));
  }
  else if (instModeId == "UV") {
    p.SetBrickSize(UV_SAMPLES, UV_LINES, (int)min(UV_BANDS, g_bands.size()));
  }

  g_exposure = inst["ExposureDuration"];

  Cube *ocube = p.SetOutputCube("TO");
  p.ProcessCube(Calibrate, false);

  // Add an output group with the appropriate information
  PvlGroup calgrp("Radiometry");
  if (g_temprature) {
    calgrp += PvlKeyword("TemperatureFile",  temperaturePvl);
  }
  if (g_dark) {
    PvlKeyword darks("DarkFiles");
    darks.addValue(darkFiles[0]);
    if (darkFiles.size() > 1)
      darks.addValue(darkFiles[1]);
    calgrp += darks;
  }
  if (g_flatfield)
    calgrp += PvlKeyword("FlatFile", flatFile);
  if (g_radiometric) {
    PvlKeyword vals("ResponsivityValues");
    if (g_iof) {
      calgrp += PvlKeyword("RadiometricType", "IOF");
      for (unsigned int i=0; i< g_iofResponsivity.size(); i++)
        vals.addValue(toString(g_iofResponsivity[i]));
    }
    else {
      calgrp += PvlKeyword("RadiometricType", "AbsoluteRadiance", "W/m2/sr/um");
      for (unsigned int i=0; i< g_radianceResponsivity.size(); i++)
        vals.addValue(toString(g_radianceResponsivity[i]));
    }
    calgrp += vals;
    calgrp += PvlKeyword("SolarDistance", toString(g_solarDistance));
  }
  if (g_specpix)
    calgrp += PvlKeyword("SpecialPixelsFile", specpixFile);
  ocube->putGroup(calgrp);

}

void ResetGlobals () {
  g_iofResponsivity.clear();
  g_radianceResponsivity.clear();
  for (int b = 0; b < 7; b++){
    g_TempratureConstants[b][0] = 0;
    g_TempratureConstants[b][1] = 0;
  }

  g_dark = true;
  g_flatfield = true;
  g_radiometric = true;
  g_iof = true;
  g_specpix = true;
  g_temprature = true;

  g_bands.clear();

  g_exposure = 1.0; // Exposure duration
  g_solarDistance = 1.01; // average distance in [AU]

  g_temp1 = 0.0;
  g_temp2 = 0.0;

  g_numFrames = 0;

  delete g_darkCube1;
  delete g_darkCube2;
  delete g_flatCube;
  delete g_specpixCube;
}

// Calibrate each framelet
void Calibrate ( Buffer &inCube, Buffer &outCube ) {
  int correctBand = -1;
  //If we are passed in a single band (img.cub+4) we need to pay special attention that we don't start with band1
  if (inCube.BandDimension() == 1 && g_bands.size() == 1)
    correctBand = g_bands.front();

  int frameHeight = inCube.LineDimension();
  int frameSize = inCube.SampleDimension()*inCube.LineDimension();
  int frame = inCube.Line() / frameHeight;

  // Calculate a temperature factor for the current frame (this is done to avoid doing this for each pixel
  // Used in dark and temprature correction
  // frameTemp:
  //
  //    (WAC end temp - WAC start temp)
  //    -------------------------------   *   frame   +   WAC start temp
  //         (WAC num framelets)
  double frameTemp = (g_endTemperature - g_startTemperature)/g_numFrames * frame + g_startTemperature;

  for (int i = 0; i < outCube.size(); i++)
    outCube[i] = inCube[i];

  if (g_dark) {
    double tempFactor = (frameTemp - g_temp2) / (g_temp1-g_temp2);

    for ( int b=0; b<inCube.BandDimension(); b++) {
      // We find the index of the corresponding dark frame band as the offset
      int offset;
      if (correctBand != -1)
        offset = g_darkCube1->Index(1, frameHeight * (int) min(frame, g_darkCube1->LineDimension()/frameHeight - 1) + 1, correctBand);
      else
        offset = g_darkCube1->Index(1, frameHeight * (int) min(frame, g_darkCube1->LineDimension()/frameHeight - 1) + 1, b+1);

      // We're bypassing Buffer::at for speed, so we need to make sure our
      // index will not overrun the buffer
      if(offset + frameSize > g_darkCube1->size()) {
        QString message = Message::ArraySubscriptNotInRange(offset + frameSize) + " (Dark cube 1)";
        throw IException(IException::Programmer, message, _FILEINFO_);
      }
      if(offset + frameSize > g_darkCube2->size()) {
        QString message = Message::ArraySubscriptNotInRange(offset + frameSize) + " (Dark cube 2)";
        throw IException(IException::Programmer, message, _FILEINFO_);
      }

      for (int i = 0; i < frameSize; i++) {
        double dark1Pixel = (*g_darkCube1)[offset + i];
        double dark2Pixel = (*g_darkCube2)[offset + i];
        double &outputPixel = outCube[i + b*frameSize];
        // Interpolate between the two darks with the current temperaturube1
        if (!IsSpecial(dark1Pixel) && !IsSpecial(dark2Pixel) && !IsSpecial(outputPixel)) {
          if (g_temp1 != g_temp2) {
            // Dark correction formula:
            //
            //    (dark1Pixel - dark2Pixel)
            //    -------------------------   *   (frameTemp - dark2Temp)   +   dark2Pixel
            //     (dark1Temp - dark2Temp)
            //
            // frameTemp:
            //
            //    (WAC end temp - WAC start temp)
            //    -------------------------------   *   frame   +   WAC start temp
            //         (WAC num framelets)
            //
            // tempFactor (calculated outside the loops for speed):
            //
            //    (frameTemp - dark2Temp)
            //    -----------------------
            //    (dark1Temp - dark2Temp)
            //
            outputPixel -= (dark1Pixel - dark2Pixel) * tempFactor + dark2Pixel;
          }
          else {
            outputPixel -= dark1Pixel;
          }
        }
        else {
          outputPixel = Isis::Null;
        }
      }
    }
  }

  if (g_flatfield) {
    for ( int b=0; b<inCube.BandDimension(); b++) {
      // We find the index of the corresponding flat frame band as the offset
      int offset;
      if (correctBand != -1)
        offset = g_flatCube->Index(1, frameHeight * (int) min(frame, (g_flatCube->LineDimension()-1) / frameHeight)+1, correctBand);
      else
        offset = g_flatCube->Index(1, frameHeight * (int) min(frame, (g_flatCube->LineDimension()-1) / frameHeight)+1, b+1);

      // We're bypassing Buffer::at for speed, so we need to make sure our
      // index will not overrun the buffer
      if(offset + frameSize > g_flatCube->size()) {
        QString message = Message::ArraySubscriptNotInRange(offset + frameSize) + " (Flat-field cube)";
        throw IException(IException::Programmer, message, _FILEINFO_);
      }

      int outFrameOffset = b*frameSize;
      for (int i = 0; i < frameSize; i++) {
        double flatPixel = (*g_flatCube)[offset + i];
        double &outputPixel = outCube[i + outFrameOffset];

        if (flatPixel > 0.0 && !IsSpecial(flatPixel) && !IsSpecial(outputPixel))
          outputPixel *= flatPixel; // The flat-field data was inverted during load so we don't have to divide here.
        else
          outputPixel = Isis::Null;
      }
    }
  }

  if (g_radiometric) {
    for (int i = 0; i < outCube.size(); i++) {
      if (IsSpecial(outCube[i]))
        outCube[i] = Isis::Null;
      else {
        outCube[i] /= g_exposure;
        if (g_iof)
          outCube[i] *= pow(g_solarDistance, 2) / g_iofResponsivity[outCube.Band(i) - 1];
        else
          outCube[i] /= g_radianceResponsivity[outCube.Band(i) - 1];
      }
    }
  }

  if (g_specpix) {
    for ( int b=0; b<inCube.BandDimension(); b++) {
      // We find the index of the corresponding flat frame band as the offset
      int offset;
      if (correctBand != -1)
        offset = g_specpixCube->Index(1, frameHeight * (int) min(frame, (g_specpixCube->LineDimension()-1) / frameHeight)+1, correctBand);
      else
        offset = g_specpixCube->Index(1, frameHeight * (int) min(frame, (g_specpixCube->LineDimension()-1) / frameHeight)+1, b+1);

      for (int i = 0; i < frameSize; i++) {
        if (IsSpecial(g_specpixCube->at(offset + i)))
          outCube[i+b*frameSize] = g_specpixCube->at(offset + i);
      }
    }
  }

  if (g_temprature) {
      for (int i = 0; i < outCube.size(); i++) {
          if (IsSpecial(outCube[i]))
              outCube[i] = Isis::Null;
          else {

              // Temprature Correction Formula
              //
              //       inputPixel
              //  ---------------------
              //    a*(frameTemp) + b
              //
              // Where:
              //  'a' and 'b' are band dependant constants read in via a pvl file
              //
              //  AND
              //
              // frameTemp: (Pre-Calculated as it is used in multiple places)
              //
              //    (WAC end temp - WAC start temp)
              //    -------------------------------   *   frame   +   WAC start temp
              //         (WAC num framelets)
              //
              //
              //
              if (correctBand != -1)
                  outCube[i] = outCube[i]/ (g_TempratureConstants[correctBand][0] * frameTemp + g_TempratureConstants[correctBand][1]);
              else
                  outCube[i] = outCube[i]/ (g_TempratureConstants[outCube.Band(i)][0] * frameTemp + g_TempratureConstants[outCube.Band(i)][1]);

          }
      }
  }
}

void CopyCubeIntoBuffer ( QString &fileString, Buffer* &data) {
  Cube cube;
  FileName filename(fileString);
  if (filename.isVersioned())
    filename = filename.highestVersion();
  if (!filename.fileExists()) {
    QString msg = fileString + " does not exist.";
    throw IException(IException::User, msg, _FILEINFO_);
  }
  cube.open(filename.expanded());
  Brick brick(cube.sampleCount(), cube.lineCount(), cube.bandCount(), cube.pixelType());
  brick.SetBasePosition(1, 1, 1);
  cube.read(brick);

  data = new Buffer(brick);

  fileString = filename.expanded();
}

double min ( double a, double b ) {
  if (a < b)
    return a;
  return b;
}

/**
 * Structure for store list of available dark file temps/times.
 */
struct DarkFileInfo {
  double temp;
  int time;

  DarkFileInfo(double temp, int time)
  {
    this->temp = temp;
    this->time = time;
  }
};

/**
 * @brief DarkFileInfo comparison object.
 *
 * Used for sorting DarkFileInfo objects. Sort first by difference from WAC temp, then difference from WAC time
 *
 */
struct DarkComp {
  double wacTemp;
  int wacTime;

  DarkComp(double wacTemp, int wacTime)
  {
    this->wacTemp = wacTemp;
    this->wacTime = wacTime;
  }

  // sort dark files by distance from wac temp, then distance from wac time
  bool operator() (const DarkFileInfo &A, const DarkFileInfo &B) {
    if (abs(wacTemp - A.temp) < abs(wacTemp - B.temp)) return true;
    if (abs(wacTemp - A.temp) > abs(wacTemp - B.temp)) return false;
    if (abs(wacTime - A.time) < abs(wacTime - B.time)) return true;
    return false;
  }
};

/**
 * Finds 2 best dark files for WAC calibration.
 *
 * GetDark will find the 2 closest available dark file tempuratures matching the given file name
 * pattern. Then find the dark file at each tempurature with the time closest to the WAC tempurature.
 * If there is only one tempurature, it will pick the 2 closest times at that tempurature.
 *
 *
 * @param fileString String pattern defining dark files to search (ie. lro/calibration/wac_darks/WAC_COLOR_Offset68_*C_*T_Dark.????.cub)
 * @param temp Tempurature of WAC being calibrated
 * @param time Time of WAC being calibrated
 * @param data1 Buffer to hold dark file 1 cub data
 * @param data2 Buffer to hold dark file 2 cub data
 * @param temp1 Tempurature of dark file 1
 * @param temp2 Tempurature of dark file 2
 * @param file1 Filename of dark file 1
 * @param file2 Filename of dark file 2
 */
void GetDark(QString fileString, double temp, double time, Buffer* &data1, Buffer* &data2, double & temp1, double & temp2, QString & file1, QString & file2) {
  FileName filename(fileString);
  QString basename = FileName(filename.baseName()).baseName(); // We do it twice to remove the ".????.cub"

  // create a regular expression to capture the temp and time from filenames
  QString regexPattern(basename);
  regexPattern.replace("*", "([0-9\\.-]*)");
  QRegExp regex(regexPattern);

  // create a filter for the QDir to only load files matching our name
  QString filter(basename);
  filter.append(".*");

  // get a list of dark files that match our basename
  QDir dir( filename.path(), filter );

  vector<DarkFileInfo> darkFiles;
  darkFiles.reserve(dir.count());

  // Loop through all files in the dir that match our basename and extract time and temp
  for (unsigned int indx=0; indx < dir.count(); indx++) {
    // match against our regular expression
    int pos = regex.indexIn(dir[indx]);
    if (pos == -1) {
      continue; // filename did not match basename regex (time or temp contain non-digit)
    }

    // Get a list of regex matches. Item 0 should be the full QString, item 1
    // is temp and item 2 is time.
    QStringList texts = regex.capturedTexts();
    if (texts.size() < 3) {
      continue; // could not find time and/or temp
    }

    // extract time/temp from regex texts
    bool tempOK, timeOK;
    double fileTemp = texts[1].toDouble(&tempOK);
    int fileTime = texts[2].toInt(&timeOK);
    if (!tempOK || !timeOK) {
      continue; // time or temp was not a valid numeric value
    }

    DarkFileInfo info(fileTemp, fileTime);
    darkFiles.push_back(info);
  }

  // we require at least 2 different dark files to interpolate/extrapolate
  if (darkFiles.size() < 2) {
    QString msg = "Not enough Dark files exist for these image options [" + basename + "]. Need at least 2 files with different temperatures\n";
    throw IException(IException::User, msg, _FILEINFO_);
  }

  // sort the files by distance from wac temp and time
  DarkComp darkComp(temp, (int)time);
  sort(darkFiles.begin(), darkFiles.end(), darkComp);

  size_t temp1Index = 0;
  size_t temp2Index;

  temp1 = darkFiles[temp1Index].temp;

  for (temp2Index = temp1Index+1; temp2Index < darkFiles.size(); temp2Index++) {
    if (darkFiles[temp2Index].temp != temp1) {
      break;
    }
  }

  if (temp2Index >= darkFiles.size()) {
    temp2Index = 1;
  }

  temp2 = darkFiles[temp2Index].temp;

  int time1 = darkFiles[temp1Index].time;
  int time2 = darkFiles[temp2Index].time;

  int tempIndex = fileString.indexOf("*C");
  int timeIndex = fileString.indexOf("*T");

  file1 = fileString;
  file1.replace(timeIndex, 1, toString(time1));
  file1.replace(tempIndex, 1, toString((int)temp1));

  file2 = fileString;
  file2.replace(timeIndex, 1, toString(time2));
  file2.replace(tempIndex, 1, toString((int)temp2));

  CopyCubeIntoBuffer ( file1, data1 );
  CopyCubeIntoBuffer ( file2, data2 );
}

void GetMask(QString &fileString, double temp, Buffer* &data) {
  FileName filename(fileString);
  QString basename = FileName(filename.baseName()).baseName(); // We do it twice to remove the ".????.cub"

  unsigned int index = basename.indexOf("*");

  // create a filter for the QDir to only load files matching our name
  QString filter(basename);
  filter.append(".*");

  QDir dir( filename.path(), filter );

  // create a regular expression to capture the temp and time from filenames
  QString regexPattern(basename);
  regexPattern.replace("*", "([0-9\\.-]*)");
  QRegExp regex(regexPattern);

  double bestTemp = DBL_MAX;
  for (unsigned int indx=0; indx < dir.count(); indx++) {
    // match against our regular expression
    int pos = regex.indexIn(dir[indx]);
    if (pos == -1) {
      continue; // filename did not match basename regex (temp contain non-digit)
    }

    // Get a list of regex matches. Item 0 should be the full QString, item 1 is temp
    QStringList texts = regex.capturedTexts();
    if (texts.size() < 2) {
      continue; // could not find temp
    }

    // extract time/temp from regex texts
    bool tempOK;
    double fileTemp = texts[1].toDouble(&tempOK);
    if (!tempOK) {
      continue; // temp was not a valid numeric value
    }

    if (abs(temp - fileTemp) < abs(temp - bestTemp)) {
      bestTemp = fileTemp;
    }
  }

  if (bestTemp == DBL_MAX) {
    QString msg = "No files exist for these mask options [" + basename + "]";
    throw IException(IException::User, msg, _FILEINFO_);
  }

  index = fileString.indexOf("*");
  fileString.replace(index, 1, toString((int)bestTemp));

  CopyCubeIntoBuffer ( fileString, data );
}

/**
 * This method returns a QString containing the path of an
 * LRO calibration directory
 *
 * @param calibrationType The type of calibration data
 *
 * @return @b QString Path of the calibration directory
 *
 * @internal
 *   @history 2008-11-05 Jeannie Walldren - Original version
 *   @history 2016-08-16 Victor Silva - Added option for base calibration directory
 */
QString GetCalibrationDirectory(QString calibrationType) {
  // Get the directory where the CISS calibration directories are.
  PvlGroup &dataDir = Preference::Preferences().findGroup("DataDirectory");
  QString missionDir = (QString) dataDir["LRO"];
  if(calibrationType != "") {
    calibrationType += "/";
  }

  return missionDir + "/calibration/" + calibrationType;
=======
  lrowaccal(ui);
>>>>>>> 713336b4
}<|MERGE_RESOLUTION|>--- conflicted
+++ resolved
@@ -7,751 +7,12 @@
 /* SPDX-License-Identifier: CC0-1.0 */
 
 #include "Isis.h"
-
 #include "Application.h"
 #include "lrowaccal.h"
 
 using namespace Isis;
 
-
 void IsisMain() {
   UserInterface &ui = Application::GetUserInterface();
-<<<<<<< HEAD
-
-  ProcessByBrick p;
-  Cube *icube = p.SetInputCube("FROM");
-
-  // Make sure it is a WAC cube
-  Isis::PvlGroup &inst = icube->label()->findGroup("Instrument", Pvl::Traverse);
-  QString instId = (QString) inst["InstrumentId"];
-  instId = instId.toUpper();
-  if (instId != "WAC-VIS" && instId != "WAC-UV") {
-    QString msg = "This program is intended for use on LROC WAC images only. [";
-    msg += icube->fileName() + "] does not appear to be a WAC image.";
-    throw IException(IException::User, msg, _FILEINFO_);
-  }
-
-  // And check if it has already run through calibration
-  if (icube->label()->findObject("IsisCube").hasGroup("Radiometry")) {
-    QString msg = "This image has already been calibrated";
-    throw IException(IException::User, msg, _FILEINFO_);
-  }
-
-  if (icube->label()->findObject("IsisCube").hasGroup("AlphaCube")) {
-    QString msg = "This application can not be run on any image that has been geometrically transformed (i.e. scaled, rotated, sheared, or reflected) or cropped.";
-    throw IException(IException::User, msg, _FILEINFO_);
-  }
-
-  g_dark = ui.GetBoolean("DARK");
-  g_flatfield = ui.GetBoolean("FLATFIELD");
-  g_radiometric = ui.GetBoolean("RADIOMETRIC");
-  g_iof = (ui.GetString("RADIOMETRICTYPE") == "IOF");
-  g_specpix = ui.GetBoolean("SPECIALPIXELS");
-  g_temprature = ui.GetBoolean("TEMPERATURE");
-
-  // Determine the dark/flat files to use
-  QString offset = (QString) inst["BackgroundOffset"];
-  QString mode = (QString) inst["Mode"];
-  QString instModeId = (QString) inst["InstrumentModeId"];
-  instModeId = instModeId.toUpper();
-
-  if (instModeId == "COLOR" && (QString) inst["InstrumentId"] == "WAC-UV")
-    instModeId = "UV";
-  else if (instModeId == "VIS")
-    instModeId = "COLOR";
-
-  g_startTemperature = (double) inst["BeginTemperatureFpa"];
-  g_endTemperature = (double) inst["EndTemperatureFpa"];
-
-  g_numFrames = (int) inst["NumFramelets"];
-
-  vector<QString> darkFiles;
-  ui.GetAsString("DARKFILE", darkFiles);
-  QString flatFile = ui.GetAsString("FLATFIELDFILE");
-  QString radFile = ui.GetAsString("RADIOMETRICFILE");
-  QString specpixFile = ui.GetAsString("SPECIALPIXELSFILE");
-  QString tempFile = ui.GetAsString("TEMPERATUREFILE");
-
-  // Figure out which bands are input
-  for (int i = 1; i <= icube->bandCount(); i++) {
-    g_bands.push_back(icube->physicalBand(i));
-  }
-
-  Isis::PvlGroup &bandBin = icube->label()->findGroup("BandBin", Pvl::Traverse);
-  QString filter = (QString) bandBin["Center"][0];
-  QString filterNum = (QString) bandBin["FilterNumber"][0];
-  //We have to pay special attention incase we are passed a
-  //single band image that has been "exploded" from a multiband wac
-  if (instModeId == "COLOR" && g_bands.size() == 1)
-   g_bands[0] = (toInt(filterNum) -2);
-  else if (instModeId == "UV" && g_bands.size() == 1)
-   g_bands[0] = (toInt(filterNum));
-
-  if (g_dark) {
-    if (darkFiles.size() == 0 || darkFiles[0] =="Default" || darkFiles[0].length() == 0) {
-      darkFiles.resize(2);
-      double temp = (double) inst["MiddleTemperatureFpa"];
-      double time = iTime(inst["StartTime"][0]).Et();
-      QString darkFile = GetCalibrationDirectory("wac_darks") + "WAC_" + instModeId;
-      if (instModeId == "BW")
-        darkFile += "_" + filter + "_Mode" + mode;
-      darkFile += "_Offset" + offset + "_*C_*T_Dark.????.cub";
-      GetDark (darkFile, temp, time, g_darkCube1, g_darkCube2, g_temp1, g_temp2, darkFiles[0], darkFiles[1]);
-    }
-    else if (darkFiles.size() == 1) {
-      CopyCubeIntoBuffer(darkFiles[0], g_darkCube1);
-      g_temp1 = 0.0;
-      g_darkCube2 = new Buffer(*g_darkCube1);
-      g_temp2 = g_temp1;
-    }
-    else {
-      CopyCubeIntoBuffer(darkFiles[0], g_darkCube1);
-      int index = darkFiles[0].lastIndexOf("_");
-      g_temp1 = IString(darkFiles[0].mid( darkFiles[0].lastIndexOf("_", index-1), index)).ToDouble();
-      CopyCubeIntoBuffer(darkFiles[1], g_darkCube2);
-      index = darkFiles[1].lastIndexOf("_");
-      g_temp2 = IString(darkFiles[1].mid( darkFiles[1].lastIndexOf("_", index-1), index)).ToDouble();
-    }
-  }
-
-  if (g_flatfield) {
-    if (flatFile.toLower() == "default" || flatFile.length() == 0) {
-      flatFile = GetCalibrationDirectory("wac_flats") + "WAC_" + instModeId;
-      if (instModeId == "BW")
-        flatFile += "_" + filter + "_Mode" + mode;
-      flatFile += "_Flatfield.????.cub";
-    }
-    CopyCubeIntoBuffer(flatFile, g_flatCube);
-
-    // invert the flat-field data here so we don't have to divide for every pixel of the wac
-    for (int i = 0; i < g_flatCube->size(); i++) {
-      (*g_flatCube)[i] = 1.0 / (*g_flatCube)[i];
-    }
-  }
-
-  PvlKeyword responsivity;
-
-  if (g_radiometric) {
-
-    Isis::PvlKeyword &bands = icube->label()->findGroup("BandBin", Pvl::Traverse).findKeyword("FilterNumber");
-
-    if (radFile.toLower() == "default" || radFile.length() == 0)
-      radFile = GetCalibrationDirectory("") + "WAC_RadiometricResponsivity.????.pvl";
-
-    FileName radFileName(radFile);
-    if (radFileName.isVersioned())
-      radFileName = radFileName.highestVersion();
-    if (!radFileName.fileExists()) {
-      QString msg = radFile + " does not exist.";
-      throw IException(IException::User, msg, _FILEINFO_);
-    }
-
-    Pvl radPvl(radFileName.expanded());
-
-    if (g_iof) {
-      responsivity = radPvl["IOF"];
-
-      for (int i = 0; i < bands.size(); i++) {
-        g_iofResponsivity.push_back(toDouble(responsivity[toInt(bands[i]) - 1]));
-      }
-
-      try {
-        Camera *cam;
-        cam = icube->camera();
-        iTime startTime((QString) inst["StartTime"]);
-        cam->setTime(startTime);
-        g_solarDistance = cam->sunToBodyDist() / KM_PER_AU;
-      }
-      catch(IException &e) {
-        try {
-          iTime startTime((QString) inst["StartTime"]);
-          double etStart = startTime.Et();
-          // Get the distance between the Moon and the Sun at the given time in
-          // Astronomical Units (AU)
-          QString bspKernel1 = p.MissionData("lro", "/kernels/tspk/moon_pa_de421_1900-2050.bpc", false);
-          QString bspKernel2 = p.MissionData("lro", "/kernels/tspk/de421.bsp", false);
-          NaifStatus::CheckErrors();
-          furnsh_c(bspKernel1.toLatin1().data());
-          NaifStatus::CheckErrors();
-          furnsh_c(bspKernel2.toLatin1().data());
-          NaifStatus::CheckErrors();
-          QString pckKernel1 = p.MissionData("base", "/kernels/pck/pck?????.tpc", true);
-          QString pckKernel2 = p.MissionData("lro", "/kernels/pck/moon_080317.tf", false);
-          QString pckKernel3 = p.MissionData("lro", "/kernels/pck/moon_assoc_me.tf", false);
-          NaifStatus::CheckErrors();
-          furnsh_c(pckKernel1.toLatin1().data());
-          NaifStatus::CheckErrors();
-          furnsh_c(pckKernel2.toLatin1().data());
-          NaifStatus::CheckErrors();
-          furnsh_c(pckKernel3.toLatin1().data());
-          NaifStatus::CheckErrors();
-          double sunpos[6], lt;
-          spkezr_c("sun", etStart, "MOON_ME", "LT+S", "MOON", sunpos, &lt);
-          g_solarDistance = vnorm_c(sunpos) / KM_PER_AU;
-          unload_c(bspKernel1.toLatin1().data());
-          unload_c(bspKernel2.toLatin1().data());
-          unload_c(pckKernel1.toLatin1().data());
-          unload_c(pckKernel2.toLatin1().data());
-          unload_c(pckKernel3.toLatin1().data());
-        }
-        catch (IException &e) {
-          QString msg = "Can not find necessary SPICE kernels for converting to IOF";
-          throw IException(e, IException::User, msg, _FILEINFO_);
-        }
-      }
-    }
-    else {
-      responsivity = radPvl["Radiance"];
-      for (int i = 0; i < bands.size(); i++)
-        g_radianceResponsivity.push_back(toDouble(responsivity[toInt(bands[i]) - 1]));
-    }
-  }
-
-  if (g_specpix) {
-    if (specpixFile.toLower() == "default" || specpixFile.length() == 0) {
-      specpixFile = GetCalibrationDirectory("wac_masks") + "WAC_" + instModeId;
-      double temp = (double) inst["MiddleTemperatureFpa"];
-      if (instModeId == "BW")
-        specpixFile += "_" + filter + "_Mode" + mode;
-      specpixFile += "_*C_SpecialPixels.????.cub";
-      GetMask(specpixFile, temp, g_specpixCube);
-    }
-    else
-      CopyCubeIntoBuffer(specpixFile, g_specpixCube);
-  }
-
-  PvlKeyword temperaturePvl("TemperatureFile");
-  if (g_temprature) {
-    if (tempFile.toLower() == "default" || tempFile.length() == 0)
-      tempFile = GetCalibrationDirectory("") + "WAC_TempratureConstants.????.pvl";
-
-    FileName tempFileName(tempFile);
-    if (tempFileName.isVersioned())
-      tempFileName = tempFileName.highestVersion();
-    if (!tempFileName.fileExists()) {
-      QString msg = tempFile + " does not exist.";
-      throw IException(IException::User, msg, _FILEINFO_);
-    }
-
-    Isis::PvlKeyword &bands = icube->label()->findGroup("BandBin", Pvl::Traverse).findKeyword("FilterNumber");
-    Pvl tempPvl(tempFileName.expanded());
-    temperaturePvl.addValue(tempFileName.expanded());
-    for (int b = 0; b < bands.size(); b++){
-        g_TempratureConstants[g_bands[b]][0]=toDouble(tempPvl[bands[b]][0]);
-        g_TempratureConstants[g_bands[b]][1]=toDouble(tempPvl[bands[b]][1]);
-    }
-  }
-
-  if (instModeId == "BW") {
-    if (mode == "1" || mode == "0")
-      p.SetBrickSize(NO_POLAR_MODE_SAMPLES, VIS_LINES, (int)min(BW_BANDS, g_bands.size()));
-    else
-      p.SetBrickSize(POLAR_MODE_SAMPLES, VIS_LINES, (int)min(BW_BANDS, g_bands.size()));
-  }
-  else if (instModeId == "COLOR") {
-    p.SetBrickSize(NO_POLAR_MODE_SAMPLES, VIS_LINES, (int)min(COLOR_BANDS, g_bands.size()));
-  }
-  else if (instModeId == "UV") {
-    p.SetBrickSize(UV_SAMPLES, UV_LINES, (int)min(UV_BANDS, g_bands.size()));
-  }
-
-  g_exposure = inst["ExposureDuration"];
-
-  Cube *ocube = p.SetOutputCube("TO");
-  p.ProcessCube(Calibrate, false);
-
-  // Add an output group with the appropriate information
-  PvlGroup calgrp("Radiometry");
-  if (g_temprature) {
-    calgrp += PvlKeyword("TemperatureFile",  temperaturePvl);
-  }
-  if (g_dark) {
-    PvlKeyword darks("DarkFiles");
-    darks.addValue(darkFiles[0]);
-    if (darkFiles.size() > 1)
-      darks.addValue(darkFiles[1]);
-    calgrp += darks;
-  }
-  if (g_flatfield)
-    calgrp += PvlKeyword("FlatFile", flatFile);
-  if (g_radiometric) {
-    PvlKeyword vals("ResponsivityValues");
-    if (g_iof) {
-      calgrp += PvlKeyword("RadiometricType", "IOF");
-      for (unsigned int i=0; i< g_iofResponsivity.size(); i++)
-        vals.addValue(toString(g_iofResponsivity[i]));
-    }
-    else {
-      calgrp += PvlKeyword("RadiometricType", "AbsoluteRadiance", "W/m2/sr/um");
-      for (unsigned int i=0; i< g_radianceResponsivity.size(); i++)
-        vals.addValue(toString(g_radianceResponsivity[i]));
-    }
-    calgrp += vals;
-    calgrp += PvlKeyword("SolarDistance", toString(g_solarDistance));
-  }
-  if (g_specpix)
-    calgrp += PvlKeyword("SpecialPixelsFile", specpixFile);
-  ocube->putGroup(calgrp);
-
-}
-
-void ResetGlobals () {
-  g_iofResponsivity.clear();
-  g_radianceResponsivity.clear();
-  for (int b = 0; b < 7; b++){
-    g_TempratureConstants[b][0] = 0;
-    g_TempratureConstants[b][1] = 0;
-  }
-
-  g_dark = true;
-  g_flatfield = true;
-  g_radiometric = true;
-  g_iof = true;
-  g_specpix = true;
-  g_temprature = true;
-
-  g_bands.clear();
-
-  g_exposure = 1.0; // Exposure duration
-  g_solarDistance = 1.01; // average distance in [AU]
-
-  g_temp1 = 0.0;
-  g_temp2 = 0.0;
-
-  g_numFrames = 0;
-
-  delete g_darkCube1;
-  delete g_darkCube2;
-  delete g_flatCube;
-  delete g_specpixCube;
-}
-
-// Calibrate each framelet
-void Calibrate ( Buffer &inCube, Buffer &outCube ) {
-  int correctBand = -1;
-  //If we are passed in a single band (img.cub+4) we need to pay special attention that we don't start with band1
-  if (inCube.BandDimension() == 1 && g_bands.size() == 1)
-    correctBand = g_bands.front();
-
-  int frameHeight = inCube.LineDimension();
-  int frameSize = inCube.SampleDimension()*inCube.LineDimension();
-  int frame = inCube.Line() / frameHeight;
-
-  // Calculate a temperature factor for the current frame (this is done to avoid doing this for each pixel
-  // Used in dark and temprature correction
-  // frameTemp:
-  //
-  //    (WAC end temp - WAC start temp)
-  //    -------------------------------   *   frame   +   WAC start temp
-  //         (WAC num framelets)
-  double frameTemp = (g_endTemperature - g_startTemperature)/g_numFrames * frame + g_startTemperature;
-
-  for (int i = 0; i < outCube.size(); i++)
-    outCube[i] = inCube[i];
-
-  if (g_dark) {
-    double tempFactor = (frameTemp - g_temp2) / (g_temp1-g_temp2);
-
-    for ( int b=0; b<inCube.BandDimension(); b++) {
-      // We find the index of the corresponding dark frame band as the offset
-      int offset;
-      if (correctBand != -1)
-        offset = g_darkCube1->Index(1, frameHeight * (int) min(frame, g_darkCube1->LineDimension()/frameHeight - 1) + 1, correctBand);
-      else
-        offset = g_darkCube1->Index(1, frameHeight * (int) min(frame, g_darkCube1->LineDimension()/frameHeight - 1) + 1, b+1);
-
-      // We're bypassing Buffer::at for speed, so we need to make sure our
-      // index will not overrun the buffer
-      if(offset + frameSize > g_darkCube1->size()) {
-        QString message = Message::ArraySubscriptNotInRange(offset + frameSize) + " (Dark cube 1)";
-        throw IException(IException::Programmer, message, _FILEINFO_);
-      }
-      if(offset + frameSize > g_darkCube2->size()) {
-        QString message = Message::ArraySubscriptNotInRange(offset + frameSize) + " (Dark cube 2)";
-        throw IException(IException::Programmer, message, _FILEINFO_);
-      }
-
-      for (int i = 0; i < frameSize; i++) {
-        double dark1Pixel = (*g_darkCube1)[offset + i];
-        double dark2Pixel = (*g_darkCube2)[offset + i];
-        double &outputPixel = outCube[i + b*frameSize];
-        // Interpolate between the two darks with the current temperaturube1
-        if (!IsSpecial(dark1Pixel) && !IsSpecial(dark2Pixel) && !IsSpecial(outputPixel)) {
-          if (g_temp1 != g_temp2) {
-            // Dark correction formula:
-            //
-            //    (dark1Pixel - dark2Pixel)
-            //    -------------------------   *   (frameTemp - dark2Temp)   +   dark2Pixel
-            //     (dark1Temp - dark2Temp)
-            //
-            // frameTemp:
-            //
-            //    (WAC end temp - WAC start temp)
-            //    -------------------------------   *   frame   +   WAC start temp
-            //         (WAC num framelets)
-            //
-            // tempFactor (calculated outside the loops for speed):
-            //
-            //    (frameTemp - dark2Temp)
-            //    -----------------------
-            //    (dark1Temp - dark2Temp)
-            //
-            outputPixel -= (dark1Pixel - dark2Pixel) * tempFactor + dark2Pixel;
-          }
-          else {
-            outputPixel -= dark1Pixel;
-          }
-        }
-        else {
-          outputPixel = Isis::Null;
-        }
-      }
-    }
-  }
-
-  if (g_flatfield) {
-    for ( int b=0; b<inCube.BandDimension(); b++) {
-      // We find the index of the corresponding flat frame band as the offset
-      int offset;
-      if (correctBand != -1)
-        offset = g_flatCube->Index(1, frameHeight * (int) min(frame, (g_flatCube->LineDimension()-1) / frameHeight)+1, correctBand);
-      else
-        offset = g_flatCube->Index(1, frameHeight * (int) min(frame, (g_flatCube->LineDimension()-1) / frameHeight)+1, b+1);
-
-      // We're bypassing Buffer::at for speed, so we need to make sure our
-      // index will not overrun the buffer
-      if(offset + frameSize > g_flatCube->size()) {
-        QString message = Message::ArraySubscriptNotInRange(offset + frameSize) + " (Flat-field cube)";
-        throw IException(IException::Programmer, message, _FILEINFO_);
-      }
-
-      int outFrameOffset = b*frameSize;
-      for (int i = 0; i < frameSize; i++) {
-        double flatPixel = (*g_flatCube)[offset + i];
-        double &outputPixel = outCube[i + outFrameOffset];
-
-        if (flatPixel > 0.0 && !IsSpecial(flatPixel) && !IsSpecial(outputPixel))
-          outputPixel *= flatPixel; // The flat-field data was inverted during load so we don't have to divide here.
-        else
-          outputPixel = Isis::Null;
-      }
-    }
-  }
-
-  if (g_radiometric) {
-    for (int i = 0; i < outCube.size(); i++) {
-      if (IsSpecial(outCube[i]))
-        outCube[i] = Isis::Null;
-      else {
-        outCube[i] /= g_exposure;
-        if (g_iof)
-          outCube[i] *= pow(g_solarDistance, 2) / g_iofResponsivity[outCube.Band(i) - 1];
-        else
-          outCube[i] /= g_radianceResponsivity[outCube.Band(i) - 1];
-      }
-    }
-  }
-
-  if (g_specpix) {
-    for ( int b=0; b<inCube.BandDimension(); b++) {
-      // We find the index of the corresponding flat frame band as the offset
-      int offset;
-      if (correctBand != -1)
-        offset = g_specpixCube->Index(1, frameHeight * (int) min(frame, (g_specpixCube->LineDimension()-1) / frameHeight)+1, correctBand);
-      else
-        offset = g_specpixCube->Index(1, frameHeight * (int) min(frame, (g_specpixCube->LineDimension()-1) / frameHeight)+1, b+1);
-
-      for (int i = 0; i < frameSize; i++) {
-        if (IsSpecial(g_specpixCube->at(offset + i)))
-          outCube[i+b*frameSize] = g_specpixCube->at(offset + i);
-      }
-    }
-  }
-
-  if (g_temprature) {
-      for (int i = 0; i < outCube.size(); i++) {
-          if (IsSpecial(outCube[i]))
-              outCube[i] = Isis::Null;
-          else {
-
-              // Temprature Correction Formula
-              //
-              //       inputPixel
-              //  ---------------------
-              //    a*(frameTemp) + b
-              //
-              // Where:
-              //  'a' and 'b' are band dependant constants read in via a pvl file
-              //
-              //  AND
-              //
-              // frameTemp: (Pre-Calculated as it is used in multiple places)
-              //
-              //    (WAC end temp - WAC start temp)
-              //    -------------------------------   *   frame   +   WAC start temp
-              //         (WAC num framelets)
-              //
-              //
-              //
-              if (correctBand != -1)
-                  outCube[i] = outCube[i]/ (g_TempratureConstants[correctBand][0] * frameTemp + g_TempratureConstants[correctBand][1]);
-              else
-                  outCube[i] = outCube[i]/ (g_TempratureConstants[outCube.Band(i)][0] * frameTemp + g_TempratureConstants[outCube.Band(i)][1]);
-
-          }
-      }
-  }
-}
-
-void CopyCubeIntoBuffer ( QString &fileString, Buffer* &data) {
-  Cube cube;
-  FileName filename(fileString);
-  if (filename.isVersioned())
-    filename = filename.highestVersion();
-  if (!filename.fileExists()) {
-    QString msg = fileString + " does not exist.";
-    throw IException(IException::User, msg, _FILEINFO_);
-  }
-  cube.open(filename.expanded());
-  Brick brick(cube.sampleCount(), cube.lineCount(), cube.bandCount(), cube.pixelType());
-  brick.SetBasePosition(1, 1, 1);
-  cube.read(brick);
-
-  data = new Buffer(brick);
-
-  fileString = filename.expanded();
-}
-
-double min ( double a, double b ) {
-  if (a < b)
-    return a;
-  return b;
-}
-
-/**
- * Structure for store list of available dark file temps/times.
- */
-struct DarkFileInfo {
-  double temp;
-  int time;
-
-  DarkFileInfo(double temp, int time)
-  {
-    this->temp = temp;
-    this->time = time;
-  }
-};
-
-/**
- * @brief DarkFileInfo comparison object.
- *
- * Used for sorting DarkFileInfo objects. Sort first by difference from WAC temp, then difference from WAC time
- *
- */
-struct DarkComp {
-  double wacTemp;
-  int wacTime;
-
-  DarkComp(double wacTemp, int wacTime)
-  {
-    this->wacTemp = wacTemp;
-    this->wacTime = wacTime;
-  }
-
-  // sort dark files by distance from wac temp, then distance from wac time
-  bool operator() (const DarkFileInfo &A, const DarkFileInfo &B) {
-    if (abs(wacTemp - A.temp) < abs(wacTemp - B.temp)) return true;
-    if (abs(wacTemp - A.temp) > abs(wacTemp - B.temp)) return false;
-    if (abs(wacTime - A.time) < abs(wacTime - B.time)) return true;
-    return false;
-  }
-};
-
-/**
- * Finds 2 best dark files for WAC calibration.
- *
- * GetDark will find the 2 closest available dark file tempuratures matching the given file name
- * pattern. Then find the dark file at each tempurature with the time closest to the WAC tempurature.
- * If there is only one tempurature, it will pick the 2 closest times at that tempurature.
- *
- *
- * @param fileString String pattern defining dark files to search (ie. lro/calibration/wac_darks/WAC_COLOR_Offset68_*C_*T_Dark.????.cub)
- * @param temp Tempurature of WAC being calibrated
- * @param time Time of WAC being calibrated
- * @param data1 Buffer to hold dark file 1 cub data
- * @param data2 Buffer to hold dark file 2 cub data
- * @param temp1 Tempurature of dark file 1
- * @param temp2 Tempurature of dark file 2
- * @param file1 Filename of dark file 1
- * @param file2 Filename of dark file 2
- */
-void GetDark(QString fileString, double temp, double time, Buffer* &data1, Buffer* &data2, double & temp1, double & temp2, QString & file1, QString & file2) {
-  FileName filename(fileString);
-  QString basename = FileName(filename.baseName()).baseName(); // We do it twice to remove the ".????.cub"
-
-  // create a regular expression to capture the temp and time from filenames
-  QString regexPattern(basename);
-  regexPattern.replace("*", "([0-9\\.-]*)");
-  QRegExp regex(regexPattern);
-
-  // create a filter for the QDir to only load files matching our name
-  QString filter(basename);
-  filter.append(".*");
-
-  // get a list of dark files that match our basename
-  QDir dir( filename.path(), filter );
-
-  vector<DarkFileInfo> darkFiles;
-  darkFiles.reserve(dir.count());
-
-  // Loop through all files in the dir that match our basename and extract time and temp
-  for (unsigned int indx=0; indx < dir.count(); indx++) {
-    // match against our regular expression
-    int pos = regex.indexIn(dir[indx]);
-    if (pos == -1) {
-      continue; // filename did not match basename regex (time or temp contain non-digit)
-    }
-
-    // Get a list of regex matches. Item 0 should be the full QString, item 1
-    // is temp and item 2 is time.
-    QStringList texts = regex.capturedTexts();
-    if (texts.size() < 3) {
-      continue; // could not find time and/or temp
-    }
-
-    // extract time/temp from regex texts
-    bool tempOK, timeOK;
-    double fileTemp = texts[1].toDouble(&tempOK);
-    int fileTime = texts[2].toInt(&timeOK);
-    if (!tempOK || !timeOK) {
-      continue; // time or temp was not a valid numeric value
-    }
-
-    DarkFileInfo info(fileTemp, fileTime);
-    darkFiles.push_back(info);
-  }
-
-  // we require at least 2 different dark files to interpolate/extrapolate
-  if (darkFiles.size() < 2) {
-    QString msg = "Not enough Dark files exist for these image options [" + basename + "]. Need at least 2 files with different temperatures\n";
-    throw IException(IException::User, msg, _FILEINFO_);
-  }
-
-  // sort the files by distance from wac temp and time
-  DarkComp darkComp(temp, (int)time);
-  sort(darkFiles.begin(), darkFiles.end(), darkComp);
-
-  size_t temp1Index = 0;
-  size_t temp2Index;
-
-  temp1 = darkFiles[temp1Index].temp;
-
-  for (temp2Index = temp1Index+1; temp2Index < darkFiles.size(); temp2Index++) {
-    if (darkFiles[temp2Index].temp != temp1) {
-      break;
-    }
-  }
-
-  if (temp2Index >= darkFiles.size()) {
-    temp2Index = 1;
-  }
-
-  temp2 = darkFiles[temp2Index].temp;
-
-  int time1 = darkFiles[temp1Index].time;
-  int time2 = darkFiles[temp2Index].time;
-
-  int tempIndex = fileString.indexOf("*C");
-  int timeIndex = fileString.indexOf("*T");
-
-  file1 = fileString;
-  file1.replace(timeIndex, 1, toString(time1));
-  file1.replace(tempIndex, 1, toString((int)temp1));
-
-  file2 = fileString;
-  file2.replace(timeIndex, 1, toString(time2));
-  file2.replace(tempIndex, 1, toString((int)temp2));
-
-  CopyCubeIntoBuffer ( file1, data1 );
-  CopyCubeIntoBuffer ( file2, data2 );
-}
-
-void GetMask(QString &fileString, double temp, Buffer* &data) {
-  FileName filename(fileString);
-  QString basename = FileName(filename.baseName()).baseName(); // We do it twice to remove the ".????.cub"
-
-  unsigned int index = basename.indexOf("*");
-
-  // create a filter for the QDir to only load files matching our name
-  QString filter(basename);
-  filter.append(".*");
-
-  QDir dir( filename.path(), filter );
-
-  // create a regular expression to capture the temp and time from filenames
-  QString regexPattern(basename);
-  regexPattern.replace("*", "([0-9\\.-]*)");
-  QRegExp regex(regexPattern);
-
-  double bestTemp = DBL_MAX;
-  for (unsigned int indx=0; indx < dir.count(); indx++) {
-    // match against our regular expression
-    int pos = regex.indexIn(dir[indx]);
-    if (pos == -1) {
-      continue; // filename did not match basename regex (temp contain non-digit)
-    }
-
-    // Get a list of regex matches. Item 0 should be the full QString, item 1 is temp
-    QStringList texts = regex.capturedTexts();
-    if (texts.size() < 2) {
-      continue; // could not find temp
-    }
-
-    // extract time/temp from regex texts
-    bool tempOK;
-    double fileTemp = texts[1].toDouble(&tempOK);
-    if (!tempOK) {
-      continue; // temp was not a valid numeric value
-    }
-
-    if (abs(temp - fileTemp) < abs(temp - bestTemp)) {
-      bestTemp = fileTemp;
-    }
-  }
-
-  if (bestTemp == DBL_MAX) {
-    QString msg = "No files exist for these mask options [" + basename + "]";
-    throw IException(IException::User, msg, _FILEINFO_);
-  }
-
-  index = fileString.indexOf("*");
-  fileString.replace(index, 1, toString((int)bestTemp));
-
-  CopyCubeIntoBuffer ( fileString, data );
-}
-
-/**
- * This method returns a QString containing the path of an
- * LRO calibration directory
- *
- * @param calibrationType The type of calibration data
- *
- * @return @b QString Path of the calibration directory
- *
- * @internal
- *   @history 2008-11-05 Jeannie Walldren - Original version
- *   @history 2016-08-16 Victor Silva - Added option for base calibration directory
- */
-QString GetCalibrationDirectory(QString calibrationType) {
-  // Get the directory where the CISS calibration directories are.
-  PvlGroup &dataDir = Preference::Preferences().findGroup("DataDirectory");
-  QString missionDir = (QString) dataDir["LRO"];
-  if(calibrationType != "") {
-    calibrationType += "/";
-  }
-
-  return missionDir + "/calibration/" + calibrationType;
-=======
   lrowaccal(ui);
->>>>>>> 713336b4
 }
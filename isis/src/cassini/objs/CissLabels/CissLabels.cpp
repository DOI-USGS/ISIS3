#include <string>
#include "CissLabels.h"
#include "Pvl.h"
#include "PvlGroup.h"
#include "SpecialPixel.h"
#include "IException.h"
#include "IString.h"

using namespace std;
namespace Isis {
  /**
   * Constructs a CissLabels object from an @b Isis::Pvl object.
   *
   * @param lab @b Pvl  Labels of Cassini ISS file
   */
  CissLabels::CissLabels(Pvl &lab) {
    Init(lab);
  }

  /**
   * Constructs a CissLabels object from a file name.
   *
   * @param file Name of Cassini ISS file
   */
  CissLabels::CissLabels(const QString &file) {
    Pvl lab(file);
    Init(lab);
  }

  /**
   * General initializer.  Reads labels of the file and computes
   * values of image properties not already in the labels.
   *
   * @param lab @b Pvl Labels of Cassini ISS file
   * @throws IException::Pvl Not valid Cassini ISS instrument
   */
  void CissLabels::Init(Pvl &lab) {
    try {
      ReadLabels(lab);
      ComputeImgProperties();
    }
    catch(IException &e) {
      e.print();
      string msg = "Labels do not appear contain a valid Cassini ISS instrument";
      throw IException(IException::Unknown, msg, _FILEINFO_);
    }
  }

  /**
   * @brief Reads the @b Pvl Labels
   *
   * This method reads the required keywords from the labels and
   * sets the values of the private variables.
   *
   * @param lab @b Pvl Labels of Cassini ISS file
   */
  void CissLabels::ReadLabels(Pvl &lab) {
    // Get values out of the instrument group
<<<<<<< HEAD
    PvlGroup &inst          = lab.findGroup("Instrument", Pvl::Traverse);
    p_ABflag                = (QString) inst["AntiBloomingStateFlag"];    //valid values: On, Off, Unknown
    p_biasStripMean         = (double) inst["BiasStripMean"];             //valid values: real numbers
    p_compressionRatio      = (QString) inst["CompressionRatio"];         //valid values: NotCompressed or real number
    p_compressionType       = (QString) inst["CompressionType"];          //valid values: Lossy, Lossless, NotCompressed
    p_dataConversionType    = (QString) inst["DataConversionType"];       //valid values: 12Bit, 8LSB, Table
    p_delayedReadoutFlag    = (QString) inst["DelayedReadoutFlag"];       //valid values: Yes, No, Unknown
    p_exposureDuration      = (double) inst["ExposureDuration"];          //valid values: real numbers
    p_flightSoftwareVersion = (QString) inst["FlightSoftwareVersionId"];  //valid values: Unknown, 1.2, 1.3, 1.4
    p_gainModeId            = (int)    inst["GainModeId"];                //valid values: 12, 29, 95, 215
    p_gainState             = (int)    inst["GainState"];                 //valid values: 0, 1, 2, 3
    p_instrumentDataRate    = (double) inst["InstrumentDataRate"];        //valid values: 60.9, 121.9, 182.8, 243.7, 304.6, 365.6, -999.0
    p_instrumentModeId      = (QString) inst["InstrumentModeId"];         //valid values: Full, Sum2, Sum4
    p_instrumentId          = (QString) inst["InstrumentId"];             //valid values: ISSNA, ISSWA
    p_readoutCycleIndex     = (QString) inst["ReadoutCycleIndex"];        //valid values: Unknown or integers 0-15
    p_readoutOrder          = (int)    inst["ReadoutOrder"];              //valid values: 0 or 1
    p_shutterModeId         = (QString) inst["ShutterModeId"];            //valid values: BothSim, NacOnly, WacOnly
    p_shutterStateId        = (QString) inst["ShutterStateId"];           //valid values: Enabled or Disabled
    p_summingMode           = (int)    inst["SummingMode"];               //valid values: 1, 2, 4
    p_frontOpticsTemp       = toDouble(inst["OpticsTemperature"][0]);     //valid values: real numbers
=======
    PvlGroup &inst    = lab.findGroup("Instrument", Pvl::Traverse);
    p_ABflag                = (QString) inst["AntiBloomingStateFlag"];   //valid values: On, Off, Unknown
    p_biasStripMean         = (double) inst["BiasStripMean"];           //valid values: real numbers
    p_compressionRatio      = (QString) inst["CompressionRatio"];        //valid values: NotCompressed or real number
    p_compressionType       = (QString) inst["CompressionType"];         //valid values: Lossy, Lossless, NotCompressed
    p_dataConversionType    = (QString) inst["DataConversionType"];      //valid values: 12Bit, 8LSB, Table
    p_delayedReadoutFlag    = (QString) inst["DelayedReadoutFlag"];      //valid values: Yes, No, Unknown
    p_exposureDuration      = (double) inst["ExposureDuration"];        //valid values: real numbers
    p_flightSoftwareVersion = (QString) inst["FlightSoftwareVersionId"]; //valid values: Unknown, 1.2, 1.3, 1.4
    p_gainModeId            = (int)    inst["GainModeId"];              //valid values: 12, 29, 95, 215
    p_gainState             = (int)    inst["GainState"];               //valid values: 0, 1, 2, 3
    p_instrumentDataRate    = (double) inst["InstrumentDataRate"];      //valid values: 60.9, 121.9, 182.8, 243.7, 304.6, 365.6, -999.0
    p_instrumentModeId      = (QString) inst["InstrumentModeId"];        //valid values: Full, Sum2, Sum4
    p_instrumentId          = (QString) inst["InstrumentId"];            //valid values: ISSNA, ISSWA
    p_readoutCycleIndex     = (QString) inst["ReadoutCycleIndex"];       //valid values: Unknown or integers 0-15
    p_readoutOrder          = (int)    inst["ReadoutOrder"];            //valid values: 0 or 1
    p_shutterModeId         = (QString) inst["ShutterModeId"];           //valid values: BothSim, NacOnly, WacOnly
    p_shutterStateId         = (QString) inst["ShutterStateId"];           //valid values: Enabled or Disabled
    p_summingMode           = (int)    inst["SummingMode"];             //valid values: 1, 2, 4
    p_frontOpticsTemp       = toDouble(inst["OpticsTemperature"][0]);  //valid values: real numbers
>>>>>>> 56bb32fc
    p_imageTime             = (QString) inst["ImageTime"];
    p_targetName            = (QString) inst["TargetName"];               // valid values: may change overtime, any subject of a Cassini image
    // Get values out of the archive group
    PvlGroup &arch          = lab.findGroup("Archive", Pvl::Traverse);
    p_imageNumber           = (double) arch["ImageNumber"];
    // Get values out of the bandbin group
    PvlGroup &bandbin = lab.findGroup("BandBin", Pvl::Traverse);
    IString filter = (QString) bandbin["FilterName"];
    p_filter.push_back(filter.Token("/").ToQt());
    p_filter.push_back(filter.ToQt());
  }


  /**
   * @brief Computes values of non-keyword image properties.
   *
   * This method computes and sets the values of the image
   * properties that are not keywords in the labels.
   *
   */
  void CissLabels::ComputeImgProperties() {
    //set boolean p_antiblooming if antiblooming flag is on
    if(p_ABflag == "On") p_antiblooming = true;
    else p_antiblooming = false;

    //set boolean p_cissNA if camera type is narrow
    if(p_instrumentId == "ISSNA") p_cissNA = true;
    else p_cissNA = false;

    //set filter 1 and filter 2 indices
    if(p_filter[0] == "UV1")       p_filterIndex.push_back(0);
    else if(p_filter[0] == "UV2")  p_filterIndex.push_back(1);
    else if(p_filter[0] == "BL1")  p_filterIndex.push_back(3);
    else if(p_filter[0] == "RED")  p_filterIndex.push_back(6);
    else if(p_filter[0] == "IR2")  p_filterIndex.push_back(8);
    else if(p_filter[0] == "IR4")  p_filterIndex.push_back(10);
    else if(p_filter[0] == "CL1")  p_filterIndex.push_back(17);
    else if(p_filter[0] == "HAL")  p_filterIndex.push_back(19);
    else if(p_filter[0] == "IRP0") p_filterIndex.push_back(20);
    else if(p_filter[0] == "P0")   p_filterIndex.push_back(21);
    else if(p_filter[0] == "P60")  p_filterIndex.push_back(22);
    else if(p_filter[0] == "P120") p_filterIndex.push_back(23);
    else if(p_filter[0] == "IR3")  p_filterIndex.push_back(24);
    else if(p_filter[0] == "IR5")  p_filterIndex.push_back(25);
    else if(p_filter[0] == "CB3")  p_filterIndex.push_back(26);
    else if(p_filter[0] == "MT3")  p_filterIndex.push_back(27);
    else if(p_filter[0] == "CB2")  p_filterIndex.push_back(28);
    else if(p_filter[0] == "MT2")  p_filterIndex.push_back(29);
    else throw IException(IException::Unknown, "Labels have invalid filter 1 name.  Cannot get filter 1 index.", _FILEINFO_);

    if(p_filter[1] == "UV3")        p_filterIndex.push_back(2);
    else if(p_filter[1] == "BL2")   p_filterIndex.push_back(4);
    else if(p_filter[1] == "GRN")   p_filterIndex.push_back(5);
    else if(p_filter[1] == "IR1")   p_filterIndex.push_back(7);
    else if(p_filter[1] == "IR3")   p_filterIndex.push_back(9);
    else if(p_filter[1] == "CB1")   p_filterIndex.push_back(11);
    else if(p_filter[1] == "CB2")   p_filterIndex.push_back(12);
    else if(p_filter[1] == "CB3")   p_filterIndex.push_back(13);
    else if(p_filter[1] == "MT1")   p_filterIndex.push_back(14);
    else if(p_filter[1] == "MT2")   p_filterIndex.push_back(15);
    else if(p_filter[1] == "MT3")   p_filterIndex.push_back(16);
    else if(p_filter[1] == "CL2")   p_filterIndex.push_back(18);
    else if(p_filter[1] == "RED")   p_filterIndex.push_back(30);
    else if(p_filter[1] == "BL1")   p_filterIndex.push_back(31);
    else if(p_filter[1] == "VIO")   p_filterIndex.push_back(32);
    else if(p_filter[1] == "HAL")   p_filterIndex.push_back(33);
    else if(p_filter[1] == "IRP90") p_filterIndex.push_back(34);
    else if(p_filter[1] == "IRP0")  p_filterIndex.push_back(35);
    else throw IException(IException::Unknown, "Labels have invalid filter 2 name.  Cannot get filter 2 index.", _FILEINFO_);
    return;
  }
}<|MERGE_RESOLUTION|>--- conflicted
+++ resolved
@@ -56,7 +56,6 @@
    */
   void CissLabels::ReadLabels(Pvl &lab) {
     // Get values out of the instrument group
-<<<<<<< HEAD
     PvlGroup &inst          = lab.findGroup("Instrument", Pvl::Traverse);
     p_ABflag                = (QString) inst["AntiBloomingStateFlag"];    //valid values: On, Off, Unknown
     p_biasStripMean         = (double) inst["BiasStripMean"];             //valid values: real numbers
@@ -77,30 +76,8 @@
     p_shutterStateId        = (QString) inst["ShutterStateId"];           //valid values: Enabled or Disabled
     p_summingMode           = (int)    inst["SummingMode"];               //valid values: 1, 2, 4
     p_frontOpticsTemp       = toDouble(inst["OpticsTemperature"][0]);     //valid values: real numbers
-=======
-    PvlGroup &inst    = lab.findGroup("Instrument", Pvl::Traverse);
-    p_ABflag                = (QString) inst["AntiBloomingStateFlag"];   //valid values: On, Off, Unknown
-    p_biasStripMean         = (double) inst["BiasStripMean"];           //valid values: real numbers
-    p_compressionRatio      = (QString) inst["CompressionRatio"];        //valid values: NotCompressed or real number
-    p_compressionType       = (QString) inst["CompressionType"];         //valid values: Lossy, Lossless, NotCompressed
-    p_dataConversionType    = (QString) inst["DataConversionType"];      //valid values: 12Bit, 8LSB, Table
-    p_delayedReadoutFlag    = (QString) inst["DelayedReadoutFlag"];      //valid values: Yes, No, Unknown
-    p_exposureDuration      = (double) inst["ExposureDuration"];        //valid values: real numbers
-    p_flightSoftwareVersion = (QString) inst["FlightSoftwareVersionId"]; //valid values: Unknown, 1.2, 1.3, 1.4
-    p_gainModeId            = (int)    inst["GainModeId"];              //valid values: 12, 29, 95, 215
-    p_gainState             = (int)    inst["GainState"];               //valid values: 0, 1, 2, 3
-    p_instrumentDataRate    = (double) inst["InstrumentDataRate"];      //valid values: 60.9, 121.9, 182.8, 243.7, 304.6, 365.6, -999.0
-    p_instrumentModeId      = (QString) inst["InstrumentModeId"];        //valid values: Full, Sum2, Sum4
-    p_instrumentId          = (QString) inst["InstrumentId"];            //valid values: ISSNA, ISSWA
-    p_readoutCycleIndex     = (QString) inst["ReadoutCycleIndex"];       //valid values: Unknown or integers 0-15
-    p_readoutOrder          = (int)    inst["ReadoutOrder"];            //valid values: 0 or 1
-    p_shutterModeId         = (QString) inst["ShutterModeId"];           //valid values: BothSim, NacOnly, WacOnly
-    p_shutterStateId         = (QString) inst["ShutterStateId"];           //valid values: Enabled or Disabled
-    p_summingMode           = (int)    inst["SummingMode"];             //valid values: 1, 2, 4
-    p_frontOpticsTemp       = toDouble(inst["OpticsTemperature"][0]);  //valid values: real numbers
->>>>>>> 56bb32fc
     p_imageTime             = (QString) inst["ImageTime"];
-    p_targetName            = (QString) inst["TargetName"];               // valid values: may change overtime, any subject of a Cassini image
+    p_targetName            = (QString) inst["TargetName"];               //valid values: may change overtime, any subject of a Cassini image
     // Get values out of the archive group
     PvlGroup &arch          = lab.findGroup("Archive", Pvl::Traverse);
     p_imageNumber           = (double) arch["ImageNumber"];

#include "Isis.h"

#include <fstream>
#include <string>

#include "Angle.h"
#include "Cube.h"
#include "Camera.h"
#include "CameraFocalPlaneMap.h"
#include "Distance.h"
#include "IException.h"
#include "IString.h"
#include "iTime.h"
#include "FileName.h"
#include "Histogram.h"
#include "LineManager.h"
#include "Longitude.h"
#include "OriginalLabel.h"
#include "PixelType.h"
#include "ProcessExportPds.h"
#include "Pvl.h"
#include "PvlFormat.h"
#include "PvlGroup.h"
#include "PvlKeyword.h"
#include "PvlObject.h"
#include "PvlToPvlTranslationManager.h"
#include "Table.h"
#include "UserInterface.h"

using namespace Isis;
using namespace std;

pair<double, double> inputRange(Cube *inputCube);
void updatePdsLabelTimeParametersGroup(Pvl &pdsLabel);
void updatePdsLabelImageObject(PvlObject *isisCubeLab, Pvl &pdsLabel);
void updatePdsLabelRootObject(PvlObject *isisCubeLab, Pvl &pdsLabel,
                              UserInterface &ui, Camera *cam);
void IsisMain() {
  // Get user interface and create a ProcessExportPds object
  UserInterface &ui = Application::GetUserInterface();  
  ProcessExportPds p;
  Process pHist;
  double *band_min, *band_max;


  Cube *inputCube = p.SetInputCube("FROM");
  PvlObject *isisCubeLab = inputCube->label();

  // Error check to make sure this is a valid cube for this program
  QString origInstrument = isisCubeLab->findObject("IsisCube")
                           .findGroup("OriginalInstrument")["InstrumentId"][0];
  if (origInstrument != "HIRISE") {
    QString msg = "Input cube must from a HiRISE image. The original "
                  "InstrumentId = [" + origInstrument 
                  + "] is unsupported by hideal2pds.";
    throw IException(IException::Io, msg, _FILEINFO_);
  }
  QString instrumentId = isisCubeLab->findObject("IsisCube")
                                    .findGroup("Instrument")["InstrumentId"][0];
  if (instrumentId != "IdealCamera") {
    QString msg = "Input cube must be IdealCamera. InstrumentId = [" 
                  + instrumentId + "] is unsupported by hideal2pds.";
    throw IException(IException::Io, msg, _FILEINFO_);
  }
  QString target = isisCubeLab->findObject("IsisCube")
                              .findGroup("Instrument")["TargetName"][0];
  if (target.toUpper() != "MARS") {
    QString msg = "Input cube must from a HiRise image. The target = [" 
                  + target + "] is unsupported by hideal2pds.";
    throw IException(IException::Io, msg, _FILEINFO_);
  }
  
  band_min = new double[inputCube->bandCount()];
  band_max = new double[inputCube->bandCount()];

  for (int band = 1; band <= inputCube->bandCount(); ++band) {

    if (ui.GetString("TYPE").compare("AUTOMATIC") == 0) {
      // Set up a histogram for this band. This call sets the input range
      // by making an initial stats pass to find the data min and max
      Histogram hist(*inputCube, band, pHist.Progress());

      // Loop and accumulate histogram
      pHist.Progress()->SetText("Gathering Histogram");
      pHist.Progress()->SetMaximumSteps(inputCube->lineCount());
      pHist.Progress()->CheckStatus();
      LineManager line(*inputCube);
      for (int i = 1; i <= inputCube->lineCount(); i++) {
        line.SetLine(i, band);
        inputCube->read(line);
        hist.AddData(line.DoubleBuffer(), line.size());
        pHist.Progress()->CheckStatus();
      }

      // get the requested cumulative percentages
      band_min[band-1] = ui.GetDouble("MINPER") == 0.0 ? hist.Minimum() : hist.Percent(ui.GetDouble("MINPER"));
      band_max[band-1] = ui.GetDouble("MAXPER") == 100.0 ? hist.Maximum() : hist.Percent(ui.GetDouble("MAXPER"));
    }
    else {
      band_min[band-1] = ui.GetDouble("MIN");
      band_max[band-1] = ui.GetDouble("MAX");
    }
  }

  // Find the minimum min and maximum max for all bands
  double minmin = band_min[0];
  double maxmax = band_max[0];
  for (int band = 1; band < inputCube->bandCount(); ++band) {
    if (band_min[band] < minmin) minmin = band_min[band];
    if (band_max[band] > maxmax) maxmax = band_max[band];
  }

  pHist.EndProcess();

  // use histogram to calculate min/max for input range
  pair<double, double> inRange;
  inRange = inputRange(inputCube);
  p.SetInputRange(minmin, maxmax);

  int nbits = ui.GetInteger("BITS");
  switch (nbits) {
    case 8:
      p.SetOutputType(Isis::UnsignedWord);
      p.SetOutputRange(VALID_MIN1, VALID_MAX1);
      p.SetOutputNull(NULL1);
      p.SetOutputLis(LOW_INSTR_SAT1);
      p.SetOutputLrs(LOW_REPR_SAT1);
      p.SetOutputHis(HIGH_INSTR_SAT1);
      p.SetOutputHrs(HIGH_REPR_SAT1);
      break;

    case 16:
      p.SetOutputType(UnsignedWord);
      p.SetOutputRange(VALID_MINU2, VALID_MAXU2);
      p.SetOutputNull(NULLU2);
      p.SetOutputLis(LOW_INSTR_SATU2);
      p.SetOutputLrs(LOW_REPR_SATU2);
      p.SetOutputHis(HIGH_INSTR_SATU2);
      p.SetOutputHrs(HIGH_REPR_SATU2);
      break; 

    default:
      p.SetOutputType(UnsignedWord);
      p.SetOutputRange(3.0, pow(2.0, (double)(nbits)) - 1.0 - 2.0);
      p.SetOutputNull(0);
      p.SetOutputLrs(1);
      p.SetOutputLis(2);
      p.SetOutputHis(pow(2.0, (double)(nbits)) - 1.0 - 1.0);
      p.SetOutputHrs(pow(2.0, (double)(nbits)) - 1.0);
  }


  // output byte order will be MSB
  p.SetOutputEndian(Isis::Msb);
  p.setFormat(ProcessExport::BSQ);
  // multiple table files should be Fixed according to PDS documentation
  p.SetExportType(ProcessExportPds::Fixed);
  p.SetPdsResolution(ProcessExportPds::Meter);

  // output PDS file with detached labels and tables for this application
  FileName outPdsFile(ui.GetFileName("TO", "img"));
  QString pdsLabelFile = outPdsFile.path() + "/" + outPdsFile.baseName() + ".lbl";
  p.SetDetached(pdsLabelFile);
  // create generic pds label - this will be finalized with proper line/byte counts later
  Pvl &pdsLabel = p.StandardPdsLabel(ProcessExportPds::Image);

  QString isisLabelFile = ui.GetFileName("FROM");

  // Translate the keywords from the input cube label that go in the PDS label
  PvlToPvlTranslationManager cubeLab(*(inputCube->label()), 
                             "$ISISROOT/appdata/translations/MroHiriseIdealPdsExportCubeLabel.trn");
  cubeLab.Auto(pdsLabel);

  // get original label information
  OriginalLabel origBlob;
  inputCube->read(origBlob);
  Pvl origLabel;
  PvlObject origLabelObj = origBlob.ReturnLabels();
  origLabelObj.setName("OriginalLabelObject");
  origLabel.addObject(origLabelObj);
  PvlToPvlTranslationManager orig(origLabel, 
                                 "$ISISROOT/appdata/translations/MroHirisePdsRdrOriginalLabel.trn");
  orig.Auto(pdsLabel);

  updatePdsLabelTimeParametersGroup(pdsLabel);
  updatePdsLabelImageObject(isisCubeLab, pdsLabel);
<<<<<<< HEAD
  
  // change SAMPLE_BIT_MASK value according to BITS input
  PvlObject &image = pdsLabel.findObject("IMAGE");
  image.addKeyword(PvlKeyword("SAMPLE_BIT_MASK", toString((int)pow(2.0, (double)nbits) - 1)),
                   Pvl::Replace);
=======
  if (nbits >= 8 && nbits < 16) {
    PvlObject &image = pdsLabel.findObject("IMAGE");
    image.addKeyword(PvlKeyword("SAMPLE_BIT_MASK",
                                toString((int)pow(2.0, (double)nbits) - 1)), Pvl::Replace);
  }
>>>>>>> 553c9557

  Camera *cam = inputCube->camera();
  updatePdsLabelRootObject(isisCubeLab, pdsLabel, ui, cam);

  // Export each of the spice tables and update table keywords in PDS file
  // 
  // *** NOTE ***
  //    This could change the start byte/line values for the tables that have
  //    already been set in the labels by the ExportTable call. This is not
  //    a problem since our tables are detached.  However, it could be a
  //    problem if we decide to allow attached PDS products in the future.
  QString pdsTableFile = "";
  pdsTableFile = outPdsFile.baseName() + "_INSTRUMENT_POINTING_TABLE.dat"; 
  Table instRotationTable = cam->instrumentRotation()->Cache("InstrumentPointing");
  p.ExportTable(instRotationTable, pdsTableFile);
  PvlObject isisTableLab = instRotationTable.Label();
  PvlObject &instPtTabLab = pdsLabel.findObject("INSTRUMENT_POINTING_TABLE");
  PvlKeyword tableKeyword = isisTableLab.findKeyword("TimeDependentFrames");
  tableKeyword.setName("TIME_DEPENDENT_FRAMES");
  instPtTabLab += tableKeyword;
  tableKeyword = isisTableLab.findKeyword("ConstantFrames");
  tableKeyword.setName("CONSTANT_FRAMES");
  instPtTabLab += tableKeyword;
  tableKeyword = isisTableLab.findKeyword("ConstantRotation");
  tableKeyword.setName("CONSTANT_ROTATION");
  instPtTabLab += tableKeyword;
  tableKeyword = isisTableLab.findKeyword("CkTableStartTime");
  tableKeyword.setName("CK_TABLE_START_TIME");
  instPtTabLab += tableKeyword;
  tableKeyword = isisTableLab.findKeyword("CkTableEndTime");
  tableKeyword.setName("CK_TABLE_END_TIME");
  instPtTabLab += tableKeyword;
  tableKeyword = isisTableLab.findKeyword("CkTableOriginalSize");
  tableKeyword.setName("CK_TABLE_ORIGINAL_SIZE");
  instPtTabLab += tableKeyword;

  pdsTableFile = outPdsFile.baseName() + "_INSTRUMENT_POSITION_TABLE.dat"; 
  Table instPositionTable = cam->instrumentPosition()->Cache("InstrumentPosition");
  p.ExportTable(instPositionTable, pdsTableFile); 
  isisTableLab = instPositionTable.Label();
  PvlObject &instPosTabLab = pdsLabel.findObject("INSTRUMENT_POSITION_TABLE");
  tableKeyword = isisTableLab.findKeyword("CacheType");
  tableKeyword.setName("CACHE_TYPE");
  instPosTabLab += tableKeyword;
  tableKeyword = isisTableLab.findKeyword("SpkTableStartTime");
  tableKeyword.setName("SPK_TABLE_START_TIME");
  instPosTabLab += tableKeyword;
  tableKeyword = isisTableLab.findKeyword("SpkTableEndTime");
  tableKeyword.setName("SPK_TABLE_END_TIME");
  instPosTabLab += tableKeyword;
  tableKeyword = isisTableLab.findKeyword("SpkTableOriginalSize");
  tableKeyword.setName("SPK_TABLE_ORIGINAL_SIZE");
  instPosTabLab += tableKeyword;

  pdsTableFile = outPdsFile.baseName() + "_BODY_ROTATION_TABLE.dat"; 
  Table bodyRotationTable = cam->bodyRotation()->Cache("BodyRotation");
  p.ExportTable(bodyRotationTable, pdsTableFile); 
  isisTableLab = bodyRotationTable.Label();
  PvlObject &bodyRotTabLab = pdsLabel.findObject("BODY_ROTATION_TABLE");
  tableKeyword = isisTableLab.findKeyword("TimeDependentFrames");
  tableKeyword.setName("TIME_DEPENDENT_FRAMES");
  bodyRotTabLab += tableKeyword;
  tableKeyword = isisTableLab.findKeyword("CkTableStartTime");
  tableKeyword.setName("CK_TABLE_START_TIME");
  bodyRotTabLab += tableKeyword;
  tableKeyword = isisTableLab.findKeyword("CkTableEndTime");
  tableKeyword.setName("CK_TABLE_END_TIME");
  bodyRotTabLab += tableKeyword;
  tableKeyword = isisTableLab.findKeyword("CkTableOriginalSize");
  tableKeyword.setName("CK_TABLE_ORIGINAL_SIZE");
  bodyRotTabLab += tableKeyword;
  if (isisTableLab.hasKeyword("SolarLongitude")) {
    tableKeyword = isisTableLab.findKeyword("SolarLongitude");
    tableKeyword.setName("SOLAR_LONGITUDE");
  }
  else {
    tableKeyword = PvlKeyword("SOLAR_LONGITUDE", 
                              toString(cam->solarLongitude().force360Domain()
                                   .positiveEast(Angle::Degrees)), 
                              "DEGREES");
  }
  bodyRotTabLab += tableKeyword;

  pdsTableFile = outPdsFile.baseName() + "_SUN_POSITION_TABLE.dat"; 
  Table sunPositionTable  = cam->sunPosition()->Cache("SunPosition");
  p.ExportTable(sunPositionTable, pdsTableFile); 
  isisTableLab = sunPositionTable.Label();
  PvlObject &sunPosTabLab = pdsLabel.findObject("SUN_POSITION_TABLE");
  tableKeyword = isisTableLab.findKeyword("CacheType");
  tableKeyword.setName("CACHE_TYPE");
  sunPosTabLab += tableKeyword;
  tableKeyword = isisTableLab.findKeyword("SpkTableStartTime");
  tableKeyword.setName("SPK_TABLE_START_TIME");
  sunPosTabLab += tableKeyword;
  tableKeyword = isisTableLab.findKeyword("SpkTableEndTime");
  tableKeyword.setName("SPK_TABLE_END_TIME");
  sunPosTabLab += tableKeyword;
  tableKeyword = isisTableLab.findKeyword("SpkTableOriginalSize");
  tableKeyword.setName("SPK_TABLE_ORIGINAL_SIZE");
  sunPosTabLab += tableKeyword;

  // Read in the proper keyword types (Real, Enum, String, Integer, etc) for 
  // each PvlKeyword so that the PDS labels have proper format
  PvlFormat *formatter = pdsLabel.format();

  if( nbits != 8 ) {
    formatter->add("$ISISROOT/appdata/translations/MroHiriseIdealPds_16bit.typ");
  } else {
    formatter->add("$ISISROOT/appdata/translations/MroHiriseIdealPds_8bit.typ");
  }

  // Format ordering of keywords/objects/groups/comments in the PDS labels
  pdsLabel.setFormatTemplate("$ISISROOT/appdata/translations/MroHiriseIdealPds.pft");

  // image line/byte offsets are calculated and values are updated in the labels
  // now that all translations/additions/modifications to the labels have been
  // completed
  p.OutputDetachedLabel();
  QString outFileName(outPdsFile.expanded());
  ofstream outputStream(outFileName.toLatin1().data());
  p.StartProcess(outputStream);
  p.EndProcess();
  outputStream.close();
  
  delete [] band_min;
  delete [] band_max;
}

/**
 * This method uses a Histogram object to find the minimum and maximum DN 
 * values of the input cube.  These values are used by the Process object 
 * to set the input range. 
 *  
 * @param inputCube Pointer to the inputCube 
 *  
 * @return A pair whose first value is the minimum DN of the input cube and
 *         second value is the maximum DN of the input cube.
 */
pair<double, double> inputRange(Cube *inputCube) {
  Process histProcess;
  int band = 1;
  Histogram hist(*inputCube, band, histProcess.Progress());

  // Loop and accumulate histogram
  histProcess.Progress()->SetText("Gathering Histogram to Find Input Range");
  histProcess.Progress()->SetMaximumSteps(inputCube->lineCount());
  histProcess.Progress()->CheckStatus();
  LineManager line(*inputCube);
  for(int i = 1; i <= inputCube->lineCount(); i++) {
    line.SetLine(i, band);
    inputCube->read(line);
    hist.AddData(line.DoubleBuffer(), line.size());
    histProcess.Progress()->CheckStatus();
  }

  // get the requested cumulative percentages
  pair<double, double> inRange(hist.Minimum(), hist.Maximum());
  histProcess.EndProcess();
  return inRange;
}

/**
 * This method updates the values of the keywords in the IMAGE object of 
 * the pds label file. 
 *  
 * The DESCRIPTION keyword is added. 
 *  
 * If the input cube has an AlphaCube group that indicates a crop has 
 * been performed, SOURCE_LINE_SAMPLES, SOURCE_LINES, FIRST_LINE_SAMPLE, 
 * and FIRST_LINE keywords are added. 
 *  
 * The values for CENTER_FILTER_WAVELENGTH and BAND_WIDTH are updated. 
 *  
 * @param inputCubeLab PvlObject pointer to the input cube labels 
 * @param pdsLabel Pvl of the output PDS labels 
 */
void updatePdsLabelImageObject(PvlObject *isisCubeLab, Pvl &pdsLabel) {
  // Add the image description to the IMAGE object in the label of the PDS product
  PvlObject &image = pdsLabel.findObject("IMAGE");
  image += PvlKeyword("DESCRIPTION", 
                      "HiRISE mosaicked product, not map projected");

  // Add AlphaCube values to the IMAGE object
  // if AlphaCube doesn't exist in the Isis cube, add default values
  double sourceSamples = double(image["LINE_SAMPLES"]);
  double sourceLines = double(image["LINES"]);
  double firstSample = 0.5;
  double firstLine = 0.5;
  if (isisCubeLab->findObject("IsisCube").hasGroup("AlphaCube")) {
    PvlGroup alphaCubeGroup = isisCubeLab->findObject("IsisCube")
                                         .findGroup("AlphaCube");

    int alphaSamples = int(alphaCubeGroup["AlphaSamples"]);
    int alphaLines = int(alphaCubeGroup["AlphaLines"]);

    double alphaStartingSample = double(alphaCubeGroup["AlphaStartingSample"]);
    double alphaEndingSample = double(alphaCubeGroup["AlphaEndingSample"]);

    double alphaStartingLine = double(alphaCubeGroup["AlphaStartingLine"]);
    double alphaEndingLine = double(alphaCubeGroup["AlphaEndingLine"]);

    double betaSamples = double(alphaCubeGroup["BetaSamples"]);
    double betaLines = double(alphaCubeGroup["BetaLines"]);

    if ( betaSamples != double(image["LINE_SAMPLES"])
         || betaLines != double(image["LINES"])
         || (double) alphaSamples < betaSamples
         || (double) alphaLines < betaLines
         || betaSamples != (alphaEndingSample - alphaStartingSample)
         || betaLines != (alphaEndingLine - alphaStartingLine) ) {
      // The given input cube is not supported for export to PDS. The AlphaCube
      // group values indicate that this cube has been not only cropped, but
      // also scaled (reduced or enlarged)
      QString msg = "The AlphaCube group values of the input Isis cube indicate "
                    "that this cube has been scaled. Unable to export scaled "
                    "cubes to PDS using hideal2pds.";
      throw IException(IException::Unknown, msg, _FILEINFO_);
    }
    sourceSamples = alphaSamples;
    sourceLines = alphaLines;
    firstSample = alphaStartingSample;
    firstLine = alphaStartingLine;
  }
  image += PvlKeyword("SOURCE_LINE_SAMPLES", toString(sourceSamples));
  image += PvlKeyword("SOURCE_LINES", toString(sourceLines));
  image += PvlKeyword("FIRST_LINE_SAMPLE", toString(firstSample));
  image += PvlKeyword("FIRST_LINE", toString(firstLine));


  // Add center wavelength and bandwidth with correct units to the IMAGE object
  PvlKeyword &oldCenter = image["CENTER_FILTER_WAVELENGTH"];
  PvlKeyword newCenter("CENTER_FILTER_WAVELENGTH");
  for(int val = 0; val < oldCenter.size(); ++val) {
    if(((QString)(oldCenter.unit(val))).toUpper() == "NANOMETERS") {
      newCenter.addValue(oldCenter[val], "NM");
    }
    else {
      newCenter.addValue(oldCenter[val], oldCenter.unit(val));
    }
  }
  image.addKeyword(newCenter, Pvl::Replace);

  PvlKeyword &oldBandWidth = image["BAND_WIDTH"];
  PvlKeyword newBandWidth("BAND_WIDTH");
  for(int val = 0; val < oldBandWidth.size(); ++val) {
    if(((QString)(oldBandWidth.unit(val))).toUpper() == "NANOMETERS") {
      newBandWidth.addValue(oldBandWidth[val], "NM");
    }
    else {
      newBandWidth.addValue(oldBandWidth[val], oldBandWidth.unit(val));
    }
  }
  image.addKeyword(newBandWidth, Pvl::Replace);
}


/**
 * This method updates the values of the keywords in the ROOT object of 
 * the pds label file. 
 *  
 * The RATIONALE_DESC keyword is updated if the user entered this 
 * parameter. 
 *  
 * The PRODUCT_VERSION_ID is added based on the user entered parameter. 
 *  
 * The NOT_APPLICABLE_CONSTANT keyword is added. 
 *  
 * The SOFTWARE_NAME keyword is determined and added. 
 *  
 * The SHAPE_MODEL keyword from the Kernels group of the input cube is 
 * added with the path removed. 
 *  
 * The NaifKeywords values are added if the Object exists in the input 
 * cube.  Otherwise, the corresponding values are calculated and added 
 * to the pds labels. These values are added: BODY_FRAME_CODE, 
 * IDEAL_FOCAL_LENGTH, IDEAL_PIXEL_PITCH, IDEAL_TRANSX, IDEAL_TRANSY, 
 * IDEAL_TRANSS, and IDEAL_TRANSL. The BODY_RADII keyword is split into
 * A_AXIS_RADIUS, B_AXIS_RADIUS, and C_AXIS_RADIUS 
 *  
 * @param inputCubeLab PvlObject pointer to the input cube labels 
 * @param pdsLabel Pvl of the output PDS labels 
 * @param ui UserInterface reference, so that the user entered 
 *           RATIONALE_DESC and PRODUCT_VERSION_ID parameters can be
 *           read in.
 * @param cam Pointer to the Camera object created from the input cube.
 */
void updatePdsLabelRootObject(PvlObject *isisCubeLab, Pvl &pdsLabel,
                              UserInterface &ui, Camera *cam) {
  // Replace INSTRUMENT_ID value in the output labels
  PvlKeyword instId("INSTRUMENT_ID", "HIRISE_IDEAL_CAMERA");
  pdsLabel.addKeyword(instId, PvlContainer::Replace);
  
  // Add user-entered keywords to ROOT object in the label of the PDS product
  if(ui.WasEntered("RATIONALE_DESC")) {
    PvlKeyword rationale("RATIONALE_DESC", ui.GetAsString("RATIONALE_DESC"));
    pdsLabel.addKeyword(rationale, PvlContainer::Replace);
  }
  else if ( !pdsLabel.hasKeyword("RATIONALE_DESC") 
            || QString(pdsLabel["RATIONALE_DESC"]) == "NULL" ){
    QString msg = "Unable to export HiRise product to PDS without "
                  "RationaleDescription value. The input cube value for this "
                  "keyword is Null, the user is required to enter a value.";
    throw IException(IException::Unknown, msg, _FILEINFO_);
  }
  pdsLabel += PvlKeyword("PRODUCT_VERSION_ID", ui.GetString("VERSION"));

  // Add the N/A constant keyword to the ROOT object
  pdsLabel += PvlKeyword("NOT_APPLICABLE_CONSTANT", toString(-9998));

  // Compute and add SOFTWARE_NAME to the ROOT object
  QString sfname;
  sfname.clear();
  sfname += "Isis " + Application::Version() + " " +
            Application::GetUserInterface().ProgramName();
  pdsLabel += PvlKeyword("SOFTWARE_NAME", sfname);
  QString matchedCube = isisCubeLab->findObject("IsisCube").findGroup("Instrument")
                                  .findKeyword("MatchedCube")[0];
  FileName matchedCubeFileNoPath(matchedCube);
  pdsLabel += PvlKeyword("MATCHED_CUBE", matchedCubeFileNoPath.name());

  // Add jitter correction flag value to the ROOT object
  bool jitter = false;
  if (isisCubeLab->findObject("IsisCube").findGroup("Instrument")
                 .hasKeyword("ImageJitterCorrected")) {
    jitter = toInt(isisCubeLab->findObject("IsisCube")
                            .findGroup("Instrument")["ImageJitterCorrected"][0]);
    pdsLabel += PvlKeyword("IMAGE_JITTER_CORRECTED", toString((int)jitter));          
  }
  else {
    pdsLabel += PvlKeyword("IMAGE_JITTER_CORRECTED", "UNK");
  }                                                                  

  // Add Isis Kernels group keywords to the ROOT object
  QString shapeModel = isisCubeLab->findObject("IsisCube").findGroup("Kernels")
                                  .findKeyword("ShapeModel")[0];
  FileName shapeModelFileNoPath(shapeModel);
  pdsLabel += PvlKeyword("SHAPE_MODEL", shapeModelFileNoPath.name());

  // PRODUCT_ID and SOURCE_PRODUCT_ID should be keywords added when creating the 
  // mosaic input cube.
  
  // Add NaifKeywords Object values to the ROOT object
  QString radiiName = "BODY" + QString::number(cam->naifBodyCode()) + "_RADII";
  PvlObject naifKeywordGroup = cam->getStoredNaifKeywords();

  if (naifKeywordGroup.hasKeyword(radiiName)) {
    PvlKeyword naifBodyRadii = naifKeywordGroup.findKeyword(radiiName);
    pdsLabel += PvlKeyword("A_AXIS_RADIUS", naifBodyRadii[0], "KILOMETERS");
    pdsLabel += PvlKeyword("B_AXIS_RADIUS", naifBodyRadii[1], "KILOMETERS");
    pdsLabel += PvlKeyword("C_AXIS_RADIUS", naifBodyRadii[2], "KILOMETERS");
  }
  else {
    Distance naifBodyRadii[3];
    cam->radii(naifBodyRadii);
    pdsLabel += PvlKeyword("A_AXIS_RADIUS", toString(naifBodyRadii[0].kilometers()), "KILOMETERS");
    pdsLabel += PvlKeyword("B_AXIS_RADIUS", toString(naifBodyRadii[1].kilometers()), "KILOMETERS");
    pdsLabel += PvlKeyword("C_AXIS_RADIUS", toString(naifBodyRadii[2].kilometers()), "KILOMETERS");
  }

  if (naifKeywordGroup.hasKeyword("BODY_FRAME_CODE")) {
    pdsLabel += naifKeywordGroup.findKeyword("BODY_FRAME_CODE");
  }
  else {
    pdsLabel += PvlKeyword("BODY_FRAME_CODE", toString(cam->naifBodyFrameCode()));
  }

  if (naifKeywordGroup.hasKeyword("IDEAL_FOCAL_LENGTH")) {
    pdsLabel += naifKeywordGroup.findKeyword("IDEAL_FOCAL_LENGTH");
  }
  else {
    pdsLabel += PvlKeyword("IDEAL_FOCAL_LENGTH", toString(cam->FocalLength()));
  }

  if (naifKeywordGroup.hasKeyword("IDEAL_PIXEL_PITCH")) {
    pdsLabel += naifKeywordGroup.findKeyword("IDEAL_PIXEL_PITCH");
  }
  else {
    pdsLabel += PvlKeyword("IDEAL_PIXEL_PITCH", toString(cam->PixelPitch()));
  }

  if (naifKeywordGroup.hasKeyword("IDEAL_TRANSX")) {
    pdsLabel += naifKeywordGroup.findKeyword("IDEAL_TRANSX");
  }
  else {
    const double *transXValues = cam->FocalPlaneMap()->TransX();
    PvlKeyword transX("IDEAL_TRANSX");
    for (int i = 0; i < 3; i++) {
      transX += toString(transXValues[i]);
    }
    pdsLabel += transX;
  }

  if (naifKeywordGroup.hasKeyword("IDEAL_TRANSY")) {
    pdsLabel += naifKeywordGroup.findKeyword("IDEAL_TRANSY");
  }
  else {
    const double *transYValues = cam->FocalPlaneMap()->TransY();
    PvlKeyword transY("IDEAL_TRANSY");
    for (int i = 0; i < 3; i++) {
      transY += toString(transYValues[i]);
    }
    pdsLabel += transY;
  }

  if (naifKeywordGroup.hasKeyword("IDEAL_TRANSS")) {
    pdsLabel += naifKeywordGroup.findKeyword("IDEAL_TRANSS");
  }
  else {
    const double *transSValues = cam->FocalPlaneMap()->TransS();
    PvlKeyword transS("IDEAL_TRANSS");
    for (int i = 0; i < 3; i++) {
      transS += toString(transSValues[i]);
    }
    pdsLabel += transS;
  }

  if (naifKeywordGroup.hasKeyword("IDEAL_TRANSL")) {
    pdsLabel += naifKeywordGroup.findKeyword("IDEAL_TRANSL");
  }
  else {
    const double *transLValues = cam->FocalPlaneMap()->TransL();
    PvlKeyword transL("IDEAL_TRANSL");
    for (int i = 0; i < 3; i++) {
      transL += toString(transLValues[i]);
    }
    pdsLabel += transL;
  }
}


/**
 * This method updates the values of the keywords in the Time Parameters
 * Group of the pds label file. 
 *  
 * The PRODUCT_CREATION_TIME keyword is determined and added to the PDS 
 * labels. 
 *  
 * @param pdsLabel Pvl of the output PDS labels 
 */
void updatePdsLabelTimeParametersGroup(Pvl &pdsLabel) {
  // Calculate and add PRODUCT_CREATION_TIME to the TIME_PARAMETERS group
  time_t startTime = time(NULL);
  struct tm *tmbuf = gmtime(&startTime);
  char timestr[80];
  strftime(timestr, 80, "%Y-%m-%dT%H:%M:%S", tmbuf);
  QString dateTime = (QString) timestr;
  iTime tmpDateTime(dateTime);
  PvlGroup &timeParam = pdsLabel.findGroup("TIME_PARAMETERS");
  timeParam += PvlKeyword("PRODUCT_CREATION_TIME", tmpDateTime.UTC());
}

<|MERGE_RESOLUTION|>--- conflicted
+++ resolved
@@ -184,19 +184,11 @@
 
   updatePdsLabelTimeParametersGroup(pdsLabel);
   updatePdsLabelImageObject(isisCubeLab, pdsLabel);
-<<<<<<< HEAD
-  
+
   // change SAMPLE_BIT_MASK value according to BITS input
   PvlObject &image = pdsLabel.findObject("IMAGE");
   image.addKeyword(PvlKeyword("SAMPLE_BIT_MASK", toString((int)pow(2.0, (double)nbits) - 1)),
                    Pvl::Replace);
-=======
-  if (nbits >= 8 && nbits < 16) {
-    PvlObject &image = pdsLabel.findObject("IMAGE");
-    image.addKeyword(PvlKeyword("SAMPLE_BIT_MASK",
-                                toString((int)pow(2.0, (double)nbits) - 1)), Pvl::Replace);
-  }
->>>>>>> 553c9557
 
   Camera *cam = inputCube->camera();
   updatePdsLabelRootObject(isisCubeLab, pdsLabel, ui, cam);

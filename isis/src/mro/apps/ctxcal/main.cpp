--- conflicted
+++ resolved
@@ -1,33 +1,4 @@
 #include "Isis.h"
-<<<<<<< HEAD
-=======
-#include "ProcessByLine.h"
-#include "SpecialPixel.h"
-#include "iTime.h"
-#include "IException.h"
-#include "TextFile.h"
-#include "LineManager.h"
-#include "Brick.h"
-#include "Table.h"
-#include "Camera.h"
-#include "NaifStatus.h"
-
-using namespace std;
-using namespace Isis;
-
-// Working functions and parameters
-void Calibrate(Buffer &in, Buffer &out);
-
-Brick *flat;
-vector <double> dcA;
-vector <double> dcB;
-vector <double> dc;
-
-double exposure;     // Exposure duration
-int sum;             // Summing mode
-int firstSamp;       // First sample
-double iof;          // conversion from counts/ms to IOF
->>>>>>> 6e2df9c2
 
 #include "Application.h"
 #include "ctxcal.h"
@@ -36,229 +7,5 @@
 
 void IsisMain() {
   UserInterface &ui = Application::GetUserInterface();
-<<<<<<< HEAD
   ctxcal(ui);
-=======
-
-  Isis::Pvl lab(ui.GetFileName("FROM"));
-  Isis::PvlGroup &inst =
-    lab.findGroup("Instrument", Pvl::Traverse);
-
-  QString instId = inst["InstrumentId"];
-  if(instId != "CTX") {
-    QString msg = "This is not a CTX image.  Ctxcal requires a CTX image.";
-    throw IException(IException::User, msg, _FILEINFO_);
-  }
-
-  Cube *icube = p.SetInputCube("FROM", OneBand);
-
-  Cube flatFile;
-  if(ui.WasEntered("FLATFILE")) {
-    flatFile.open(ui.GetFileName("FLATFILE"));
-  }
-  else {
-    FileName flat = FileName("$mro/calibration/ctxFlat_????.cub").highestVersion();
-    flatFile.open(flat.expanded());
-  }
-  flat = new Brick(5000, 1, 1, flatFile.pixelType());
-  flat->SetBasePosition(1, 1, 1);
-  flatFile.read(*flat);
-
-  // If it is already calibrated then complain
-  if(icube->hasGroup("Radiometry")) {
-    QString msg = "The CTX image [" + icube->fileName() + "] has already "
-                 "been radiometrically calibrated";
-    throw IException(IException::User, msg, _FILEINFO_);
-  }
-
-  // Get label parameters we will need for calibration equation
-  iTime startTime((QString) inst["StartTime"]);
-  double etStart = startTime.Et();
-
-  //  Read exposure and convert to milliseconds
-  exposure = inst["LineExposureDuration"];
-  //exposure *= 1000.;
-
-  sum = inst["SpatialSumming"];
-  //  If firstSamp > 0, adjust by 38 to account for prefix pixels.
-  firstSamp = inst["SampleFirstPixel"];
-  if(firstSamp > 0) firstSamp -= 38;
-
-  //  Read dark current info, if no dc exit?
-  Table dcTable("Ctx Prefix Dark Pixels");
-  icube->read(dcTable);
-  //  TODO::  make sure dc records match cube nlines.
-
-  //  If summing mode = 1 , average odd & even dc pixels separately for
-  //  a & b channels.
-  //  If summing mode != 1, average all dc pixels and use for both
-
-
-  for(int rec = 0; rec < dcTable.Records(); rec++) {
-    vector<int> darks = dcTable[rec]["DarkPixels"];
-
-    bool aChannel = true;
-    double dcASum = 0.;
-    double dcBSum = 0.;
-    int dcACount = 0;
-    int dcBCount = 0;
-
-    double dcSum = 0;
-    int dcCount = 0;
-
-    for(int i = 0; i < (int)darks.size(); i++) {
-
-      if(sum == 1) {
-        if(aChannel == true) {
-          dcASum += (double)darks.at(i);
-          dcACount++;
-        }
-        else {
-          dcBSum += (double)darks.at(i);
-          dcBCount++;
-        }
-        aChannel = !aChannel;
-      }
-      else if(sum > 1) {
-        dcSum += (double)darks.at(i);
-        dcCount ++;
-      }
-    }
-    if(sum == 1) {
-      dcA.push_back(dcASum / (double)dcACount);
-      dcB.push_back(dcBSum / (double)dcBCount);
-    }
-    else {
-      dc.push_back(dcSum / (double)dcCount);
-    }
-  }
-
-  // See if the user wants counts/ms or i/f
-  //    iof = conversion factor from counts/ms to i/f
-  bool convertIOF = ui.GetBoolean("IOF");
-  if(convertIOF) {
-    double dist1 = 1; 
-    try {
-      Camera *cam;
-      cam = icube->camera();
-      cam->setTime(startTime);
-      dist1 = cam->sunToBodyDist();
-    }
-    catch(IException &e) { 
-      // Get the distance between Mars and the Sun at the given time in
-      // Astronomical Units (AU)
-      QString bspKernel = p.MissionData("base", "/kernels/spk/de???.bsp", true);
-      NaifStatus::CheckErrors();
-      furnsh_c(bspKernel.toLatin1().data());
-      NaifStatus::CheckErrors();
-      QString satKernel = p.MissionData("base", "/kernels/spk/mar???.bsp", true);
-      furnsh_c(satKernel.toLatin1().data());
-      NaifStatus::CheckErrors();
-      QString pckKernel = p.MissionData("base", "/kernels/pck/pck?????.tpc", true);
-      furnsh_c(pckKernel.toLatin1().data());
-      NaifStatus::CheckErrors();
-      double sunpos[6], lt;
-
-      spkezr_c("sun", etStart, "iau_mars", "LT+S", "mars", sunpos, &lt);
-      NaifStatus::CheckErrors();
-
-      dist1 = vnorm_c(sunpos);
-      
-      NaifStatus::CheckErrors();
-      unload_c(bspKernel.toLatin1().data());
-      unload_c(satKernel.toLatin1().data());
-      unload_c(pckKernel.toLatin1().data());
-      NaifStatus::CheckErrors();
-    }
-    
-    double dist = 2.07E8;
-    double w0 = 3660.5;
-    double w1 = w0 * ((dist * dist) / (dist1 * dist1));
-    if(exposure *w1 == 0.0) {
-      QString msg = icube->fileName() + ": exposure or w1 has value of 0.0 ";
-      throw IException(IException::User, msg, _FILEINFO_);
-    }
-    iof = 1.0 / (exposure * w1);
-  }
-  else {
-    iof = 1.0;
-  }
-
-  // Setup the output cube
-  Cube *ocube = p.SetOutputCube("TO");
-
-  // Add the radiometry group
-  PvlGroup calgrp("Radiometry");
-
-  calgrp += PvlKeyword("FlatFile", flatFile.fileName());
-  calgrp += PvlKeyword("iof", toString(iof));
-
-
-  ocube->putGroup(calgrp);
-
-  // Start the line-by-line calibration sequence
-  p.StartProcess(Calibrate);
-  p.EndProcess();
-
-}
-
-// Line processing routine
-void Calibrate(Buffer &in, Buffer &out) {
-
-
-
-  //  TODO::  Check for valid dc & flat
-
-  double dark = 0.;
-  if(sum != 1) {
-    dark = dc.at(in.Line() - 1);
-  }
-
-  bool aChannel = true;
-  // Loop and apply calibration
-  for(int i = 0; i < in.size(); i++) {
-
-    if(sum == 1) {
-      if(aChannel == true) {
-        dark = dcA.at(in.Line() - 1);
-      }
-      else {
-        dark = dcB.at(in.Line() - 1);
-      }
-      aChannel = !aChannel;
-    }
-
-    //
-    // Handle good pixels
-    if(IsValidPixel(in[i])) {
-      double flatPix;
-      // Find correct flat correction.  If summing = 2, average correct
-      // two flat pixels together.
-      if(sum == 1) {
-        flatPix = (*flat)[i+firstSamp];
-      }
-      else {
-        flatPix = ((*flat)[i*2+firstSamp] + (*flat)[i*2+firstSamp+1]) / 2.;
-      }
-
-      if(iof == 1) {
-        // compute r in counts/ms
-        out[i] = (in[i] - dark) / (exposure * flatPix);
-
-        // double r = (in[i] - dark) / (flatPix * exposure);
-
-      }
-      else {
-        out[i] = ((in[i] - dark) / flatPix) * iof;
-      }
-
-    }
-
-    // Handle special pixels
-    else {
-      out[i] = in[i];
-    }
-  }
-
->>>>>>> 6e2df9c2
 }
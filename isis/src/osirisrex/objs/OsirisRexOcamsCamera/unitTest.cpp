<<<<<<< HEAD
/** This is free and unencumbered software released into the public domain.

The authors of ISIS do not claim copyright on the contents of this file.
For more details about the LICENSE terms and the AUTHORS, you will
find files of those names at the top level of this repository. **/

/* SPDX-License-Identifier: CC0-1.0 */

=======
/**
 * @file
 *
 *   Unless noted otherwise, the portions of Isis written by the USGS are public
 *   domain. See individual third-party library and package descriptions for
 *   intellectual property information,user agreements, and related information.
 *
 *   Although Isis has been used by the USGS, no warranty, expressed or implied,
 *   is made by the USGS as to the accuracy and functioning of such software
 *   and related material nor shall the fact of distribution constitute any such
 *   warranty, and no responsibility is assumed by the USGS in connection
 *   therewith.
 *
 *   For additional information, launch
 *   $ISISROOT/doc//documents/Disclaimers/Disclaimers.html in a browser or see
 *   the Privacy &amp; Disclaimers page on the Isis website,
 *   http://isis.astrogeology.usgs.gov, and the USGS privacy and disclaimers on
 *   http://www.usgs.gov/privacy.html.
 */
>>>>>>> 3bdcef86
#include <iomanip>
#include <iostream>

#include "Camera.h"
#include "CameraFactory.h"
#include "IException.h"
#include "iTime.h"
#include "OsirisRexOcamsCamera.h"
#include "Preference.h"
#include "Pvl.h"
#include "PvlGroup.h"

using namespace std;
using namespace Isis;

void testCamera(Cube &c, double sample, double line, double knownLat, double knownLon);
void testLineSamp(Camera *cam, double sample, double line);

/**
 * This is the unit test for the Osiris Rex Camera model.
 *
 * @author  2015-11-10 Stuart C. Sides
 * @internal
 *   @history 2015-11-10 Stuart C. Sides - Original version (PolyCam test).
 *   @history 2016-12-27 Jeannie Backer - Added test for MapCam. Added placeholder
 *                           for SamCam test (when we have an image we can spiceinit).
 *   @history 2017-08-29 Jeannie Backer - Added test for PolyCam and MapCam with
 *                           PolyCamFocusPositionNaifId keyword.
 *   @history 2017-09-18 Kristin Berry - Updated known latitudes and longitudes for the addition of
 *                           the distortion model. (For non-backwards compatibility MapCam cube
 *                           only, since we do not yet have a PolyCam cube with a motor position
 *                           that we have a distortion solution for.)
 *
 */

int main(void) {
  Preference::Preferences(true);

  cout << "Unit Test for OsirisRexOcamsCamera..." << endl;
  try {

    cout << "\nTesting PolyCam (backwards compatibility)..." << endl;
    Cube polyCamCube("$ISISTESTDATA/isis/src/osirisrex/unitTestData/2019-01-13T23_36_05.000_PCAM_L2b_V001.cub", "r");
    double knownLat = 13.9465663689936950;
    double knownLon = 349.0213035062322433;
    double sample = 512.0;
    double line = 512.0;
    testCamera(polyCamCube, sample, line, knownLat, knownLon);
    cout << "\nTesting PolyCam (with PolyCamFocusPositionNaifId keyword)..." << endl;
    Cube polyCamCube2("$ISISTESTDATA/isis/src/osirisrex/unitTestData/20190113T191852S740_pol_iofL2pan_V001.cub", "r");
    knownLat = -5.5191879351483450;
    knownLon = 349.6939492565607566;
    sample = 512.0;
    line = 512.0;
    testCamera(polyCamCube2, sample, line, knownLat, knownLon);
    cout << "============================================================================" << endl;

    cout << "\nTesting MapCam (backwards compatibility)..." << endl;
    Cube mapCamCube("$ISISTESTDATA/isis/src/osirisrex/unitTestData/D19030320000.cub", "r");
    knownLat = 73.9976065262802933;
    knownLon = 149.3814386120742768;
    sample = 512.0;
    line = 512.0;
    testCamera(mapCamCube, sample, line, knownLat, knownLon);
    cout << "\nTesting MapCam (with PolyCamFocusPositionNaifId keyword)..." << endl;
    Cube mapCamCube2("$ISISTESTDATA/isis/src/osirisrex/unitTestData/20190303T100344S990_map_iofL2pan_V001.cub", "r");
    knownLat = -19.2946930665326732;
    knownLon = 145.9510736765638512;
    sample = 512.0;
    line = 512.0;
    testCamera(mapCamCube2, sample, line, knownLat, knownLon);
    cout << "============================================================================" << endl;

/*
    cout << "\nTesting SamCam..." << endl;
    Cube samCamCube("$osirisrex/testData/20141111T202650_SCAM_L2_V001_SCAM.cub", "r");
    knownLat = 0.0;
    knownLon = 0.0;
    sample = 512.0;
    line = 512.0;
    testCamera(samCamCube, sample, line, knownLat, knownLon);
    cout << "============================================================================" << endl;
*/
  }
  catch (IException &e) {
    cout << "Failed unitTest." << endl;
    e.print();
  }
}

void testCamera(Cube &cube,
                double sample, double line,
                double knownLat, double knownLon) {

  OsirisRexOcamsCamera *cam = (OsirisRexOcamsCamera *) CameraFactory::Create(cube);
  cout << "FileName: " << FileName(cube.fileName()).name() << endl;
  cout << "NAIF Frame ID: " << cam->instrumentRotation()->Frame() << endl << endl;
  cout.setf(std::ios::fixed);
  cout << setprecision(9);

  // Test kernel IDs
  cout << "Kernel IDs: " << endl;
  cout << "CK Frame ID = " << cam->CkFrameId() << endl;
  cout << "CK Reference ID = " << cam->CkReferenceId() << endl;
  cout << "SPK Target ID = " << cam->SpkTargetId() << endl;
  cout << "SPK Reference ID = " << cam->SpkReferenceId() << endl << endl;

  // Test name methods
  cout << "Spacecraft Name Long: " << cam->spacecraftNameLong() << endl;
  cout << "Spacecraft Name Short: " << cam->spacecraftNameShort() << endl;
  cout << "Instrument Name Long: " << cam->instrumentNameLong() << endl;
  cout << "Instrument Name Short: " << cam->instrumentNameShort() << endl << endl;

  // Test Shutter Open/Close
  const PvlGroup &inst = cube.label()->findGroup("Instrument", Pvl::Traverse);
  double exposureDuration = ((double) inst["ExposureDuration"])/1000;
  QString stime = inst["StartTime"];
  double et; // StartTime keyword is the center exposure time
  str2et_c(stime.toLatin1().data(), &et);
  pair <iTime, iTime> shuttertimes = cam->ShutterOpenCloseTimes(et, exposureDuration);
  cout << "Shutter open = " << shuttertimes.first.Et() << endl;
  cout << "Shutter close = " << shuttertimes.second.Et() << endl << endl;

  // Test all four corners to make sure the conversions are right
  cout << "For upper left corner ..." << endl;
  testLineSamp(cam, 1.0, 1.0);

  cout << "For upper right corner ..." << endl;
  testLineSamp(cam, 1024.0, 1.0);

  cout << "For lower left corner ..." << endl;
  testLineSamp(cam, 1.0, 1024.0);

  cout << "For lower right corner ..." << endl;
  testLineSamp(cam, 1024.0, 1024.0);

  cout << "For known pixel position ..." << endl;
  if (!cam->SetImage(sample, line)) {
    throw IException(IException::Unknown, "ERROR setting image to known position.", _FILEINFO_);
  }
  if (abs(cam->UniversalLatitude() - knownLat) < 6E-14) {
    cout << "Latitude OK" << endl;
  }
  else {
    cout << setprecision(16) << "Latitude off by: " << cam->UniversalLatitude() - knownLat << endl;
  }
  if (abs(cam->UniversalLongitude() - knownLon) < 6E-14) {
    cout << "Longitude OK" << endl;
  }
  else {
    cout << setprecision(16) << "Longitude off by: " << cam->UniversalLongitude() - knownLon << endl;
  }
}


void testLineSamp(Camera *cam, double samp, double line) {
  bool success = cam->SetImage(samp, line);

  if (success) {
    success = cam->SetUniversalGround(cam->UniversalLatitude(), cam->UniversalLongitude());
  }

  if (success) {
    double deltaSamp = samp - cam->Sample();
    double deltaLine = line - cam->Line();
    if (fabs(deltaSamp) < 0.001) deltaSamp = 0.0;
    if (fabs(deltaLine) < 0.001) deltaLine = 0.0;
    cout << "DeltaSample = " << deltaSamp << endl;
    cout << "DeltaLine = " << deltaLine << endl << endl;
  }
  else {
    cout << "DeltaSample = NO INTERSECTION" << endl;
    cout << "DeltaLine = NO INTERSECTION" << endl << endl;
  }
}<|MERGE_RESOLUTION|>--- conflicted
+++ resolved
@@ -1,4 +1,3 @@
-<<<<<<< HEAD
 /** This is free and unencumbered software released into the public domain.
 
 The authors of ISIS do not claim copyright on the contents of this file.
@@ -7,27 +6,6 @@
 
 /* SPDX-License-Identifier: CC0-1.0 */
 
-=======
-/**
- * @file
- *
- *   Unless noted otherwise, the portions of Isis written by the USGS are public
- *   domain. See individual third-party library and package descriptions for
- *   intellectual property information,user agreements, and related information.
- *
- *   Although Isis has been used by the USGS, no warranty, expressed or implied,
- *   is made by the USGS as to the accuracy and functioning of such software
- *   and related material nor shall the fact of distribution constitute any such
- *   warranty, and no responsibility is assumed by the USGS in connection
- *   therewith.
- *
- *   For additional information, launch
- *   $ISISROOT/doc//documents/Disclaimers/Disclaimers.html in a browser or see
- *   the Privacy &amp; Disclaimers page on the Isis website,
- *   http://isis.astrogeology.usgs.gov, and the USGS privacy and disclaimers on
- *   http://www.usgs.gov/privacy.html.
- */
->>>>>>> 3bdcef86
 #include <iomanip>
 #include <iostream>
 

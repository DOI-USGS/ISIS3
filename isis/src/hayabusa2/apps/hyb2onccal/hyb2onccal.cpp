
#include <vector>
#include <algorithm>
#include <memory>
#include <cstdio>
#include <cmath>
#include <cfloat>

#include <QDebug>
#include <QFile>
#include <QString>
#include <QScopedPointer>
#include <QTemporaryFile>
#include <QVector>

#include "Application.h"
#include "AlphaCube.h"
#include "Buffer.h"
#include "FileName.h"
#include "hyb2onccal.h"
#include "Hyb2OncCalUtils.h"
#include "IException.h"
#include "iTime.h"
#include "LineManager.h"
#include "Pixel.h"
#include "ProcessByLine.h"
#include "ProcessBySample.h"
#include "ProcessByBrick.h"
#include "ProcessByBoxcar.h"
#include "ProgramLauncher.h"
#include "Pvl.h"
#include "PvlGroup.h"
#include "Spice.h"
#include "Statistics.h"
#include "TextFile.h"

using namespace std;

namespace Isis {

  void hyb2onccal(UserInterface &ui) {
    g_calStep = ui.GetString("UNITS");

    const QString hyb2cal_program = "hyb2onccal";
    const QString hyb2cal_version = "1.1";
    const QString hyb2cal_revision = "$Revision$";
    QString hyb2cal_runtime = Application::DateTime();

    ProcessBySample p;
    Cube *icube = p.SetInputCube("FROM");

    // Basic assurances...
    if (icube->bandCount() != 1) {
      throw IException(IException::User,
        "ONC images may only contain one band", _FILEINFO_);
      }

    PvlGroup &inst = icube->group("Instrument");
    PvlGroup &bandbin = icube->group("BandBin");

    try {
      g_filter = bandbin["FilterName"][0];
    }
    catch(IException &e) {
      QString msg = "Unable to read FilterName keyword in the BandBin group "
                    "from input file [" + icube->fileName() + "]";
      throw IException(e, IException::Io, msg, _FILEINFO_);
    }

    QString instrument("");

    try {
      instrument = inst["InstrumentId"][0];
    }
    catch(IException &e) {
      QString msg = "Unable to read InstrumentId keyword in the Instrument group "
                    "from input file [" + icube->fileName() + "]";
      throw IException(e, IException::Io, msg, _FILEINFO_);
    }

    if (instrument == "ONC-W1") {
      g_instrument = InstrumentType::ONCW1;
    }
    else if (instrument == "ONC-W2") {
      g_instrument = InstrumentType::ONCW2;
    }
    else if (instrument == "ONC-T") {
      g_instrument = InstrumentType::ONCT;
    }
    else {
      QString msg = "Unidentified instrument key in the "
                    "InstrumentId key of the Instrument Pvl group.";
      throw IException(IException::Io, msg, _FILEINFO_);
    }

    //Set up binning and image subarea mapping
    binning = inst["Binning"];
    int startLine = inst["SelectedImageAreaY1"];
    int startSample = inst["SelectedImageAreaX1"];
    int lastLine = inst["SelectedImageAreaY2"];
    int lastSample = inst["SelectedImageAreaX2"];

    AlphaCube myAlpha(1024, 1024, icube->sampleCount(), icube->lineCount(),
                      startSample, startLine, lastSample, lastLine);

    try {
      g_bitDepth = inst["BitDepth"];
    }
    catch (IException &e) {
      QString msg = "Unable to read [BitDepth] keyword in the Instrument group "
                    "from input file [" + icube->fileName() + "]";
      g_bitDepth = 12;

    }

    if (g_bitDepth < 0) {
      g_bitDepth = 12;  //Correpsonds to no correction being done for bit depth
    }

    alpha = &myAlpha;

    try {
      g_texp = inst["ExposureDuration"][0].toDouble();
    }
    catch(IException &e) {
      QString msg = "Unable to read [ExposureDuration] keyword in the Instrument group "
                    "from input file [" + icube->fileName() + "]";
      throw IException(e, IException::Io, msg, _FILEINFO_);
    }

    try {
      g_AEtemperature = inst["ONCAETemperature"][0].toDouble();
    }
    catch(IException &e) {
      QString msg = "Unable to read [ONCAETemperature] keyword in the Instrument group "
                    "from input file [" + icube->fileName() + "]";
      throw IException(e, IException::Io, msg, _FILEINFO_);
    }

    try {
      g_CCD_T_temperature = inst["ONCTCCDTemperature"][0].toDouble();
    }
    catch(IException &e) {
      QString msg = "Unable to read [ONCTCCDTemperature] keyword in the Instrument group "
                    "from input file [" + icube->fileName() + "]";
      throw IException(e, IException::Io, msg, _FILEINFO_);
    }

    try {
      g_ECT_T_temperature = inst["ONCTElectricCircuitTemperature"][0].toDouble();
    }
    catch(IException &e) {
      QString msg = "Unable to read [ONCTElectricCircuitTemperature] keyword in the Instrument group "
                    "from input file [" + icube->fileName() + "]";
      throw IException(e, IException::Io, msg, _FILEINFO_);
    }

    try {
      g_startTime = inst["SpacecraftClockStartCount"][0];
    }
    catch (IException &e) {
      QString msg = "Unable to read [SpacecraftClockStartCount] keyword in the Instrument group "
                    "from input file [" + icube->fileName() + "]";
      throw IException(e, IException::Io, msg, _FILEINFO_);
    }

    try {
      // Convert from KM to AU
      QString solarDistance = inst["SolarDistance"][0].replace('D', 'e');
      g_solarDist = solarDistance.toDouble() * (1.0 / 49598073.0);
    }
    catch(IException &e) {
      QString msg = "Unable to read [SolarDistance] keyword in the Instrument group "
                    "from input file [" + icube->fileName() + "]";
      throw IException(e, IException::Io, msg, _FILEINFO_);
    }

    QString smearCorrection;
    try {
      smearCorrection = inst["SmearCorrection"][0];
    }
    catch (IException &e) {
      QString msg = "Unable to read [SmearCorrection] keyword in the Instrument group "
                    "from input file [" + icube->fileName() + "]";
      throw IException(e, IException::Io, msg, _FILEINFO_);
    }

    if (smearCorrection == "ONBOARD") {
      g_onBoardSmearCorrection = true;
    }
    else {
      qDebug() << icube->fileName();
    }

    QString compmode = inst["Compression"];
    // TODO: verify that the compression factor/scale is actually 16 for compressed Hayabusa2 images.
    g_compfactor = ("lossy" == compmode.toLower()) ? 16.0 : 1.0;

    QString target = inst["TargetName"];
    g_target = target;

    // NOTE we do not have a valid flat-field for the W1 or W2 images.
    FileName flatfile = DetermineFlatFieldFile(g_filter);
    PvlGroup alphaCube;

    QScopedPointer<Cube, TemporaryCubeDeleter> flatcube;
    QString reducedFlat(flatfile.expanded());

    try {
      alphaCube = icube->group("AlphaCube");
    }

   catch(IException &e) {
     g_cropped = false;
    }

    // Image is not cropped
    if (!g_cropped) {
      // Determine if we need to subsample the flat field if pixel binning occurred
      // TODO: test a binned image (add test case).
      if (binning > 1) {
        QString scale(toString(binning));
        FileName newflat = FileName::createTempFile("$TEMPORARY/" +
        flatfile.baseName() + "_reduced.cub");
        reducedFlat = newflat.expanded();
        QString parameters = "FROM=" + flatfile.expanded() +
                             " TO="   + newflat.expanded() +
                             " MODE=SCALE" +
                             " LSCALE=" + scale +
                             " SSCALE=" + scale;

        try {
          ProgramLauncher::RunIsisProgram("reduce", parameters);
        }
        catch (IException& ie) {
          remove(reducedFlat.toLatin1().data());
          throw ie;
        }
      }

      // Set up processing for flat field as a second input file
      CubeAttributeInput att;
      p.SetInputCube(reducedFlat, att);
    }
    // The image was cropped, so pull the same subarea from the flat file into a temp file
    else {
      FileName transFlat =
      FileName::createTempFile("$TEMPORARY/" + flatfile.baseName() + "_translated.cub");

      Cube *flatOriginal = new Cube(flatfile.expanded() );

      double alphaStartSample = alphaCube["AlphaStartingSample"][0].toDouble();
      double alphaStartLine = alphaCube["AlphaStartingLine"][0].toDouble();
      double alphaEndSample = alphaCube["AlphaEndingSample"][0].toDouble();
      double alphaEndLine = alphaCube["AlphaEndingLine"][0].toDouble();

      double transform[5] = {(double)binning, alphaStartSample, alphaStartLine, alphaEndSample, alphaEndLine};

      // Translates and scales the flatfield image.  Scaling
      // might be necessary in the event that the raw image was also binned.
      translate(flatOriginal,transform,transFlat.expanded());

      QScopedPointer<Cube, TemporaryCubeDeleter> translated(new Cube(transFlat.expanded(), "r"));
      flatcube.swap(translated);

<<<<<<< HEAD
      }  // Finished setting flatfield file for ONC-T
=======
      CubeAttributeInput att;
      p.SetInputCube(transFlat.expanded(),att);

    }  //Finished setting flatfield file
>>>>>>> 3cc7691b

    Cube *ocube  = p.SetOutputCube("TO");
    QString calfile = loadCalibrationVariables(ui.GetAsString("CONFIG"));
    g_timeRatio = g_Tvct/(g_texp + g_Tvct);

    QString units = "DN";
    if (g_calStep == "RADIANCE") {
      // Units of RADIANCE
      g_calibrationScale = 1.0 / (g_texp * g_sensitivity);
      units = "W / (m**2 micrometer sr)";
    }

    else if (g_calStep == "IOF") {
      // Units of I/F
      // Included this line because we need to convert to radiance before I/F.
      g_calibrationScale = 1.0 / (g_texp * g_sensitivity);
      g_calibrationScale *= (Isis::PI * (g_solarDist * g_solarDist)) / g_solarFlux;
      units = "I over F";
    }

    // Calibrate!
    try {
      p.Progress()->SetText("Calibrating Hayabusa2 Cube");
      p.StartProcess(Calibrate);
    }
    catch (IException &ie) {
      throw IException(ie, IException::Programmer,
        "Radiometric calibration failed!", _FILEINFO_);
    }

    // Log calibration activity performed so far
    PvlGroup calibrationLog("RadiometricCalibration");
    calibrationLog.addKeyword(PvlKeyword("SoftwareName", hyb2cal_program));
    calibrationLog.addKeyword(PvlKeyword("SoftwareVersion", hyb2cal_version));
    calibrationLog.addKeyword(PvlKeyword("ProcessDate", hyb2cal_runtime));
    calibrationLog.addKeyword(PvlKeyword("CalibrationFile", calfile));
    calibrationLog.addKeyword(PvlKeyword("FlatFieldFile", flatfile.originalPath()
    + "/" + flatfile.name()));

    PvlKeyword sensitivityFactor("SensitivityFactor");
    sensitivityFactor.addValue(toString(g_sensitivity, 16));
    calibrationLog.addKeyword(sensitivityFactor);

    // Parameters
    PvlKeyword bn("Bias_Bn");
    bn.addValue(toString(g_b0, 8));
    bn.addValue(toString(g_b1, 8));
    bn.addValue(toString(g_b2, 8));
    calibrationLog.addKeyword(bn);

    PvlKeyword bnae("Bias_AECorrection");
    bnae.addValue(toString(g_bae0, 8));
    bnae.addValue(toString(g_bae1, 8));
    calibrationLog.addKeyword(bnae);  
    calibrationLog.addKeyword(PvlKeyword("Bias_AETemp", toString(g_AEtemperature, 16)));

    switch (g_instrument) {
      case InstrumentType::ONCT:
         calibrationLog.addKeyword(PvlKeyword("Bias_CCDTemp", toString(g_CCD_T_temperature, 16)));
         calibrationLog.addKeyword(PvlKeyword("Bias_ECTTemp", toString(g_ECT_T_temperature, 16)));
      break;

      case InstrumentType::ONCW1:
        calibrationLog.addKeyword(PvlKeyword("Bias_CCDTemp", toString(g_CCD_W1_temperature, 16)));
        calibrationLog.addKeyword(PvlKeyword("Bias_ECTTemp", toString(g_ECT_W1_temperature, 16)));
        break;

      case InstrumentType::ONCW2:
        calibrationLog.addKeyword(PvlKeyword("Bias_CCDTemp", toString(g_CCD_W2_temperature, 16)));
        calibrationLog.addKeyword(PvlKeyword("Bias_ECTTemp", toString(g_ECT_W2_temperature, 16)));
        break;
    }

    calibrationLog.addKeyword(PvlKeyword("Bias", toString(g_bias, 16), "DN"));
    calibrationLog.addKeyword(PvlKeyword("Smear_Tvct", toString(g_Tvct, 16)));
    calibrationLog.addKeyword(PvlKeyword("Smear_texp", toString(g_texp, 16)));

    calibrationLog.addKeyword(PvlKeyword("CalibrationUnits", g_calStep));

    calibrationLog.addKeyword(PvlKeyword("RadianceScaleFactor", toString(g_iofScale, 16)));
    calibrationLog.addKeyword(PvlKeyword("SolarFlux", toString(g_solarFlux, 16)));  
    calibrationLog.addKeyword(PvlKeyword("Units", units));
    PvlKeyword linearityCoefs("LinearityCoefficients");
    linearityCoefs.addValue(toString(g_L[0], 16));
    linearityCoefs.addValue(toString(g_L[1], 16));
    linearityCoefs.addValue(toString(g_L[2], 16));
    calibrationLog.addKeyword(linearityCoefs);

    PvlKeyword darkCurrentCoefs("DarkCurrentCoefficients");
    darkCurrentCoefs.addValue(toString(g_d0, 16));
    darkCurrentCoefs.addValue(toString(g_d1, 16));
    calibrationLog.addKeyword(darkCurrentCoefs);

    PvlKeyword darkCurrent("DarkCurrent");
    darkCurrent.addValue(toString(g_darkCurrent, 16));
    calibrationLog.addKeyword(darkCurrent);

    // Write Calibration group to output file
    ocube->putGroup(calibrationLog);
    Application::Log(calibrationLog);
    p.EndProcess();

  }
}<|MERGE_RESOLUTION|>--- conflicted
+++ resolved
@@ -263,14 +263,10 @@
       QScopedPointer<Cube, TemporaryCubeDeleter> translated(new Cube(transFlat.expanded(), "r"));
       flatcube.swap(translated);
 
-<<<<<<< HEAD
-      }  // Finished setting flatfield file for ONC-T
-=======
       CubeAttributeInput att;
       p.SetInputCube(transFlat.expanded(),att);
 
     }  //Finished setting flatfield file
->>>>>>> 3cc7691b
 
     Cube *ocube  = p.SetOutputCube("TO");
     QString calfile = loadCalibrationVariables(ui.GetAsString("CONFIG"));

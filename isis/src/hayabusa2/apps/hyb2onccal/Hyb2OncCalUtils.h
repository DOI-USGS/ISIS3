#ifndef Hyb2OncCalUtils_h
#define Hyb2OncCalUtils_h




#include "CSVReader.h"
#include "IException.h"
#include "LineManager.h"
#include "NaifStatus.h"



#include <string>
#include <vector>
#include <algorithm>
#include <memory>
#include <cstdio>
#include <cmath>
#include <cfloat>

#include <QDebug>
#include <QFile>
#include <QString>
#include <QScopedPointer>
#include <QTemporaryFile>
#include <QVector>

#include "AlphaCube.h"
#include "Buffer.h"
#include "FileName.h"
#include "IException.h"
#include "iTime.h"
#include "LineManager.h"
#include "Pixel.h"
#include "ProcessByLine.h"
#include "ProcessBySample.h"
#include "ProcessByBrick.h"
#include "ProcessByBoxcar.h"
#include "ProgramLauncher.h"
#include "Pvl.h"
#include "PvlGroup.h"
#include "Spice.h"
#include "Statistics.h"
#include "TextFile.h"





// OpenCV libraries
#include <opencv2/opencv.hpp>


/**
 * @author 2016-04-04 Tyler Wilson
 *
 *
 */
using namespace cv;
using namespace std;


static int g_bitDepth(12);

//For subimage and binning mapping

static bool g_cropped(true);

static QString g_filter = "";
static QString g_target ="";


//Bias calculation variables
static double g_b0(0);
static double g_b1(0);
static double g_b2(0);
static double g_bae0(0);
static double g_bae1(0);
static double g_bias(0);

//Device (AE/CCD/ECT temps for ONC-T,ONC-W1,ONC-W2

static double g_AEtemperature(0.0);

static double g_CCD_T_temperature(0.0);
static double g_ECT_T_temperature(0.0);


static double g_CCD_W1_temperature(0.0);
static double g_ECT_W1_temperature(0.0);


static double g_CCD_W2_temperature(0.0);
static double g_ECT_W2_temperature(0.0);


static QString g_startTime;

//Dark Current variables
static double g_d0(0);
static double g_d1(0);
static double g_darkCurrent(0);

//Linearity correction variables

static double g_L[3] = {0.0,0.0,0.0};

// TODO: we do not have the readout time (transfer period) for Hayabusa2 ONC.
//Smear calculation variables
static bool g_onBoardSmearCorrection(false);
static double g_Tvct(0);       // Vertical charge-transfer period (in seconds).
static double g_texp(1);       // Exposure time.
static double g_timeRatio(1.0);

// Calibration parameters
static int binning(1);         //!< The number of samples/lines which are binned
static double g_compfactor(1.0);  // Default if OutputMode = LOSS-LESS; 16.0 for LOSSY

static QString g_iofCorrection("IOF");  //!< Is I/F correction to be applied?

//  I/F variables
static double g_solarDist(1.0);  /**< Distance from the Sun to the target body
(used to calculate g_iof) */
static double g_iof(1.0);        //!< I/F conversion value
static double g_iofScale(1.0);
static double g_solarFlux(1.0);  //!< The solar flux (used to calculate g_iof).
// TODO: we do not have this conversion factor for Hayabusa 2 ONC.
static double g_v_standard(1.0);
// static double g_v_standard(3.42E-3);//!< Base conversion for all filters (Tbl. 9)

namespace Isis {

// Temporary cube file pointer deleter
struct TemporaryCubeDeleter {
  static inline void cleanup(Cube *cube) {
    if ( cube ) {

      FileName filename( cube->fileName() );
      delete cube;
      remove( filename.expanded().toLatin1().data() );
    }
  }
};

enum InstrumentType{ONCW1,ONCW2,ONCT};
InstrumentType g_instrument;

static AlphaCube *alpha(0);

static Pvl g_configFile;


/**
 * @brief linearFun:  The linear correction function (used by the newton_rapheson method)
 * @author 2019-02-12  Tyler Wilson
 * @param Iobs:  The observed intensity
 * @param x:  The ideal intensity.
 * @param g:  The vector of empirically derived coefficients for the third-order polynomial
 * modelling the linear correction (for DN values < 3400 DN)
 * @return The value of the function at the point x.
 */
double linearFun(double Iobs,double x, double g[3]) {
  return Iobs - g[0]*x -g[1]*pow(x,2.0) -g[2]*pow(x,3.0);

}

/**
 * @brief dFun:  The first-order derivative of linearFun
 * @author 2019-02-12  Tyler Wilson
 * @param x:  The ideal intensity.
 * @param g:  The vector of empirically derived coefficients for the third-order polynomial
 * modelling the linear correction (for DN values < 3400 DN)
 * @return
 */
double dFun(double x, double g[3]) {
  return -g[0] - 2*g[1]*x -3*g[2]*pow(x,2.0);

}

/**
 * @brief newton_rapheson
 * @author 2019-02-12 Tyler Wilson
 * @param Iobs:  The observed DN intensity
 * @param x0:  The starting value for the Newton-Rapheson method
 * @param g:  A vector of the coefficients for the linearity function.  It is a third-order
 * polynomial.
 * @param result:  The final approximation of the root of the equation.
 * @param epsilon:  The tolerance on the final solution.
 * @return A root of the linearity correction function, centered near the origin.
 */
bool newton_rapheson(double Iobs,double x0, double g[3],double &result, double epsilon=1e-6 )  {

   double x[2];
   double dx = 1.0;
   int iter = 0;
   int maxIterations=500;
   x[0] = x0;
   while (dx > epsilon)  {

     x[1]=x[0] - linearFun(Iobs,x[0],g)/dFun(x[0],g);
     dx = fabs(x[1]-x[0]) ;
     x[0]=x[1];
     iter++;
     if (iter > maxIterations) {

       return false;
     }
   }
   result = x[1];
   return true;
}



/**
* @brief Apply radiometric correction to each line of an AMICA image.
* @author 2016-03-30 Kris Becker
* @param in   Raw image and flat field
* @param out  Radometrically corrected image
* @internal
*   @history 2017-07-2017 Ian Humphrey & Kaj Williams - Adapted from amicacal.
*   @history 2019-02-12 Tyler Wilson - Modified to support new calibration settings/formulas.
*/
void Calibrate(vector<Buffer *>& in, vector<Buffer *>& out) {

  Buffer& imageIn   = *in[0];
  Buffer& flatField = *in[1];
  Buffer& imageOut  = *out[0];

  int pixelsToNull = 0;

  // Note that is isn't currently tested, as we do not have a test with a hayabusa2 image that
  // has been on-board cropped.
  int currentSample = imageIn.Sample();
  int alphaSample = alpha->AlphaSample(currentSample);

  if ( (alphaSample <= pixelsToNull)  || (alphaSample >= (1024 - pixelsToNull ) ) ) {

    for (int i = 0; i < imageIn.size(); i++ ) {
      imageOut[i] = Isis::Null;
    }
    return;
  }

  // Iterate over the line space
  for (int i = 0; i < imageIn.size(); i++) {
    imageOut[i] = imageIn[i]*pow(2.0,12-g_bitDepth);



    // Check for special pixel in input image and pass through
    if ( IsSpecial(imageOut[i]) ) {
      imageOut[i] = imageIn[i];
      continue;
    }

    // Apply compression factor here to raise LOSSY dns to proper response
    imageOut[i] *= g_compfactor;
    qDebug() << "Compfactor:  "  <<g_compfactor;


    // 1) BIAS Removal - Only needed if not on-board corrected


    if ( !g_onBoardSmearCorrection ) {


      if ( (imageOut[i] - g_bias) <= 0.0) {
        imageOut[i] = Null;
        continue;
      }
      else {
        imageOut[i] = imageOut[i] - g_bias;
      }
    }

<<<<<<< HEAD

    double dn = imageOut[i];    
    double result = 1.0;
    double x0 = 1.0;
    newton_rapheson(dn,x0, g_L,result );
    //linearCorrection = g_L[0]*dn+g_L[1]*pow(dn,2.0)+g_L[2]*pow(dn,3.0);
=======
    double dn = imageOut[i];
    double linearCorrection;
    double result = 1.0;
    double x0 = 1.0;
    newton_rapheson(imageOut[i],x0, g_L,result );    
>>>>>>> 773ccbc1
    imageOut[i] = result;

    //qDebug() << dn << ","<< result;


    // DARK Current
    imageOut[i] = imageOut[i] - g_darkCurrent;




    // READOUT Smear Removal - Not needed if on-board corrected.  Binning is
    //    accounted for in computation of c1 before loop.
    // if (nsubImages <= 1) {
    //  imageOut[i] = c1*(imageOut[i] - smear);
    // }


    if (!g_onBoardSmearCorrection) {

      double smear = 0;
      for (int j=0;j < imageIn.size();j++) {
        smear += (imageOut[j]/imageIn.size() );
      }
      smear*=g_timeRatio;
      imageOut[i] = imageOut[i] - smear;

      }
    //Linearity Correction
    //In the SIS this adjustment is made just after the bias, but
    //in the Calibration paper it happens just before the flat field correction.


    // FLATFIELD correction
    //  Check for any special pixels in the flat field (unlikely)
    // If we have only one input cube, that means that we do not have a flat-field (W1/W2).
    if (in.size() == 2) {
      // Note that our current flat-fields to not have special pixel values.
      if ( IsSpecial(flatField[i])  || IsSpecial(imageOut[i]) )
      {
        imageOut[i] = Isis::Null;
        continue;
      }
      else {
        if (flatField[i] != 0) {
          imageOut[i] /= flatField[i];
        }
      }
    }

    // TODO: once the radiance values are known for each band, we can correctly compute I/F.
    // For now, g_iof is 1, so output will be in DNs.
    // 7) I/F or Radiance Conversion (or g_iof might = 1, in which case the output will be in DNs)
    imageOut[i] *=g_iof;



  }


  return;
}



/**
 * @brief Load required NAIF kernels required for timing needs.
 *
 * This method maintains the loading of kernels for HAYABUSA timing and
 * planetary body ephemerides to support time and relative positions of planet
 * bodies.
 */
/* Helper function for sunDistanceAu, don't need this until we have radiance calibration
   parameters for Hayabusa2 ONC-T filters to calculate radiance and I/F
static void loadNaifTiming() {
  static bool naifLoaded = false;
  if (!naifLoaded) {

//  Load the NAIF kernels to determine timing data
    Isis::FileName leapseconds("$base/kernels/lsk/naif????.tls");
    leapseconds = leapseconds.highestVersion();
    Isis::FileName sclk("$hayabusa2/kernels/sclk/hyb2_20141203-20161231_v01.tsc");    
    Isis::FileName pck1("$hayabusa2/kernels/tspk/de430.bsp");
    Isis::FileName pck2("$hayabusa2/kernels/tspk/jup329.bsp");
    Isis::FileName pck3("$hayabusa2/kernels/tspk/sat375.bsp");
    Isis::FileName pck4("$hayabusa2/kernels/spk/hyb2_20141203-20141214_0001m_final_ver1.oem.bsp");
    Isis::FileName pck5("$hayabusa2/kernels/spk/hyb2_20141203-20151231_0001h_final_ver1.oem.bsp");
    Isis::FileName pck6("$hayabusa2/kernels/spk/hyb2_20151123-20151213_0001m_final_ver1.oem.bsp");

//  Load the kernels
    QString leapsecondsName(leapseconds.expanded());
    QString sclkName(sclk.expanded());

    QString pckName1(pck1.expanded());
    QString pckName2(pck2.expanded());
    QString pckName3(pck3.expanded());
    QString pckName4(pck4.expanded());
    QString pckName5(pck5.expanded());
    QString pckName6(pck6.expanded());

    furnsh_c(leapsecondsName.toLatin1().data());
    furnsh_c(sclkName.toLatin1().data());

    furnsh_c(pckName1.toLatin1().data());
    furnsh_c(pckName2.toLatin1().data());
    furnsh_c(pckName3.toLatin1().data());
    furnsh_c(pckName4.toLatin1().data());
    furnsh_c(pckName5.toLatin1().data());
    furnsh_c(pckName6.toLatin1().data());


//  Ensure it is loaded only once
    naifLoaded = true;
  }
  return;
}
*/


/**
 * @brief Computes the distance from the Sun to the observed body.
 *
 * This method requires the appropriate NAIK kernels to be loaded that
 * provides instrument time support, leap seconds and planet body ephemeris.
 *  
 * @return @b double Distance in AU between Sun and observed body.
 */
/* commented out until we have radiance values (RAD/IOF group in calibration trn) for Hayabusa2.
 static bool sunDistanceAU(const QString &scStartTime,
                          const QString &target,
                          double &sunDist) {

  //  Ensure NAIF kernels are loaded
  loadNaifTiming();
  sunDist = 1.0;

  //  Determine if the target is a valid NAIF target
  SpiceInt tcode;
  SpiceBoolean found;
  bodn2c_c(target.toLatin1().data(), &tcode, &found);

  if (!found) return (false);

  //  Convert starttime to et
  double obsStartTime;
  scs2e_c(-37, scStartTime.toLatin1().data(), &obsStartTime);

  //  Get the vector from target to sun and determine its length
  double sunv[3];
  double lt;
  spkpos_c(target.toLatin1().data(), obsStartTime, "J2000", "LT+S", "sun",
                  sunv, &lt);
  NaifStatus::CheckErrors();

  double sunkm = vnorm_c(sunv);


  //  Return in AU units
  sunDist = sunkm / 1.49597870691E8;

  //cout << "sunDist = " << sunDist << endl;
  return (true);
}
*/


/**
 * @brief Translates a 1-banded Isis::Cube to an OpenMat object
 *
 * @author 2016-04-19 Tyler Wilson
 *
 * @param icube A pointer to the input cube
 *
 * @return @b Mat A pointer to the OpenMat object
 */
Mat * isis2mat(Cube *icube) {

  int nlines = icube->lineCount();
  int nsamples = icube->sampleCount();
  Mat *matrix = new Mat(nlines,nsamples,CV_64F);


  // Set up line manager and read in the data
  LineManager linereader(*icube);
  for (int line = 0 ; line < nlines ; line++) {
    linereader.SetLine(line+1);
    icube->read(linereader);
    for (int samp = 0 ;  samp < nsamples ; samp++) {
      matrix->at<double>(line,samp) = (double)linereader[samp];
    }
 }


return matrix;

}


/**
 * @brief Translates an OpenMat object to an ISIS::Cube with one band
 *
 * @author 2016-04-19 Tyler Wilson
 *
 * @param matrix A pointer to the OpenMat object
 *
 * @param cubeName The name of the Isis::Cube that is being created.
 *
 */
void mat2isis(Mat *matrix, QString cubeName) {

  int nlines = matrix->rows;
  int nsamples = matrix->cols;
  CubeAttributeOutput set;
  set.setPixelType(Real);

  Cube ocube;
  ocube.setDimensions(nsamples,nlines,1);
  ocube.create(cubeName,set);

  LineManager linewriter(ocube);

  for (int line =0; line < nlines; line++) {
    linewriter.SetLine(line+1);

    for ( int samp=0; samp<nsamples; samp++ ) {

      linewriter[samp] = matrix->at<double>(linewriter.Line()-1,samp);

    }
    ocube.write(linewriter);

  }

  ocube.close();

}


/**
 * @brief Translates/scales a cube using Bilinear Interpolation
 *
 * @author 2016-04-19 Tyler Wilson
 *
 * @param matrix A pointer to the OpenMat object
 *
 * @param cubeName The name of the ISIS::Cube that is being created.
 *
 */

void  translate(Cube *flatField,double *transform, QString fname) {


  Mat * originalMat = isis2mat(flatField);
  double scale = transform[0];

  double startsample = transform[1];
  double startline = transform[2];
  double lastsample = transform[3];
  double lastline = transform[4];

  double  width  = (lastsample-startsample);
  double height = (lastline-startline);

  Size sz(flatField->lineCount()/scale,flatField->sampleCount()/scale);

  Mat * resizedMatrix = new Mat();

  Mat temp = *originalMat;


  Mat originalCropped = temp(Rect(startsample,startline,width,height));

  if (scale ==1) {
    mat2isis(&originalCropped,fname);
  }
  else {
    //Bilinear interpolation
    resize(originalCropped,*resizedMatrix,sz,INTER_LINEAR);
    mat2isis(resizedMatrix,fname);
  }

}


/**
* @brief Determine name of flat field file to apply
* @author 2016-03-30 Kris Becker
* @param filter  Name of ONC filter
* @return FileName Path and name of flat file file
* @internal
*   @history 2017-07-27 Ian Humphrey & Kaj Williams - Adapted from amicacal.
*   @history 2019-02-12 Tyler Wilson - Modified to support new calibration settings/formulas.
*/
FileName DetermineFlatFieldFile(const QString &filter) {

  QString fileName = "$hayabusa2/calibration/flatfield/";
  // FileName consists of binned/notbinned, camera, and filter
  fileName += "flat_" + filter.toLower() + ".cub";
  FileName final(fileName);
  return final;
}


/**
* @brief Loads the calibration variables into the program.
* @param config QString Name of the calibration file to load.
*
* Loads g_b0-g_b2,g_bae0-g_bae1,g_d0-g_d1
*
*
*/
QString loadCalibrationVariables(const QString &config)  {



  //  UserInterface& ui = Application::GetUserInterface();

  FileName calibFile(config);
  if ( config.contains("?") ) calibFile = calibFile.highestVersion();

  // Pvl configFile;
  g_configFile.read(calibFile.expanded());

  // Load the groups
  PvlGroup &Bias = g_configFile.findGroup("Bias");
  PvlGroup &DarkCurrent = g_configFile.findGroup("DarkCurrent");
  PvlGroup &Smear = g_configFile.findGroup("SmearRemoval");
  PvlGroup &solar = g_configFile.findGroup("SOLARFLUX");
  PvlGroup &linearity = g_configFile.findGroup("Linearity");
  // PvlGroup &iof = g_configFile.findGroup("RAD");

  // Load Smear Removal Variables
  g_Tvct = Smear["Tvct"];



  // Load DarkCurrent variables and calculate the dark current
  g_d0 = DarkCurrent["D"][0].toDouble();
  g_d1 = DarkCurrent["D"][1].toDouble();
  double CCDTemp(0.0);

  switch (g_instrument) {
    case InstrumentType::ONCT:
      CCDTemp = g_CCD_T_temperature;
    break;
    case InstrumentType::ONCW1:
      CCDTemp = g_CCD_W1_temperature;
    break;
    case InstrumentType::ONCW2:
      CCDTemp = g_CCD_W2_temperature;
    break;
    default:
      CCDTemp = g_CCD_T_temperature;
  }

   g_darkCurrent = g_texp*exp(0.10*CCDTemp+0.52);

  // Load Bias variables
  g_b0 = Bias["B"][0].toDouble();
  g_b1 = Bias["B"][1].toDouble();
  g_b2 = Bias["B"][2].toDouble();
  g_bae0 = Bias["B_AE"][0].toDouble();
  g_bae1 = Bias["B_AE"][1].toDouble();



  // Compute BIAS correction factor (it's a constant so do it once!)
  g_bias = g_b0+g_b1*g_CCD_T_temperature+g_b2*g_ECT_T_temperature;
  g_bias *= (g_bae0 + g_bae1*g_AEtemperature); //correction factor

  // Load the Solar Flux for the specific filter
  g_solarFlux = solar[g_filter.toLower()];

  //Load the linearity variables
  g_L[0] = linearity["L"][0].toDouble();
  g_L[1] = linearity["L"][1].toDouble();
  g_L[2] = linearity["L"][2].toDouble();



  // radiance = g_v_standard * g_iofScale
  // iof      = radiance * pi *dist_au^2
  // g_iofScale   = iof[g_filter];

  return ( calibFile.original() );
}



}

#endif
<|MERGE_RESOLUTION|>--- conflicted
+++ resolved
@@ -275,20 +275,12 @@
       }
     }
 
-<<<<<<< HEAD
 
     double dn = imageOut[i];    
     double result = 1.0;
     double x0 = 1.0;
     newton_rapheson(dn,x0, g_L,result );
     //linearCorrection = g_L[0]*dn+g_L[1]*pow(dn,2.0)+g_L[2]*pow(dn,3.0);
-=======
-    double dn = imageOut[i];
-    double linearCorrection;
-    double result = 1.0;
-    double x0 = 1.0;
-    newton_rapheson(imageOut[i],x0, g_L,result );    
->>>>>>> 773ccbc1
     imageOut[i] = result;
 
     //qDebug() << dn << ","<< result;

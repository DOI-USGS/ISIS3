--- conflicted
+++ resolved
@@ -302,23 +302,13 @@
       }
     }
 
-<<<<<<< HEAD
+
     double dn = imageOut[i];    
     double result = 1.0;
     double x0 = 1.0;
     newton_rapheson(dn,x0, g_L,result );   
     imageOut[i] = result;
-=======
-    double dn = imageOut[i];
-    double linearCorrection;
-    double result = 1.0;
-    double x0 = 1.0;
-    newton_rapheson(imageOut[i],x0, g_L,result );    
-    imageOut[i] = result;
-
-    //qDebug() << dn << ","<< result;
-
->>>>>>> 185a8a35
+
 
     // DARK Current
     imageOut[i] = imageOut[i] - g_darkCurrent;    
@@ -335,13 +325,6 @@
       imageOut[i] = imageOut[i] - smear;
 
       }
-
-<<<<<<< HEAD
-=======
-    //Linearity Correction
-    //In the SIS this adjustment is made just after the bias, but
-    //in the Calibration paper it happens just before the flat field correction.
->>>>>>> 185a8a35
 
 
     // FLATFIELD correction
@@ -369,9 +352,6 @@
 
 
 
-
-
-
 /**
  * @brief Translates a 1-banded Isis::Cube to an OpenMat object
  *
@@ -590,24 +570,12 @@
   g_L[0] = linearity["L"][0].toDouble();
   g_L[1] = linearity["L"][1].toDouble();
   g_L[2] = linearity["L"][2].toDouble();
-<<<<<<< HEAD
-=======
-
-
-
-  // radiance = g_v_standard * g_iofScale
-  // iof      = radiance * pi *dist_au^2
-  // g_iofScale   = iof[g_filter];
->>>>>>> 185a8a35
+
 
   return ( calibFile.original() );
 }
 
 
-<<<<<<< HEAD
-=======
-
->>>>>>> 185a8a35
 }
 
 #endif

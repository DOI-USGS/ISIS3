--- conflicted
+++ resolved
@@ -231,43 +231,13 @@
     for (int i = 0; i < imageIn.size(); i++) {
       imageOut[i] = imageIn[i] * pow(2.0, 12 - g_bitDepth);
 
-<<<<<<< HEAD
       // Check for special pixel in input image and pass through
       if ( IsSpecial(imageOut[i]) ) {
         imageOut[i] = imageIn[i];
         continue;
       }
-=======
-    // DARK Current
-    // imageOut[i] = imageOut[i] - g_darkCurrent;    
-    
-    // Linearity Correction
-    // double dn = imageOut[i];    
-    // double result = 1.0;
-    // double x0 = 1.0;
-    // newton_rapheson(dn,x0, g_L,result );   
-    // imageOut[i] = result;
-
-    // FLATFIELD correction
-    //  Check for any special pixels in the flat field (unlikely)
-    // Note that our current flat-fields to not have special pixel values.
-    if (IsSpecial(flatField[i]) || IsSpecial(imageOut[i]))
-    {
-      imageOut[i] = Isis::Null;
-      continue;
-    }
-    else {
-      if (flatField[i] != 0) {
-        imageOut[i] /= (flatField[i]);
-      }
-    }
-  }
-  return;
-}
->>>>>>> 3cc7691b
 
       // Apply compression factor here to raise LOSSY dns to proper response
-
 
       // BIAS Removal - Only needed if not on-board corrected
       if (!g_onBoardSmearCorrection) {
@@ -300,31 +270,22 @@
       // imageOut[i] = result;
 
       // FLATFIELD correction
-      //  Check for any special pixels in the flat field (unlikely)
+      // Check for any special pixels in the flat field (unlikely)
       // If we have only one input cube, that means that we do not have a flat-field (W1/W2).
-      if (in.size() == 2) {
-        // Note that our current flat-fields to not have special pixel values.
-        if (IsSpecial(flatField[i]) || IsSpecial(imageOut[i]))
-        {
-          imageOut[i] = Isis::Null;
-          continue;
+      if (IsSpecial(flatField[i]) || IsSpecial(imageOut[i])) {
+        imageOut[i] = Isis::Null;
+        continue;
+      }
+      else {
+        if (flatField[i] != 0) {
+          imageOut[i] /= (flatField[i]);
         }
-        else {
-          if (flatField[i] != 0) {
-            imageOut[i] /= (flatField[i]);
-          }
-        }
-      }
-
-      // I/F or Radiance Conversion (or g_calibrationScale might = 1, 
-      // in which case the output will be in DNs)
-      imageOut[i] *= g_calibrationScale;
+      }
     }
     return;
   }
 
 
-<<<<<<< HEAD
   /**
   * @brief Determine name of flat field file to apply
   * @author 2016-03-30 Kris Becker
@@ -337,89 +298,26 @@
   FileName DetermineFlatFieldFile(const QString &filter) {
     QString fileName = "$hayabusa2/calibration/flatfield/";
 
-    // FileName consists of binned/notbinned, camera, and filter
-    fileName += "flat_" + filter.toLower() + "_norm.cub";
+    if(g_instrument == InstrumentType::ONCT) {
+      if(filter.toLower() == 'v') {
+        // There is no updated v filter flat file
+        fileName += "flat_" + filter.toLower() + "_norm.cub";
+      }
+      else {
+        fileName += "hyb2_onc_flat_t" + filter.toLower() + "f_nr_trim_20190131.cub";
+      }
+    }
+    else if(g_instrument == InstrumentType::ONCW1) {
+      fileName += "hyb2_onc_flat_w1f_nr_20190131.cub";
+    }
+    else {
+      fileName += "hyb2_onc_flat_w2f_nr_20190131.cub";
+    }
+    
     FileName final(fileName);
     return final;
-=======
-/**
-* @brief Determine name of flat field file to apply
-* @author 2016-03-30 Kris Becker
-* @param filter  Name of ONC filter
-* @return FileName Path and name of flat file file
-* @internal
-*   @history 2017-07-27 Ian Humphrey & Kaj Williams - Adapted from amicacal.
-*   @history 2019-02-12 Tyler Wilson - Modified to support new calibration settings/formulas.
-*/
-FileName DetermineFlatFieldFile(const QString &filter) {
-  QString fileName = "$hayabusa2/calibration/flatfield/";
-
-  if(g_instrument == InstrumentType::ONCT) {
-    if(filter.toLower() == 'v') {
-      // There is no updated v filter flat file
-      fileName += "flat_" + filter.toLower() + "_norm.cub";
-    }
-    else {
-      fileName += "hyb2_onc_flat_t" + filter.toLower() + "f_nr_trim_20190131.cub";
-    }
-  }
-  else if(g_instrument == InstrumentType::ONCW1) {
-    fileName += "hyb2_onc_flat_w1f_nr_20190131.cub";
-  }
-  else {
-    fileName += "hyb2_onc_flat_w2f_nr_20190131.cub";
-  }
-  
-  FileName final(fileName);
-  return final;
-}
-
-
-/**
-* @brief Loads the calibration variables into the program.
-* @param config QString Name of the calibration file to load.
-*
-* Loads g_b0-g_b2,g_bae0-g_bae1,g_d0-g_d1
-*/
-QString loadCalibrationVariables(const QString &config)  {
-  FileName calibFile(config);
-  if ( config.contains("?") ) calibFile = calibFile.highestVersion();
-
-  // Pvl configFile;
-  g_configFile.read(calibFile.expanded());
-
-  // Load the groups
-  PvlGroup &Bias = g_configFile.findGroup("Bias");
-  PvlGroup &DarkCurrent = g_configFile.findGroup("DarkCurrent");
-  PvlGroup &Smear = g_configFile.findGroup("SmearRemoval");
-  PvlGroup &solar = g_configFile.findGroup("SOLARFLUX");
-  PvlGroup &sensitivity = g_configFile.findGroup("SENSITIVITYFACTOR");
-  PvlGroup & effectiveBW = g_configFile.findGroup("EFFECTIVEBW");
-  PvlGroup &linearity = g_configFile.findGroup("Linearity");
-  // PvlGroup &iof = g_configFile.findGroup("RAD");
-
-  // Load Smear Removal Variables
-  g_Tvct = Smear["Tvct"];
-
-  // Load DarkCurrent variables and calculate the dark current
-  g_d0 = DarkCurrent["D"][0].toDouble();
-  g_d1 = DarkCurrent["D"][1].toDouble();
-  double CCDTemp(0.0);
-
-  switch (g_instrument) {
-    case InstrumentType::ONCT:
-      CCDTemp = g_CCD_T_temperature;
-    break;
-    case InstrumentType::ONCW1:
-      CCDTemp = g_CCD_W1_temperature;
-    break;
-    case InstrumentType::ONCW2:
-      CCDTemp = g_CCD_W2_temperature;
-    break;
-    default:
-      CCDTemp = g_CCD_T_temperature;
->>>>>>> 3cc7691b
-  }
+  }
+
 
 
   /**

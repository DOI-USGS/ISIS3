--- conflicted
+++ resolved
@@ -189,17 +189,6 @@
 
 
 
-<<<<<<< HEAD
-=======
-* @brief Apply radiometric correction to each line of a Hayabusa2 image.
-* @author 2016-03-30 Kris Becker
-* @param in   Raw image and flat field
-* @param out  Radometrically corrected image
-* @internal
-*   @history 2017-07-2017 Ian Humphrey & Kaj Williams - Adapted from amicacal.
-*   @history 2019-02-12 Tyler Wilson - Modified to support new calibration settings/formulas.
-*/
->>>>>>> 6531c54b
 void Calibrate(vector<Buffer *>& in, vector<Buffer *>& out) {
 
   Buffer& imageIn   = *in[0];

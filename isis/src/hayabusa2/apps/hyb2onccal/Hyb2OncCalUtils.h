--- conflicted
+++ resolved
@@ -103,11 +103,7 @@
 static double g_compfactor(1.0);  // Default if OutputMode = LOSS-LESS; 16.0 for LOSSY
 
 static QString g_calStep("IOF");  //!< Which calibrations step should we stop at?
-<<<<<<< HEAD
-static double g_calibrationScale = 1.0; //!< Radiance or I/F conversion factor
-=======
 static double g_calibrationScale = 1.0; //!< DN, Radiance or I/F conversion factor
->>>>>>> c4dd0355
 
 // I/F variables
 static double g_solarDist(1.0);
@@ -286,12 +282,7 @@
         }
       }
 
-<<<<<<< HEAD
-      // I/F or Radiance Conversion (or g_calibrationScale might = 1, 
-      // in which case the output will be in DNs)
-=======
       // DN, Radiance, or I/F Conversion 
->>>>>>> c4dd0355
       imageOut[i] *= g_calibrationScale;
     }
     return;

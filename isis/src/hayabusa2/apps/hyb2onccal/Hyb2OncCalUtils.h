#ifndef Hyb2OncCalUtils_h
#define Hyb2OncCalUtils_h




#include "CSVReader.h"
#include "IException.h"
#include "LineManager.h"
#include "NaifStatus.h"



#include <string>
#include <vector>
#include <algorithm>
#include <memory>
#include <cstdio>
#include <cmath>
#include <cfloat>

#include <QDebug>
#include <QFile>
#include <QString>
#include <QScopedPointer>
#include <QTemporaryFile>
#include <QVector>

#include "AlphaCube.h"
#include "Buffer.h"
#include "FileName.h"
#include "IException.h"
#include "iTime.h"
#include "LineManager.h"
#include "Pixel.h"
#include "ProcessByLine.h"
#include "ProcessBySample.h"
#include "ProcessByBrick.h"
#include "ProcessByBoxcar.h"
#include "ProgramLauncher.h"
#include "Pvl.h"
#include "PvlGroup.h"
#include "Spice.h"
#include "Statistics.h"
#include "TextFile.h"





// OpenCV libraries
#include <opencv2/opencv.hpp>


/**
 * @author 2016-04-04 Tyler Wilson
 *
 *
 */
using namespace cv;
using namespace std;


static int g_bitDepth(12);

//For subimage and binning mapping

static bool g_cropped(true);

static QString g_filter = "";
static QString g_target ="";


//Bias calculation variables
static double g_b0(0);
static double g_b1(0);
static double g_b2(0);
static double g_bae0(0);
static double g_bae1(0);
static double g_bias(0);

//Device (AE/CCD/ECT temps for ONC-T,ONC-W1,ONC-W2

static double g_AEtemperature(0.0);

static double g_CCD_T_temperature(0.0);
static double g_ECT_T_temperature(0.0);


static double g_CCD_W1_temperature(0.0);
static double g_ECT_W1_temperature(0.0);


static double g_CCD_W2_temperature(0.0);
static double g_ECT_W2_temperature(0.0);


static QString g_startTime;

//Dark Current variables
static double g_d0(0);
static double g_d1(0);
static double g_darkCurrent(0);

//Linearity correction variables

static double g_L[3] = {0.0,0.0,0.0};

// TODO: we do not have the readout time (transfer period) for Hayabusa2 ONC.
//Smear calculation variables
static bool g_onBoardSmearCorrection(false);
static double g_Tvct(0);       // Vertical charge-transfer period (in seconds).
static double g_texp(1);       // Exposure time.
static double g_timeRatio(1.0);

// Calibration parameters
static int binning(1);         //!< The number of samples/lines which are binned
static double g_compfactor(1.0);  // Default if OutputMode = LOSS-LESS; 16.0 for LOSSY

static QString g_iofCorrection("IOF");  //!< Is I/F correction to be applied?

//  I/F variables

//static double g_iof(1.0);



static double g_iofScale(1.0);
static double g_solarFlux(1.0);  //!< The solar flux (used to calculate g_iof).
static double g_sensitivity(1.0);
static double g_effectiveBandwidth(1.0);

static double g_J(1.0);



namespace Isis {

// Temporary cube file pointer deleter
struct TemporaryCubeDeleter {
  static inline void cleanup(Cube *cube) {
    if ( cube ) {

      FileName filename( cube->fileName() );
      delete cube;
      remove( filename.expanded().toLatin1().data() );
    }
  }
};

enum InstrumentType{ONCW1,ONCW2,ONCT};
InstrumentType g_instrument;

static AlphaCube *alpha(0);

static Pvl g_configFile;


/**
 * @brief linearFun:  The linear correction function (used by the newton_rapheson method)
 * @author 2019-02-12  Tyler Wilson
 * @param Iobs:  The observed intensity
 * @param x:  The ideal intensity.
 * @param g:  The vector of empirically derived coefficients for the third-order polynomial
 * modelling the linear correction (for DN values < 3400 DN)
 * @return The value of the function at the point x.
 */
double linearFun(double Iobs,double x, double g[3]) {
  return Iobs - g[0]*x -g[1]*pow(x,2.0) -g[2]*pow(x,3.0);

}

/**
 * @brief dFun:  The first-order derivative of linearFun
 * @author 2019-02-12  Tyler Wilson
 * @param x:  The ideal intensity.
 * @param g:  The vector of empirically derived coefficients for the third-order polynomial
 * modelling the linear correction (for DN values < 3400 DN)
 * @return
 */
double dFun(double x, double g[3]) {
  return -g[0] - 2*g[1]*x -3*g[2]*pow(x,2.0);

}

/**
 * @brief newton_rapheson
 * @author 2019-02-12 Tyler Wilson
 * @param Iobs:  The observed DN intensity
 * @param x0:  The starting value for the Newton-Rapheson method
 * @param g:  A vector of the coefficients for the linearity function.  It is a third-order
 * polynomial.
 * @param result:  The final approximation of the root of the equation.
 * @param epsilon:  The tolerance on the final solution.
 * @return A root of the linearity correction function, centered near the origin.
 */
bool newton_rapheson(double Iobs,double x0, double g[3],double &result, double epsilon=1e-6 )  {

   double x[2];
   double dx = 1.0;
   int iter = 0;
   int maxIterations=500;
   x[0] = x0;
   while (dx > epsilon)  {

     x[1]=x[0] - linearFun(Iobs,x[0],g)/dFun(x[0],g);
     dx = fabs(x[1]-x[0]) ;
     x[0]=x[1];
     iter++;
     if (iter > maxIterations) {

       return false;
     }
   }
   result = x[1];
   return true;
}



* @brief Apply radiometric correction to each line of a Hayabusa2 image.
* @author 2016-03-30 Kris Becker
* @param in   Raw image and flat field
* @param out  Radometrically corrected image
* @internal
*   @history 2017-07-2017 Ian Humphrey & Kaj Williams - Adapted from amicacal.
*   @history 2019-02-12 Tyler Wilson - Modified to support new calibration settings/formulas.
*/
void Calibrate(vector<Buffer *>& in, vector<Buffer *>& out) {

  Buffer& imageIn   = *in[0];
  Buffer& flatField = *in[1];
  Buffer& imageOut  = *out[0];

  int pixelsToNull = 0;

  // Note that is isn't currently tested, as we do not have a test with a hayabusa2 image that
  // has been on-board cropped.
  int currentSample = imageIn.Sample();
  int alphaSample = alpha->AlphaSample(currentSample);

  if ( (alphaSample <= pixelsToNull)  || (alphaSample >= (1024 - pixelsToNull ) ) ) {

    for (int i = 0; i < imageIn.size(); i++ ) {
      imageOut[i] = Isis::Null;
    }
    return;
  }

  // Iterate over the line space
  for (int i = 0; i < imageIn.size(); i++) {
    imageOut[i] = imageIn[i]*pow(2.0,12-g_bitDepth);

    // Check for special pixel in input image and pass through
    if ( IsSpecial(imageOut[i]) ) {
      imageOut[i] = imageIn[i];
      continue;
    }

    // Apply compression factor here to raise LOSSY dns to proper response


    // 1) BIAS Removal - Only needed if not on-board corrected

    if ( !g_onBoardSmearCorrection ) {


      if ( (imageOut[i] - g_bias) <= 0.0) {
        imageOut[i] = Null;
        continue;
      }
      else {

        imageOut[i] = imageOut[i] - g_bias;
      }
    }


    double dn = imageOut[i];    
    double result = 1.0;
    double x0 = 1.0;
    newton_rapheson(dn,x0, g_L,result );   
    imageOut[i] = result;


    // DARK Current
    imageOut[i] = imageOut[i] - g_darkCurrent;    

    //Smear correction
    if (!g_onBoardSmearCorrection) {

      double smear = 0;
      for (int j=0;j < imageIn.size();j++) {
        smear += (imageOut[j]/imageIn.size() );
      }
      smear*=g_timeRatio;
      imageOut[i] = imageOut[i] - smear;

      }


    // FLATFIELD correction
    //  Check for any special pixels in the flat field (unlikely)
    // If we have only one input cube, that means that we do not have a flat-field (W1/W2).
    if (in.size() == 2) {
      // Note that our current flat-fields to not have special pixel values.
      if ( IsSpecial(flatField[i])  || IsSpecial(imageOut[i]) )
      {
        imageOut[i] = Isis::Null;
        continue;
      }
      else {
        if (flatField[i] != 0) {
          imageOut[i] /= (flatField[i]*g_sensitivity*g_texp);
        }
      }
    }


  }


  return;
}



/**
 * @brief Translates a 1-banded Isis::Cube to an OpenMat object
 *
 * @author 2016-04-19 Tyler Wilson
 *
 * @param icube A pointer to the input cube
 *
 * @return @b Mat A pointer to the OpenMat object
 */
Mat * isis2mat(Cube *icube) {

  int nlines = icube->lineCount();
  int nsamples = icube->sampleCount();
  Mat *matrix = new Mat(nlines,nsamples,CV_64F);


  // Set up line manager and read in the data
  LineManager linereader(*icube);
  for (int line = 0 ; line < nlines ; line++) {
    linereader.SetLine(line+1);
    icube->read(linereader);
    for (int samp = 0 ;  samp < nsamples ; samp++) {
      matrix->at<double>(line,samp) = (double)linereader[samp];
    }
 }


return matrix;

}


/**
 * @brief Translates an OpenMat object to an ISIS::Cube with one band
 *
 * @author 2016-04-19 Tyler Wilson
 *
 * @param matrix A pointer to the OpenMat object
 *
 * @param cubeName The name of the Isis::Cube that is being created.
 *
 */
void mat2isis(Mat *matrix, QString cubeName) {

  int nlines = matrix->rows;
  int nsamples = matrix->cols;
  CubeAttributeOutput set;
  set.setPixelType(Real);

  Cube ocube;
  ocube.setDimensions(nsamples,nlines,1);
  ocube.create(cubeName,set);

  LineManager linewriter(ocube);

  for (int line =0; line < nlines; line++) {
    linewriter.SetLine(line+1);

    for ( int samp=0; samp<nsamples; samp++ ) {

      linewriter[samp] = matrix->at<double>(linewriter.Line()-1,samp);

    }
    ocube.write(linewriter);

  }

  ocube.close();

}


/**
 * @brief Translates/scales a cube using Bilinear Interpolation
 *
 * @author 2016-04-19 Tyler Wilson
 *
 * @param matrix A pointer to the OpenMat object
 *
 * @param cubeName The name of the ISIS::Cube that is being created.
 *
 */

void  translate(Cube *flatField,double *transform, QString fname) {


  Mat * originalMat = isis2mat(flatField);
  double scale = transform[0];

  double startsample = transform[1];
  double startline = transform[2];
  double lastsample = transform[3];
  double lastline = transform[4];

  double  width  = (lastsample-startsample);
  double height = (lastline-startline);

  Size sz(flatField->lineCount()/scale,flatField->sampleCount()/scale);

  Mat * resizedMatrix = new Mat();

  Mat temp = *originalMat;


  Mat originalCropped = temp(Rect(startsample,startline,width,height));

  if (scale ==1) {
    mat2isis(&originalCropped,fname);
  }
  else {
    //Bilinear interpolation
    resize(originalCropped,*resizedMatrix,sz,INTER_LINEAR);
    mat2isis(resizedMatrix,fname);
  }

}


/**
* @brief Determine name of flat field file to apply
* @author 2016-03-30 Kris Becker
* @param filter  Name of ONC filter
* @return FileName Path and name of flat file file
* @internal
*   @history 2017-07-27 Ian Humphrey & Kaj Williams - Adapted from amicacal.
*   @history 2019-02-12 Tyler Wilson - Modified to support new calibration settings/formulas.
*/
FileName DetermineFlatFieldFile(const QString &filter) {

  QString fileName = "$hayabusa2/calibration/flatfield/";
  // FileName consists of binned/notbinned, camera, and filter
  fileName += "flat_" + filter.toLower() + "_norm.cub";

  FileName final(fileName);

  return final;
}


/**
* @brief Loads the calibration variables into the program.
* @param config QString Name of the calibration file to load.
*
* Loads g_b0-g_b2,g_bae0-g_bae1,g_d0-g_d1
*
*
*/
QString loadCalibrationVariables(const QString &config)  {



  //  UserInterface& ui = Application::GetUserInterface();

  FileName calibFile(config);
  if ( config.contains("?") ) calibFile = calibFile.highestVersion();

  // Pvl configFile;
  g_configFile.read(calibFile.expanded());

  // Load the groups
  PvlGroup &Bias = g_configFile.findGroup("Bias");
  PvlGroup &DarkCurrent = g_configFile.findGroup("DarkCurrent");
  PvlGroup &Smear = g_configFile.findGroup("SmearRemoval");
  PvlGroup &solar = g_configFile.findGroup("SOLARFLUX");
  PvlGroup &sensitivity = g_configFile.findGroup("SENSITIVITYFACTOR");
  PvlGroup & effectiveBW = g_configFile.findGroup("EFFECTIVEBW");
  PvlGroup &linearity = g_configFile.findGroup("Linearity");
  // PvlGroup &iof = g_configFile.findGroup("RAD");

  // Load Smear Removal Variables
  g_Tvct = Smear["Tvct"];



  // Load DarkCurrent variables and calculate the dark current
  g_d0 = DarkCurrent["D"][0].toDouble();
  g_d1 = DarkCurrent["D"][1].toDouble();
  double CCDTemp(0.0);

  switch (g_instrument) {
    case InstrumentType::ONCT:
      CCDTemp = g_CCD_T_temperature;
    break;
    case InstrumentType::ONCW1:
      CCDTemp = g_CCD_W1_temperature;
    break;
    case InstrumentType::ONCW2:
      CCDTemp = g_CCD_W2_temperature;
    break;
    default:
      CCDTemp = g_CCD_T_temperature;
  }

   g_darkCurrent = g_texp*exp(0.10*CCDTemp+0.52);

  // Load Bias variables
  g_b0 = Bias["B"][0].toDouble();
  g_b1 = Bias["B"][1].toDouble();
  g_b2 = Bias["B"][2].toDouble();
  g_bae0 = Bias["B_AE"][0].toDouble();
  g_bae1 = Bias["B_AE"][1].toDouble();



  // Compute BIAS correction factor (it's a constant so do it once!)
  g_bias = g_b0+g_b1*g_CCD_T_temperature+g_b2*g_ECT_T_temperature;

  g_bias *= (g_bae0 + g_bae1*g_AEtemperature); //bias correction factor

  // Load the Solar Flux for the specific filter
  g_solarFlux = solar[g_filter.toLower()];
  g_sensitivity = sensitivity[g_filter.toLower()];
  g_effectiveBandwidth = effectiveBW[g_filter.toLower()];

  g_J = g_solarFlux/(g_effectiveBandwidth*.0001);


<<<<<<< HEAD
=======



>>>>>>> 6d90a341
  //Load the linearity variables
  g_L[0] = linearity["L"][0].toDouble();
  g_L[1] = linearity["L"][1].toDouble();
  g_L[2] = linearity["L"][2].toDouble();


  return ( calibFile.original() );
}


}

#endif
<|MERGE_RESOLUTION|>--- conflicted
+++ resolved
@@ -542,12 +542,7 @@
   g_J = g_solarFlux/(g_effectiveBandwidth*.0001);
 
 
-<<<<<<< HEAD
-=======
-
-
-
->>>>>>> 6d90a341
+
   //Load the linearity variables
   g_L[0] = linearity["L"][0].toDouble();
   g_L[1] = linearity["L"][1].toDouble();

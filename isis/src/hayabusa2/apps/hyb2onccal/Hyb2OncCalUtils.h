--- conflicted
+++ resolved
@@ -120,19 +120,18 @@
 static QString g_iofCorrection("IOF");  //!< Is I/F correction to be applied?
 
 //  I/F variables
-<<<<<<< HEAD
+
 //static double g_iof(1.0);
-=======
-
->>>>>>> 551eecec
+
+
+
 static double g_iofScale(1.0);
 static double g_solarFlux(1.0);  //!< The solar flux (used to calculate g_iof).
 static double g_sensitivity(1.0);
 static double g_effectiveBandwidth(1.0);
-<<<<<<< HEAD
+
 static double g_J(1.0);
-=======
->>>>>>> 551eecec
+
 
 
 namespace Isis {
@@ -218,71 +217,7 @@
 }
 
 
-/**
-<<<<<<< HEAD
-=======
- * @brief linearFun:  The linear correction function (used by the newton_rapheson method)
- * @author 2019-02-12  Tyler Wilson
- * @param Iobs:  The observed intensity
- * @param x:  The ideal intensity.
- * @param g:  The vector of empirically derived coefficients for the third-order polynomial
- * modelling the linear correction (for DN values < 3400 DN)
- * @return The value of the function at the point x.
- */
-double linearFun(double Iobs,double x, double g[3]) {
-  return Iobs - g[0]*x -g[1]*pow(x,2.0) -g[2]*pow(x,3.0);
-
-}
-
-/**
- * @brief dFun:  The first-order derivative of linearFun
- * @author 2019-02-12  Tyler Wilson
- * @param x:  The ideal intensity.
- * @param g:  The vector of empirically derived coefficients for the third-order polynomial
- * modelling the linear correction (for DN values < 3400 DN)
- * @return
- */
-double dFun(double x, double g[3]) {
-  return -g[0] - 2*g[1]*x -3*g[2]*pow(x,2.0);
-
-}
-
-/**
- * @brief newton_rapheson
- * @author 2019-02-12 Tyler Wilson
- * @param Iobs:  The observed DN intensity
- * @param x0:  The starting value for the Newton-Rapheson method
- * @param g:  A vector of the coefficients for the linearity function.  It is a third-order
- * polynomial.
- * @param result:  The final approximation of the root of the equation.
- * @param epsilon:  The tolerance on the final solution.
- * @return A root of the linearity correction function, centered near the origin.
- */
-bool newton_rapheson(double Iobs,double x0, double g[3],double &result, double epsilon=1e-6 )  {
-
-   double x[2];
-   double dx = 1.0;
-   int iter = 0;
-   int maxIterations=500;
-   x[0] = x0;
-   while (dx > epsilon)  {
-
-     x[1]=x[0] - linearFun(Iobs,x[0],g)/dFun(x[0],g);
-     dx = fabs(x[1]-x[0]) ;
-     x[0]=x[1];
-     iter++;
-     if (iter > maxIterations) {
-
-       return false;
-     }
-   }
-   result = x[1];
-   return true;
-}
-
-
-/**
->>>>>>> 551eecec
+
 * @brief Apply radiometric correction to each line of a Hayabusa2 image.
 * @author 2016-03-30 Kris Becker
 * @param in   Raw image and flat field
@@ -350,13 +285,7 @@
 
     // DARK Current
     imageOut[i] = imageOut[i] - g_darkCurrent;    
-<<<<<<< HEAD
-
-
-=======
-
-
->>>>>>> 551eecec
+
     //Smear correction
     if (!g_onBoardSmearCorrection) {
 
@@ -387,10 +316,7 @@
       }
     }
 
-<<<<<<< HEAD
-
-=======
->>>>>>> 551eecec
+
   }
 
 
@@ -605,23 +531,19 @@
 
   // Compute BIAS correction factor (it's a constant so do it once!)
   g_bias = g_b0+g_b1*g_CCD_T_temperature+g_b2*g_ECT_T_temperature;
-<<<<<<< HEAD
-=======
-  //double correction_factor = (g_bae0 + g_bae1*g_AEtemperature);
->>>>>>> 551eecec
+
   g_bias *= (g_bae0 + g_bae1*g_AEtemperature); //bias correction factor
 
   // Load the Solar Flux for the specific filter
   g_solarFlux = solar[g_filter.toLower()];
   g_sensitivity = sensitivity[g_filter.toLower()];
   g_effectiveBandwidth = effectiveBW[g_filter.toLower()];
-<<<<<<< HEAD
 
   g_J = g_solarFlux/(g_effectiveBandwidth*.0001);
 
 
-=======
->>>>>>> 551eecec
+
+
 
   //Load the linearity variables
   g_L[0] = linearity["L"][0].toDouble();

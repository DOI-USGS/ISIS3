--- conflicted
+++ resolved
@@ -260,7 +260,7 @@
   importFits.StartProcess();
   importFits.Finalize();
 
-<<<<<<< HEAD
+
   return outputLabel;
 
 
@@ -268,11 +268,3 @@
 
 
 
-=======
-  return finalLabel;
-  
-
-  }
-
->>>>>>> 185a8a35
-}

#include "Isis.h"
#include "UserInterface.h"

#include "hyb2onc2isis.h"


using namespace std;
using namespace Isis;

void IsisMain () {
  UserInterface &ui = Application::GetUserInterface();
<<<<<<< HEAD
  hyb2onc2isis(ui);
=======
  importFits.setFitsFile(FileName(ui.GetFileName("FROM")));
  importFits.setProcessFileStructure(0);

  Cube *outputCube = importFits.SetOutputCube("TO");

  // Get the directory where the Hayabusa translation tables are.
  QString transDir = "$ISISROOT/appdata/translations/";

  // Create a PVL to store the translated labels in
  Pvl outputLabel;

  // Get the FITS label
  Pvl fitsLabel;
  fitsLabel.addGroup(importFits.fitsImageLabel(0));
  try {
    fitsLabel.addGroup(importFits.extraFitsLabel(0));
  }
  catch (IException &e) {
    QString msg = "Input file [" + FileName(ui.GetFileName("FROM")).expanded() +
                  "] does not appear to be a Hayabusa2/ONC label file.";
    throw IException(e, IException::Unknown, msg, _FILEINFO_);
  }

  QString instid;
  QString missid;
  try {
    instid = fitsLabel.findGroup("FitsLabels").findKeyword("INSTRUME")[0];
    missid = fitsLabel.findGroup("FitsLabels").findKeyword ("SPCECRFT")[0];
  }
  catch (IException &e) {
    QString msg = "Unable to read instrument ID, [INSTRUME], or spacecraft ID, [SPCECRFT], "
                  "from input file [" + FileName(ui.GetFileName("FROM")).expanded() + "]";
    throw IException(e, IException::Io,msg, _FILEINFO_);
  }

  missid = missid.simplified().trimmed();
  if (QString::compare(missid, "HAYABUSA-2", Qt::CaseInsensitive) != 0) {
    QString msg = "Input file [" + FileName(ui.GetFileName("FROM")).expanded() +
                  "] does not appear to be a Hayabusa2 label file.";
    throw IException(IException::Unknown, msg, _FILEINFO_);
  }
  instid = instid.simplified().trimmed();
  if (QString::compare(instid, "Optical Navigation Camera", Qt::CaseInsensitive) != 0) {
    QString msg = "Input file [" + FileName(ui.GetFileName("FROM")).expanded() +
                  "] does not appear to be a Hayabusa2/ONC label file.";
    throw IException(IException::Unknown, msg, _FILEINFO_);
  }

  // Translate the Instrument group
  FileName transFile(transDir + "Hayabusa2OncInstrument.trn");
  PvlToPvlTranslationManager instrumentXlater (fitsLabel, transFile.expanded());
  instrumentXlater.Auto(outputLabel);

  //  Update target if user specifies it
  PvlGroup &instGrp = outputLabel.findGroup("Instrument",Pvl::Traverse);
  QString target;
  if (ui.WasEntered("TARGET")) {
    instGrp["TargetName"] = ui.GetString("TARGET");
  }
  instGrp["ExposureDuration"].setUnits("seconds");
  outputCube->putGroup(instGrp);

  // Translate the BandBin group
  transFile = transDir + "Hayabusa2OncBandBin.trn";
  PvlToPvlTranslationManager bandBinXlater (fitsLabel, transFile.expanded());
  bandBinXlater.Auto(outputLabel);
  PvlGroup &bandGrp = outputLabel.findGroup("BandBin",Pvl::Traverse);
  if (bandGrp.hasKeyword("Width")) { // if width exists, then so must center
    bandGrp["Width"].setUnits("nanometers");
    bandGrp["Center"].setUnits("nanometers");
  }
  outputCube->putGroup(outputLabel.findGroup("BandBin",Pvl::Traverse));

  // Translate the Archive group
  transFile = transDir + "Hayabusa2OncArchive.trn";
  PvlToPvlTranslationManager archiveXlater (fitsLabel, transFile.expanded());
  archiveXlater.Auto(outputLabel);
  PvlGroup &archGrp = outputLabel.findGroup("Archive", Pvl::Traverse);
  QString source = archGrp.findKeyword("SourceProductId")[0];
  archGrp["SourceProductId"].setValue(FileName(source).baseName());

  //  Create YearDoy keyword in Archive group
  iTime stime(outputLabel.findGroup("Instrument", Pvl::Traverse)["StartTime"][0]);
  PvlKeyword yeardoy("YearDoy", toString(stime.Year()*1000 + stime.DayOfYear()));
  archGrp.addKeyword(yeardoy);
  outputCube->putGroup(archGrp);


  // Create a Kernels group
  transFile = transDir + "Hayabusa2OncKernels.trn";
  PvlToPvlTranslationManager kernelsXlater(fitsLabel, transFile.expanded());
  kernelsXlater.Auto(outputLabel);
  outputCube->putGroup(outputLabel.findGroup("Kernels", Pvl::Traverse));

  // Now write the FITS augmented label as the original label
  // Save the input FITS label in the Cube original labels
  OriginalLabel originalLabel(fitsLabel);
  outputCube->write(originalLabel);

  // Convert the image data
  importFits.Progress()->SetText("Importing Hayabusa2 image");
  importFits.StartProcess();
  importFits.Finalize();
>>>>>>> e3d95712

}<|MERGE_RESOLUTION|>--- conflicted
+++ resolved
@@ -9,112 +9,5 @@
 
 void IsisMain () {
   UserInterface &ui = Application::GetUserInterface();
-<<<<<<< HEAD
   hyb2onc2isis(ui);
-=======
-  importFits.setFitsFile(FileName(ui.GetFileName("FROM")));
-  importFits.setProcessFileStructure(0);
-
-  Cube *outputCube = importFits.SetOutputCube("TO");
-
-  // Get the directory where the Hayabusa translation tables are.
-  QString transDir = "$ISISROOT/appdata/translations/";
-
-  // Create a PVL to store the translated labels in
-  Pvl outputLabel;
-
-  // Get the FITS label
-  Pvl fitsLabel;
-  fitsLabel.addGroup(importFits.fitsImageLabel(0));
-  try {
-    fitsLabel.addGroup(importFits.extraFitsLabel(0));
-  }
-  catch (IException &e) {
-    QString msg = "Input file [" + FileName(ui.GetFileName("FROM")).expanded() +
-                  "] does not appear to be a Hayabusa2/ONC label file.";
-    throw IException(e, IException::Unknown, msg, _FILEINFO_);
-  }
-
-  QString instid;
-  QString missid;
-  try {
-    instid = fitsLabel.findGroup("FitsLabels").findKeyword("INSTRUME")[0];
-    missid = fitsLabel.findGroup("FitsLabels").findKeyword ("SPCECRFT")[0];
-  }
-  catch (IException &e) {
-    QString msg = "Unable to read instrument ID, [INSTRUME], or spacecraft ID, [SPCECRFT], "
-                  "from input file [" + FileName(ui.GetFileName("FROM")).expanded() + "]";
-    throw IException(e, IException::Io,msg, _FILEINFO_);
-  }
-
-  missid = missid.simplified().trimmed();
-  if (QString::compare(missid, "HAYABUSA-2", Qt::CaseInsensitive) != 0) {
-    QString msg = "Input file [" + FileName(ui.GetFileName("FROM")).expanded() +
-                  "] does not appear to be a Hayabusa2 label file.";
-    throw IException(IException::Unknown, msg, _FILEINFO_);
-  }
-  instid = instid.simplified().trimmed();
-  if (QString::compare(instid, "Optical Navigation Camera", Qt::CaseInsensitive) != 0) {
-    QString msg = "Input file [" + FileName(ui.GetFileName("FROM")).expanded() +
-                  "] does not appear to be a Hayabusa2/ONC label file.";
-    throw IException(IException::Unknown, msg, _FILEINFO_);
-  }
-
-  // Translate the Instrument group
-  FileName transFile(transDir + "Hayabusa2OncInstrument.trn");
-  PvlToPvlTranslationManager instrumentXlater (fitsLabel, transFile.expanded());
-  instrumentXlater.Auto(outputLabel);
-
-  //  Update target if user specifies it
-  PvlGroup &instGrp = outputLabel.findGroup("Instrument",Pvl::Traverse);
-  QString target;
-  if (ui.WasEntered("TARGET")) {
-    instGrp["TargetName"] = ui.GetString("TARGET");
-  }
-  instGrp["ExposureDuration"].setUnits("seconds");
-  outputCube->putGroup(instGrp);
-
-  // Translate the BandBin group
-  transFile = transDir + "Hayabusa2OncBandBin.trn";
-  PvlToPvlTranslationManager bandBinXlater (fitsLabel, transFile.expanded());
-  bandBinXlater.Auto(outputLabel);
-  PvlGroup &bandGrp = outputLabel.findGroup("BandBin",Pvl::Traverse);
-  if (bandGrp.hasKeyword("Width")) { // if width exists, then so must center
-    bandGrp["Width"].setUnits("nanometers");
-    bandGrp["Center"].setUnits("nanometers");
-  }
-  outputCube->putGroup(outputLabel.findGroup("BandBin",Pvl::Traverse));
-
-  // Translate the Archive group
-  transFile = transDir + "Hayabusa2OncArchive.trn";
-  PvlToPvlTranslationManager archiveXlater (fitsLabel, transFile.expanded());
-  archiveXlater.Auto(outputLabel);
-  PvlGroup &archGrp = outputLabel.findGroup("Archive", Pvl::Traverse);
-  QString source = archGrp.findKeyword("SourceProductId")[0];
-  archGrp["SourceProductId"].setValue(FileName(source).baseName());
-
-  //  Create YearDoy keyword in Archive group
-  iTime stime(outputLabel.findGroup("Instrument", Pvl::Traverse)["StartTime"][0]);
-  PvlKeyword yeardoy("YearDoy", toString(stime.Year()*1000 + stime.DayOfYear()));
-  archGrp.addKeyword(yeardoy);
-  outputCube->putGroup(archGrp);
-
-
-  // Create a Kernels group
-  transFile = transDir + "Hayabusa2OncKernels.trn";
-  PvlToPvlTranslationManager kernelsXlater(fitsLabel, transFile.expanded());
-  kernelsXlater.Auto(outputLabel);
-  outputCube->putGroup(outputLabel.findGroup("Kernels", Pvl::Traverse));
-
-  // Now write the FITS augmented label as the original label
-  // Save the input FITS label in the Cube original labels
-  OriginalLabel originalLabel(fitsLabel);
-  outputCube->write(originalLabel);
-
-  // Convert the image data
-  importFits.Progress()->SetText("Importing Hayabusa2 image");
-  importFits.StartProcess();
-  importFits.Finalize();
->>>>>>> e3d95712
-
 }
/**
 * @file
 *
 *   Unless noted otherwise, the portions of Isis written by the USGS are public
 *   domain. See individual third-party library and package descriptions for
 *   intellectual property information,user agreements, and related information.
 *
 *   Although Isis has been used by the USGS, no warranty, expressed or implied,
 *   is made by the USGS as to the accuracy and functioning of such software
 *   and related material nor shall the fact of distribution constitute any such
 *   warranty, and no responsibility is assumed by the USGS in connection
 *   therewith.
 *
 *   For additional information, launch
 *   $ISISROOT/doc//documents/Disclaimers/Disclaimers.html in a browser or see
 *   the Privacy &amp; Disclaimers page on the Isis website,
 *   http://isis.astrogeology.usgs.gov, and the USGS privacy and disclaimers on
 *   http://www.usgs.gov/privacy.html.
 */
#include "KaguyaTcCamera.h"
#include "KaguyaTcCameraDistortionMap.h"

#include <QString>

#include "LineScanCameraDetectorMap.h"
#include "CameraDistortionMap.h"
#include "CameraFocalPlaneMap.h"
#include "LineScanCameraGroundMap.h"
#include "LineScanCameraSkyMap.h"
#include "IException.h"
#include "IString.h"
#include "iTime.h"
#include "NaifStatus.h"

using namespace std;
namespace Isis {
  /**
   * Constructor for the Kaguya TC Camera Model
   *
   * @param lab Pvl Label to create the camera model from
   *
   * @internal
   *   @history 2018-10-02 Adam Goins & Jeannie Backer - Original Version
   */
  KaguyaTcCamera::KaguyaTcCamera(Cube &cube) : LineScanCamera(cube) {
    m_instrumentNameLong  = "Terrain Camera";
    m_instrumentNameShort = "TC";
    m_spacecraftNameLong  = "Kaguya";
    m_spacecraftNameShort = "Kaguya";

    NaifStatus::CheckErrors();
    // Get the camera characteristics
    SetFocalLength();
    SetPixelPitch();

    // Get the start time in et
    Pvl &lab = *cube.label();
    PvlGroup inst = lab.findGroup("Instrument", Pvl::Traverse);

    // set variables startTime and exposureDuration
    double time = iTime((QString)inst["StartTime"]).Et();

    // divide exposure duration keyword value by 1000 to convert to seconds
    // needed? 
    double exposureDuration = ((double) inst["ExposureDuration"]) / 1000.0;

    // Setup detector map
    double lineRate = (double) inst["LineSamplingInterval"] / 1000.0;

    new LineScanCameraDetectorMap(this, time, lineRate);

    // Setup focal plane map
    CameraFocalPlaneMap *focalMap = new CameraFocalPlaneMap(this, naifIkCode());
<<<<<<< HEAD
    focalMap->SetDetectorOrigin( Samples() / 2.0 + 0.5, 1.0); //Lines() / 2.0 + 0.5);
//    focalMap->SetDetectorOrigin( Samples() / 2.0 + 0.5, Lines() / 2.0 + 0.5);
=======
//    focalMap->SetDetectorOrigin( Samples() / 2.0 + 0.5, 1.0); //Lines() / 2.0 + 0.5);
    focalMap->SetDetectorOrigin( Samples() / 2.0 + 0.5, Lines() / 2.0 + 0.5);
>>>>>>> 666848ae
/*
    focalMap->SetDetectorOrigin(
      Spice::getDouble("INS" + toString(naifIkCode()) +
                       "_BORESIGHT_SAMPLE"),
      Spice::getDouble("INS" + toString(naifIkCode()) +
                       "_BORESIGHT_LINE"));
*/
    // Setup distortion map
    new KaguyaTcCameraDistortionMap(this, naifIkCode());

    // Setup the ground and sky map
    new LineScanCameraGroundMap(this);
    new LineScanCameraSkyMap(this);

    setTime(time);
    LoadCache();
    NaifStatus::CheckErrors();
  }

  //! Destroys the KaguyaTcCamera object.
  KaguyaTcCamera::~KaguyaTcCamera() {
  }


  /**
   * CK frame ID -  - Instrument Code from spacit run on CK
   *
   * @return @b int The appropriate instrument code for the "Camera-matrix"
   *         Kernel Frame ID
   */
  int KaguyaTcCamera::CkFrameId() const {
     return (-131000);
    }

  /**
   * CK Reference ID - J2000
   *
   * @return @b int The appropriate instrument code for the "Camera-matrix"
   *         Kernel Reference ID
   */
  int KaguyaTcCamera::CkReferenceId() const {
    return (1);
  }

  /**
   * SPK Reference ID - J2000
   *
   * @return @b int The appropriate instrument code for the Spacecraft
   *         Kernel Reference ID
   */
  int KaguyaTcCamera::SpkReferenceId() const {
    return (1);
  }

}


/**
 * This is the function that is called in order to instantiate a KaguyaCamera
 * object.
 *
 * @param lab Cube labels
 *
 * @return Isis::Camera* Kaguya
 */
extern "C" Isis::Camera *KaguyaTcCameraPlugin(Isis::Cube &cube) {
  return new Isis::KaguyaTcCamera(cube);
}<|MERGE_RESOLUTION|>--- conflicted
+++ resolved
@@ -71,13 +71,9 @@
 
     // Setup focal plane map
     CameraFocalPlaneMap *focalMap = new CameraFocalPlaneMap(this, naifIkCode());
-<<<<<<< HEAD
     focalMap->SetDetectorOrigin( Samples() / 2.0 + 0.5, 1.0); //Lines() / 2.0 + 0.5);
 //    focalMap->SetDetectorOrigin( Samples() / 2.0 + 0.5, Lines() / 2.0 + 0.5);
-=======
-//    focalMap->SetDetectorOrigin( Samples() / 2.0 + 0.5, 1.0); //Lines() / 2.0 + 0.5);
-    focalMap->SetDetectorOrigin( Samples() / 2.0 + 0.5, Lines() / 2.0 + 0.5);
->>>>>>> 666848ae
+
 /*
     focalMap->SetDetectorOrigin(
       Spice::getDouble("INS" + toString(naifIkCode()) +

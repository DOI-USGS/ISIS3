/**
 * @file
 *
 *   Unless noted otherwise, the portions of Isis written by the USGS are public
 *   domain. See individual third-party library and package descriptions for
 *   intellectual property information,user agreements, and related information.
 *
 *   Although Isis has been used by the USGS, no warranty, expressed or implied,
 *   is made by the USGS as to the accuracy and functioning of such software
 *   and related material nor shall the fact of distribution constitute any such
 *   warranty, and no responsibility is assumed by the USGS in connection
 *   therewith.
 *
 *   For additional information, launch
 *   $ISISROOT/doc//documents/Disclaimers/Disclaimers.html in a browser or see
 *   the Privacy &amp; Disclaimers page on the Isis website,
 *   http://isis.astrogeology.usgs.gov, and the USGS privacy and disclaimers on
 *   http://www.usgs.gov/privacy.html.
 */
#include "KaguyaTcCamera.h"
#include "KaguyaTcCameraDistortionMap.h"

#include <QString>

#include "LineScanCameraDetectorMap.h"
#include "CameraDistortionMap.h"
#include "CameraFocalPlaneMap.h"
#include "LineScanCameraGroundMap.h"
#include "LineScanCameraSkyMap.h"
#include "IException.h"
#include "IString.h"
#include "iTime.h"
#include "NaifStatus.h"

using namespace std;
namespace Isis {
  /**
   * Constructor for the Kaguya TC Camera Model
   *
   * @param lab Pvl Label to create the camera model from
   *
   * @internal
   *   @history 2018-10-02 Adam Goins & Jeannie Backer - Original Version
   */
  KaguyaTcCamera::KaguyaTcCamera(Cube &cube) : LineScanCamera(cube) {
    m_instrumentNameLong  = "Terrain Camera";
    m_instrumentNameShort = "TC";
    m_spacecraftNameLong  = "Kaguya";
    m_spacecraftNameShort = "Kaguya";

    NaifStatus::CheckErrors();
    // Get the camera characteristics
    SetFocalLength();
    SetPixelPitch();

    // Get the start time in et
    Pvl &lab = *cube.label();
    PvlGroup inst = lab.findGroup("Instrument", Pvl::Traverse);

    // StartTime is used, rather than SpacecraftClockStartCount because the format of 
    // SpaceCraftClockStart count is incompatible with getClockTime
<<<<<<< HEAD
    double oldTime = iTime((QString)inst["StartTime"]).Et();
    std::cout << "old time: " << iTime(oldTime).UTC() << std::endl; 
    QString clockCount = inst["SpacecraftClockStartCount"];
    double time = getClockTime(clockCount, -1, true).Et();
    std::cout << "new time: " << iTime(time).UTC() << std::endl; 
=======
    double time = iTime((QString)inst["StartTime"]).Et();

>>>>>>> df4dd9a3
    // Setup detector map
    double lineRate = (double) inst["LineSamplingInterval"] / 1000.0; // ALE uses the ExposureDuration
    
    // Convert between parent image coordinates and detector coordinates (detector coordinate line, detector coordinate sample)   
    LineScanCameraDetectorMap *detectorMap = new LineScanCameraDetectorMap(this, time, lineRate);
<<<<<<< HEAD

    // Detetermine what to set the starting detector sample to, based on swath mode
    QString swathMode = inst["SwathModeId"];

=======

    // Detetermine what to set the starting detector sample to, based on swath mode
    QString swathMode = inst["SwathModeId"];

>>>>>>> df4dd9a3
    double startingDetectorSample = 1; 
    if (swathMode.compare("FULL") == 0) {
      startingDetectorSample = 1; 
    }
    else if (swathMode.compare("NOMINAL") == 0) {
      startingDetectorSample = 297; 
    }
    else if (swathMode.compare("HALF") == 0) {
      startingDetectorSample = 1172;
    }

    detectorMap->SetStartingDetectorSample(startingDetectorSample);
    
    CameraFocalPlaneMap *focalMap = new CameraFocalPlaneMap(this, naifIkCode());

    // This is the same, no matter the swath mode
<<<<<<< HEAD
    focalMap->SetDetectorOrigin(4096.0/2.0 + 0.5, 1.0); 
=======
    // This set the origin of the detector (not image samp,line). It is zero bassed.
    // The detector offsets are 0,0 because the borsight is in the center of the array
    QString key;
    key = "INS" + toString(naifIkCode()) + "_BORESIGHT_SAMPLE";
    double sampleBoreSight = getDouble(key);

    key = "INS" + toString(naifIkCode()) + "_BORESIGHT_LINE";
    double lineBoreSight = getDouble(key);
    focalMap->SetDetectorOrigin(sampleBoreSight, lineBoreSight); 
>>>>>>> df4dd9a3

    // Setup distortion map
    new KaguyaTcCameraDistortionMap(this, naifIkCode());
//    new CameraDistortionMap(this);

    // Setup the ground and sky map
    new LineScanCameraGroundMap(this);
    new LineScanCameraSkyMap(this);

    setTime(time);
    LoadCache();
    NaifStatus::CheckErrors();
  }

  //! Destroys the KaguyaTcCamera object.
  KaguyaTcCamera::~KaguyaTcCamera() {
  }


  /**
   * CK frame ID -  - Instrument Code from spacit run on CK
   *
   * @return @b int The appropriate instrument code for the "Camera-matrix"
   *         Kernel Frame ID
   */
  int KaguyaTcCamera::CkFrameId() const {
     return (-131000);
    }

  /**
   * CK Reference ID - J2000
   *
   * @return @b int The appropriate instrument code for the "Camera-matrix"
   *         Kernel Reference ID
   */
  int KaguyaTcCamera::CkReferenceId() const {
    return (1);
  }

  /**
   * SPK Reference ID - J2000
   *
   * @return @b int The appropriate instrument code for the Spacecraft
   *         Kernel Reference ID
   */
  int KaguyaTcCamera::SpkReferenceId() const {
    return (1);
  }

}


/**
 * This is the function that is called in order to instantiate a KaguyaCamera
 * object.
 *
 * @param lab Cube labels
 *
 * @return Isis::Camera* Kaguya
 */
extern "C" Isis::Camera *KaguyaTcCameraPlugin(Isis::Cube &cube) {
  return new Isis::KaguyaTcCamera(cube);
}<|MERGE_RESOLUTION|>--- conflicted
+++ resolved
@@ -57,34 +57,18 @@
     Pvl &lab = *cube.label();
     PvlGroup inst = lab.findGroup("Instrument", Pvl::Traverse);
 
-    // StartTime is used, rather than SpacecraftClockStartCount because the format of 
-    // SpaceCraftClockStart count is incompatible with getClockTime
-<<<<<<< HEAD
-    double oldTime = iTime((QString)inst["StartTime"]).Et();
-    std::cout << "old time: " << iTime(oldTime).UTC() << std::endl; 
     QString clockCount = inst["SpacecraftClockStartCount"];
     double time = getClockTime(clockCount, -1, true).Et();
-    std::cout << "new time: " << iTime(time).UTC() << std::endl; 
-=======
-    double time = iTime((QString)inst["StartTime"]).Et();
 
->>>>>>> df4dd9a3
     // Setup detector map
-    double lineRate = (double) inst["LineSamplingInterval"] / 1000.0; // ALE uses the ExposureDuration
+    double lineRate = (double) inst["LineSamplingInterval"] / 1000.0;
     
     // Convert between parent image coordinates and detector coordinates (detector coordinate line, detector coordinate sample)   
     LineScanCameraDetectorMap *detectorMap = new LineScanCameraDetectorMap(this, time, lineRate);
-<<<<<<< HEAD
 
     // Detetermine what to set the starting detector sample to, based on swath mode
     QString swathMode = inst["SwathModeId"];
 
-=======
-
-    // Detetermine what to set the starting detector sample to, based on swath mode
-    QString swathMode = inst["SwathModeId"];
-
->>>>>>> df4dd9a3
     double startingDetectorSample = 1; 
     if (swathMode.compare("FULL") == 0) {
       startingDetectorSample = 1; 
@@ -101,9 +85,7 @@
     CameraFocalPlaneMap *focalMap = new CameraFocalPlaneMap(this, naifIkCode());
 
     // This is the same, no matter the swath mode
-<<<<<<< HEAD
-    focalMap->SetDetectorOrigin(4096.0/2.0 + 0.5, 1.0); 
-=======
+
     // This set the origin of the detector (not image samp,line). It is zero bassed.
     // The detector offsets are 0,0 because the borsight is in the center of the array
     QString key;
@@ -113,7 +95,6 @@
     key = "INS" + toString(naifIkCode()) + "_BORESIGHT_LINE";
     double lineBoreSight = getDouble(key);
     focalMap->SetDetectorOrigin(sampleBoreSight, lineBoreSight); 
->>>>>>> df4dd9a3
 
     // Setup distortion map
     new KaguyaTcCameraDistortionMap(this, naifIkCode());

<<<<<<< HEAD
/** This is free and unencumbered software released into the public domain.

The authors of ISIS do not claim copyright on the contents of this file.
For more details about the LICENSE terms and the AUTHORS, you will
find files of those names at the top level of this repository. **/

/* SPDX-License-Identifier: CC0-1.0 */
                                                                     
=======
/**
 * @file
 * $Revision: 1.3 $
 * $Date: 2010/02/25 18:39:05 $
 *
 *   Unless noted otherwise, the portions of Isis written by the USGS are
 *   public domain. See individual third-party library and package descriptions
 *   for intellectual property information, user agreements, and related
 *   information.
 *
 *   Although Isis has been used by the USGS, no warranty, expressed or
 *   implied, is made by the USGS as to the accuracy and functioning of such
 *   software and related material nor shall the fact of distribution
 *   constitute any such warranty, and no responsibility is assumed by the
 *   USGS in connection therewith.
 *
 *   For additional information, launch
 *   $ISISROOT/doc//documents/Disclaimers/Disclaimers.html
 *   in a browser or see the Privacy &amp; Disclaimers page on the Isis website,
 *   http://isis.astrogeology.usgs.gov, and the USGS privacy and disclaimers on
 *   http://www.usgs.gov/privacy.html.
 */
>>>>>>> 1523fc5c
#include <memory>
#include <cmath>
#include <cstdlib>
#include <ctime>
#include <iostream>
#include <iomanip>
#include <sstream>

#include "ProgramAnalyzer.h"
#include "IString.h"
#include "Pvl.h"
#include "PvlObject.h"


using namespace std;

namespace Isis {

/** Default constructor */
ProgramAnalyzer::ProgramAnalyzer() {
  init();
}

/**
 * Analyzes the given log file on construction
 *
 * @param logfile A print.prt file
 */
ProgramAnalyzer::ProgramAnalyzer(const QString &logfile) {
  init();
  add(logfile);
}

/**
 * @brief Set the list of program exclusions
 *
 *  When provided, the QString should contain names of ISIS programs that will be
 *  excluded in the analysis.  If more than one program is desired, separate
 *  them by commas.
 *
 *  The exclusion list takes precedence over any applications added in the
 *  inclusion list.  In other words, if the same program is included in both the
 *  inclusion and exclusion list, it will be excluded.
 *
 *  Note this method can be called repeatedly to add names.
 *
 * @param name Comma separated list of names of programs to exclude
 */
void ProgramAnalyzer::setExclude(const QString &name) {
  foreach (QString singleName, name.split(",")) {
    exclude(singleName);
  }
}

/**
 * @brief Loads a list of excluded program names from a file
 *
 * The file is expected to contain the name of an ISIS program, one per line.
 * These programs will be logged but not included in the analysis.
 *
 * The exclusion list takes precedence over any applications added in the
 * inclusion list.  In other words, if the same program is included in both the
 * inclusion and exclusion list, it will be excluded.
 *
 * Note this method can be called repeatedly to add names.
 *
 * @param name  Name of file containing program list to exclude
 */
void ProgramAnalyzer::exclude(const QString &name) {
  QString prog = name.trimmed();
  if ( !_excludes.exists(prog) ) {
    _excludes.add(prog, 0);
  }
  return;
}


/**
 * @brief Set the list of program inclusions
 *
 * When provided, the QString should contain names of ISIS programs that will be
 * included in the analysis.  If more than one program is desired, separate
 * them by commas.
 *
 * If this option is used, it will only included programs given in this list.
 * It operates as both an inclusive and exclusive list, so there is no need to
 * also utilize the exclude features of this class.
 *
 * However, if you do use the exclusion features of this clas, the exclusion
 * list takes precedence over any applications added in the inclusion list.  In
 * other words, if the same program is included in both the inclusion and
 * exclusion list, it will be excluded.
 *
 * Note this method can be called repeatedly to add names.
 *
 * @param name Comma separated list of names of programs to include
 */
void ProgramAnalyzer::setInclude(const QString &name) {
  foreach (QString singleName, name.split(",")) {
    include(singleName);
  }
}

/**
 * @brief Loads a list of included program names from a file
 *
 * The file is expected to contain the name of an ISIS program, one per line.
 * These programs will be included in the analysis.
 *
 * If this option is used, it will only included programs given in this list.
 * It operates as both an inclusive and exclusive list, so there is no need to
 * also utilize the exclude features of this class.
 *
 * However, if you do use the exclusion feartures, the exclusion list takes
 * precedence over any applications added in the inclusion list.  In other
 * words, if the same program is included in both the inclusion and exclusion
 * list, it will be excluded.
 *
 * Note this method can be called repeatedly to add names.
 *
 * @param name  Name of file containing program list to include
 */
void ProgramAnalyzer::include(const QString &name) {
  QString prog = name.trimmed();
  if ( !_includes.exists(prog) ) {
    _includes.add(prog, 0);
  }
  return;
}

/**
 * @brief Adds a print.prt file to the analysis
 *
 * The programs contained in the log file, assumed to be a print.prt file, will
 * be added to the list of programs to be analyzed.  They are subject to the
 * exclude and include program lists.
 *
<<<<<<< HEAD
 * @param logfile An ISIS3 print.prt file
=======
 * @param logfile An ISIS print.prt file
>>>>>>> 1523fc5c
 */
void ProgramAnalyzer::add(const QString &logfile) {
  Pvl plog(logfile);
  for(int i = 0; i < plog.objects(); i++) {
    add(plog.object(i));
  }
}

/**
 * @brief Adds a program object originating from a print.prt file
 *
<<<<<<< HEAD
 * The PvlObject provided is assumed to orginate from an ISIS3 print.prt log
=======
 * The PvlObject provided is assumed to orginate from an ISIS print.prt log
>>>>>>> 1523fc5c
 * file.  It contains information that will be extracted and analyzed according
 * to the features of this class.
 *
 *
<<<<<<< HEAD
 * @param program Pvl object containing the output log of an ISIS3 application
=======
 * @param program Pvl object containing the output log of an ISIS application
>>>>>>> 1523fc5c
 */
void ProgramAnalyzer::add(PvlObject &program) {
  _count++;
  QString prog(program.name());
  if ( _excludes.exists(prog) ) {
    _excludes.get(prog)++;
    return;
  }

  if ( _includes.size() > 0 ) {
    if ( !_includes.exists(prog)  ) {
      return;
    }
    _includes.get(prog)++;
  }

  ProgramData pdata;
  pdata.name = prog;
  pdata.runtime = getKey(program, "ExecutionDateTime");
  pdata.from = getKey(program, "From", "UserParameters");
  pdata.to   = getKey(program, "To", "UserParameters");
  accounting(program, pdata);
  analyze(pdata);
  return;
}

/**
 * @brief Reports program counters for the current state
 *
 * This method reports counts of programs as they were added to the object.  It
 * reports total programs, numbers for analyzed, included, excluded, unique,
 * valid, errors, zero CPU/Connect times and incomplete or invalid (typcially
 * negative times) for programs it evaluted.
 *
 * @param name Name of Pvl group to create
 *
 * @return PvlGroup Pvl group containing program numbers/counts
 */
PvlGroup ProgramAnalyzer::review(const QString &name) const {
  PvlGroup pvl(name);

  pvl += PvlKeyword("Programs", toString(size()));
  pvl += PvlKeyword("Unique", toString(Programs()));
  pvl += PvlKeyword("Included", toString(LimitTotals(_includes)));
  pvl += PvlKeyword("Excluded", toString(LimitTotals(_excludes)));
  pvl += PvlKeyword("Valid", toString(valid()));
  pvl += PvlKeyword("Errors", toString(errors()));
  pvl += PvlKeyword("ZeroTime", toString(zerotime()));
  pvl += PvlKeyword("NoData", toString(nodata()));
  pvl += PvlKeyword("BadData", toString(baddata()));
  pvl += PvlKeyword("Total", toString(count()));
  return (pvl);
}


/**
 * @brief Reports cumulative runtime performance statistics for programs
 *
 * This method formats the contents of the program analysis in a Pvl group that
 * provides information for all programs regardin CPU, connect and I/O times.
 *
 *
 * @param name Name of Pvl group to create
 *
 * @return PvlGroup Pvl group containing cumulative program analysis
 */
PvlGroup ProgramAnalyzer::cumulative(const QString &name) const {
  return (toPvl(_totals, name));
}

/**
 * @brief Reports analysis for a specific program
 *
 * This object maintains individual statistics for each unique program.  This
 * method reports the analysis for a particular program.
 *
 *
 * @param name Name of the program to analyze
 *
 * @return PvlGroup Pvl group containing program analysis
 */
PvlGroup ProgramAnalyzer::summarize(const QString &name) const {
  return (toPvl(_programs.get(name)));
}

/**
 * @brief Reports analysis for the nth occuring application in the list
 *
 * This object maintains individual statistics for each unique program.  This
 * method reports the analysis for a program that occurs in the list at the
 * given index.

 * @param index Index of the application to summerize
 *
 * @return PvlGroup Pvl group containing the program analysis
 */
PvlGroup ProgramAnalyzer::summarize(const int index) const {
  return (toPvl(_programs.getNth(index)));
}

/**
 * @brief Writes a header in CVS format to a ostream
 *
 * @param out Output stream to write the header
 *
 * @return ostream& Returns the stream
 */
ostream &ProgramAnalyzer::header(ostream &out) const {
  out << "Program,From,To,ExecutionDateTime,ConnectTime,CpuTime,IOTime\n";
  return (out);
}

/**
 * @brief Writes the analysis to the stream in CSV format
 *
 * This method provides the analysis in CSV format for more traditional
 * manipulation.  This format is well suited to be plotted for further analysis
 * of the program/system performance.
 *
 * The columns provided are:  Program name, FROM file, TO file, runtime, connect
 * time, CPU time, and I/O time (difference in runtime and CPU time).
 *
 *
 * @param out Output stream to write data to
 *
 * @return ostream& The output stream
 */
ostream &ProgramAnalyzer::listify(ostream &out) const {
  vector<ProgramData>::const_iterator progs = _pdata.begin();
  while (progs != _pdata.end()) {
    if ( progs->status == VALID ) {
      out << format(progs->name) << ",";
      out << format(progs->from) << ",";
      out << format(progs->to) << ",";
      out << format(progs->runtime) << ",";
      out << DblToStr(progs->connectTime, 2) << ",";
      out << DblToStr(progs->cpuTime, 2) << ",";
      out << DblToStr(progs->connectTime-progs->cpuTime, 2) << "\n";
    }
   ++progs;
  }
  return (out);
}


/**
 * @brief Initializes the class
 *
 * This init function is reintrant and will reset all internal parameters to the
 * empty state.
 */
void ProgramAnalyzer::init() {
  _count = 0;
  _excludes = LogList();
  _includes = LogList();
  _programs = RunList();
  _totals = RunTimeStats("Cumulative");
  _pdata.clear();
}


/**
 * @brief Provides a count of analyzed programs
 *
 * Iterates through all programs included in the analysis and provides a count
 * fo the total.  It will search through for a given status and only includes
 * those which have the indicated status.  The valid status to check are those
 * defined in the Status enum list.
 *
 * @param status Status of the program to count
 *
 * @return int
 */
int ProgramAnalyzer::getCount (ProgramAnalyzer::Status status) const {
  vector<ProgramData>::const_iterator progs = _pdata.begin();
  int n(0);
  while (progs != _pdata.end()) {
    if ( progs->status == status ) n++;
    ++progs;
  }
  return (n);
}


/**
 * @brief Extracts a keyword value from the Pvl object
 *
 *
 * @param obj Pvl object to search for the keyword
 * @param key Name of keyword to find
 * @param grp Optional group within the object to find the keyword
 *
 * @return QString Value of the keyword if the keyword exists, otherwise an empty
 *                QString is returned.
 */
QString ProgramAnalyzer::getKey(PvlObject &obj, const QString &key,
                               const QString &grp) const {

  QString value("");
  if ( !grp.isEmpty() ) {
    PvlGroup &g = obj.findGroup(grp);
    value = findKey(g, key);
  }
  else {
    value = findKey(obj, key);
  }
  return (value);
}

/**
 * @brief Converts times represented in text to digital values
 *
 * The text QString, atime, is expected to be of the format "HH:MM:SS.sss" where
 * "HH" is hours, "MM" is minutes and "SS.sss" is seconds.milliseconds.  The
 * units returned are in seconds.
 *
 * @param atime Text QString containing time to convert
 * @param dtime Time in seconds
 *
 * @return ProgramAnalyzer::Status Returns BADDATA if the text QString is empty
 *                                 or malformed, or VALID if the conversion
 *                                 succeeds.
 */
ProgramAnalyzer::Status ProgramAnalyzer::convertTime(const QString &atime,
                                                     double &dtime) const {
  if ( atime.isEmpty() ) return (BADDATA);
  QStringList t = atime.split(":");
  if ( t.size() != 3 ) {
    return (BADDATA);
  }

  //  Convert to seconds
  double toSeconds(3600.0);
  dtime = 0.0;
  for ( unsigned int i = 0 ; i < 3 ; i++ ) {
    dtime += toDouble(t[i]) * toSeconds;
    toSeconds /= 60.0;
  }

  return (VALID);
}

/**
 * @brief Compute analysis of program entry
 *
<<<<<<< HEAD
 * This method accepts a Pvl object that is assumed to orignate from an ISIS3
=======
 * This method accepts a Pvl object that is assumed to orignate from an ISIS
>>>>>>> 1523fc5c
 * print.prt log file and conforms to the format in the log file.
 *
 * Data is extracted from certain keywords in the object.  Invalid objects or
 * error conditions are detected and are indicated in the status of the program
 * analysis structure, pdata.  Other conditions of no time for runtimes or CPU
 * times is also detected and indicated.
 *
 *
 * @param obj   Object containing program data
 * @param pdata Structure to return derived values from the program data
 *
 * @return bool True if successful, false otherwise.
 */
bool ProgramAnalyzer::accounting(PvlObject &obj,
                                 ProgramAnalyzer::ProgramData &pdata) const {

  //  Assume an error occured if the Accounting group is missing
  if ( !obj.hasGroup("Accounting") ) {
    pdata.status = ERRORS;
    return (false);
  }

  PvlGroup &acc = obj.findGroup("Accounting");
  Status status = convertTime(findKey(acc,"ConnectTime"), pdata.connectTime);
  pdata.status = convertTime(findKey(acc, "CpuTime"), pdata.cpuTime);

  //  Test a few remaining times
  if ( status != VALID ) pdata.status = status;
  else if ( pdata.connectTime <= 0.0 ) pdata.status = ZEROTIME;

  return (pdata.status == VALID);
}



/**
 * @brief Performs the analysis of a program
 *
 * This method accepts a program data structure, determines validity for
 * inclusion in the analysis and computes statistics from the data content.
 *
 * @param data Structure containing program data
 *
 * @return bool True if valid and included, false otherwize
 */
bool ProgramAnalyzer::analyze(const ProgramAnalyzer::ProgramData &data) {

  bool good(false);
  if ( data.status == VALID ) {
    if ( !_programs.exists(data.name) ) {
       _programs.add(data.name, RunTimeStats(data.name));
    }
    RunTimeStats &stats = _programs.get(data.name);
    stats.contime.AddData(data.connectTime);
    stats.cputime.AddData(data.cpuTime);
    stats.iotime.AddData(data.connectTime - data.cpuTime);

    _totals.contime.AddData(data.connectTime);
    _totals.cputime.AddData(data.cpuTime);
    _totals.iotime.AddData(data.connectTime - data.cpuTime);

    good = true;
  }
  _pdata.push_back(data);
  return (good);
}

/**
 * @brief Produces report of run time statistics for the given structure
 *
 *
 * The data contained with the RunTimeStats is externalized to a Pvl group with
 * some resonable formatting.
 *
 * @param stats Run time stats for the given data
 * @param name  Optional name of the PvlGroup results
 *
 * @return PvlGroup Pvl group of runtime statistics
 */
PvlGroup ProgramAnalyzer::toPvl(const RunTimeStats &stats,
                                const QString &name) const {
  PvlGroup pvl((name.isEmpty() ? stats.pname : name));

  pvl += PvlKeyword("Hits", toString(stats.contime.TotalPixels()));
  pvl += PvlKeyword("ConnectTimeMinimum", DblToStr(stats.contime.Minimum(), 2));
  pvl += PvlKeyword("ConnectTimeMaximum", DblToStr(stats.contime.Maximum(), 2));
  pvl += PvlKeyword("ConnectTimeAverage", DblToStr(stats.contime.Average(), 2));
  pvl += PvlKeyword("ConnectTimeStdDev", DblToStr(stats.contime.StandardDeviation(), 4));

  pvl += PvlKeyword("CpuTimeMinimum", DblToStr(stats.cputime.Minimum(), 2));
  pvl += PvlKeyword("CpuTimeMaximum", DblToStr(stats.cputime.Maximum(), 2));
  pvl += PvlKeyword("CpuTimeAverage", DblToStr(stats.cputime.Average(), 2));
  pvl += PvlKeyword("CpuTimeStdDev", DblToStr(stats.cputime.StandardDeviation(), 4));

  pvl += PvlKeyword("IOTimeMinimum", DblToStr(stats.iotime.Minimum(), 2));
  pvl += PvlKeyword("IOTimeMaximum", DblToStr(stats.iotime.Maximum(), 2));
  pvl += PvlKeyword("IOTimeAverage", DblToStr(stats.iotime.Average(), 2));
  pvl += PvlKeyword("IOTimeStdDev", DblToStr(stats.iotime.StandardDeviation(), 4));

  return (pvl);
}

/**
 * @brief Returns NULL for empty QStrings to ensure meaningful content
 *
 * @param s  String to test for content
 *
 * @return QString Returns existing content if present, NULL if empty
 */
QString ProgramAnalyzer::format(const QString &s) const {
 if ( s.isEmpty() )  return (QString("NULL"));
 return (s);
}


  /**
   * @brief Convert a double value to a QString subject to precision specs
   *
   * This method converts a double value to a QString that has a prefined digitis
   * of precision.  Fixed float form is used with the specified number of digits
   * of precision.
   *
   * @param value Double value to convert to QString
   *
   * @return QString Returns the converted QString
   */
  QString ProgramAnalyzer::DblToStr(const double &value, const int precision)
                                    const {
    if(IsSpecial(value)) {
      return (QString("0.0"));
    }

    //  Format the QString to specs
    ostringstream strcnv;
    strcnv.setf(std::ios::fixed);
    strcnv << setprecision(precision) << value;
    return (QString(strcnv.str().c_str()));
  }

  /**
   * @brief Returns the count of all programs in the log list
   *
   * This method computes a count of all programs that exist in the list of
   * applications that encurred a limit in the analysis.  It is not enough to
   * just report the number of entries in the list - each list contains a count
   * of occurances.  These occurances are summed and return to the caller.
   *
   * @param limit List of applications incurring a limit
   *
   * @return int Total number of occurances all programs in the list
   */
  int ProgramAnalyzer::LimitTotals(const ProgramAnalyzer::LogList &limit)
                                   const {
    int total(0);
    for ( int i = 0 ; i < limit.size() ; i++ ) {
      total += limit.getNth(i);
    }
    return (total);
  }

} // namespace Isis<|MERGE_RESOLUTION|>--- conflicted
+++ resolved
@@ -1,4 +1,3 @@
-<<<<<<< HEAD
 /** This is free and unencumbered software released into the public domain.
 
 The authors of ISIS do not claim copyright on the contents of this file.
@@ -7,30 +6,6 @@
 
 /* SPDX-License-Identifier: CC0-1.0 */
                                                                      
-=======
-/**
- * @file
- * $Revision: 1.3 $
- * $Date: 2010/02/25 18:39:05 $
- *
- *   Unless noted otherwise, the portions of Isis written by the USGS are
- *   public domain. See individual third-party library and package descriptions
- *   for intellectual property information, user agreements, and related
- *   information.
- *
- *   Although Isis has been used by the USGS, no warranty, expressed or
- *   implied, is made by the USGS as to the accuracy and functioning of such
- *   software and related material nor shall the fact of distribution
- *   constitute any such warranty, and no responsibility is assumed by the
- *   USGS in connection therewith.
- *
- *   For additional information, launch
- *   $ISISROOT/doc//documents/Disclaimers/Disclaimers.html
- *   in a browser or see the Privacy &amp; Disclaimers page on the Isis website,
- *   http://isis.astrogeology.usgs.gov, and the USGS privacy and disclaimers on
- *   http://www.usgs.gov/privacy.html.
- */
->>>>>>> 1523fc5c
 #include <memory>
 #include <cmath>
 #include <cstdlib>
@@ -168,11 +143,7 @@
  * be added to the list of programs to be analyzed.  They are subject to the
  * exclude and include program lists.
  *
-<<<<<<< HEAD
- * @param logfile An ISIS3 print.prt file
-=======
  * @param logfile An ISIS print.prt file
->>>>>>> 1523fc5c
  */
 void ProgramAnalyzer::add(const QString &logfile) {
   Pvl plog(logfile);
@@ -184,20 +155,12 @@
 /**
  * @brief Adds a program object originating from a print.prt file
  *
-<<<<<<< HEAD
- * The PvlObject provided is assumed to orginate from an ISIS3 print.prt log
-=======
  * The PvlObject provided is assumed to orginate from an ISIS print.prt log
->>>>>>> 1523fc5c
  * file.  It contains information that will be extracted and analyzed according
  * to the features of this class.
  *
  *
-<<<<<<< HEAD
- * @param program Pvl object containing the output log of an ISIS3 application
-=======
  * @param program Pvl object containing the output log of an ISIS application
->>>>>>> 1523fc5c
  */
 void ProgramAnalyzer::add(PvlObject &program) {
   _count++;
@@ -443,11 +406,7 @@
 /**
  * @brief Compute analysis of program entry
  *
-<<<<<<< HEAD
- * This method accepts a Pvl object that is assumed to orignate from an ISIS3
-=======
  * This method accepts a Pvl object that is assumed to orignate from an ISIS
->>>>>>> 1523fc5c
  * print.prt log file and conforms to the format in the log file.
  *
  * Data is extracted from certain keywords in the object.  Invalid objects or

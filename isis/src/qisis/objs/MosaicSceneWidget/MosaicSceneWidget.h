--- conflicted
+++ resolved
@@ -109,9 +109,7 @@
    *                           Removed unused private member, m_projectionFootprint.  The
    *                           uninitialized values were causing the qmos selection tool to not
    *                           work properly.  Fixes #1742.
-<<<<<<< HEAD
    *   @history 2014-07-18 Kimberly Oyama and Tracie Sucharski - Added selectedCubes() and  .
-=======
    *   @history 2016-04-22 Jeannie Backer - Added label parameter to setProjection(mapGroup, label).
    *                           The default value for label is an empty Pvl. Also, modified
    *                           addImage() to pass the label from the cube of the image to be added
@@ -120,7 +118,6 @@
    *                           in turn will now call Target::radiiGroup(targetName), if needed. 
    *                           References #3892   
    * 
->>>>>>> a18aa470
    */
   class MosaicSceneWidget : public QWidget {
       Q_OBJECT

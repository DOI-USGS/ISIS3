--- conflicted
+++ resolved
@@ -44,13 +44,8 @@
 
         if (mappingGroup["LatitudeType"][0] == "Planetographic") {
 
-<<<<<<< HEAD
-          Distance equaRad(toDouble(tproj->Mapping()["EquatorialRadius"][0]), Distance::Meters);
-          Distance polRad(toDouble(tproj->Mapping()["PolarRadius"][0]), Distance::Meters);
-=======
-          Distance equaRad(proj->EquatorialRadius(), Distance::Meters);
-          Distance polRad(proj->PolarRadius(), Distance::Meters);
->>>>>>> 23b02348
+          Distance equaRad(tproj->EquatorialRadius(), Distance::Meters);
+          Distance polRad(tproj->PolarRadius(), Distance::Meters);
 
           minLat = Latitude(latMin.planetographic(Angle::Degrees), mappingGroup,
                             Angle::Degrees);

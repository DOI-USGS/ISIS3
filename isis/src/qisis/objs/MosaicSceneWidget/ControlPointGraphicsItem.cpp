#include "ControlPointGraphicsItem.h"

#include <float.h>
#include <iostream>

#include <QDebug>
#include <QEvent>
#include <QGraphicsScene>
#include <QGraphicsSceneContextMenuEvent>
#include <QMenu>
#include <QMessageBox>

#include "Constants.h"
#include "ControlMeasure.h"
#include "ControlPoint.h"
#include "FileName.h"
#include "MosaicGraphicsView.h"
#include "MosaicSceneWidget.h"
#include "SerialNumberList.h"
#include "Statistics.h"

using namespace std;

namespace Isis {
  /**
   * Create a CP graphics item. This will colorize and set the appropriate
   *   toolTip for this control point.
   */
  ControlPointGraphicsItem::ControlPointGraphicsItem(QPointF center,
      QPointF apriori, ControlPoint *cp, SerialNumberList *snList,
      MosaicSceneWidget *boundingRectSrc, QGraphicsItem *parent) :
      QGraphicsRectItem(parent) {
    m_centerPoint = new QPointF(center);
    m_mosaicScene = boundingRectSrc;
    m_controlPoint = cp;
    m_showArrow = false;
    m_colorByMeasureCount = false;
    m_colorByResidualMagnitude = false;

    m_measureCount = -1;
    m_residualMagnitude = Null;

    setZValue(DBL_MAX);

    m_origPoint = new QPointF(apriori);

<<<<<<< HEAD
    if (cp->IsIgnored()) {
      setPen(QPen(Qt::red));
    }
    else if (cp->IsEditLocked()) {
      setPen(QPen(Qt::magenta));
    }
    else if (cp->GetType() == ControlPoint::Fixed) {
      setPen(QPen(Qt::green));
    }
    else if (cp->GetType() == ControlPoint::Constrained) {
      setPen(QPen(Qt::darkGreen));
    }
    else {// Free
      setPen(QPen(Qt::blue));
    }
=======
    // Providing a width of 0 makes pens cosmetic (i.e. always appear as 1 pixel on screen)
    if(cp->IsIgnored())
      setPen(QPen(Qt::red, 0.0));
    else if(cp->IsEditLocked())
      setPen(QPen(Qt::magenta, 0.0));
    else if(cp->GetType() == ControlPoint::Fixed)
      setPen(QPen(Qt::green, 0.0));
    else if(cp->GetType() == ControlPoint::Constrained)
      setPen(QPen(Qt::darkGreen, 0.0));
    else // Free
      setPen(QPen(Qt::blue, 0.0));
>>>>>>> 08f12945

    setBrush(Qt::NoBrush);

    setToolTip(makeToolTip(snList));

    setRect(calcRect());

    setFlag(QGraphicsItem::ItemIsSelectable, true);
    setFlag(QGraphicsItem::ItemIsFocusable, true);

//  setFiltersChildEvents(true);
//  installEventFilter(this);
  }


  ControlPointGraphicsItem::~ControlPointGraphicsItem() {
    if (m_centerPoint) {
      delete m_centerPoint;
      m_centerPoint = NULL;
    }

    if (m_origPoint) {
      delete m_origPoint;
      m_origPoint = NULL;
    }

    m_mosaicScene = NULL;
  }


  void ControlPointGraphicsItem::paint(QPainter *painter,
      const QStyleOptionGraphicsItem *style,  QWidget * widget) {
    QRectF fullRect = calcRect();
    QRectF crosshairRect = calcCrosshairRect();

    if (crosshairRect.isNull()) {
      return;
    }

    if (rect() != fullRect) {
      setRect(fullRect);
    }
    else {
      painter->setPen(pen());
      painter->setBrush(brush());

      QPointF center = crosshairRect.center();

      QPointF centerLeft(crosshairRect.left(), center.y());
      QPointF centerRight(crosshairRect.right(), center.y());
      QPointF centerTop(center.x(), crosshairRect.top());
      QPointF centerBottom(center.x(), crosshairRect.bottom());

      painter->drawLine(centerLeft, centerRight);
      painter->drawLine(centerTop, centerBottom);

      if (!m_origPoint->isNull() && *m_origPoint != *m_centerPoint
         && m_showArrow) {

        if (!m_colorByMeasureCount && !m_colorByResidualMagnitude) {
          painter->setPen(Qt::black);
          painter->setBrush(Qt::black);
        }
        else {
          QColor zeroColor(Qt::black);
          QColor fullColor(Qt::green);

          bool isColored = false;

          if (m_colorByMeasureCount) {
            int fullColorMeasureCount = qMax(1, m_measureCount);
            int measureCount = m_controlPoint->getMeasures(true).count();
            isColored = (measureCount >= fullColorMeasureCount);
          }
          else {
            fullColor = QColor(Qt::red);

            double fullColorErrorMag = 0.0;

            if (!IsSpecial(m_residualMagnitude)) {
              fullColorErrorMag = m_residualMagnitude;
            }

            Statistics residualStats;
            foreach (ControlMeasure *cm, m_controlPoint->getMeasures(true)) {
              residualStats.AddData(cm->GetResidualMagnitude());
            }

            if (residualStats.Average() != Null) {
              double errorMag = residualStats.Maximum();
              if (errorMag >= fullColorErrorMag) {
                isColored = true;
              }
            }
          }

          QColor finalColor = isColored? fullColor : zeroColor;

          painter->setPen(finalColor);
          painter->setBrush(finalColor);
        }

        painter->drawLine(*m_origPoint, *m_centerPoint);

        QPolygonF arrowHead = calcArrowHead();
        painter->drawPolygon(arrowHead);
      }
    }
  }


  ControlPoint *ControlPointGraphicsItem::controlPoint() { 
    return m_controlPoint; 
  }

  void ControlPointGraphicsItem::setArrowVisible(bool visible, 
                                                 bool colorByMeasureCount, 
                                                 int measureCount,
                                                 bool colorByResidualMagnitude, 
                                                 double residualMagnitude) {
    m_showArrow = visible;
    m_colorByMeasureCount = colorByMeasureCount;
    m_measureCount = measureCount;
    m_colorByResidualMagnitude = colorByResidualMagnitude;
    m_residualMagnitude = residualMagnitude;
    setRect(calcRect());
    update();
  }


  void ControlPointGraphicsItem::contextMenuEvent(
      QGraphicsSceneContextMenuEvent * event) {
    QMenu menu;

    QAction *title = menu.addAction(
        m_controlPoint->GetId());
    title->setEnabled(false);
    menu.addSeparator();

    QAction *infoAction = menu.addAction("Show Point Info");

    QAction *selected = menu.exec(event->screenPos());

    if (selected == infoAction) {
      QMessageBox::information(m_mosaicScene, "Control Point Information",
          toolTip());
    }
  }


  void ControlPointGraphicsItem::mouseReleaseEvent(QGraphicsSceneMouseEvent *event) {
    //qDebug()<<"ControlPointGraphicsItem::mouseReleaseEvent pointId = "<<m_controlPoint->GetId();
//  emit newControlPointSelected(m_controlPoint);
  }


  QRectF ControlPointGraphicsItem::calcRect() const {
    QRectF pointRect(calcCrosshairRect());

    if (!m_origPoint->isNull() && pointRect.isValid()) {
      // Make the rect contain the orig point
      if (pointRect.left() > m_origPoint->x()) {
        pointRect.setLeft(m_origPoint->x());
      }
      else if (pointRect.right() < m_origPoint->x()) {
        pointRect.setRight(m_origPoint->x());
      }

      if (pointRect.top() > m_origPoint->y()) {
        pointRect.setTop(m_origPoint->y());
      }
      else if (pointRect.bottom() < m_origPoint->y()) {
        pointRect.setBottom(m_origPoint->y());
      }
    }

    QPolygonF arrowHead = calcArrowHead();

    if (arrowHead.size() > 2) {
      pointRect = pointRect.united(arrowHead.boundingRect());
    }

    return pointRect;
  }


  QRectF ControlPointGraphicsItem::calcCrosshairRect() const {
    QRectF pointRect;

    if (m_centerPoint && !m_centerPoint->isNull() && m_mosaicScene) {
      static const int size = 12;
      QPoint findSpotScreen =
          m_mosaicScene->getView()->mapFromScene(*m_centerPoint);
      QPoint findSpotTopLeftScreen =
          findSpotScreen - QPoint(size / 2, size / 2);

      QRect pointRectScreen(findSpotTopLeftScreen, QSize(size, size));

      pointRect =
          m_mosaicScene->getView()->mapToScene(pointRectScreen).boundingRect();
    }

    return pointRect;
  }


  QPolygonF ControlPointGraphicsItem::calcArrowHead() const {
    QPolygonF arrowHead;

    if (m_showArrow && !m_origPoint->isNull() &&
       *m_origPoint != *m_centerPoint) {
      QRectF crosshairRect = calcCrosshairRect();
      double headSize = crosshairRect.width() * 4.0 / 5.0;

      double crosshairSize = headSize;

      // Draw arrow
      QPointF lineVector = *m_centerPoint - *m_origPoint;
      double lineVectorMag = sqrt(lineVector.x() * lineVector.x() +
                                  lineVector.y() * lineVector.y());
      double thetaPointOnLine = crosshairSize / (2 * (tanf(PI / 6) / 2) *
                            lineVectorMag);
      QPointF pointOnLine = *m_centerPoint - thetaPointOnLine * lineVector;

      QPointF normalVector = QPointF(-lineVector.y(), lineVector.x());
      double thetaNormal = crosshairSize / (2 * lineVectorMag);

      QPointF leftPoint = pointOnLine + thetaNormal * normalVector;
      QPointF rightPoint = pointOnLine - thetaNormal * normalVector;

      arrowHead << leftPoint << crosshairRect.center() << rightPoint;
    }

    return arrowHead;
  }


  QString ControlPointGraphicsItem::makeToolTip(SerialNumberList *snList) {
    QString toolTip = "<div>Point ID: " +
        m_controlPoint->GetId();
    toolTip += "<br />Point Type: " +
        m_controlPoint->GetPointTypeString();
    toolTip += "<br />Number of Measures: ";
    toolTip += toString(m_controlPoint->GetNumMeasures());
    toolTip += "<br />Ignored: ";
    toolTip += m_controlPoint->IsIgnored() ? "Yes" : "No";
    toolTip += "<br />Edit Locked: ";
    toolTip += m_controlPoint->IsEditLocked() ? "Yes" : "No";

    toolTip += "<br />";

    if (snList == NULL) {
      toolTip += QStringList(m_controlPoint->getCubeSerialNumbers()).join("\n");
    }
    else {
      QStringList serialNums(m_controlPoint->getCubeSerialNumbers());

      for(int snIndex = 0; snIndex < serialNums.size(); snIndex ++) {
        QString serialNum = serialNums[snIndex];

        if (snIndex > 0) {
          toolTip += "<br />";
        }

        if (snList->hasSerialNumber(serialNum)) {
          toolTip +=
              FileName(snList->fileName(serialNum)).name();
          toolTip += " (" + serialNum + ")";
        }
        else {
          toolTip += serialNum;
        }

        double residMag = m_controlPoint->GetMeasure(serialNum)->GetResidualMagnitude();
        if (residMag != Null) {
          toolTip += " [residual: <font color='red'>" + toString(residMag) + "</font>]";
        }
      }
    }

    toolTip += "</div>";

    return toolTip;
  }


//bool MosaicSceneWidget::
//(QObject *obj, QEvent *event) {
//
//  switch(event->type()) {
//    case QMouseEvent::GraphicsSceneMousePress: {


}
<|MERGE_RESOLUTION|>--- conflicted
+++ resolved
@@ -44,35 +44,22 @@
 
     m_origPoint = new QPointF(apriori);
 
-<<<<<<< HEAD
+    // Providing a width of 0 makes pens cosmetic (i.e. always appear as 1 pixel on screen)
     if (cp->IsIgnored()) {
-      setPen(QPen(Qt::red));
+      setPen(QPen(Qt::red, 0.0));
     }
     else if (cp->IsEditLocked()) {
-      setPen(QPen(Qt::magenta));
+      setPen(QPen(Qt::magenta, 0.0));
     }
     else if (cp->GetType() == ControlPoint::Fixed) {
-      setPen(QPen(Qt::green));
+      setPen(QPen(Qt::green, 0.0));
     }
     else if (cp->GetType() == ControlPoint::Constrained) {
-      setPen(QPen(Qt::darkGreen));
+      setPen(QPen(Qt::darkGreen, 0.0));
     }
     else {// Free
-      setPen(QPen(Qt::blue));
-    }
-=======
-    // Providing a width of 0 makes pens cosmetic (i.e. always appear as 1 pixel on screen)
-    if(cp->IsIgnored())
-      setPen(QPen(Qt::red, 0.0));
-    else if(cp->IsEditLocked())
-      setPen(QPen(Qt::magenta, 0.0));
-    else if(cp->GetType() == ControlPoint::Fixed)
-      setPen(QPen(Qt::green, 0.0));
-    else if(cp->GetType() == ControlPoint::Constrained)
-      setPen(QPen(Qt::darkGreen, 0.0));
-    else // Free
       setPen(QPen(Qt::blue, 0.0));
->>>>>>> 08f12945
+    }
 
     setBrush(Qt::NoBrush);
 

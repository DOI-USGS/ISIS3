--- conflicted
+++ resolved
@@ -1704,13 +1704,8 @@
       try {
         mosaicSceneItem->reproject();
       }
-<<<<<<< HEAD
-      catch(IException &e) {
+      catch (IException &e) {
         QString msg = "The file [";
-=======
-      catch (IException &e) {
-        IString msg = "The file [";
->>>>>>> a18aa470
 
         if (mosaicSceneItem->image())
           msg += mosaicSceneItem->image()->displayProperties()->displayName();

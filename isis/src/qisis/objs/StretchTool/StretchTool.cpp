#include "StretchTool.h"

#include <sstream>

#include <QAction>
#include <QComboBox>
#include <QHBoxLayout>
#include <QLineEdit>
#include <QMenuBar>
#include <QMessageBox>
#include <QPixmap>
#include <QPushButton>
#include <QSizePolicy>
#include <QStackedWidget>
#include <QToolBar>
#include <QToolButton>
#include <QValidator>
#include <QInputDialog>

#include "AdvancedStretchDialog.h"
#include "Brick.h"
#include "Blob.h"
#include "CubeViewport.h"
#include "Histogram.h"
#include "IException.h"
#include "IString.h"
#include "MainWindow.h"
#include "MdiCubeViewport.h"
#include "RubberBandTool.h"
#include "Statistics.h"
#include "Stretch.h"
#include "ToolPad.h"
#include "ViewportBuffer.h"
#include "ViewportMainWindow.h"
#include "Workspace.h"

using namespace std;

namespace Isis {
  /**
   * StretchTool constructor
   *
   *
   * @param parent
   */
  StretchTool::StretchTool(QWidget *parent) : Tool::Tool(parent) {
    m_chipViewportStretch = NULL;
    m_preGlobalStretches = NULL;
    m_advancedStretch = NULL;

    m_chipViewportStretch = new Stretch;

    m_advancedStretch = new AdvancedStretchDialog(parent);
    connect(m_advancedStretch, SIGNAL(stretchChanged()),
            this, SLOT(advancedStretchChanged()));
    connect(m_advancedStretch, SIGNAL(visibilityChanged()),
            this, SLOT(updateTool()));
    connect(m_advancedStretch, SIGNAL(saveToCube()),
            this, SLOT(saveStretchToCube()));
    connect(m_advancedStretch, SIGNAL(deleteFromCube()),
            this, SLOT(deleteFromCube()));
    connect(m_advancedStretch, SIGNAL(loadStretch()),
            this, SLOT(loadStretchFromCube()));

    QPushButton *hiddenButton = new QPushButton();
    hiddenButton->setVisible(false);
    hiddenButton->setDefault(true);

    m_stretchGlobal = new QAction(parent);
    m_stretchGlobal->setShortcut(Qt::CTRL + Qt::Key_G);
    m_stretchGlobal->setText("Global Stretch");
    connect(m_stretchGlobal, SIGNAL(triggered()), this, SLOT(stretchGlobal()));

    m_stretchRegional = new QAction(parent);
    m_stretchRegional->setShortcut(Qt::CTRL + Qt::Key_R);
    m_stretchRegional->setText("Regional Stretch");
    connect(m_stretchRegional, SIGNAL(triggered()), this, SLOT(stretchRegional()));

    // Emit a signal when an exception occurs and connect to the Warning object
    // to display Warning icon and the message
    ViewportMainWindow *parentMainWindow = qobject_cast<ViewportMainWindow *>(parent);
    if (parentMainWindow) {
      connect(this, SIGNAL(warningSignal(std::string &, const std::string)),
              parentMainWindow, SLOT(displayWarning(std::string &, const std::string &)));
    }
  }


  /**
   * Destructor
   */
  StretchTool::~StretchTool() {
    delete [] m_preGlobalStretches;
    m_preGlobalStretches = NULL;

    delete m_chipViewportStretch;
    m_chipViewportStretch = NULL;
  }


  /**
   * Adds the stretch action to the toolpad.
   *
   *
   * @param pad
   *
   * @return QAction*
   */
  QAction *StretchTool::toolPadAction(ToolPad *pad) {
    QAction *action = new QAction(pad);
    action->setIcon(QPixmap(toolIconDir() + "/stretch_global.png"));
    action->setToolTip("Stretch (S)");
    action->setShortcut(Qt::Key_S);
    QString text  =
      "<b>Function:</b>  Change the stretch range of the cube.\
      <p><b>Shortcut:</b>  S</p> ";
    action->setWhatsThis(text);

    return action;
  }


  /**
   * Adds the stretch action to the given menu.
   *
   *
   * @param menu
   */
  void StretchTool::addTo(QMenu *menu) {
    menu->addAction(m_stretchGlobal);
    menu->addAction(m_stretchRegional);
  }


  /**
   * Creates the widget to add to the tool bar.
   *
   *
   * @param parent
   *
   * @return QWidget*
   */
  QWidget *StretchTool::createToolBarWidget(QStackedWidget *parent) {
    QWidget *hbox = new QWidget(parent);

    QToolButton *butt = new QToolButton(hbox);
    butt->setAutoRaise(true);
    butt->setIconSize(QSize(22, 22));
    butt->setIcon(QPixmap(toolIconDir() + "/regional_stretch-2.png"));
    butt->setToolTip("Stretch");
    QString text  =
      "<b>Function:</b> Automatically compute min/max stretch using viewed \
      pixels in the band(s) of the active viewport.  That is, only pixels \
      that are visible in the viewport are used. \
      If the viewport is in RGB color all three bands will be stretched. \
      <p><b>Shortcut:</b>  Ctrl+R</p> \
      <p><b>Mouse:</b>  Left click \
      <p><b>Hint:</b>  Left click and drag for a local stretch.  Uses only \
      pixels in the red marquee</p>";
    butt->setWhatsThis(text);
    connect(butt, SIGNAL(clicked()), this, SLOT(stretchRegional()));
    m_stretchRegionalButton = butt;

    m_stretchBandComboBox = new QComboBox(hbox);
    m_stretchBandComboBox->setEditable(false);
    m_stretchBandComboBox->addItem("Red Band", Red);
    m_stretchBandComboBox->addItem("Green Band", Green);
    m_stretchBandComboBox->addItem("Blue Band", Blue);
    m_stretchBandComboBox->addItem("All Bands", All);
    m_stretchBandComboBox->setToolTip("Select Color");
    text =
      "<b>Function:</b> Selecting the color will allow the appropriate \
      min/max to be seen and/or edited in text fields to the right.";

//      The All option implies the same min/max will be applied
//      to all three colors (RGB) if either text field is edited";
    m_stretchBandComboBox->setWhatsThis(text);
    m_stretchBand = All;
    m_stretchBandComboBox->setCurrentIndex(
        m_stretchBandComboBox->findData(m_stretchBand));
    connect(m_stretchBandComboBox, SIGNAL(currentIndexChanged(int)),
            this, SLOT(stretchBandChanged(int)));

    QDoubleValidator *dval = new QDoubleValidator(hbox);
    m_stretchMinEdit = new QLineEdit(hbox);
    m_stretchMinEdit->setValidator(dval);
    m_stretchMinEdit->setToolTip("Minimum");
    text =
      "<b>Function:</b> Shows the current minimum pixel value.  Pixel values \
      below minimum are shown as black.  Pixel values above the maximum \
      are shown as white or the highest intensity of red/green/blue \
      if in color. Pixel values between the minimum and maximum are stretched \
      linearly between black and white (or color component). \
      <p><b>Hint:</b>  You can manually edit the minimum but it must be \
      less than the maximum.";
    m_stretchMinEdit->setWhatsThis(text);
    m_stretchMinEdit->setMaximumWidth(100);
    connect(m_stretchMinEdit, SIGNAL(returnPressed()),
            this, SLOT(changeStretch()));

    m_stretchMaxEdit = new QLineEdit(hbox);
    m_stretchMaxEdit->setValidator(dval);
    m_stretchMaxEdit->setToolTip("Maximum");
    text =
      "<b>Function:</b> Shows the current maximum pixel value.  Pixel values \
      below minimum are shown as black.  Pixel values above the maximum \
      are shown as white or the highest intensity of red/green/blue \
      if in color. Pixel values between the minimum and maximum are stretched \
      linearly between black and white (or color component). \
      <p><b>Hint:</b>  You can manually edit the maximum but it must be \
      greater than the minimum";
    m_stretchMaxEdit->setWhatsThis(text);
    m_stretchMaxEdit->setMaximumWidth(100);
    connect(m_stretchMaxEdit, SIGNAL(returnPressed()), this, SLOT(changeStretch()));

    // Create the two menus that drop down from the buttons
    QMenu *copyMenu = new QMenu();
    QMenu *globalMenu = new QMenu();

    m_copyBands = new QAction(parent);
    m_copyBands->setText("to All Bands");
    connect(m_copyBands, SIGNAL(triggered(bool)), this, SLOT(setStretchAcrossBands()));

    QAction *copyAll = new QAction(parent);
    copyAll->setIcon(QPixmap(toolIconDir() + "/copy_stretch.png"));
    copyAll->setText("to All Viewports");
    connect(copyAll, SIGNAL(triggered(bool)), this, SLOT(setStretchAllViewports()));

    copyMenu->addAction(copyAll);
    copyMenu->addAction(m_copyBands);

    m_copyButton = new QToolButton();
    m_copyButton->setAutoRaise(true);
    m_copyButton->setIconSize(QSize(22, 22));
    m_copyButton->setIcon(QPixmap(toolIconDir() + "/copy_stretch.png"));
    m_copyButton->setPopupMode(QToolButton::MenuButtonPopup);
    m_copyButton->setMenu(copyMenu);
    m_copyButton->setDefaultAction(copyAll);
    m_copyButton->setToolTip("Copy");
    text  =
      "<b>Function:</b> Copy the current stretch to all the \
      active viewports. Or use the drop down menu to copy the current stretch \
      to all the  bands in the active viewport. \
      <p><b>Hint:</b>  Can reset the stretch to an automaticaly computed \
      stretch by using the 'Reset' stretch button option. </p>";
    m_copyButton->setWhatsThis(text);

    QAction *currentView = new QAction(parent);
    currentView->setText("Active Viewport");
    currentView->setIcon(QPixmap(toolIconDir() + "/global_stretch.png"));
    globalMenu->addAction(currentView);
    connect(currentView, SIGNAL(triggered(bool)), this, SLOT(stretchGlobal()));

    QAction *globalAll = new QAction(parent);
    globalAll->setText("All Viewports");
    globalMenu->addAction(globalAll);
    connect(globalAll, SIGNAL(triggered(bool)), this, SLOT(stretchGlobalAllViewports()));

    QAction *globalBands = new QAction(parent);
    globalBands->setText("All Bands");
    globalMenu->addAction(globalBands);
    connect(globalBands, SIGNAL(triggered(bool)), this, SLOT(stretchGlobalAllBands()));

    m_globalButton = new QToolButton(); //basically acts as a 'reset'
    m_globalButton->setAutoRaise(true);
    m_globalButton->setIconSize(QSize(22, 22));
    m_globalButton->setPopupMode(QToolButton::MenuButtonPopup);
    m_globalButton->setMenu(globalMenu);
    m_globalButton->setDefaultAction(currentView);
    m_globalButton->setToolTip("Reset");
    text  =
      "<b>Function:</b> Reset the stretch to be automatically computed "
      "using the statisics from the entire image. Use the drop down menu "
      "to reset the stretch for all the bands in the active viewport or "
      "to reset the stretch for all the viewports.";
    m_globalButton->setWhatsThis(text);

    QPushButton *advancedButton = new QPushButton("Advanced");
    connect(advancedButton, SIGNAL(clicked()), this, SLOT(showAdvancedDialog()));

    m_flashButton = new QPushButton("Show Global");
    text  =
      "<b>Function:</b> While this button is pressed down, the visible stretch "
      "will be the automatically computed stretch using the statisics from the "
      "entire image. The original stretch is restored once you let up on this "
      "button.";
    m_flashButton->setWhatsThis(text);
    connect(m_flashButton, SIGNAL(pressed()), this, SLOT(stretchChanged()));
    connect(m_flashButton, SIGNAL(released()), this, SLOT(stretchChanged()));

    QHBoxLayout *layout = new QHBoxLayout(hbox);
    layout->setMargin(0);
    layout->addWidget(m_copyButton);
    layout->addWidget(m_globalButton);
    layout->addWidget(m_stretchRegionalButton);
    layout->addWidget(m_stretchBandComboBox);
    layout->addWidget(m_stretchMinEdit);
    layout->addWidget(m_stretchMaxEdit);
    layout->addWidget(advancedButton);
    layout->addWidget(m_flashButton);
    layout->addStretch(); // Pushes everything else left in the menu bar
    hbox->setLayout(layout);

    return hbox;
  }


  /**
   * This updates the visible histograms in the advanced stretch,
   * if present.
   */
  void StretchTool::updateHistograms() {
    if(m_advancedStretch->isVisible()) {
      MdiCubeViewport *cvp = cubeViewport();

      if(!cvp) return;

      if(cvp->isGray() && !cvp->grayBuffer()->working()) {
        if(m_advancedStretch->isRgbMode()) {
          updateTool();
        }
        else {
          Histogram hist(histFromBuffer(cvp->grayBuffer()));

          if(hist.ValidPixels() > 0) {
            m_advancedStretch->updateHistogram(hist);
          }
        }
      }
      //Otherwise it is in color mode
      else if(!cvp->isGray() &&
              !cvp->redBuffer()->working() &&
              !cvp->greenBuffer()->working() &&
              !cvp->blueBuffer()->working()) {
        if(!m_advancedStretch->isRgbMode()) {
          updateTool();
        }
        else {
          Histogram redHist(histFromBuffer(cvp->redBuffer()));
          Histogram grnHist(histFromBuffer(cvp->greenBuffer()));
          Histogram bluHist(histFromBuffer(cvp->blueBuffer()));

          if(redHist.ValidPixels() > 0 &&
              grnHist.ValidPixels() > 0 &&
              bluHist.ValidPixels() > 0) {
            m_advancedStretch->updateHistograms(redHist, grnHist, bluHist);
          }
        }
      }
    }
  }

  /**
   * Update the streches and corresponding histograms for all the
   * colors Red, Green and Blue for Stretch All Mode.
   *
   * @author Sharmila Prasad (3/14/2011)
   */
  void StretchTool::updateAdvStretchDialogforAll(void)
  {
    if(m_advancedStretch->isVisible()) {
      MdiCubeViewport *cvp = cubeViewport();

      if(!cvp->isGray() &&
         !cvp->redBuffer()->working() &&
         !cvp->greenBuffer()->working() &&
         !cvp->blueBuffer()->working()) {

        Histogram redHist(histFromBuffer(cvp->redBuffer()));
        Histogram grnHist(histFromBuffer(cvp->greenBuffer()));
        Histogram bluHist(histFromBuffer(cvp->blueBuffer()));
        Stretch redStretch(cvp->redStretch());
        Stretch grnStretch(cvp->greenStretch());
        Stretch bluStretch(cvp->blueStretch());

        m_advancedStretch->updateForRGBMode(redStretch, redHist,
                                            grnStretch, grnHist,
                                            bluStretch, bluHist);
      }
    }
  }


  /**
   * Restores a saved stretch from the cube
   */
  void StretchTool::loadStretchFromCube(){
    MdiCubeViewport *cvp = cubeViewport(); 
    Cube* icube = cvp->cube();
    Pvl* lab = icube->label();

    // Create a list of existing Stretch names
    QStringList namelist; 
    PvlObject::PvlObjectIterator objIter;
    for (objIter=lab->beginObject(); objIter<lab->endObject(); objIter++) {
      if (objIter->name() == "Stretch") {
        PvlKeyword tempKeyword = objIter->findKeyword("Name");
        QString tempName = tempKeyword[0];
        namelist.append(tempName); 
      }
    }

    bool ok;
    QString stretchName = QInputDialog::getItem(m_advancedStretch, tr("Load Stretch"),
                                         tr("Name of Stretch to Load:"), namelist, 0,
                                         false, &ok);

    if (ok) {
      Stretch stretch(stretchName); 
      icube->read(stretch);
      m_advancedStretch->restoreSavedStretch(stretch); 
    }
  }


  /**
   * Deletes a saved stretch from the cube
   */
  void StretchTool::deleteFromCube() {
    MdiCubeViewport *cvp = cubeViewport(); 
    Cube* icube = cvp->cube();
    Pvl* lab = icube->label();

    // Create a list of existing Stretch names
    QStringList namelist; 
    PvlObject::PvlObjectIterator objIter;
    for (objIter=lab->beginObject(); objIter<lab->endObject(); objIter++) {
      if (objIter->name() == "Stretch") {
        PvlKeyword tempKeyword = objIter->findKeyword("Name");
        QString tempName = tempKeyword[0];
        namelist.append(tempName); 
      }
    }

    bool ok;
    QString toDelete = QInputDialog::getItem(m_advancedStretch, tr("Delete Stretch"),
                                         tr("Name of Stretch to Delete:"), namelist, 0,
                                         false, &ok);
    if (ok) {
      if (icube->isReadOnly()) {
        try {
          cvp->cube()->reopen("rw");
        }
        catch(IException &) {
          cvp->cube()->reopen("r");
          QMessageBox::information((QWidget *)parent(), "Error", 
                                   "Cannot open cube read/write to delete stretch");
          return;
        }
      }

      bool cubeDeleted = icube->deleteBlob("Stretch", toDelete);

      if (!cubeDeleted) {
        QMessageBox msgBox;
        msgBox.setText("Stretch Could Not Be Deleted!");
        msgBox.setInformativeText("A stretch with name: \"" + toDelete + 
            "\" Could not be found, so there was nothing to delete from the Cube.");
        msgBox.setStandardButtons(QMessageBox::Ok);
        msgBox.setIcon(QMessageBox::Critical);
      }

      // Don't leave open rw -- not optimal. 
      cvp->cube()->reopen("r");
    }
  }


  /**
   * Saves a strech to the cube.
   */
  void StretchTool::saveStretchToCube() {
    MdiCubeViewport *cvp = cubeViewport();
    Cube* icube = cvp->cube();
    Pvl* lab = icube->label();

    // Create a list of existing Stretch names
    QStringList namelist; 
    PvlObject::PvlObjectIterator objIter;
    for (objIter=lab->beginObject(); objIter<lab->endObject(); objIter++) {
      if (objIter->name() == "Stretch") {
        PvlKeyword tempKeyword = objIter->findKeyword("Name");
        QString tempName = tempKeyword[0];
        namelist.append(tempName); 
      }
    }

    bool ok;
    QString name; 

    // "Get the name for the stretch" dialog
    QString text = QInputDialog::getText(m_advancedStretch, tr("Save Stretch"),
                                         tr("Enter a name to save the stretch as:"), QLineEdit::Normal,
                                         "stretch", &ok);

    if (ok) {
      // Stretch Name Already Exists Dialog!
      if (namelist.contains(text)) {
        QMessageBox msgBox;
<<<<<<< HEAD
        msgBox.setText(tr("Stretch Name Already Exists!"));
        msgBox.setInformativeText("A stretch pair with name: \"" + text + "\" already exists and "
                                  "the existing saved data will be overwritten. Are you sure you "
                                  "wish to proceed?");
=======
        msgBox.setText("Stretch Name Already Exists!");
        msgBox.setInformativeText("A stretch pair with name: \"" + text + 
            "\" already exists and the existing saved data will be overwritten. Are you sure you wish to proceed?");
>>>>>>> 58ab2040
        msgBox.setStandardButtons(QMessageBox::Save | QMessageBox::Cancel);
        msgBox.setIcon(QMessageBox::Warning);
        msgBox.setDefaultButton(QMessageBox::Cancel);
        int ret = msgBox.exec();

      switch (ret) {
      case QMessageBox::Save:
        break;
      case QMessageBox::Cancel:
          // Cancel was clicked, exit this function
        return;
        break;
      default:
          // should never be reached
        return;
        break;
        }
      }

      if (icube->isReadOnly()) {
        //  ReOpen cube as read/write
        //  If cube readonly print error
        try {
          cvp->cube()->reopen("rw");
        }
        catch(IException &) {
          cvp->cube()->reopen("r");
          QMessageBox::information((QWidget *)parent(), "Error", "Cannot open cube read/write to save stretch");
          return;
        }
      }

      Stretch stretch = m_advancedStretch->getGrayStretch();

      // consider moving into Stretch::WriteInit()
      stretch.Label()["Name"] = text;
      stretch.Label() += PvlKeyword("StretchType", stretch.getType());

      // Greyscale is only available option for now
      stretch.Label() += PvlKeyword("Color", "Greyscale");

      icube->write(stretch);

      // Don't leave open rw -- not optimal. 
      cvp->cube()->reopen("r");
    }
  }


  /**
   * This is called when the visible area changes.
   */
  void StretchTool::screenPixelsChanged() {
    updateHistograms();
  }


  /**
   * This updates the advanced stretch to use the given viewport
   *
   * @param cvp
   */
  void StretchTool::setCubeViewport(CubeViewport *cvp) {
    if(m_advancedStretch->isVisible()) {
      m_advancedStretch->enable(true);
      //If the viewport is in gray mode
      if(cvp->isGray() && !cvp->grayBuffer()->working()) {
        Histogram hist(histFromBuffer(cvp->grayBuffer()));
        Stretch stretch(cvp->grayStretch());
        m_advancedStretch->enableGrayMode(stretch, hist);
      }
      //Otherwise it is in color mode
      else if(!cvp->isGray() &&
              !cvp->redBuffer()->working() &&
              !cvp->greenBuffer()->working() &&
              !cvp->blueBuffer()->working()) {
        Histogram redHist(histFromBuffer(cvp->redBuffer()));
        Histogram grnHist(histFromBuffer(cvp->greenBuffer()));
        Histogram bluHist(histFromBuffer(cvp->blueBuffer()));
        Stretch redStretch(cvp->redStretch());
        Stretch grnStretch(cvp->greenStretch());
        Stretch bluStretch(cvp->blueStretch());
        m_advancedStretch->enableRgbMode(redStretch, redHist,
                                         grnStretch, grnHist,
                                         bluStretch, bluHist);
      }
      else {
        m_advancedStretch->enable(false);
      }
    }
    else {
      m_advancedStretch->enable(false);
    }
  }


  /**
   * Updates the stretch tool.
   *
   */
  void StretchTool::updateTool() {
    CubeViewport *cvp = cubeViewport();

    if(cvp == NULL) {
      //If the current viewport is NULL and the advanced dialog is visible, hide it
      if(m_advancedStretch->isVisible()) {
        m_advancedStretch->hide();
      }
    }
    else {
      if(!m_advancedStretch->enabled() ||
          m_advancedStretch->isRgbMode() != !cvp->isGray()) {
        setCubeViewport(cvp);
      }
    }

    if(cvp && cvp->isGray()) {
      m_copyBands->setEnabled(true);
      m_stretchBandComboBox->setVisible(false);
      m_stretchMinEdit->show();
      m_stretchMaxEdit->show();
    }
    else if(cvp) {
      m_copyBands->setEnabled(true);
      m_stretchBandComboBox->setVisible(true);
      stretchBandChanged(0);
    }
    else {
      m_copyBands->setEnabled(false);
      m_stretchBandComboBox->setVisible(false);
    }

    if(m_advancedStretch->isVisible()) {
      m_stretchMinEdit->setEnabled(false);
      m_stretchMaxEdit->setEnabled(false);
    }
    else {
      m_stretchMinEdit->setEnabled(true);
      m_stretchMaxEdit->setEnabled(true);
    }

    stretchChanged();
    updateHistograms();
  }


  /**
   * The cube viewport requested a stretch at this time, give it
   * to the viewport
   *
   * @param cvp
   * @param bandId
   */
  void StretchTool::stretchRequested(MdiCubeViewport *cvp, int bandId) {
    // Yeah this is a hack... but it's necessary to make this tool
    // do anything while its not the active tool.
    connect(cvp, SIGNAL(screenPixelsChanged()), this, SLOT(updateHistograms()));
    QRect rect(0, 0, cvp->viewport()->width(), cvp->viewport()->height());

    if(bandId == (int)Gray) {
      if(cvp->grayBuffer() && cvp->grayBuffer()->hasEntireCube()) {
        Stretch newStretch = cvp->grayStretch();
        newStretch.CopyPairs(stretchBuffer(cvp->grayBuffer(), rect));
        cvp->stretchGray(newStretch);
      }
      else {
        Stretch newStretch = stretchBand(cvp, (StretchBand)bandId);
        cvp->stretchGray(newStretch);
      }
    }
    else
    {
      if(bandId == (int)Red || bandId == (int)All) {
        if(cvp->redBuffer() && cvp->redBuffer()->hasEntireCube()) {
          Stretch newStretch = cvp->redStretch();
          newStretch.CopyPairs(stretchBuffer(cvp->redBuffer(), rect));
          cvp->stretchRed(newStretch);
        }
        else {
          Stretch newStretch = stretchBand(cvp, Red);
          cvp->stretchRed(newStretch);
        }
      }
      if(bandId == (int)Green || bandId == (int)All) {
        if(cvp->greenBuffer() && cvp->greenBuffer()->hasEntireCube()) {
          Stretch newStretch = cvp->greenStretch();
          newStretch.CopyPairs(stretchBuffer(cvp->greenBuffer(), rect));
          cvp->stretchGreen(newStretch);
        }
        else {
          Stretch newStretch = stretchBand(cvp, Green);
          cvp->stretchGreen(newStretch);
        }
      }
      if(bandId == (int)Blue || bandId == (int)All) {
        if(cvp->blueBuffer() && cvp->blueBuffer()->hasEntireCube()) {
          Stretch newStretch = cvp->blueStretch();
          newStretch.CopyPairs(stretchBuffer(cvp->blueBuffer(), rect));
          cvp->stretchBlue(newStretch);
        }
        else {
          Stretch newStretch = stretchBand(cvp, Blue);
          cvp->stretchBlue(newStretch);
        }
      }
    }
    stretchChanged();
  }


  /**
   * This method is called when the stretch has changed and sets the min/max
   * text fields to the correct values.
   *
   */
  void StretchTool::stretchChanged() {
    MdiCubeViewport *cvp = cubeViewport();
    if(cvp == NULL) return;

    if(m_flashButton->isDown()) {
      if(!m_preGlobalStretches) {
        m_preGlobalStretches = new Stretch[4];
        m_preGlobalStretches[0] = cvp->grayStretch();
        m_preGlobalStretches[1] = cvp->redStretch();
        m_preGlobalStretches[2] = cvp->greenStretch();
        m_preGlobalStretches[3] = cvp->blueStretch();
      }

      cvp->stretchKnownGlobal();
      return;
    }
    else if(m_preGlobalStretches) {
      if(cvp->isGray()) {
        cvp->stretchGray(m_preGlobalStretches[0]);
      }
      else {
        cvp->stretchRed(m_preGlobalStretches[1]);
        cvp->stretchGreen(m_preGlobalStretches[2]);
        cvp->stretchBlue(m_preGlobalStretches[3]);
      }

      delete [] m_preGlobalStretches;
      m_preGlobalStretches = NULL;
    }

    double min = 0, max = 0;
    //If the viewport is in gray mode
    if(cvp->isGray()) {
      //Get the min/max from the current stretch
      Stretch stretch = cvp->grayStretch();
      min = stretch.Input(0);
      max = stretch.Input(stretch.Pairs() - 1);
    }

    //Otherwise it is in color mode
    else {
      Stretch rstretch = cvp->redStretch();
      Stretch gstretch = cvp->greenStretch();
      Stretch bstretch = cvp->blueStretch();

      //Get the min/max from the current stretch
      if(m_stretchBand == Red) {
        min = rstretch.Input(0);
        max = rstretch.Input(rstretch.Pairs() - 1);
      }
      else if(m_stretchBand == Green) {
        min = gstretch.Input(0);
        max = gstretch.Input(gstretch.Pairs() - 1);
      }
      else if(m_stretchBand == Blue) {
        min = bstretch.Input(0);
        max = bstretch.Input(bstretch.Pairs() - 1);
      }
    }

    //Set the min/max text fields
    if(m_stretchBand != All || cvp->isGray()) {
      QString strMin;
      strMin.setNum(min);
      m_stretchMinEdit->setText(strMin);

      QString strMax;
      strMax.setNum(max);
      m_stretchMaxEdit->setText(strMax);
    }

    if(m_advancedStretch->isVisible()) {
      if(m_stretchBand == All){
        updateAdvStretchDialogforAll();
      }
      m_advancedStretch->updateStretch(cvp);
    }
  }


  /**
   * This is called when one of the advanced stretches changed.
   * Give the stretch to the viewport.
   */
  void StretchTool::advancedStretchChanged() {
    CubeViewport *cvp = cubeViewport();
    if(cvp == NULL) return;

    if(!m_advancedStretch->isRgbMode()) {
      Stretch grayStretch = cvp->grayStretch();
      grayStretch.ClearPairs();
      grayStretch.CopyPairs(m_advancedStretch->getGrayStretch());
      cvp->stretchGray(grayStretch);

      // send the stretch to any ChipViewports that want to listen
      *m_chipViewportStretch = grayStretch;
      emit stretchChipViewport(m_chipViewportStretch, cvp);
    }
    else {
      Stretch redStretch = cvp->redStretch();
      redStretch.ClearPairs();
      redStretch.CopyPairs(m_advancedStretch->getRedStretch());
      cvp->stretchRed(redStretch);

      Stretch grnStretch = cvp->greenStretch();
      grnStretch.ClearPairs();
      grnStretch.CopyPairs(m_advancedStretch->getGrnStretch());
      cvp->stretchGreen(grnStretch);

      Stretch bluStretch = cvp->blueStretch();
      bluStretch.ClearPairs();
      bluStretch.CopyPairs(m_advancedStretch->getBluStretch());
      cvp->stretchBlue(bluStretch);
    }
    stretchChanged();
  }


  /**
   * This method is called when the stretch has changed and sets the min/max
   * text fields to the correct values.
   *
   *  Does not effect All as the min/max lineedits are hidden for this option
   */
  void StretchTool::changeStretch() {
    MdiCubeViewport *cvp = cubeViewport();
    if(cvp == NULL) return;

    // Make sure the user didn't enter bad min/max and if so fix it
    double min = m_stretchMinEdit->text().toDouble();
    double max = m_stretchMaxEdit->text().toDouble();

    if(min >= max || m_stretchMinEdit->text() == "" ||
        m_stretchMaxEdit->text() == "") {
      updateTool();
      return;
    }

    //The viewport is in gray mode
    if(cvp->isGray()) {
      Stretch stretch = cvp->grayStretch();
      stretch.ClearPairs();
      stretch.AddPair(min, 0.0);
      stretch.AddPair(max, 255.0);

      // send the stretch to any ChipViewports that want to listen
      *m_chipViewportStretch = stretch;
      emit stretchChipViewport(m_chipViewportStretch, cvp);

      cvp->stretchGray(stretch);
    }
    //Otherwise the viewport is in color mode
    else {
      Stretch redStretch = cvp->redStretch();
      Stretch greenStretch = cvp->greenStretch();
      Stretch blueStretch = cvp->blueStretch();

      if(m_stretchBand == Red) {
        redStretch.ClearPairs();
        redStretch.AddPair(min, 0.0);
        redStretch.AddPair(max, 255.0);
      }
      if(m_stretchBand == Green) {
        greenStretch.ClearPairs();
        greenStretch.AddPair(min, 0.0);
        greenStretch.AddPair(max, 255.0);
      }
      if(m_stretchBand == Blue) {
        blueStretch.ClearPairs();
        blueStretch.AddPair(min, 0.0);
        blueStretch.AddPair(max, 255.0);
      }

      cvp->stretchRed(redStretch);
      cvp->stretchGreen(greenStretch);
      cvp->stretchBlue(blueStretch);
    }

    stretchChanged();
  }


  /**
   * This methods shows and updates the advanced dialog.
   *
   */
  void StretchTool::showAdvancedDialog() {
    if(m_advancedStretch->isVisible()) return;

    if(cubeViewport()) {
      m_advancedStretch->updateStretch(cubeViewport());
      m_advancedStretch->show();
    }

    updateTool();
  }


  /**
   * Does a global stretch for the active viewport.
   *
   */
  void StretchTool::stretchGlobal() {
    CubeViewport *cvp = cubeViewport();
    if(cvp == NULL) return;

    stretchGlobal(cvp);
  }


  /**
   * This resets the stretch across all bands
   */
  void StretchTool::stretchGlobalAllBands() {
    CubeViewport *cvp = cubeViewport();
    if(cvp == NULL) return;

    cvp->forgetStretches();
    stretchGlobal(cvp);
  }


  /**
   * Does a global stretch for the specified viewport.
   *
   */
  void StretchTool::stretchGlobal(CubeViewport *cvp) {
    cvp->stretchKnownGlobal();
    stretchChanged();
  }


  /**
   * Does a global stretch for all the viewports.
   *
   */
  void StretchTool::stretchGlobalAllViewports() {
    for(int i = 0; i < (int)cubeViewportList()->size(); i++) {
      CubeViewport *cvp = cubeViewportList()->at(i);

      stretchGlobal(cvp);
    }
  }


  /**
   * Does a regional stretch for the active viewport.
   *
   */
  void StretchTool::stretchRegional() {
    CubeViewport *cvp = cubeViewport();
    if(cvp == NULL) return;

    stretchRegional(cvp);
  }

  /**
   * Does a regional stretch for the specified viewport.
   *
   */
  void StretchTool::stretchRegional(CubeViewport *cvp) {
    try {
      QRect rect(0, 0, cvp->viewport()->width(), cvp->viewport()->height());

      stretchRect(cvp, rect);
    }
    catch (IException &e) {
      QString message = "Cannot stretch while the cube is still loading";
      QMessageBox::warning((QWidget *)parent(), "Warning", message);
      return;
    }
  }


  /**
   * This method is called when the RubberBandTool is complete. It
   * will get a rectangle from the RubberBandTool and stretch
   * accordingly.
   *
   */
  void StretchTool::rubberBandComplete() {
    CubeViewport *cvp = cubeViewport();
    if(cvp == NULL) return;
    if(!rubberBandTool()->isValid()) return;

    QRect rubberBandRect = rubberBandTool()->rectangle();
    //Return if the width or height is zero
    if(rubberBandRect.width() == 0 || rubberBandRect.height() == 0) return;

    stretchRect(cvp, rubberBandRect);
  }


  /**
   * stretch the specified CubeViewport with the given rect
   *
   * @param cvp The CubeViewport to stretch
   * @param rect The rect with which to stretch the CubeViewport
   */
   void StretchTool::stretchRect(CubeViewport *cvp, QRect rect) {
     Stretch newStretch;
     if(cvp->isGray()) {
       newStretch = cvp->grayStretch();
       newStretch.ClearPairs();
       newStretch.CopyPairs(stretchBuffer(cvp->grayBuffer(), rect));
       cvp->stretchGray(newStretch);

       // send the stretch to any ChipViewports that want to listen
       *m_chipViewportStretch = newStretch;
       emit stretchChipViewport(m_chipViewportStretch, cvp);
     }
     else {
       if (m_stretchBand==Red || m_stretchBand==All) {
         newStretch = cvp->redStretch();
         newStretch.ClearPairs();
         newStretch.CopyPairs(stretchBuffer(cvp->redBuffer(), rect));
         cvp->stretchRed(newStretch);
       }
       if (m_stretchBand==Green || m_stretchBand==All){
         newStretch = cvp->greenStretch();
         newStretch.ClearPairs();
         newStretch.CopyPairs(stretchBuffer(cvp->greenBuffer(), rect));
         cvp->stretchGreen(newStretch);
       }
       if (m_stretchBand==Blue || m_stretchBand==All){
         newStretch = cvp->blueStretch();
         newStretch.ClearPairs();
         newStretch.CopyPairs(stretchBuffer(cvp->blueBuffer(), rect));
         cvp->stretchBlue(newStretch);
       }
       if(m_stretchBand != Red && m_stretchBand != Blue &&
          m_stretchBand != Green && m_stretchBand != All) {
           throw IException(IException::Programmer,
                            "Unknown stretch band",
                            _FILEINFO_);
       }
     }

     stretchChanged();
   }


  /**
   * This method will call a global stretch if the right mouse
   * button is released.
   *
   * @param start
   * @param s
   */
  void StretchTool::mouseButtonRelease(QPoint start, Qt::MouseButton s) {
    CubeViewport *cvp = cubeViewport();
    if(cvp == NULL) return;

    // Call the parent Tool function to reset the Warning as different activity is
    // taking place
    Tool::mouseButtonRelease(start, s);

    if(s == Qt::RightButton) {
      stretchGlobal(cvp);

      // notify any ChipViewports listening that the CubeViewport was stretched
      // back to global
      emit stretchChipViewport(NULL, cvp);

      // Resets the RubberBandTool on screen.
      enableRubberBandTool();
    }
  }

  /**
   * This method enables the RubberBandTool.
   *
   */
  void StretchTool::enableRubberBandTool() {
    rubberBandTool()->enable(RubberBandTool::RectangleMode);
    rubberBandTool()->setDrawActiveViewportOnly(true);
  }


  /**
   * Sets the stretch for all the bands in the active viewport to
   * the current stretch
   *
   */
  void StretchTool::setStretchAcrossBands() {
    CubeViewport *cvp = cubeViewport();
    if(cvp == NULL) return;

    double min = m_stretchMinEdit->text().toDouble();
    double max = m_stretchMaxEdit->text().toDouble();

    Stretch stretch;
    if(cvp->isGray()) {
      stretch = cvp->grayStretch();
      stretch.ClearPairs();
      stretch.AddPair(min, 0.0);
      stretch.AddPair(max, 255.0);
    }
    else if(m_stretchBand == Red) {
      stretch = cvp->redStretch();
      stretch.ClearPairs();
      stretch.AddPair(min, 0.0);
      stretch.AddPair(max, 255.0);
      cvp->stretchGreen(stretch);
      cvp->stretchBlue(stretch);
    }
    else if(m_stretchBand == Green) {
      stretch = cvp->greenStretch();
      stretch.ClearPairs();
      stretch.AddPair(min, 0.0);
      stretch.AddPair(max, 255.0);
      cvp->stretchRed(stretch);
      cvp->stretchBlue(stretch);
    }
    else if(m_stretchBand == Blue) {
      stretch = cvp->blueStretch();
      stretch.ClearPairs();
      stretch.AddPair(min, 0.0);
      stretch.AddPair(max, 255.0);
      cvp->stretchRed(stretch);
      cvp->stretchGreen(stretch);
    }
    else {
      return;
    }

    cvp->setAllBandStretches(stretch);
  }


  /**
   * Sets the stretch for all the viewports to the current
   * stretch in the active viewport.
   *
   */
  void StretchTool::setStretchAllViewports() {
    CubeViewport *thisViewport = cubeViewport();

    if(thisViewport == NULL) return;

    for(int i = 0; i < (int)cubeViewportList()->size(); i++) {
      CubeViewport *cvp = cubeViewportList()->at(i);

      if(thisViewport->isGray() && cvp->isGray()) {
        Stretch newStretch(cvp->grayStretch());
        newStretch.CopyPairs(thisViewport->grayStretch());
        cvp->stretchGray(newStretch);
      }
      else if(!thisViewport->isGray() && !cvp->isGray()) {
        Stretch newStretchRed(cvp->redStretch());
        newStretchRed.CopyPairs(thisViewport->redStretch());
        cvp->stretchRed(newStretchRed);

        Stretch newStretchGreen(cvp->greenStretch());
        newStretchGreen.CopyPairs(thisViewport->greenStretch());
        cvp->stretchGreen(newStretchGreen);

        Stretch newStretchBlue(cvp->blueStretch());
        newStretchBlue.CopyPairs(thisViewport->blueStretch());
        cvp->stretchBlue(newStretchBlue);
      }
      else if(!thisViewport->isGray() && cvp->isGray()) {
        // don't copy rgb to gray
      }
      else if(thisViewport->isGray() && !cvp->isGray()) {
        // don't copy gray stretches to rgb
      }
    }

    stretchChanged();
  }


  /**
   * This method computes the stretch over a region using the viewport buffer.
   *
   * @param buffer
   * @param rect
   */
  Stretch StretchTool::stretchBuffer(ViewportBuffer *buffer, QRect rect) {
    //Get the statistics and histogram from the region
    Statistics stats = statsFromBuffer(buffer, rect);
    Stretch stretch;
    if(stats.ValidPixels() > 1 &&
        fabs(stats.Minimum() - stats.Maximum()) > DBL_EPSILON) {
      Histogram hist = histFromBuffer(buffer, rect,
                                            stats.BestMinimum(), stats.BestMaximum());

      if(fabs(hist.Percent(0.5) - hist.Percent(99.5)) > DBL_EPSILON) {
        stretch.AddPair(hist.Percent(0.5), 0.0);
        stretch.AddPair(hist.Percent(99.5), 255.0);
      }
    }

    if(stretch.Pairs() == 0) {
      stretch.AddPair(-DBL_MAX, 0.0);
      stretch.AddPair(DBL_MAX, 255.0);
    }

    return stretch;
  }


  /**
   * This method computes the stretch over the entire cube.
   *
   * @param cvp
   * @param band Band to stretch
   */
  Stretch StretchTool::stretchBand(CubeViewport *cvp, StretchBand band) {

    int bandNum = cvp->grayBand();
    Stretch stretch = cvp->grayStretch();
    if(band == Red) {
      bandNum = cvp->redBand();
      stretch = cvp->redStretch();
    }
    else if(band == Green) {
      bandNum = cvp->greenBand();
      stretch = cvp->greenStretch();
    }
    else if(band == Blue) {
      bandNum = cvp->blueBand();
      stretch = cvp->blueStretch();
    }

    Statistics stats = statsFromCube(cvp->cube(), bandNum);
    Histogram  hist = histFromCube(cvp->cube(), bandNum,
                                         stats.BestMinimum(), stats.BestMaximum());

    stretch.ClearPairs();
    if(fabs(hist.Percent(0.5) - hist.Percent(99.5)) > DBL_EPSILON) {
      stretch.AddPair(hist.Percent(0.5), 0.0);
      stretch.AddPair(hist.Percent(99.5), 255.0);
    }
    else {
      stretch.AddPair(-DBL_MAX, 0.0);
      stretch.AddPair(DBL_MAX, 255.0);
    }

    return stretch;
  }

  /**
   * This method will calculate and return the statistics for a given cube and
   * band.
   *
   * @param cube
   * @param band
   *
   * @return Statistics
   */
  Statistics StretchTool::statsFromCube(Cube *cube, int band) {
    Statistics stats;
    Brick brick(cube->sampleCount(), 1, 1, cube->pixelType());

    for(int line = 0; line < cube->lineCount(); line++) {
      brick.SetBasePosition(0, line, band);
      cube->read(brick);
      stats.AddData(brick.DoubleBuffer(), cube->sampleCount());
    }

    return stats;
  }


  /**
   * This method will calculate and return the statistics for a given region and
   * viewport buffer.
   *
   * @param buffer
   * @param rect
   *
   * @return Statistics
   */
  Statistics StretchTool::statsFromBuffer(ViewportBuffer *buffer,
      QRect rect) {
    if(buffer->working()) {
      throw IException(IException::User,
                       "Cannot stretch while the cube is still loading",
                       _FILEINFO_);
    }

    QRect dataArea = QRect(buffer->bufferXYRect().intersected(rect));
    Statistics stats;

    for(int y = dataArea.top();
        !dataArea.isNull() && y <= dataArea.bottom();
        y++) {
      const std::vector<double> &line = buffer->getLine(y - buffer->bufferXYRect().top());

      for(int x = dataArea.left(); x < dataArea.right(); x++) {
        stats.AddData(line[x - buffer->bufferXYRect().left()]);
      }
    }

    return stats;
  }

  /**
   * This method will calculate and return the histogram for a given cube and
   * band.
   *
   * @param cube
   * @param band
   * @param min
   * @param max
   *
   * @return Histogram
   */
  Histogram StretchTool::histFromCube(Cube *cube, int band,
      double min, double max) {
    Histogram hist(min, max);
    Brick brick(cube->sampleCount(), 1, 1, cube->pixelType());

    for(int line = 0; line < cube->lineCount(); line++) {
      brick.SetBasePosition(0, line, band);
      cube->read(brick);
      hist.AddData(brick.DoubleBuffer(), cube->sampleCount());
    }

    return hist;
  }


  /**
   * Given a viewport buffer, this calculates a histogram
   *
   * @param buffer
   *
   * @return Histogram
   */
  Histogram StretchTool::histFromBuffer(ViewportBuffer *buffer) {
    Statistics stats = statsFromBuffer(buffer, buffer->bufferXYRect());
    return histFromBuffer(buffer, buffer->bufferXYRect(),
                          stats.BestMinimum(), stats.BestMaximum());

  }


  /**
   * This method will calculate and return the histogram for a given region and
   * viewport buffer.
   *
   * @param buffer
   * @param rect
   * @param min
   * @param max
   *
   * @return Histogram
   */
  Histogram StretchTool::histFromBuffer(ViewportBuffer *buffer,
      QRect rect, double min, double max) {
    QRect dataArea = QRect(buffer->bufferXYRect().intersected(rect));

    try {
      Histogram hist(min, max);

      for(int y = dataArea.top(); !dataArea.isNull() && y <= dataArea.bottom(); y++) {
        const std::vector<double> &line = buffer->getLine(y - buffer->bufferXYRect().top());
        hist.AddData(&line.front() + (dataArea.left() - buffer->bufferXYRect().left()), dataArea.width());
      }

      return hist;
    }
    catch(IException &e) {
      // get the min and max DN values of the data area
      IString sMin(min);
      IString sMax(max);
      std::string msg = "Insufficient data Min [" + sMin + "], Max [" + sMax + "]";
      msg += " in the stretch area.";

      // Emit signal to the parent tool to display Warning object with the warning message
      //emit warningSignal(msg, e.Errors());

      throw IException(e, IException::Unknown, msg, _FILEINFO_);
    }
  }



  /**
   * The selected band for stretching changed.
   */
  void StretchTool::stretchBandChanged(int) {

    m_stretchBand = (StretchBand) m_stretchBandComboBox->itemData(
                      m_stretchBandComboBox->currentIndex()
                    ).toInt();

    if(m_stretchBand == All) {
      m_stretchMinEdit->hide();
      m_stretchMaxEdit->hide();
    }
    else {
      m_stretchMinEdit->show();
      m_stretchMaxEdit->show();
    }
    stretchChanged();
  }


  /**
   * This method is called when the flash button is pressed on the advanced dialog
   * and sets the viewport's stretch to the global stretch.
   *
   *
  void StretchTool::flash()
  {
    CubeViewport *cvp = cubeViewport(); if(cvp != NULL) {
      if(cvp->isGray()) {
        m_viewportMap[cvp][cvp->grayBand()-1]->currentStretch = m_viewportMap[cvp][cvp->grayBand()-1]->stretch->stretch();
      }
      else {
        m_viewportMap[cvp][cvp->redBand()-1]->currentStretch = m_viewportMap[cvp][cvp->redBand()-1]->stretch->stretch();
        m_viewportMap[cvp][cvp->greenBand()-1]->currentStretch = m_viewportMap[cvp][cvp->greenBand()-1]->stretch->stretch();
        m_viewportMap[cvp][cvp->blueBand()-1]->currentStretch = m_viewportMap[cvp][cvp->blueBand()-1]->stretch->stretch();
      }

      //Update the stretch
      stretchChanged();
    }
  }*/


  /**
   * This method will save the current stretch's stretch pairs to the specified
   * file name.
   *
   *
  void StretchTool::savePairsAs()
  {
    QString fn = QFileDialog::getSaveFileName((QWidget *)parent(),
                 "Choose filename to save under",
                 ".",
                 "Text Files (*.txt)");
    QString filename;

    //Make sure the filename is valid
    if(!fn.isEmpty())
    {
      if(!fn.endsWith(".txt"))
      {
        filename = fn + ".txt";
      }
      else
      {
        filename = fn;
      }
    }
    //The user cancelled, or the filename is empty
    else
    {
      return;
    }

    if(m_advancedStretch->isRgbMode())
    {
      FileName redFileName(filename.toStdString());
      FileName grnFileName(filename.toStdString());
      FileName bluFileName(filename.toStdString());

      redFileName.addExtension("red");
      grnFileName.addExtension("grn");
      bluFileName.addExtension("blu");

      QFile redFile(QString::fromStdString(redFileName.expanded()));
      QFile grnFile(QString::fromStdString(grnFileName.expanded()));
      QFile bluFile(QString::fromStdString(bluFileName.expanded()));
      bool success = redFile.open(QIODevice::WriteOnly) &&
                     grnFile.open(QIODevice::WriteOnly) &&
                     bluFile.open(QIODevice::WriteOnly);
      if(!success)
      {
        QMessageBox::critical((QWidget *)parent(),
                              "Error", "Cannot open file, please check permissions");
        return;
      }

      QTextStream redStream(&redFile);
      QTextStream grnStream(&grnFile);
      QTextStream bluStream(&bluFile);

      Stretch red = m_advancedStretch->getRedStretch();
      Stretch grn = m_advancedStretch->getGrnStretch();
      Stretch blu = m_advancedStretch->getBluStretch();

      redStream << red.Text().c_str() << endl;
      grnStream << grn.Text().c_str() << endl;
      bluStream << blu.Text().c_str() << endl;

      redFile.close();
      grnFile.close();
      bluFile.close();
    }
    else
    {
      QFile file;
      bool success = file.open(QIODevice::WriteOnly);
      if(!success)
      {
        QMessageBox::critical((QWidget *)parent(),
                              "Error", "Cannot open file, please check permissions");
        return;
      }

      QTextStream stream(&file);

      Stretch stretch = m_advancedStretch->getGrayStretch();

      //Add the pairs to the file
      stream << stretch.Text().c_str() << endl;

      file.close();
    }
  }*/
}<|MERGE_RESOLUTION|>--- conflicted
+++ resolved
@@ -497,16 +497,10 @@
       // Stretch Name Already Exists Dialog!
       if (namelist.contains(text)) {
         QMessageBox msgBox;
-<<<<<<< HEAD
         msgBox.setText(tr("Stretch Name Already Exists!"));
         msgBox.setInformativeText("A stretch pair with name: \"" + text + "\" already exists and "
                                   "the existing saved data will be overwritten. Are you sure you "
                                   "wish to proceed?");
-=======
-        msgBox.setText("Stretch Name Already Exists!");
-        msgBox.setInformativeText("A stretch pair with name: \"" + text + 
-            "\" already exists and the existing saved data will be overwritten. Are you sure you wish to proceed?");
->>>>>>> 58ab2040
         msgBox.setStandardButtons(QMessageBox::Save | QMessageBox::Cancel);
         msgBox.setIcon(QMessageBox::Warning);
         msgBox.setDefaultButton(QMessageBox::Cancel);

--- conflicted
+++ resolved
@@ -91,11 +91,6 @@
   bool CubeDnViewWorkOrder::isExecutable(ShapeList *shapes) {
     return (shapes->count() > 0 && shapes->count() < 20);
   }
-<<<<<<< HEAD
-
-  /**
-   * If WorkOrder::execute() returns true, then this method returns true.
-=======
   
   /**
    * @brief This method returns false because this WorkOrder is not undoable.
@@ -115,20 +110,11 @@
    * setInternalData(). 
    * 
    * @see WorkOrder::setupExecution()
->>>>>>> 6132911b
    * 
    * @return @b bool True if WorkOrder::setupExecution() returns true.
    */
-<<<<<<< HEAD
-  bool CubeDnViewWorkOrder::execute() {
-    bool success = WorkOrder::execute();
-
-
-
-=======
   bool CubeDnViewWorkOrder::setupExecution() {
     bool success = WorkOrder::setupExecution();
->>>>>>> 6132911b
 
     if (success) {
       QStringList viewOptions;
@@ -171,11 +157,6 @@
       setInternalData(internalData);
     }
 
-<<<<<<< HEAD
-
-
-=======
->>>>>>> 6132911b
     return success;
   }
 
@@ -213,27 +194,4 @@
     // depend on types of ourselves.
     return dynamic_cast<CubeDnViewWorkOrder *>(other);
   }
-<<<<<<< HEAD
-
-  /**
-   * This method adds a new CubeDnView to the project's directory and then adds currentItem() to
-   * that. 
-   */
-  void CubeDnViewWorkOrder::syncRedo() {
-    QList<ProjectItem *> selectedItems = project()->directory()->model()->selectedItems();
-
-    int viewToUse = internalData().first().toInt();
-
-    CubeDnView *view = NULL;
-    if (viewToUse == project()->directory()->cubeDnViews().count()) {
-      view = project()->directory()->addCubeDnView();
-    }
-    else {
-      view = project()->directory()->cubeDnViews()[viewToUse];
-    }
-   
-    view->addItems(selectedItems);
-  }
-=======
->>>>>>> 6132911b
 }

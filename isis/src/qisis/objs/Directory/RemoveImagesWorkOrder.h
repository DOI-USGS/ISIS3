#ifndef RemoveImagesWorkOrder_H
#define RemoveImagesWorkOrder_H
/**
 * @file
 * $Revision: 1.19 $
 * $Date: 2010/03/22 19:44:53 $
 *
 *   Unless noted otherwise, the portions of Isis written by the USGS are
 *   public domain. See individual third-party library and package descriptions
 *   for intellectual property information, user agreements, and related
 *   information.
 *
 *   Although Isis has been used by the USGS, no warranty, expressed or
 *   implied, is made by the USGS as to the accuracy and functioning of such
 *   software and related material nor shall the fact of distribution
 *   constitute any such warranty, and no responsibility is assumed by the
 *   USGS in connection therewith.
 *
 *   For additional information, launch
 *   $ISISROOT/doc//documents/Disclaimers/Disclaimers.html
 *   in a browser or see the Privacy &amp; Disclaimers page on the Isis website,
 *   http://isis.astrogeology.usgs.gov, and the USGS privacy and disclaimers on
 *   http://www.usgs.gov/privacy.html.
 */
#include "WorkOrder.h"

namespace Isis {
  class ImageList;
  class Project;

  /**
   * Removes selected images from current project.
   * This executes synchronously and is not undoable.
   *
   * @author 2016-07-28 Tracie Sucharski
   *
   * @internal
   *   @history 2017-04-07 Marjorie Hahn - Updated method names and documentation
   *                           to match new work order design.
   *
   *   @history 2017-04-16 J Bonn - Updated to new workorder design #4764.
   *   @history 2017-07-25 Cole Neubauer - Added project()->setClean call #4969
   *   @history 2017-07-31 Cole Neubauer - Fixed images not removing correctly Fixes #4998
   *   @history 2017-08-08 Marjorie Hahn - Modified execute() to check if the currently
   *                           selected item to be deleted is actually an image list, so that
   *                           each image can be removed one by one. Fixes #5074.
   *   @history 2017-08-11 Cole Neubauer - Removed isUndoable and set parent member variable
   *                          Fixes #5064
<<<<<<< HEAD
=======
   *   @history 2017-10-01 Cole Neubauer - Reimplemented remove images count Fixes #4998
>>>>>>> 68b6bd41
   */
  class RemoveImagesWorkOrder : public WorkOrder {
      Q_OBJECT
    public:
      RemoveImagesWorkOrder(Project *project);
      RemoveImagesWorkOrder(const RemoveImagesWorkOrder &other);
      ~RemoveImagesWorkOrder();

      virtual RemoveImagesWorkOrder *clone() const;

      virtual bool isExecutable(ImageList *images);

      bool setupExecution();

    protected:
      void execute();

    private:
      RemoveImagesWorkOrder &operator=(const RemoveImagesWorkOrder &rhs);

  };
}
#endif<|MERGE_RESOLUTION|>--- conflicted
+++ resolved
@@ -46,10 +46,7 @@
    *                           each image can be removed one by one. Fixes #5074.
    *   @history 2017-08-11 Cole Neubauer - Removed isUndoable and set parent member variable
    *                          Fixes #5064
-<<<<<<< HEAD
-=======
    *   @history 2017-10-01 Cole Neubauer - Reimplemented remove images count Fixes #4998
->>>>>>> 68b6bd41
    */
   class RemoveImagesWorkOrder : public WorkOrder {
       Q_OBJECT

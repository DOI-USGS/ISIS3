--- conflicted
+++ resolved
@@ -251,16 +251,12 @@
    *                           to allow for saving of the project at these times. Fixes #5114.
    *   @history 2018-06-19 Adam Goins - Gave the ControlHealthMonitorView() a reference to the
    *                           directory instance rather than the activeControl. Fixes #5435.
-<<<<<<< HEAD
+   *   @history 2018-07-07 Summer Stapleton - Implemented changes to handle implementation of 
+   *                           separate import work orders for both map and registration templates.
    *   @history 2018-07-09 Tracie Sucharski - When adding views, check if the objectName is set
    *                           which it should be when creating a view from a project serialization.
    *                           If the objectName has not been set, this is a new view and the unique
    *                           objectName needs to be created.
-=======
-   *   @history 2018-07-07 Summer Stapleton - Implemented changes to handle implementation of 
-   *                           separate import work orders for both map and registration templates.
->>>>>>> a77b761c
-   *
    *   @history 2018-07-09 Kaitlyn Lee - Uncommented code that closes a ControlPointEditView when a new
    *                           active control is set.
    */

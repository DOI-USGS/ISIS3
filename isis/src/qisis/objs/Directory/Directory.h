#ifndef Directory_H
#define Directory_H
/**
 * @file
 * $Revision: 1.19 $
 * $Date: 2010/03/22 19:44:53 $
 *
 *   Unless noted otherwise, the portions of Isis written by the USGS are
 *   public domain. See individual third-party library and package descriptions
 *   for intellectual property information, user agreements, and related
 *   information.
 *
 *   Although Isis has been used by the USGS, no warranty, expressed or
 *   implied, is made by the USGS as to the accuracy and functioning of such
 *   software and related material nor shall the fact of distribution
 *   constitute any such warranty, and no responsibility is assumed by the
 *   USGS in connection therewith.
 *
 *   For additional information, launch
 *   $ISISROOT/doc//documents/Disclaimers/Disclaimers.html
 *   in a browser or see the Privacy &amp; Disclaimers page on the Isis website,
 *   http://isis.astrogeology.usgs.gov, and the USGS privacy and disclaimers on
 *   http://www.usgs.gov/privacy.html.
 */

#include <QObject>
#include <QPointer>
#include <QString>
#include <QtDebug>


#include "GuiCameraList.h"
#include "ImageList.h"
#include "MosaicSceneWidget.h"
#include "TargetBodyList.h"
#include "WorkOrder.h"

class QAction;
class QDockWidget;
class QMenuBar;
class QProgressBar;
class QSplitter;
class QTabWidget;

namespace Isis {
<<<<<<< HEAD
=======
  class BundleObservation;
  class BundleObservationView;
>>>>>>> 6132911b
  class ChipViewportsWidget;
  class CnetEditorWidget;
  class ControlNet;
  class ControlPointEditView;
  class CubeDnView;
  class FileItem;
  class Footprint2DView;
  class HistoryTreeWidget;
  class ImageFileListWidget;
  class MatrixSceneWidget;
  class MosaicSceneWidget;
  class Project;
  class ProjectItem;
  class ProjectItemModel;
  class ProjectItemTreeView;
  class SensorInfoWidget;
  class TargetBody;
  class TargetInfoWidget;
  class WarningTreeWidget;
  class WorkOrder;
  class Workspace;

  /**
   *
   * @author 2012-??-?? ???
   *
   * @internal
   *   @history 2012-07-30 Steven Lambright - The save action now has enabling/disabling of state
   *                           functional (as long as there are work orders in the undo stack).
   *   @history 2012-08-28 Tracie Sucharski - Instead of this class adding tabs to a TabWidget, it
   *                           now emits a signal which is connected to cnetSuiteMainWindow to
   *                           create a new dock widget.  This class no longer needs the
   *                           viewContainer since it is not adding tabs.
   *   @history 2012-09-12 Steven Lambright - Added xml save/load capabilities, removed dead code
   *                           relating to having only one image list (now we have N image lists).
   *   @history 2012-09-19 Steven Lambright - Re-implemented workOrders(ImageList *) into a generic
   *                           templated version. Added m_workOrders and createWorkOrder().
   *   @history 2012-10-02 Stuart Sides and Steven Lambright - Renamed workOrders() to
   *                           supportedActions(). This method now asks the footprint views for
   *                           their supported actions in addition to the known work orders. Added
   *                           sorting/smart arranging of the actions that come from the footprint
   *                           views.
   *   @history 2012-10-03 Steven Lambright - Added 'All' option generation in restructureActions()
   *   @history 2014-07-14 Kimberly Oyama - Updated to better meet programming standards. Added
   *                           support for correlation matrix.
   *   @history 2015-10-05 Jeffrey Covington - Added a ProjectItemModel and the
   *                           addProjectItemTreeView() method to start
   *                           supporting Qt's model-view framework.
   *   @history 2016-01-04 Jeffrey Covington - Added support for CubeDnView and
   *                           Footprint2DView, replacing old classes.
   *   @history 2016-06-17 Tyler Wilson - Added documentation for member functions/variables.
   *   @history 2016-07-06 Tracie Sucharski - Added ImportShapesWorkOrder, changed ControlNetEditor
   *                           to ControlPointEditView.
   *   @history 2016-08-02 Tracie Sucharski - Added RemoveImagesWorkOrder.
   *   @history 2016-09-14 Tracie Sucharski - Added slots for mouse clicks on Footprint2DView and
   *                           CubeDnViews for modifying, deleting and creating control points.
   *   @history 2016-11-07 Ian Humphrey - Restored saving and loading Footprint2DViews when saving
   *                           and opening a project (modified save() and startElement()).
   *                           Fixes #4486.
<<<<<<< HEAD
   *   @history 2016-11-10 Tracie Sucharski - Added functionality to save/restore CubeDnViews. 
=======
   *   @history 2016-11-10 Tracie Sucharski - Added functionality to save/restore CubeDnViews.
   *   @history 2016-12-21 Tracie Sucharski - Added QObject parameter to
   *                           cleanupFootprint2DViewWidgets.  All footprint views were being
   *                           destroyed rather than simply the view which was closed. TODO: This
   *                           also needs to be fixed for all other cleanup(View) methods.
   *   @history 2017-02-08 Tracie Sucharski - Implemented quick&dirty auto-save for active control
   *                           net.
   *   @history 2017-02-23 Tracie Sucharski - Removed populateMainMenu method.  It became obsolete
   *                           during changes Jeffrey Covington made on 1-4-2016, rev 6511.
   *   @history 2017-02-28 Tracie Sucharski - Added ability to set the colors for the ControlPoint
   *                           display on views which show ControlPoints such as CubeDnView and
   *                           Footprint2DView.  This is done as an application setting so that all
   *                           views use the same colors.  Directory stores the colors so that any
   *                           registered view can get the current colors.
   *   @history 2017-04-17 Tracie Sucharski - Added connection between model's projectNameEdited,
   *                           initiated by double-clicking the project name on the ProjectTreeView
   *                           and Directory's slot, initiateRenameProjectWorkOrder.  Fixes #2295.
   *   @history 2017-04-17 Ian Humphrey - Modified how ExportControlNet, ExportImages, and
   *                           Jigsaw WorkOrder's are added to the main window menu. These are
   *                           disabled by default, and connections are setup to listen for when
   *                           cnets are added, when images are added, and when both an active
   *                           cnet and image list have been set. Fixes #4749.
   *   @history 2017-04-25 Ian Humphrey - Modified initializeActions() so that the jigsaw work
   *                           order is enabled whenever there are both images and cnets in the
   *                           project. Otherwise, it is disabled until then. Fixes #4819.
   *   @history 2017-05-03 Tracie Sucharski - Added methods and member variables for the
   *                           BundleObservationView.  Fixes #4839. Fixes #4840.
>>>>>>> 6132911b
   */
  class Directory : public QObject {
    Q_OBJECT
    public:
      explicit Directory(QObject *parent = 0);
      ~Directory();

      void setHistoryContainer(QDockWidget *historyContainer);
      void setWarningContainer(QDockWidget *warningContainer);
      void setRecentProjectsList(QStringList recentProjects);
      QStringList recentProjectsList();

      BundleObservationView *addBundleObservationView(FileItemQsp fileItem);
      CnetEditorWidget *addCnetEditorView(Control *network);
      CubeDnView *addCubeDnView();
      Footprint2DView *addFootprint2DView();
      MatrixSceneWidget *addMatrixView();
      TargetInfoWidget *addTargetInfoView(TargetBodyQsp target);
      SensorInfoWidget *addSensorInfoView(GuiCameraQsp camera);
      ImageFileListWidget *addImageFileListView();
      ControlPointEditView *addControlPointEditView();


      ProjectItemTreeView *addProjectItemTreeView();

      ProjectItemModel *model();

      Project *project() const;

      QList<QAction *> fileMenuActions();
      QList<QAction *> projectMenuActions();
      QList<QAction *> editMenuActions();
      QList<QAction *> viewMenuActions();
      QList<QAction *> settingsMenuActions();
      QList<QAction *> helpMenuActions();

      QList<QAction *> permToolBarActions();
      QList<QAction *> activeToolBarActions();
      QList<QAction *> toolPadActions();

      QList<BundleObservationView *> bundleObservationViews();
      QList<CnetEditorWidget *> cnetEditorViews();
      QList<CubeDnView *> cubeDnViews();
      QList<Footprint2DView *> footprint2DViews();
      QList<MatrixSceneWidget *> matrixViews();
      QList<SensorInfoWidget *> sensorInfoViews();
      QList<TargetInfoWidget *> targetInfoViews();
      QList<ImageFileListWidget *> imageFileListViews();
      QList<QProgressBar *> progressBars();
      ControlPointEditView *controlPointEditView();
      ChipViewportsWidget *controlPointChipViewports();



      /**
       * @brief Returns a list of supported actions for a WorkOrder
       * @param data The WorkOrder type we are using.
       * @return @b QList<QAction *> A list of supported actions.
       */
      template <typename DataType>
      QList<QAction *> supportedActions(DataType data) {
        QList<QAction *> results;

        //QList< QPair< QString, QList<QAction *> > > actionPairings;

        //foreach (MosaicSceneWidget *footprint2DView, m_footprint2DViewWidgets) {
        //  actionPairings.append(
        //      qMakePair(footprint2DView->windowTitle(), footprint2DView->supportedActions(data)));
        //}

        //results.append(restructureActions(actionPairings));

        //if (!results.isEmpty()) {
        //  results.append(NULL);
        //}
//      qDebug()<<"Directory.h::supportedActions  #workorders = "<<m_workOrders.size();
        foreach (WorkOrder *workOrder, m_workOrders) {
          if (workOrder->isExecutable(data)) {
            WorkOrder *clone = workOrder->clone();
            clone->setData(data);
            results.append(clone);
          }
        }

        return results;
      }

      void showWarning(QString text);


      /**
       * @brief Shows warning text for a Widget.
       * @param text The warning text.
       * @param Data The Widget object we are passing the warning to.
       */
      template <typename Data>
      void showWarning(QString text, Data data) {
        //m_warningTreeWidget->showWarning(text, data);
      }

      QWidget *warningWidget();

      QAction *redoAction();
      QAction *undoAction();

      void load(XmlStackedHandlerReader *xmlReader);
      void save(QXmlStreamWriter &stream, FileName newProjectRoot) const;

    signals:
      void newWidgetAvailable(QWidget *newWidget);

      void controlPointAdded(QString newPointId);

    public slots:
      void cleanupBundleObservationViews();
      void cleanupCnetEditorViewWidgets();
      void cleanupCubeDnViewWidgets();
      void cleanupFileListWidgets();
<<<<<<< HEAD
      void cleanupFootprint2DViewWidgets();
=======
      void cleanupFootprint2DViewWidgets(QObject *);
>>>>>>> 6132911b
      void cleanupControlPointEditViewWidget();
      void cleanupMatrixViewWidgets();
      void cleanupSensorInfoWidgets();
      void cleanupTargetInfoWidgets();
      //void imagesAddedToProject(ImageList *images);
      void updateControlNetEditConnections();

<<<<<<< HEAD
=======
      // TODO temporary slot until autosave is implemented
      void makeBackupActiveControl();

>>>>>>> 6132911b
      //  Slots in response to mouse clicks on CubeDnView (IpceTool) and
      //    Footprint2DView (MosaicControlNetTool)
      void modifyControlPoint(ControlPoint *controlPoint);
      void deleteControlPoint(ControlPoint *controlPoint);
      void createControlPoint(double latitude, double longitude, Cube *cube = 0,
                              bool isGroundSource = false);

      void updateRecentProjects(Project *project);

    private slots:
      void initiateRenameProjectWorkOrder(QString projectName);

    private:
      /**
       * @author 2012-08-?? Steven Lambright
       *
       * @internal
       */
      class XmlHandler : public XmlStackedHandler {
        public:
          XmlHandler(Directory *directory);
          ~XmlHandler();

          virtual bool startElement(const QString &namespaceURI, const QString &localName,
                                    const QString &qName, const QXmlAttributes &atts);

        private:
          Q_DISABLE_COPY(XmlHandler);

          Directory *m_directory;  //!< Pointer to a Directory which is set by the XmlHandler class.
      };

    private:
      Directory(const Directory &other);
      Directory &operator=(const Directory &rhs);

      /**
       * @brief Create a work order, append it to m_workOrders, and return it.
       *
       * Example:
       *   createWorkOrder<ImageFileListViewWorkOrder>();
       *   This will create a new ImageFileListViewWorkOrder and append it to m_workOrders.
       * @return @b A pointer to the WorkOrder created by this function.
       */
      template <typename WorkOrderType>
      WorkOrderType *createWorkOrder() {
        WorkOrderType *newWorkOrder = new WorkOrderType(m_project);
        m_workOrders.append(newWorkOrder);
        return newWorkOrder;
      }

      static QList<QAction *> restructureActions(QList< QPair< QString, QList<QAction *> > >);
      static bool actionTextLessThan(QAction *lhs, QAction *rhs);

      void initializeActions();

      QPointer<ProjectItemModel> m_projectItemModel; //!< Pointer to the ProjectItemModel.


      QPointer<HistoryTreeWidget> m_historyTreeWidget;  //!< Pointer to the HistoryTreeWidget.
      QPointer<Project> m_project;                      //!< Pointer to the Project.
      QPointer<WarningTreeWidget> m_warningTreeWidget;  //!< Pointer to the WarningTreeWidget.

      //!< List of BundleObservationView
      QList< QPointer<BundleObservationView> > m_bundleObservationViews;
      QList< QPointer<CnetEditorWidget> > m_cnetEditorViewWidgets;  //!< List of CnetEditorWidgets
      QList< QPointer<CubeDnView> > m_cubeDnViewWidgets;  //!< List of CubeDnCiew obs
      QList< QPointer<ImageFileListWidget> > m_fileListWidgets;  //!< List of ImageFileListWidgets
      QList< QPointer<Footprint2DView> > m_footprint2DViewWidgets; //!< List of Footprint2DView objs
      QPointer <ControlPointEditView> m_controlPointEditViewWidget;
      QPointer <ChipViewportsWidget> m_chipViewports;
      QList< QPointer<MatrixSceneWidget> > m_matrixViewWidgets; //!< List of MatrixSceneWidgets
      QList< QPointer<SensorInfoWidget> > m_sensorInfoWidgets; //!< List of SensorInfoWidgets
      QList< QPointer<TargetInfoWidget> > m_targetInfoWidgets; //!< List of TargetInfoWidgets

      QList< QPointer<WorkOrder> > m_workOrders; //!< List of WorkOrders

      QStringList m_recentProjects;  //!< List of the names of recent projects

      // We only need to store the work orders that go into menus uniquely... all work orders
      //   (including these) should be stored in m_workOrders
      QPointer<WorkOrder> m_exportControlNetWorkOrder;  //!< The export ControlNetwork WorkOrder.
      QPointer<WorkOrder> m_exportImagesWorkOrder; //!< The export images WorkOrder.
      QPointer<WorkOrder> m_importControlNetWorkOrder; //!< The import ControlNetwork WorkOrder.
      QPointer<WorkOrder> m_importImagesWorkOrder; //!< The import images WorkOrder.
      QPointer<WorkOrder> m_importShapesWorkOrder; //!< The import shapes WorkOrder.
      QPointer<WorkOrder> m_openProjectWorkOrder; //!< The Open Project WorkOrder.
      QPointer<WorkOrder> m_saveProjectWorkOrder; //!< The Save Project WorkOrder.
      QPointer<WorkOrder> m_saveProjectAsWorkOrder; //!< The Save Project As WorkOrder.
      QPointer<WorkOrder> m_openRecentProjectWorkOrder; //!< The Open Recent Project WorkOrder.
      QPointer<WorkOrder> m_closeProjectWorkOrder; //!< The Close Project WorkOrder

      QPointer<WorkOrder> m_runJigsawWorkOrder; //!< The Run Jigsaw WorkOrder
      QPointer<WorkOrder> m_renameProjectWorkOrder; //!< The Rename Project WorkOrder

      QList<QAction *> m_fileMenuActions;  //!< List of file menu actions.
      QList<QAction *> m_projectMenuActions; //!< List of project menu actions.
      QList<QAction *> m_editMenuActions; //!< List of edit menu actions.
      QList<QAction *> m_viewMenuActions; //!< List of view menu actions.
      QList<QAction *> m_settingsMenuActions; //!< List of menu settings actions
      QList<QAction *> m_helpMenuActions; //!< List of help menu actions

      QList<QAction *> m_permToolBarActions; //!< List of perm ToolBar actions
      QList<QAction *> m_activeToolBarActions; //!< List of active ToolBar actions
      QList<QAction *> m_toolPadActions; //!< List of ToolPad actions

  };
}

#endif // Directory_H<|MERGE_RESOLUTION|>--- conflicted
+++ resolved
@@ -43,11 +43,8 @@
 class QTabWidget;
 
 namespace Isis {
-<<<<<<< HEAD
-=======
   class BundleObservation;
   class BundleObservationView;
->>>>>>> 6132911b
   class ChipViewportsWidget;
   class CnetEditorWidget;
   class ControlNet;
@@ -107,9 +104,6 @@
    *   @history 2016-11-07 Ian Humphrey - Restored saving and loading Footprint2DViews when saving
    *                           and opening a project (modified save() and startElement()).
    *                           Fixes #4486.
-<<<<<<< HEAD
-   *   @history 2016-11-10 Tracie Sucharski - Added functionality to save/restore CubeDnViews. 
-=======
    *   @history 2016-11-10 Tracie Sucharski - Added functionality to save/restore CubeDnViews.
    *   @history 2016-12-21 Tracie Sucharski - Added QObject parameter to
    *                           cleanupFootprint2DViewWidgets.  All footprint views were being
@@ -137,7 +131,6 @@
    *                           project. Otherwise, it is disabled until then. Fixes #4819.
    *   @history 2017-05-03 Tracie Sucharski - Added methods and member variables for the
    *                           BundleObservationView.  Fixes #4839. Fixes #4840.
->>>>>>> 6132911b
    */
   class Directory : public QObject {
     Q_OBJECT
@@ -256,11 +249,7 @@
       void cleanupCnetEditorViewWidgets();
       void cleanupCubeDnViewWidgets();
       void cleanupFileListWidgets();
-<<<<<<< HEAD
-      void cleanupFootprint2DViewWidgets();
-=======
       void cleanupFootprint2DViewWidgets(QObject *);
->>>>>>> 6132911b
       void cleanupControlPointEditViewWidget();
       void cleanupMatrixViewWidgets();
       void cleanupSensorInfoWidgets();
@@ -268,12 +257,9 @@
       //void imagesAddedToProject(ImageList *images);
       void updateControlNetEditConnections();
 
-<<<<<<< HEAD
-=======
       // TODO temporary slot until autosave is implemented
       void makeBackupActiveControl();
 
->>>>>>> 6132911b
       //  Slots in response to mouse clicks on CubeDnView (IpceTool) and
       //    Footprint2DView (MosaicControlNetTool)
       void modifyControlPoint(ControlPoint *controlPoint);

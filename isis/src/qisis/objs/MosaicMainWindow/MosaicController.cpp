--- conflicted
+++ resolved
@@ -103,6 +103,9 @@
   }
 
 
+  /**
+   * 
+   */
   QProgressBar *MosaicController::getProgress() {
     return m_imageReader->progress();
   }
@@ -128,39 +131,8 @@
   QList<QAction *> MosaicController::getSettingsActions() {
     QList<QAction *> settingsActs;
 
-<<<<<<< HEAD
     settingsActs.append(m_imageReader->actions(ImageDisplayProperties::FootprintViewProperties));
-=======
-    QAction *defaultFill = new QAction("Default Footprints &Filled", this);
-    defaultFill->setCheckable(true);
-    defaultFill->setChecked(m_openFilled);
-    connect(defaultFill, SIGNAL(toggled(bool)),
-            this, SLOT(defaultFillChanged(bool)));
-    settingsActs.append(defaultFill);
-
-    QAction *setSmallOpenCubeCount = new QAction("&Safe File Open", this);
-    setSmallOpenCubeCount->setCheckable(true);
-    setSmallOpenCubeCount->setChecked(m_maxOpenCubes < 750);
-    setSmallOpenCubeCount->setWhatsThis("This lowers the number of "
-        "simulataneously open files drastically in order to stay under the "
-        "operating system limit. Only use this if you are having trouble "
-        "loading large numbers of images.");
-    connect(setSmallOpenCubeCount, SIGNAL(toggled(bool)),
-            this, SLOT(setSmallNumberOfOpenCubes(bool)));
-    settingsActs.append(setSmallOpenCubeCount);
-
-    QAction *setFileListCols = new QAction("Set Current File List &Columns as Default", this);
-    setFileListCols->setWhatsThis(tr("Use the currently visible columns in the file list as the "
-          "default when no project has been opened"));
-    connect(setFileListCols, SIGNAL(triggered(bool)),
-            this, SLOT(setDefaultFileListCols()));
-    settingsActs.append(setFileListCols);
-
-    QAction *setAlpha = new QAction("Set Default &Transparency", this);
-    connect(setAlpha, SIGNAL(triggered(bool)),
-            this, SLOT(changeDefaultAlpha()));
-    settingsActs.append(setAlpha);
->>>>>>> a9dd8c1f
+    settingsActs.append(m_fileList->actions());
 
     QAction *setThreads = new QAction("Set &Thread Limit", this);
     connect(setThreads, SIGNAL(triggered(bool)),
@@ -299,13 +271,6 @@
     Image *image;
     foreach (image, m_images) {
       file.PutLine( image->fileName() );
-    }
-  }
-  
-  
-  void MosaicController::setDefaultFileListCols() {
-    if (p_fileList) {
-      p_fileList->setDefaultFileListCols();
     }
   }
 

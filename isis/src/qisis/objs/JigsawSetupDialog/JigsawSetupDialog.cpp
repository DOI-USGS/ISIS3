#include "JigsawSetupDialog.h"

#include <vector>

#include <QDebug>
#include <QIdentityProxyModel>
#include <QMessageBox>
#include <QPushButton>
#include <QSortFilterProxyModel>
#include <QStandardItemModel>
#include <QItemSelection>

#include "BundleSolutionInfo.h"
#include "BundleSettings.h"
#include "BundleTargetBody.h"
#include "Control.h"
#include "IString.h"
#include "MaximumLikelihoodWFunctions.h"
#include "Project.h"
#include "ProjectItem.h"
#include "ProjectItemProxyModel.h"
#include "SpecialPixel.h"
#include "SubTreeProxyModel.h"
#include "ui_JigsawSetupDialog.h"

namespace Isis {

  JigsawSetupDialog::JigsawSetupDialog(Project *project, bool useLastSettings, bool readOnly,
                                       QWidget *parent) : QDialog(parent),
                                       m_ui(new Ui::JigsawSetupDialog) {
    //
    // Note: When the ui is set up, all initializations to enabled/disabled
    // are taken care of. Also connections between some widgets will be taken
    // care of in the ui setup.

    // For example:
    //   pointRadiusSigmaCheckBox is connected to pointRadiusSigmaLineEdit
    //   outlierRejectionCheckBox is connected
    //       to outlierRejectionMultiplierLabel and outlierRejectionMultiplierLineEdit
    //
    // These connections and settings can be found in the JigsawSetupDialog.ui file
    // created by QtDesigner and may be edited by opening the ui file in QtDesigner.
    //
    // More complex connections such as the relationship between positionSolveOption and
    // spkDegree are handled in this file by the on_widgetName_signal methods.
    m_ui->setupUi(this);

    m_project = project;

    m_ui->JigsawSetup->setCurrentIndex(0);

    if (readOnly) {
      makeReadOnly();
    }



    //connect( m_project->directory()->model(), SIGNAL(selectionChanged(QList<ProjectItem *> &)),
    //         this, SLOT(on_projectItemSelectionChanged(const QList<ProjectItem *> &) ) );

    // initializations for general tab

    // fill control net combo box from project
    for (int i = 0; i < project->controls().size(); i++) {
      ControlList* conlist = project->controls().at(i);
      for (int j = 0; j < conlist->size(); j++) {
        Control *control = conlist->at(j);

        QVariant v = qVariantFromValue((void*)control);

        m_ui->inputControlNetCombo->addItem(control->displayProperties()->displayName(), v);
      }
    }
    // add control nets from bundle solutions, if any
    int numBundles = project->bundleSolutionInfo().size();
    for (int i = 0; i < numBundles; i++) {
      Control *bundleControl = project->bundleSolutionInfo().at(i)->control();

      QVariant v = qVariantFromValue((void*)bundleControl);

      m_ui->inputControlNetCombo->addItem(bundleControl->displayProperties()->displayName(), v);
    }

    // initialize default output control network filename
    FileName fname = m_ui->inputControlNetCombo->currentText();
    m_ui->outputControlNetLineEdit->setText(fname.baseName() + "-out.net");

    QList<BundleSolutionInfo *> bundleSolutionInfo = m_project->bundleSolutionInfo();
    if (useLastSettings && bundleSolutionInfo.size() > 0) {
     BundleSettingsQsp lastBundleSettings = (bundleSolutionInfo.last())->bundleSettings();
     // Retrieve the control net name used in the last bundle adjustment.
     // Note that this returns a fully specified path and filename, while the cnet combo box
     // only stores file names.
     selectControl(bundleSolutionInfo.last()->inputControlNetFileName());
     fillFromSettings(lastBundleSettings);
    }

    // Update setup dialog with settings from any active (current) settings in jigsaw dialog.

    // initializations for observation solve settings tab
<<<<<<< HEAD
    // m_ui->spkSolveDegreeSpinsBox_2->setValue(-1);
=======
    createObservationSolveSettingsTreeView();
    m_ui->spkSolveDegreeSpinBox_2->setValue(-1);
>>>>>>> 0350a81b

    QStringList tableHeaders;
    tableHeaders << "coefficients" << "a priori sigma" << "units";
    m_ui->positionAprioriSigmaTable->setHorizontalHeaderLabels(tableHeaders);

    m_ui->positionAprioriSigmaTable->setColumnWidth(0, fontMetrics().width(tableHeaders.at(0)));
    m_ui->positionAprioriSigmaTable->setColumnWidth(1, fontMetrics().width(tableHeaders.at(1)));
    m_ui->positionAprioriSigmaTable->setColumnWidth(2, fontMetrics().width(tableHeaders.at(2)));

    m_ui->pointingAprioriSigmaTable->setHorizontalHeaderLabels(tableHeaders);

    // initializations for target body tab

    // fill target combo box from project
    for (int i = 0; i < project->targetBodies().size(); i++) {
      TargetBodyQsp target = project->targetBodies().at(i);

      QVariant v = qVariantFromValue((void*)target.data());

      QString name = target->displayProperties()->displayName();

      if (name == "MOON")
        m_ui->targetBodyComboBox->addItem(QIcon(FileName(
                  "$base/icons/weather-clear-night.png").expanded()), name, v);
      else if (name == "Enceladus")
        m_ui->targetBodyComboBox->addItem(QIcon(FileName(
                  "$base/icons/nasa_enceladus.png").expanded()), name, v);
      else if (name == "Mars")
        m_ui->targetBodyComboBox->addItem(QIcon(FileName(
                  "$base/icons/nasa_mars.png").expanded()), name, v);
      else if (name == "Titan")
        m_ui->targetBodyComboBox->addItem(QIcon(FileName(
                  "$base/icons/nasa_titan.png").expanded()), name, v);
      else
        m_ui->targetBodyComboBox->addItem(QIcon(FileName(
                  "$base/icons/weather-clear-night.png").expanded()), name, v);
    }

    m_ui->radiiButtonGroup->setId(m_ui->noneRadiiRadioButton,0);
    m_ui->radiiButtonGroup->setId(m_ui->triaxialRadiiRadioButton,1);
    m_ui->radiiButtonGroup->setId(m_ui->meanRadiusRadioButton,2);
    m_ui->noneRadiiRadioButton->setChecked(true);

    // validators for target body entries...
    QDoubleValidator *sigmaValidator = new QDoubleValidator(0.0, 1.0e+10, 8, this);
    sigmaValidator->setNotation(QDoubleValidator::ScientificNotation);

    // right ascension valid range is from 0 to 360 degrees
    QDoubleValidator *raValidator = new QDoubleValidator(0.0, 360.0, 8, this);
    raValidator->setNotation(QDoubleValidator::StandardNotation);
    m_ui->rightAscensionLineEdit->setValidator(raValidator);
    m_ui->rightAscensionSigmaLineEdit->setValidator(sigmaValidator);

    m_ui->rightAscensionVelocityLineEdit->setValidator(raValidator);
    m_ui->rightAscensionVelocitySigmaLineEdit->setValidator(sigmaValidator);

    // declination valid range is from -90 to +90 degrees
    QDoubleValidator *decValidator = new QDoubleValidator(-90.0, 90.0, 8,
                                                          m_ui->declinationLineEdit);
    decValidator->setNotation(QDoubleValidator::StandardNotation);
    m_ui->declinationLineEdit->setValidator(decValidator);
    m_ui->declinationSigmaLineEdit->setValidator(sigmaValidator);

    m_ui->declinationVelocityLineEdit->setValidator(new QDoubleValidator(0.0, 1.0e+10, 8,
                                                    m_ui->declinationVelocityLineEdit));
    m_ui->declinationVelocitySigmaLineEdit->setValidator(sigmaValidator);

    m_ui->primeMeridianOffsetLineEdit->setValidator(raValidator);
    m_ui->primeMeridianOffsetSigmaLineEdit->setValidator(sigmaValidator);

    // spin rate valid for non-negative values
    m_ui->spinRateLineEdit->setValidator(new QDoubleValidator(0.0, 1.0e+10, 8,
                                                              m_ui->spinRateLineEdit));
    m_ui->spinRateSigmaLineEdit->setValidator(sigmaValidator);

    m_ui->aRadiusLineEdit->setValidator(new QDoubleValidator(0.0, 1.0e+10, 8,
                                                             m_ui->aRadiusLineEdit));
    m_ui->aRadiusSigmaLineEdit->setValidator(sigmaValidator);

    m_ui->bRadiusLineEdit->setValidator(new QDoubleValidator(0.0, 1.0e+10, 8,
                                                             m_ui->bRadiusLineEdit));
    m_ui->bRadiusSigmaLineEdit->setValidator(sigmaValidator);

    m_ui->cRadiusLineEdit->setValidator(new QDoubleValidator(0.0, 1.0e+10, 8,
                                                             m_ui->cRadiusLineEdit));
    m_ui->cRadiusSigmaLineEdit->setValidator(sigmaValidator);

    m_ui->meanRadiusLineEdit->setValidator(new QDoubleValidator(0.0, 1.0e+10, 8,
                                                                m_ui->meanRadiusLineEdit));
    m_ui->meanRadiusSigmaLineEdit->setValidator(sigmaValidator);



    // jigsaw run setup general tab validation
    // global apriori point sigmas
    m_ui->pointLatitudeSigmaLineEdit->setValidator(new QDoubleValidator(0.0, 360.0, 8, this));
    m_ui->pointLongitudeSigmaLineEdit->setValidator(new QDoubleValidator(0.0, 360.0, 8, this));
    m_ui->pointRadiusSigmaLineEdit->setValidator(new QDoubleValidator(1.0e-10, 1.0e+10, 8, this));

    // outlier rejection
    m_ui->outlierRejectionMultiplierLineEdit->setValidator(
                                                  new QDoubleValidator(1.0e-10, 1.0e+10, 8, this));
    m_ui->maximumLikelihoodModel1QuantileLineEdit->setValidator(
                                                  new QDoubleValidator(1.0e-10, 1.0, 8, this));
    m_ui->maximumLikelihoodModel2QuantileLineEdit->setValidator(
                                                  new QDoubleValidator(1.0e-10, 1.0, 8, this));
    m_ui->maximumLikelihoodModel3QuantileLineEdit->setValidator(
                                                  new QDoubleValidator(1.0e-10, 1.0, 8, this));

    // convergence criteria
    m_ui->sigma0ThresholdLineEdit->setValidator(new QDoubleValidator(1.0e-10, 1.0e+10, 8, this));
    m_ui->maximumIterationsLineEdit->setValidator(new QIntValidator(1, 10000, this));



    // signals for target body tab
//    connect(m_ui->radiiButtonGroup, SIGNAL(buttonClicked(int)),
//            this, SLOT(on_radiiGroupClicked(int)));
    connect(m_ui->radiiButtonGroup, SIGNAL(buttonClicked(int)),
            this, SLOT(on_radiiButtonGroupClicked(int)));
    connect(m_ui->aRadiusLineEdit, SIGNAL(textChanged(QString)), SLOT(slotTextChanged(QString)));
    connect(m_ui->aRadiusLineEdit, SIGNAL(returnPressed()), SLOT(checkIsValid()));
    connect(m_ui->aRadiusLineEdit, SIGNAL(editingFinished()), SLOT(checkIsValid()));
    connect(m_ui->aRadiusLineEdit, SIGNAL(textChanged(QString)), SLOT(on_aRadiusLineEdit_textChanged(QString)));
  }



  JigsawSetupDialog::~JigsawSetupDialog() {
    // delete/null m_ui since we did "new" this pointers in the constructor
    if (m_ui) {
      delete m_ui;
    }
    m_ui = NULL;
    // do not delete/null m_project since we didn't "new" this pointer
  }


  void JigsawSetupDialog::on_pointRadiusSigmaCheckBox_toggled(bool checked) {
    m_ui->pointRadiusSigmaLineEdit->setEnabled(checked);
  }

//  m_ui->positionComboBox has been removed from the general tab, it is planned to be moved to 
//  the obs solve settings tab. This function will be commented out until it is added back.
//   void JigsawSetupDialog::on_positionComboBox_currentIndexChanged(int index) {

//     // indices:
//     // 0 = none, 1 = position, 2 = velocity, 3 = acceleration, 4 = all
//     bool solvePosition                  = (bool) (index > 0);
//     bool solveVelocity                  = (bool) (index > 1);
//     bool solveAcceleration              = (bool) (index > 2);
// //    bool solveAllPolynomialCoefficients = (bool) (index > 3);

//     m_ui->hermiteSplineCheckBox->setEnabled(solvePosition);
//     m_ui->positionSigmaLabel->setEnabled(solvePosition);
//     m_ui->positionSigmaLineEdit->setEnabled(solvePosition);
//     m_ui->positionSigmaUnitsLabel->setEnabled(solvePosition);

//     m_ui->velocitySigmaLabel->setEnabled(solveVelocity);
//     m_ui->velocitySigmaLineEdit->setEnabled(solveVelocity);
//     m_ui->velocitySigmaUnitsLabel->setEnabled(solveVelocity);

//     m_ui->accelerationSigmaLabel->setEnabled(solveAcceleration);
//     m_ui->accelerationSigmaLineEdit->setEnabled(solveAcceleration);
//     m_ui->accelerationSigmaUnitsLabel->setEnabled(solveAcceleration);

// //    m_ui->spkDegreeLabel->setEnabled(solveAllPolynomialCoefficients);
// //    m_ui->spkDegreeSpinBox->setEnabled(solveAllPolynomialCoefficients);
// //    m_ui->spkSolveDegreeLabel->setEnabled(solveAllPolynomialCoefficients);
// //    m_ui->spkSolveDegreeSpinBox->setEnabled(solveAllPolynomialCoefficients);

//   }

//  m_ui->pointingComboBox has been removed from the general tab, it is planned to be moved to 
//  the obs solve settings tab. This function will be commented out until it is added back.
//   void JigsawSetupDialog::on_pointingComboBox_currentIndexChanged(int index) {

//     // indices:
//     // 0 = angles, 1 = none, 2 = velocity, 3 = acceleration, 4 = all
//     bool solveAngles                    = (bool) (index == 0 || index > 1);
//     bool solveAngularVelocity           = (bool) (index > 1);
//     bool solveAngularAcceleration       = (bool) (index > 2);
// //    bool solveAllPolynomialCoefficients = (bool) (index > 3);

//     m_ui->twistCheckBox->setEnabled(solveAngles);
//     m_ui->fitOverPointingCheckBox->setEnabled(solveAngles);

// //    m_ui->ckDegreeLabel->setEnabled(solveAllPolynomialCoefficients);
// //    m_ui->ckDegreeSpinBox->setEnabled(solveAllPolynomialCoefficients);
// //    m_ui->ckSolveDegreeSpinBox->setEnabled(solveAllPolynomialCoefficients);
// //    m_ui->ckSolveDegreeLabel->setEnabled(solveAllPolynomialCoefficients);

//     m_ui->pointingAnglesSigmaLabel->setEnabled(solveAngles);
//     m_ui->pointingAnglesSigmaLineEdit->setEnabled(solveAngles);
//     m_ui->pointingAnglesSigmaUnitsLabel->setEnabled(solveAngles);

//     m_ui->pointingAngularVelocitySigmaLabel->setEnabled(solveAngularVelocity);
//     m_ui->pointingAngularVelocitySigmaLineEdit->setEnabled(solveAngularVelocity);
//     m_ui->pointingAngularVelocitySigmaUnitsLabel->setEnabled(solveAngularVelocity);

//     m_ui->pointingAngularAccelerationSigmaLabel->setEnabled(solveAngularAcceleration);
//     m_ui->pointingAngularAccelerationSigmaLineEdit->setEnabled(solveAngularAcceleration);
//     m_ui->pointingAngularAccelerationSigmaUnitsLabel->setEnabled(solveAngularAcceleration);

//   }


  void JigsawSetupDialog::on_maximumLikelihoodModel1ComboBox_currentIndexChanged(int index) {

    bool model1Selected = (bool) (index > 0);

    // lock/unlock current tier's quantile and next tier's model
    m_ui->maximumLikelihoodModel1QuantileLineEdit->setEnabled(model1Selected);
    m_ui->maximumLikelihoodModel2Label->setEnabled(model1Selected);
    m_ui->maximumLikelihoodModel2ComboBox->setEnabled(model1Selected);
    m_ui->maximumLikelihoodModel2QuantileLineEdit->setEnabled(
                                            m_ui->maximumLikelihoodModel2ComboBox->currentIndex());

    // when setting "NONE", set remaining max likelihood options to false  
    if (!model1Selected) {
      m_ui->maximumLikelihoodModel2QuantileLineEdit->setEnabled(false);
      m_ui->maximumLikelihoodModel3QuantileLineEdit->setEnabled(false);
      m_ui->maximumLikelihoodModel3Label->setEnabled(false);
      m_ui->maximumLikelihoodModel3ComboBox->setEnabled(false);
    }

    // sigma and max likelihood options are exclusive
    m_ui->outlierRejectionCheckBox->setEnabled(!model1Selected);
  }


  void JigsawSetupDialog::on_maximumLikelihoodModel2ComboBox_currentIndexChanged(int index) {

    bool model2Selected = (bool)(index > 0);

    // lock/unlock current tier's quantile and next tier's model
    m_ui->maximumLikelihoodModel2QuantileLineEdit->setEnabled(model2Selected);
    m_ui->maximumLikelihoodModel3Label->setEnabled(model2Selected);
    m_ui->maximumLikelihoodModel3ComboBox->setEnabled(model2Selected);
    m_ui->maximumLikelihoodModel2QuantileLineEdit->setEnabled(
                                            m_ui->maximumLikelihoodModel2ComboBox->currentIndex());

    // when setting "NONE", set remaining max likelihood options to false  
    if (!model2Selected) {
      m_ui->maximumLikelihoodModel3QuantileLineEdit->setEnabled(false);
    }

  }


  void JigsawSetupDialog::on_maximumLikelihoodModel3ComboBox_currentIndexChanged(int index) {

    bool model3Selected = (bool)(index > 0);
    m_ui->maximumLikelihoodModel3QuantileLineEdit->setEnabled(model3Selected);

  }


  void JigsawSetupDialog::on_outlierRejectionCheckBox_stateChanged(int arg1) {

    m_ui->outlierRejectionMultiplierLineEdit->setEnabled(arg1);
    m_ui->outlierRejectionMultiplierLabel->setEnabled(arg1);

    // sigma and maxlikelihood options are exclusive
    m_ui->maximumLikelihoodModel1ComboBox->setEnabled(!arg1);
    m_ui->maximumLikelihoodModel1Label->setEnabled(!arg1);
  }


  void JigsawSetupDialog::fillFromSettings(const BundleSettingsQsp settings) {

    BundleObservationSolveSettings observationSolveSettings = settings->observationSolveSettings(0);

    // general tab
    m_ui->observationModeCheckBox->setChecked(settings->solveObservationMode());
    m_ui->pointRadiusSigmaCheckBox->setChecked(settings->solveRadius());
    // m_ui->updateCubeLabelCheckBox->setChecked(settings->updateCubeLabel());
    m_ui->errorPropagationCheckBox->setChecked(settings->errorPropagation());
    m_ui->outlierRejectionCheckBox->setChecked(settings->outlierRejection());
    m_ui->outlierRejectionMultiplierLineEdit->setText(toString(settings->outlierRejectionMultiplier()));
    m_ui->sigma0ThresholdLineEdit->setText(toString(settings->convergenceCriteriaThreshold()));
    m_ui->maximumIterationsLineEdit->setText(toString(settings->convergenceCriteriaMaximumIterations()));


    // m_ui->positionComboBox->setCurrentIndex(observationSolveSettings.instrumentPositionSolveOption());
    m_ui->hermiteSplineCheckBox->setChecked(observationSolveSettings.solvePositionOverHermite());
    m_ui->spkDegreeSpinBox->setValue(observationSolveSettings.spkDegree());
    m_ui->spkSolveDegreeSpinBox->setValue(observationSolveSettings.spkSolveDegree());


    int pointingOption = observationSolveSettings.instrumentPointingSolveOption();
    if (pointingOption == 0) {
      pointingOption = 1;
    }
    if (pointingOption == 1) {
      pointingOption = 0;
    }

    if ( pointingOption > 0 ) {
      m_ui->twistCheckBox->setEnabled(true);
    }
    else {
      m_ui->twistCheckBox->setEnabled(true);
    }

    // m_ui->pointingComboBox->setCurrentIndex(pointingOption);
//    m_ui->pointingComboBox->setCurrentIndex(observationSolveSettings.instrumentPointingSolveOption());


    m_ui->twistCheckBox->setChecked(observationSolveSettings.solveTwist());
    m_ui->fitOverPointingCheckBox->setChecked(observationSolveSettings.solvePolyOverPointing());
    m_ui->ckDegreeSpinBox->setValue(observationSolveSettings.ckDegree());
    m_ui->ckSolveDegreeSpinBox->setValue(observationSolveSettings.ckSolveDegree());

    // weighting tab
    if ( !IsNullPixel(settings->globalLatitudeAprioriSigma()) ) {
      m_ui->pointLatitudeSigmaLineEdit->setText(toString(settings->globalLatitudeAprioriSigma()));
      m_ui->pointLatitudeSigmaLineEdit->setModified(true);
    }
    if ( !IsNullPixel(settings->globalLongitudeAprioriSigma()) ) {
      m_ui->pointLongitudeSigmaLineEdit->setText(toString(settings->globalLongitudeAprioriSigma()));
      m_ui->pointLongitudeSigmaLineEdit->setModified(true);
    }
    if ( !IsNullPixel(settings->globalRadiusAprioriSigma()) ) {
      m_ui->pointRadiusSigmaLineEdit->setText(toString(settings->globalRadiusAprioriSigma()));
      m_ui->pointRadiusSigmaLineEdit->setModified(true);

    }

    QList<double> aprioriPositionSigmas = observationSolveSettings.aprioriPositionSigmas();

    if ( aprioriPositionSigmas.size() > 0 && !IsNullPixel(aprioriPositionSigmas[0]) ) {
      m_ui->positionSigmaLineEdit->setText(toString(aprioriPositionSigmas[0]));
      m_ui->positionSigmaLineEdit->setModified(true);
    }

    if ( aprioriPositionSigmas.size() > 1 && !IsNullPixel(aprioriPositionSigmas[1]) ) {
      m_ui->velocitySigmaLineEdit->setText(toString(aprioriPositionSigmas[1]));
      m_ui->velocitySigmaLineEdit->setModified(true);
    }

    if ( aprioriPositionSigmas.size() > 2 && !IsNullPixel(aprioriPositionSigmas[2]) ) {
      m_ui->accelerationSigmaLineEdit->setText(toString(aprioriPositionSigmas[2]));
      m_ui->accelerationSigmaLineEdit->setModified(true);
    }

    QList<double> aprioriPointingSigmas = observationSolveSettings.aprioriPointingSigmas();

    if ( aprioriPointingSigmas.size() > 0 && !IsNullPixel(aprioriPointingSigmas[0]) ) {
      m_ui->pointingAnglesSigmaLineEdit->setText(toString(aprioriPointingSigmas[0]));
      m_ui->pointingAnglesSigmaLineEdit->setModified(true);
    }

    if ( aprioriPointingSigmas.size() > 1 && !IsNullPixel(aprioriPointingSigmas[1]) ) {
      m_ui->pointingAngularVelocitySigmaLineEdit->setText(toString(aprioriPointingSigmas[1]));
      m_ui->pointingAngularVelocitySigmaLineEdit->setModified(true);
    }

    if ( aprioriPointingSigmas.size() > 2 && !IsNullPixel(aprioriPointingSigmas[2]) ) {
      m_ui->pointingAngularAccelerationSigmaLineEdit->setText(toString(aprioriPointingSigmas[2]));
      m_ui->pointingAngularAccelerationSigmaLineEdit->setModified(true);
    }

    // maximum liklihood tab

    // self-calibration tab

    // target body tab

    update();

  }


  BundleSettingsQsp JigsawSetupDialog::bundleSettings() {

    BundleSettingsQsp settings = BundleSettingsQsp(new BundleSettings);
    settings->setValidateNetwork(true);

    // solve options
    double latitudeSigma  = -1.0;
    double longitudeSigma = -1.0;
    double radiusSigma    = -1.0;
    if (m_ui->pointLatitudeSigmaLineEdit->isModified()) {
      latitudeSigma = m_ui->pointLatitudeSigmaLineEdit->text().toDouble();
    }
    if (m_ui->pointLongitudeSigmaLineEdit->isModified()) {
      longitudeSigma = m_ui->pointLongitudeSigmaLineEdit->text().toDouble();
    }
    if (m_ui->pointRadiusSigmaLineEdit->isModified()) {
      radiusSigma = m_ui->pointRadiusSigmaLineEdit->text().toDouble();
    }
    settings->setSolveOptions(m_ui->observationModeCheckBox->isChecked(),
                              false,
                              // m_ui->updateCubeLabelCheckBox->isChecked(),
                              m_ui->errorPropagationCheckBox->isChecked(),
                              m_ui->pointRadiusSigmaCheckBox->isChecked(),
                              latitudeSigma,
                              longitudeSigma,
                              radiusSigma);
    settings->setOutlierRejection(m_ui->outlierRejectionCheckBox->isChecked(),
                                  m_ui->outlierRejectionMultiplierLineEdit->text().toDouble());




    QList<BundleObservationSolveSettings> observationSolveSettingsList;
    BundleObservationSolveSettings observationSolveSettings;

    // pointing settings
    double anglesSigma              = -1.0;
    double angularVelocitySigma     = -1.0;
    double angularAccelerationSigma = -1.0;

    if (m_ui->pointingAnglesSigmaLineEdit->isModified()) {
      anglesSigma = m_ui->pointingAnglesSigmaLineEdit->text().toDouble();
    }
    if (m_ui->pointingAngularVelocitySigmaLineEdit->isModified()) {
      angularVelocitySigma = m_ui->pointingAngularVelocitySigmaLineEdit->text().toDouble();
    }
    if (m_ui->pointingAngularAccelerationSigmaLineEdit->isModified()) {
      angularAccelerationSigma = m_ui->pointingAngularAccelerationSigmaLineEdit->text().toDouble();
    }
    observationSolveSettings.setInstrumentPointingSettings(
        BundleObservationSolveSettings::stringToInstrumentPointingSolveOption("ANGLES"),
        // BundleObservationSolveSettings::stringToInstrumentPointingSolveOption(m_ui->pointingComboBox->currentText()),
        m_ui->twistCheckBox->isChecked(),
        m_ui->ckDegreeSpinBox->text().toInt(),
        m_ui->ckSolveDegreeSpinBox->text().toInt(),
        m_ui->fitOverPointingCheckBox->isChecked(),
        anglesSigma, angularVelocitySigma, angularAccelerationSigma);

    // position option
    double positionSigma     = -1.0;
    double velocitySigma     = -1.0;
    double accelerationSigma = -1.0;
    if (m_ui->positionSigmaLineEdit->isModified()) {
      positionSigma = m_ui->positionSigmaLineEdit->text().toDouble();
    }
    if (m_ui->velocitySigmaLineEdit->isModified()) {
      velocitySigma = m_ui->velocitySigmaLineEdit->text().toDouble();
    }
    if (m_ui->accelerationSigmaLineEdit->isModified()) {
      accelerationSigma = m_ui->accelerationSigmaLineEdit->text().toDouble();
    }
    observationSolveSettings.setInstrumentPositionSettings(
        BundleObservationSolveSettings::stringToInstrumentPositionSolveOption("NONE"),
        // BundleObservationSolveSettings::stringToInstrumentPositionSolveOption(m_ui->positionComboBox->currentText()),
        m_ui->spkDegreeSpinBox->text().toInt(),
        m_ui->spkSolveDegreeSpinBox->text().toInt(),
        m_ui->hermiteSplineCheckBox->isChecked(),
        positionSigma, velocitySigma, accelerationSigma);

    observationSolveSettingsList.append(observationSolveSettings);
    settings->setObservationSolveOptions(observationSolveSettingsList);
    // convergence criteria
    settings->setConvergenceCriteria(BundleSettings::Sigma0,
                                     m_ui->sigma0ThresholdLineEdit->text().toDouble(),
                                     m_ui->maximumIterationsLineEdit->text().toInt()); // TODO: change this to give user a choice between sigma0 and param corrections???

    // max likelihood estimation
    if (m_ui->maximumLikelihoodModel1ComboBox->currentText().compare("NONE") != 0) {
      // if model1 is not "NONE", add to the models list with its quantile
      settings->addMaximumLikelihoodEstimatorModel(
          MaximumLikelihoodWFunctions::stringToModel(
              m_ui->maximumLikelihoodModel1ComboBox->currentText()),
          m_ui->maximumLikelihoodModel1QuantileLineEdit->text().toDouble());

      if (m_ui->maximumLikelihoodModel2ComboBox->currentText().compare("NONE") != 0) {
        // if model2 is not "NONE", add to the models list with its quantile
        settings->addMaximumLikelihoodEstimatorModel(
            MaximumLikelihoodWFunctions::stringToModel(
                m_ui->maximumLikelihoodModel2ComboBox->currentText()),
            m_ui->maximumLikelihoodModel2QuantileLineEdit->text().toDouble());

        if (m_ui->maximumLikelihoodModel3ComboBox->currentText().compare("NONE") != 0) {
          // if model3 is not "NONE", add to the models list with its quantile
          settings->addMaximumLikelihoodEstimatorModel(
              MaximumLikelihoodWFunctions::stringToModel(
                  m_ui->maximumLikelihoodModel3ComboBox->currentText()),
              m_ui->maximumLikelihoodModel3QuantileLineEdit->text().toDouble());
        }
      }
    }
    // target body
    // ensure user entered something to adjust
    if (m_ui->poleRaCheckBox->isChecked()              ||
        m_ui->poleRaVelocityCheckBox->isChecked()      ||
        m_ui->poleDecCheckBox->isChecked()             ||
        m_ui->poleDecVelocityCheckBox->isChecked()     ||
        m_ui->primeMeridianOffsetCheckBox->isChecked() ||
        m_ui->spinRateCheckBox->isChecked()            ||
        !m_ui->noneRadiiRadioButton->isChecked()) {

      // create BundleTargetBody utility object
      BundleTargetBodyQsp bundleTargetBody = BundleTargetBodyQsp(new BundleTargetBody);

      int radiiOption = 0;
      if (m_ui->meanRadiusRadioButton->isChecked())
        radiiOption = 1;
      else if (m_ui->triaxialRadiiRadioButton->isChecked())
        radiiOption = 2;

      std::set<int> targetParameterSolveCodes;
      if (m_ui->poleRaCheckBox->isChecked())
        targetParameterSolveCodes.insert(BundleTargetBody::PoleRA);
      if (m_ui->poleRaVelocityCheckBox->isChecked())
        targetParameterSolveCodes.insert(BundleTargetBody::VelocityPoleRA);
      if (m_ui->poleDecCheckBox->isChecked())
        targetParameterSolveCodes.insert(BundleTargetBody::PoleDec);
      if (m_ui->poleDecVelocityCheckBox->isChecked())
        targetParameterSolveCodes.insert(BundleTargetBody::VelocityPoleDec);
      if (m_ui->primeMeridianOffsetCheckBox->isChecked())
        targetParameterSolveCodes.insert(BundleTargetBody::PM);
      if (m_ui->spinRateCheckBox->isChecked())
        targetParameterSolveCodes.insert(BundleTargetBody::VelocityPM);
      if (m_ui->triaxialRadiiRadioButton->isChecked()) {
        targetParameterSolveCodes.insert(BundleTargetBody::TriaxialRadiusA);
        targetParameterSolveCodes.insert(BundleTargetBody::TriaxialRadiusB);
        targetParameterSolveCodes.insert(BundleTargetBody::TriaxialRadiusC);
      }
      else if (m_ui->meanRadiusRadioButton->isChecked())
        targetParameterSolveCodes.insert(BundleTargetBody::MeanRadius);

      double poleRASigma              = -1.0;
      double poleRAVelocitySigma      = -1.0;
//    double poleRAAccelerationSigma  = -1.0;
      double poleDecSigma             = -1.0;
      double poleDecVelocitySigma     = -1.0;
//    double poleDecAccelerationSigma = -1.0;
      double pmSigma                  = -1.0;
      double pmVelocitySigma          = -1.0;
//    double pmAccelerationSigma      = -1.0;
      double aRadiusSigma             = 0.0;
      double bRadiusSigma             = 0.0;
      double cRadiusSigma             = 0.0;
      double meanRadiusSigma          = 0.0;

      if (m_ui->rightAscensionSigmaLineEdit->isModified())
        poleRASigma = m_ui->rightAscensionSigmaLineEdit->text().toDouble();
      if (m_ui->rightAscensionVelocityLineEdit->isModified())
        poleRAVelocitySigma = m_ui->rightAscensionVelocityLineEdit->text().toDouble();
//    if (m_ui->rightAscensionAccelerationLineEdit->isModified())
//      poleRAAccelerationSigma = m_ui->rightAscensionAccelerationLineEdit->text().toDouble();
      if (m_ui->declinationSigmaLineEdit->isModified())
        poleDecSigma = m_ui->declinationSigmaLineEdit->text().toDouble();
      if (m_ui->declinationVelocitySigmaLineEdit->isModified())
        poleDecVelocitySigma = m_ui->declinationVelocitySigmaLineEdit->text().toDouble();
//    if (m_ui->declinationAccelerationSigmaLineEdit->isModified())
//      poleDecAccelerationSigma = m_ui->declinationAccelerationSigmaLineEdit->text().toDouble();
      if (m_ui->primeMeridianOffsetSigmaLineEdit->isModified())
        pmSigma = m_ui->primeMeridianOffsetSigmaLineEdit->text().toDouble();
      if (m_ui->spinRateSigmaLineEdit->isModified())
        pmVelocitySigma = m_ui->spinRateSigmaLineEdit->text().toDouble();
//    if (m_ui->pmAccelerationSigmaLineEdit->isModified())
//      pmAccelerationSigma = m_ui->pmAccelerationSigmaLineEdit->text().toDouble();
      if (m_ui->aRadiusSigmaLineEdit->isModified())
        aRadiusSigma = m_ui->aRadiusSigmaLineEdit->text().toDouble();
      if (m_ui->bRadiusSigmaLineEdit->isModified())
        bRadiusSigma = m_ui->bRadiusSigmaLineEdit->text().toDouble();
      if (m_ui->cRadiusSigmaLineEdit->isModified())
        cRadiusSigma = m_ui->cRadiusSigmaLineEdit->text().toDouble();
      if (m_ui->meanRadiusSigmaLineEdit->isModified())
        meanRadiusSigma = m_ui->meanRadiusSigmaLineEdit->text().toDouble();

      bundleTargetBody->setSolveSettings(targetParameterSolveCodes,
           Angle(m_ui->rightAscensionLineEdit->text().toDouble(), Angle::Degrees),
           Angle(poleRASigma, Angle::Degrees),
           Angle(m_ui->rightAscensionVelocityLineEdit->text().toDouble(), Angle::Degrees),
           Angle(poleRAVelocitySigma, Angle::Degrees),
           Angle(m_ui->declinationLineEdit->text().toDouble(), Angle::Degrees),
           Angle(poleDecSigma, Angle::Degrees),
           Angle(m_ui->declinationVelocityLineEdit->text().toDouble(), Angle::Degrees),
           Angle(poleDecVelocitySigma, Angle::Degrees),
           Angle(m_ui->primeMeridianOffsetLineEdit->text().toDouble(), Angle::Degrees),
           Angle(pmSigma, Angle::Degrees),
           Angle(m_ui->spinRateLineEdit->text().toDouble(), Angle::Degrees),
           Angle(pmVelocitySigma, Angle::Degrees),
           (BundleTargetBody::TargetRadiiSolveMethod)radiiOption,
           Distance(m_ui->aRadiusLineEdit->text().toDouble(), Distance::Kilometers),
           Distance(aRadiusSigma, Distance::Meters),
           Distance(m_ui->bRadiusLineEdit->text().toDouble(), Distance::Kilometers),
           Distance(bRadiusSigma, Distance::Meters),
           Distance(m_ui->cRadiusLineEdit->text().toDouble(), Distance::Kilometers),
           Distance(cRadiusSigma, Distance::Meters),
           Distance(m_ui->meanRadiusLineEdit->text().toDouble(), Distance::Kilometers),
           Distance(meanRadiusSigma, Distance::Meters));

      settings->setBundleTargetBody(bundleTargetBody);
    }

     // output options
//???     settings->setOutputFilePrefix("");

    return settings;
  }


  /**
   * Loads the passed bundle settings into the setup dialog. This is used by JigsawDialog to
   * load its current settings when not using the last (most recent) bundle settings in the project.
   *
   * @param const BundleSettingsQsp settings Shared pointer to the settings to load up.
   */
  void JigsawSetupDialog::loadSettings(const BundleSettingsQsp settings) {
    fillFromSettings(settings);
  }


  /**
   * Selects a control in the control network combo box by trying to find an item with the
   * matching name. If the name is found in the combo box, the box's index is set to that
   * found control network index. If the name is not found and the box is not empty, the
   * current index is set to 0 (the first item). If the name is not found and the box is
   * empty, the index is set to -1 (see Qt).
   *
   * @param const QString &controlName The name of the control to try to find in the combo box.
   */
  void JigsawSetupDialog::selectControl(const QString &controlName) {
    QComboBox &cnetBox = *(m_ui->inputControlNetCombo);
    int foundControlIndex = cnetBox.findText(FileName(controlName).name());
    // We did not find it, so we need to see if the combo box is empty or not.
    if (foundControlIndex == -1) {
      if (cnetBox.count() == 0) {
       cnetBox.setCurrentIndex(-1);
      }
      // If it is not empty, just set the current index to the first item.
      else {
        cnetBox.setCurrentIndex(0);
      }
    }
    // Otherwise, set the current index to the found control net index.
    else {
      cnetBox.setCurrentIndex(foundControlIndex);
    }
  }


  Control *JigsawSetupDialog::selectedControl() {

      int nIndex = m_ui->inputControlNetCombo->currentIndex();
      Control *selectedControl
                   = (Control *)(m_ui->inputControlNetCombo->itemData(nIndex).value< void * >());
      return selectedControl;

  }


  QString JigsawSetupDialog::selectedControlName() {
    return QString(m_ui->inputControlNetCombo->currentText());
  }


  QString JigsawSetupDialog::outputControlName() {
    return QString(m_ui->outputControlNetLineEdit->text());
  }


  void JigsawSetupDialog::makeReadOnly() {
    m_ui->inputControlNetCombo->setEnabled(false);
    m_ui->observationModeCheckBox->setEnabled(false);
    m_ui->pointRadiusSigmaCheckBox->setEnabled(false);
    // m_ui->updateCubeLabelCheckBox->setEnabled(false);
    m_ui->errorPropagationCheckBox->setEnabled(false);
    m_ui->outlierRejectionCheckBox->setEnabled(false);
    m_ui->outlierRejectionMultiplierLineEdit->setEnabled(false);
    m_ui->sigma0ThresholdLineEdit->setEnabled(false);
    m_ui->maximumIterationsLineEdit->setEnabled(false);
    // m_ui->positionComboBox->setEnabled(false);
    m_ui->hermiteSplineCheckBox->setEnabled(false);
    m_ui->spkDegreeSpinBox->setEnabled(false);
    m_ui->spkSolveDegreeSpinBox->setEnabled(false);
    m_ui->twistCheckBox->setEnabled(false);
    // m_ui->pointingComboBox->setEnabled(false);
    m_ui->fitOverPointingCheckBox->setEnabled(false);
    m_ui->ckDegreeSpinBox->setEnabled(false);
    m_ui->ckSolveDegreeSpinBox->setEnabled(false);

    // weighting tab
    m_ui->pointLatitudeSigmaLineEdit->setEnabled(false);
    m_ui->pointLongitudeSigmaLineEdit->setEnabled(false);
    m_ui->pointRadiusSigmaLineEdit->setEnabled(false);
    m_ui->positionSigmaLineEdit->setEnabled(false);
    m_ui->velocitySigmaLineEdit->setEnabled(false);
    m_ui->accelerationSigmaLineEdit->setEnabled(false);
    m_ui->pointingAnglesSigmaLineEdit->setEnabled(false);
    m_ui->pointingAngularVelocitySigmaLineEdit->setEnabled(false);
    m_ui->pointingAngularAccelerationSigmaLineEdit->setEnabled(false);

    // maximum liklihood tab

    // self-calibration tab

    // target body tab
    m_ui->targetBodyComboBox->setEnabled(false);
    m_ui->poleRaCheckBox->setEnabled(false);
    m_ui->rightAscensionLineEdit->setEnabled(false);
    m_ui->rightAscensionSigmaLineEdit->setEnabled(false);
    m_ui->rightAscensionVelocityLineEdit->setEnabled(false);
    m_ui->rightAscensionVelocitySigmaLineEdit->setEnabled(false);
    m_ui->poleDecCheckBox->setEnabled(false);
    m_ui->declinationLineEdit->setEnabled(false);
    m_ui->declinationSigmaLineEdit->setEnabled(false);
    m_ui->declinationVelocityLineEdit->setEnabled(false);
    m_ui->declinationVelocitySigmaLineEdit->setEnabled(false);
    m_ui->primeMeridianOffsetCheckBox->setEnabled(false);
    m_ui->primeMeridianOffsetLineEdit->setEnabled(false);
    m_ui->primeMeridianOffsetSigmaLineEdit->setEnabled(false);
    m_ui->spinRateCheckBox->setEnabled(false);
    m_ui->spinRateLineEdit->setEnabled(false);
    m_ui->spinRateSigmaLineEdit->setEnabled(false);
    m_ui->radiiGroupBox->setEnabled(false);
    m_ui->aRadiusLineEdit->setEnabled(false);
    m_ui->aRadiusSigmaLineEdit->setEnabled(false);
    m_ui->bRadiusLineEdit->setEnabled(false);
    m_ui->bRadiusSigmaLineEdit->setEnabled(false);
    m_ui->cRadiusLineEdit->setEnabled(false);
    m_ui->cRadiusSigmaLineEdit->setEnabled(false);
    m_ui->meanRadiusLineEdit->setEnabled(false);
    m_ui->meanRadiusSigmaLineEdit->setEnabled(false);

    update();
  }


  void Isis::JigsawSetupDialog::on_poleRaCheckBox_stateChanged(int arg1) {
    if (arg1) {
      m_ui->rightAscensionLineEdit->setEnabled(true);
      m_ui->rightAscensionSigmaLineEdit->setEnabled(true);
    }
    else {
      m_ui->rightAscensionLineEdit->setEnabled(false);
      m_ui->rightAscensionSigmaLineEdit->setEnabled(false);
    }

    update();
  }


  void Isis::JigsawSetupDialog::on_poleRaVelocityCheckBox_stateChanged(int arg1) {
    if (arg1) {
      m_ui->rightAscensionVelocityLineEdit->setEnabled(true);
      m_ui->rightAscensionVelocitySigmaLineEdit->setEnabled(true);
    }
    else {
      m_ui->rightAscensionVelocityLineEdit->setEnabled(false);
      m_ui->rightAscensionVelocitySigmaLineEdit->setEnabled(false);
    }

    update();
  }


  void Isis::JigsawSetupDialog::on_poleDecCheckBox_stateChanged(int arg1) {
    if (arg1) {
      m_ui->declinationLineEdit->setEnabled(true);
      m_ui->declinationSigmaLineEdit->setEnabled(true);
    }
    else {
      m_ui->declinationLineEdit->setEnabled(false);
      m_ui->declinationSigmaLineEdit->setEnabled(false);
    }

    update();
  }


  void Isis::JigsawSetupDialog::on_poleDecVelocityCheckBox_stateChanged(int arg1) {
    if (arg1) {
      m_ui->declinationVelocityLineEdit->setEnabled(true);
      m_ui->declinationVelocitySigmaLineEdit->setEnabled(true);
    }
    else {
      m_ui->declinationVelocityLineEdit->setEnabled(false);
      m_ui->declinationVelocitySigmaLineEdit->setEnabled(false);
    }

    update();
  }


  void Isis::JigsawSetupDialog::on_spinRateCheckBox_stateChanged(int arg1) {
    if (arg1) {
      m_ui->spinRateLineEdit->setEnabled(true);
      m_ui->spinRateSigmaLineEdit->setEnabled(true);
    }
    else {
      m_ui->spinRateLineEdit->setEnabled(false);
      m_ui->spinRateSigmaLineEdit->setEnabled(false);
    }

    update();
  }


  void Isis::JigsawSetupDialog::on_primeMeridianOffsetCheckBox_stateChanged(int arg1) {
    if (arg1) {
      m_ui->primeMeridianOffsetLineEdit->setEnabled(true);
      m_ui->primeMeridianOffsetSigmaLineEdit->setEnabled(true);
    }
    else {
      m_ui->primeMeridianOffsetLineEdit->setEnabled(false);
      m_ui->primeMeridianOffsetSigmaLineEdit->setEnabled(false);
    }

    update();
  }


  void Isis::JigsawSetupDialog::on_radiiButtonGroupClicked(int arg1) {

    if (arg1 == 0) {
      m_ui->aRadiusLabel->setEnabled(false);
      m_ui->aRadiusLineEdit->setEnabled(false);
      m_ui->aRadiusSigmaLineEdit->setEnabled(false);
      m_ui->bRadiusLabel->setEnabled(false);
      m_ui->bRadiusLineEdit->setEnabled(false);
      m_ui->bRadiusSigmaLineEdit->setEnabled(false);
      m_ui->cRadiusLabel->setEnabled(false);
      m_ui->cRadiusLineEdit->setEnabled(false);
      m_ui->cRadiusSigmaLineEdit->setEnabled(false);
      m_ui->meanRadiusLineEdit->setEnabled(false);
      m_ui->meanRadiusSigmaLineEdit->setEnabled(false);

      // if we're not solving for target body triaxial radii or mean radius, we CAN solve for point
      // radii so we ensure the point radius checkbox under the general settings tab is enabled
      m_ui->pointRadiusSigmaCheckBox->setEnabled(true);
    }
    else if (arg1 == 1) {
      m_ui->aRadiusLabel->setEnabled(true);
      m_ui->aRadiusLineEdit->setEnabled(true);
      m_ui->aRadiusSigmaLineEdit->setEnabled(true);
      m_ui->bRadiusLabel->setEnabled(true);
      m_ui->bRadiusLineEdit->setEnabled(true);
      m_ui->bRadiusSigmaLineEdit->setEnabled(true);
      m_ui->cRadiusLabel->setEnabled(true);
      m_ui->cRadiusLineEdit->setEnabled(true);
      m_ui->cRadiusSigmaLineEdit->setEnabled(true);
      m_ui->meanRadiusLineEdit->setEnabled(false);
      m_ui->meanRadiusSigmaLineEdit->setEnabled(false);

      // if we're solving for target body mean radius, we can't solve for point radii
      // so we uncheck and disable the point radius checkbox under the general settings tab
      // and remind the user
      m_ui->pointRadiusSigmaCheckBox->setChecked(false);
      m_ui->pointRadiusSigmaCheckBox->setEnabled(false);

      QMessageBox *msgBox = new QMessageBox(QMessageBox::Information, "Triaxial Radii Reminder!",
                  "Individual point radii and target body triaxial radii can't be solved for"
                  " simultaneously so we've unchecked and disabled the Radius checkbox under the"
                  " General Settings tab.", QMessageBox::Ok, this);
      msgBox->exec();
    }
    else if (arg1 == 2) {
      m_ui->aRadiusLabel->setEnabled(false);
      m_ui->aRadiusLineEdit->setEnabled(false);
      m_ui->aRadiusSigmaLineEdit->setEnabled(false);
      m_ui->bRadiusLabel->setEnabled(false);
      m_ui->bRadiusLineEdit->setEnabled(false);
      m_ui->bRadiusSigmaLineEdit->setEnabled(false);
      m_ui->cRadiusLabel->setEnabled(false);
      m_ui->cRadiusLineEdit->setEnabled(false);
      m_ui->cRadiusSigmaLineEdit->setEnabled(false);
      m_ui->meanRadiusLineEdit->setEnabled(true);
      m_ui->meanRadiusSigmaLineEdit->setEnabled((true));

      // if we're solving for target body triaxial radii, we can't solve for point radii
      // so we uncheck and disable the point radius checkbox under the general settings tab
      // and remind the user
      m_ui->pointRadiusSigmaCheckBox->setChecked(false);
      m_ui->pointRadiusSigmaCheckBox->setEnabled(false);

      QMessageBox *msgBox = new QMessageBox(QMessageBox::Information, "Mean Radius Reminder!",
                  "Individual point radii and target body mean radius can't be solved for"
                  " simultaneously so we've unchecked and disabled the Radius checkbox under the"
                  " General Settings tab.", QMessageBox::Ok, this);
      msgBox->exec();
    }

    update();
  }


  void Isis::JigsawSetupDialog::checkIsValid() {
    if (!m_ui->aRadiusSigmaLineEdit->hasAcceptableInput()) {
//    qDebug() << "invalid input";
    }


  }


  void Isis::JigsawSetupDialog::slotTextChanged(const QString &text) {
//  qDebug() << "Text change to" << text << "and value is valid ==" << m_ui->aRadiusSigmaLineEdit->hasAcceptableInput();
  }


  void Isis::JigsawSetupDialog::on_aRadiusLineEdit_textChanged(const QString &arg1) {
//  qDebug() << "Text change to" << arg1 << "and value is valid ==" << m_ui->aRadiusLineEdit->hasAcceptableInput();
  }


  void Isis::JigsawSetupDialog::on_targetBodyComboBox_currentIndexChanged(int index) {

    TargetBodyQsp target = m_project->targetBodies().at(index);
    if (target) {
      if (target->frameType() != Isis::SpiceRotation::BPC &&
          target->frameType() != Isis::SpiceRotation::UNKNOWN) {
        m_ui->targetParametersMessage->hide();

        std::vector<Angle> raCoefs = target->poleRaCoefs();
        std::vector<Angle> decCoefs = target->poleDecCoefs();
        std::vector<Angle> pmCoefs = target->pmCoefs();

        showTargetParametersGroupBox();

        m_ui->rightAscensionLineEdit->setText(toString(raCoefs[0].degrees()));
        m_ui->rightAscensionVelocityLineEdit->setText(toString(raCoefs[1].degrees()));
        m_ui->declinationLineEdit->setText(toString(decCoefs[0].degrees()));
        m_ui->declinationVelocityLineEdit->setText(toString(decCoefs[1].degrees()));
        m_ui->primeMeridianOffsetLineEdit->setText(toString(pmCoefs[0].degrees()));
        m_ui->spinRateLineEdit->setText(toString(pmCoefs[1].degrees()));
      }
      else {
        // Formulate message indicating why target parameters are disabled
        QString msg;
        if (target->displayProperties()->displayName() == "MOON") {
          msg = "Target body parameter cannot be solved for the Moon.";
        }
        else {
          msg = "The body frame type is unknown.  If you want to solve the target body parameters, "
                "you must run spiceinit on the cubes.";
        }
        m_ui->targetParametersMessage->setText(msg);
        m_ui->targetParametersMessage->show();
        hideTargetParametersGroupBox();
      }

      m_ui->aRadiusLineEdit->setText(toString(target->radiusA().kilometers()));
      //m_ui->aRadiusSigmaLineEdit->setText(toString(target->sigmaRadiusA().kilometers()));

      m_ui->bRadiusLineEdit->setText(toString(target->radiusB().kilometers()));
      //m_ui->bRadiusSigmaLineEdit->setText(toString(target->sigmaRadiusB().kilometers()));

      m_ui->cRadiusLineEdit->setText(toString(target->radiusC().kilometers()));
      //m_ui->cRadiusSigmaLineEdit->setText(toString(target->sigmaRadiusC().kilometers()));

      m_ui->meanRadiusLineEdit->setText(toString(target->meanRadius().kilometers()));
      //m_ui->meanRadiusSigmaLineEdit->setText(toString(target->sigmaMeanRadius().kilometers()));
    }
  }


  void Isis::JigsawSetupDialog::on_spkSolveDegreeSpinBox_valueChanged(int arg1) {
    if (arg1 == -1) {
      m_ui->spkSolveDegreeSpinBox->setSuffix("(NONE)");
      m_ui->positionAprioriSigmaTable->setRowCount(0);
    }
    m_ui->positionAprioriSigmaTable->setRowCount(arg1+1);
    m_ui->positionAprioriSigmaTable->resizeColumnsToContents();

    if (arg1 == 0) {
      QTableWidgetItem *twItem = new QTableWidgetItem();
      twItem->setText("POSITION");
      m_ui->positionAprioriSigmaTable->setItem(arg1,0, twItem);
      QTableWidgetItem *twItemunits = new QTableWidgetItem();
      twItemunits->setText("meters");
      //m_ui->positionAprioriSigmaTable->item(arg1,2)->setText("meters");
    }
    else if (arg1 == 1) {
      QTableWidgetItem *twItem = new QTableWidgetItem();
      twItem->setText("VELOCITY");
      m_ui->positionAprioriSigmaTable->setItem(arg1,0, twItem);
      QTableWidgetItem *twItemunits = new QTableWidgetItem();
      twItemunits->setText("m/sec");
    }
    else if (arg1 == 2) {
      QTableWidgetItem *twItem = new QTableWidgetItem();
      twItem->setText("ACCELERATION");
      m_ui->positionAprioriSigmaTable->setItem(arg1,0, twItem);
      QTableWidgetItem *twItemunits = new QTableWidgetItem();
      twItemunits->setText("m/s^2");
    }
  /*
    else if (arg1 == 0) {
      m_ui->spkSolveDegreeSpinBox_2->setSuffix("(POSITION)");
      int nRows = m_ui->positionAprioriSigmaTable->rowCount();

      m_ui->positionAprioriSigmaTable->insertRow(nRows);
    }
    else if (arg1 == 1)
      m_ui->spkSolveDegreeSpinBox_2->setSuffix("(VELOCITY)");
    else if (arg1 == 2)
      m_ui->spkSolveDegreeSpinBox_2->setSuffix("(ACCELERATION)");
    else
      m_ui->spkSolveDegreeSpinBox_2->setSuffix("");
  */
  }


  void Isis::JigsawSetupDialog::on_rightAscensionLineEdit_textChanged(const QString &arg1) {
    if (!m_ui->rightAscensionLineEdit->hasAcceptableInput()) {
      m_ui->rightAscensionLineEdit->setStyleSheet("QLineEdit { background-color: red }");
      m_ui->okCloseButtonBox->button(QDialogButtonBox::Ok)->setEnabled(false);
    }
    else {
      m_ui->rightAscensionLineEdit->setStyleSheet("QLineEdit { background-color: white }");
      m_ui->okCloseButtonBox->button(QDialogButtonBox::Ok)->setEnabled(true);
    }
    update();
  }


  void Isis::JigsawSetupDialog::on_declinationLineEdit_textChanged(const QString &arg1) {
    if (!m_ui->declinationLineEdit->hasAcceptableInput()) {
      m_ui->declinationLineEdit->setStyleSheet("QLineEdit { background-color: red }");
      m_ui->okCloseButtonBox->button(QDialogButtonBox::Ok)->setEnabled(false);
    }
    else {
      m_ui->declinationLineEdit->setStyleSheet("QLineEdit { background-color: white }");
      m_ui->okCloseButtonBox->button(QDialogButtonBox::Ok)->setEnabled(true);
    }
    update();
  }


  void Isis::JigsawSetupDialog::on_rightAscensionVelocityLineEdit_textChanged(const QString &arg1) {
    if (!m_ui->rightAscensionVelocityLineEdit->hasAcceptableInput()) {
      m_ui->rightAscensionVelocityLineEdit->setStyleSheet("QLineEdit { background-color: red }");
      m_ui->okCloseButtonBox->button(QDialogButtonBox::Ok)->setEnabled(false);
    }
    else {
      m_ui->rightAscensionVelocityLineEdit->setStyleSheet("QLineEdit { background-color: white }");
      m_ui->okCloseButtonBox->button(QDialogButtonBox::Ok)->setEnabled(true);
    }
    update();
  }


  void Isis::JigsawSetupDialog::on_declinationVelocityLineEdit_textChanged(const QString &arg1) {
    if (!m_ui->declinationVelocityLineEdit->hasAcceptableInput()) {
      m_ui->declinationVelocityLineEdit->setStyleSheet("QLineEdit { background-color: red }");
      m_ui->okCloseButtonBox->button(QDialogButtonBox::Ok)->setEnabled(false);
    }
    else {
      m_ui->declinationVelocityLineEdit->setStyleSheet("QLineEdit { background-color: white }");
      m_ui->okCloseButtonBox->button(QDialogButtonBox::Ok)->setEnabled(true);
    }
    update();
  }


  void Isis::JigsawSetupDialog::on_primeMeridianOffsetLineEdit_textChanged(const QString &arg1) {
    if (!m_ui->primeMeridianOffsetLineEdit->hasAcceptableInput()) {
      m_ui->primeMeridianOffsetLineEdit->setStyleSheet("QLineEdit { background-color: red }");
      m_ui->okCloseButtonBox->button(QDialogButtonBox::Ok)->setEnabled(false);
    }
    else {
      m_ui->primeMeridianOffsetLineEdit->setStyleSheet("QLineEdit { background-color: white }");
      m_ui->okCloseButtonBox->button(QDialogButtonBox::Ok)->setEnabled(true);
    }
    update();
  }


  void Isis::JigsawSetupDialog::on_spinRateLineEdit_textChanged(const QString &arg1) {
    if (!m_ui->spinRateLineEdit->hasAcceptableInput()) {
      m_ui->spinRateLineEdit->setStyleSheet("QLineEdit { background-color: red }");
      m_ui->okCloseButtonBox->button(QDialogButtonBox::Ok)->setEnabled(false);
    }
    else {
      m_ui->spinRateLineEdit->setStyleSheet("QLineEdit { background-color: white }");
      m_ui->okCloseButtonBox->button(QDialogButtonBox::Ok)->setEnabled(true);
    }
    update();
  }

  // general tab text validation
  // global apriori point sigmas
  void Isis::JigsawSetupDialog::on_pointLatitudeSigmaLineEdit_textChanged(const QString &arg1) {
    if (arg1 == "" || m_ui->pointLatitudeSigmaLineEdit->hasAcceptableInput()) {
      m_ui->pointLatitudeSigmaLineEdit->setStyleSheet("QLineEdit { background-color: white }");
      m_ui->okCloseButtonBox->button(QDialogButtonBox::Ok)->setEnabled(true);
    }
    else {
      m_ui->pointLatitudeSigmaLineEdit->setStyleSheet("QLineEdit { background-color: red }");
      m_ui->okCloseButtonBox->button(QDialogButtonBox::Ok)->setEnabled(false);
    }
    update();
  }

  void Isis::JigsawSetupDialog::on_pointLongitudeSigmaLineEdit_textChanged(const QString &arg1) {
    if (arg1 == "" || m_ui->pointLongitudeSigmaLineEdit->hasAcceptableInput()) {
      m_ui->pointLongitudeSigmaLineEdit->setStyleSheet("QLineEdit { background-color: white }");
      m_ui->okCloseButtonBox->button(QDialogButtonBox::Ok)->setEnabled(true);
    }
    else {
      m_ui->pointLongitudeSigmaLineEdit->setStyleSheet("QLineEdit { background-color: red }");
      m_ui->okCloseButtonBox->button(QDialogButtonBox::Ok)->setEnabled(false);
    }
    update();
  }


  void Isis::JigsawSetupDialog::on_pointRadiusSigmaLineEdit_textChanged(const QString &arg1) {
    if (arg1 == "" || m_ui->pointRadiusSigmaLineEdit->hasAcceptableInput()) {
      m_ui->pointRadiusSigmaLineEdit->setStyleSheet("QLineEdit { background-color: white }");
      m_ui->okCloseButtonBox->button(QDialogButtonBox::Ok)->setEnabled(true);
    }
    else {
      m_ui->pointRadiusSigmaLineEdit->setStyleSheet("QLineEdit { background-color: red }");
      m_ui->okCloseButtonBox->button(QDialogButtonBox::Ok)->setEnabled(false);
    }
    update();
  }

  // outlier rejection
  void Isis::JigsawSetupDialog::on_maximumLikelihoodModel1QuantileLineEdit_textChanged(const QString &arg1) {
    if (m_ui->maximumLikelihoodModel1QuantileLineEdit->hasAcceptableInput()) {
      m_ui->maximumLikelihoodModel1QuantileLineEdit->setStyleSheet("QLineEdit { background-color: white }");
      m_ui->okCloseButtonBox->button(QDialogButtonBox::Ok)->setEnabled(true);
    }
    else {
      m_ui->maximumLikelihoodModel1QuantileLineEdit->setStyleSheet("QLineEdit { background-color: red }");
      m_ui->okCloseButtonBox->button(QDialogButtonBox::Ok)->setEnabled(false);
    }
    update();
  }


  void Isis::JigsawSetupDialog::on_maximumLikelihoodModel2QuantileLineEdit_textChanged(const QString &arg1) {
    if (m_ui->maximumLikelihoodModel2QuantileLineEdit->hasAcceptableInput()) {
      m_ui->maximumLikelihoodModel2QuantileLineEdit->setStyleSheet("QLineEdit { background-color: white }");
      m_ui->okCloseButtonBox->button(QDialogButtonBox::Ok)->setEnabled(true);
    }
    else {
      m_ui->maximumLikelihoodModel2QuantileLineEdit->setStyleSheet("QLineEdit { background-color: red }");
      m_ui->okCloseButtonBox->button(QDialogButtonBox::Ok)->setEnabled(false);
    }
    update();
  }


  void Isis::JigsawSetupDialog::on_maximumLikelihoodModel3QuantileLineEdit_textChanged(const QString &arg1) {
    if (m_ui->maximumLikelihoodModel3QuantileLineEdit->hasAcceptableInput()) {
      m_ui->maximumLikelihoodModel3QuantileLineEdit->setStyleSheet("QLineEdit { background-color: white }");
      m_ui->okCloseButtonBox->button(QDialogButtonBox::Ok)->setEnabled(true);
    }
    else {
      m_ui->maximumLikelihoodModel3QuantileLineEdit->setStyleSheet("QLineEdit { background-color: red }");
      m_ui->okCloseButtonBox->button(QDialogButtonBox::Ok)->setEnabled(false);
    }
    update();
  }


  // convergence criteria
  void Isis::JigsawSetupDialog::on_outlierRejectionMultiplierLineEdit_textChanged(const QString &arg1) {
    if (m_ui->outlierRejectionMultiplierLineEdit->hasAcceptableInput()) {
      m_ui->outlierRejectionMultiplierLineEdit->setStyleSheet("QLineEdit { background-color: white }");
      m_ui->okCloseButtonBox->button(QDialogButtonBox::Ok)->setEnabled(true);
    }
    else {
      m_ui->outlierRejectionMultiplierLineEdit->setStyleSheet("QLineEdit { background-color: red }");
      m_ui->okCloseButtonBox->button(QDialogButtonBox::Ok)->setEnabled(false);
    }
    update();
  }


  void Isis::JigsawSetupDialog::on_sigma0ThresholdLineEdit_textChanged(const QString &arg1) {
    if (m_ui->sigma0ThresholdLineEdit->hasAcceptableInput()) {
      m_ui->sigma0ThresholdLineEdit->setStyleSheet("QLineEdit { background-color: white }");
      m_ui->okCloseButtonBox->button(QDialogButtonBox::Ok)->setEnabled(true);
    }
    else {
      m_ui->sigma0ThresholdLineEdit->setStyleSheet("QLineEdit { background-color: red }");
      m_ui->okCloseButtonBox->button(QDialogButtonBox::Ok)->setEnabled(false);
    }
    update();
  }


  void Isis::JigsawSetupDialog::on_maximumIterationsLineEdit_textChanged(const QString &arg1) {
    if (m_ui->maximumIterationsLineEdit->hasAcceptableInput()) {
      m_ui->maximumIterationsLineEdit->setStyleSheet("QLineEdit { background-color: white }");
      m_ui->okCloseButtonBox->button(QDialogButtonBox::Ok)->setEnabled(true);
    }
    else {
      m_ui->maximumIterationsLineEdit->setStyleSheet("QLineEdit { background-color: red }");
      m_ui->okCloseButtonBox->button(QDialogButtonBox::Ok)->setEnabled(false);
    }
    update();
  }


  void JigsawSetupDialog::showTargetParametersGroupBox() {
    m_ui->targetParametersGroupBox->setEnabled(true);
  }


  void JigsawSetupDialog::hideTargetParametersGroupBox() {
    m_ui->targetParametersGroupBox->setEnabled(false);
  }

  void Isis::JigsawSetupDialog::on_inputControlNetCombo_currentTextChanged(const QString &arg1) {
    FileName fname = arg1;
    m_ui->outputControlNetLineEdit->setText(fname.baseName() + "-out.net");
  }


  void JigsawSetupDialog::createObservationSolveSettingsTreeView() {
    // Proof-of-

    QList<ProjectItem *> selectedItems = m_project->directory()->model()->selectedItems();

    foreach(ProjectItem *item,selectedItems){
      qDebug() << "Selected Item:  " << item->text();
    }
    qDebug() << "JigsawSetupDialog::createObservationSolveSettingsTreeView()";

//    m_ui->treeView->setModel((QAbstractItemModel*)(m_project->directory()->model()));
    ProjectItemModel *model = m_project->directory()->model();

    SubTreeProxyModel *osspm = new SubTreeProxyModel;
    osspm->setSourceModel(model);


     //QModelIndex SubTreeProxyModel::mapFromSource(const QModelIndex &sourceIndex)
    // find the root "Images" and set it in the proxy
    //QStandardItem *item = model->invisibleRootItem()->child(0)->child(1);
    //qDebug() << "ITEM: " << item << ", " << item->text();
    //qDebug() << "PARENT: " << item->parent() << ", " << item->parent()->text();


    // i think source model tries to add top root item, which is invalid???

    m_ui->treeView->setModel(osspm);

    //Set the root index to display the subtree we are interested in.  This requires
    //computing the proxy index from the source model.
    if (selectedItems.count() > 0) {
      m_ui->treeView->setRootIndex(osspm->mapFromSource(selectedItems[0]->index() ));

    }



  }
}<|MERGE_RESOLUTION|>--- conflicted
+++ resolved
@@ -98,12 +98,9 @@
     // Update setup dialog with settings from any active (current) settings in jigsaw dialog.
 
     // initializations for observation solve settings tab
-<<<<<<< HEAD
-    // m_ui->spkSolveDegreeSpinsBox_2->setValue(-1);
-=======
+
     createObservationSolveSettingsTreeView();
     m_ui->spkSolveDegreeSpinBox_2->setValue(-1);
->>>>>>> 0350a81b
 
     QStringList tableHeaders;
     tableHeaders << "coefficients" << "a priori sigma" << "units";

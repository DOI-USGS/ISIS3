#include "JigsawSetupDialog.h"

#include <vector>

#include <QDebug>
#include <QIdentityProxyModel>
#include <QMessageBox>
#include <QPushButton>
#include <QSortFilterProxyModel>
#include <QStandardItemModel>
#include <QItemSelection>

#include "BundleObservationSolveSettings.h"
#include "BundleSolutionInfo.h"
#include "BundleSettings.h"
#include "BundleTargetBody.h"
#include "Camera.h"
#include "Control.h"
#include "Cube.h"
#include "Image.h"
#include "IString.h"
#include "MaximumLikelihoodWFunctions.h"
#include "Project.h"
#include "ProjectItem.h"
#include "ProjectItemProxyModel.h"
#include "SpecialPixel.h"
#include "SortFilterProxyModel.h"
#include "ui_JigsawSetupDialog.h"

namespace Isis {

  JigsawSetupDialog::JigsawSetupDialog(Project *project, bool useLastSettings, bool readOnly,
                                       QWidget *parent) : QDialog(parent),
                                       m_ui(new Ui::JigsawSetupDialog) {
    //
    // Note: When the ui is set up, all initializations to enabled/disabled
    // are taken care of. Also connections between some widgets will be taken
    // care of in the ui setup.

    // For example:
    //   pointRadiusSigmaCheckBox is connected to pointRadiusSigmaLineEdit
    //   outlierRejectionCheckBox is connected
    //       to outlierRejectionMultiplierLabel and outlierRejectionMultiplierLineEdit
    //
    // These connections and settings can be found in the JigsawSetupDialog.ui file
    // created by QtDesigner and may be edited by opening the ui file in QtDesigner.
    //
    // More complex connections such as the relationship between positionSolveOption and
    // spkDegree are handled in this file by the on_widgetName_signal methods.
    m_ui->setupUi(this);

    m_project = project;

    m_ui->JigsawSetup->setCurrentIndex(0);

    if (readOnly) {
      makeReadOnly();
    }

    m_colorIter = 0;

    m_bundleSettings = BundleSettingsQsp(new BundleSettings());

    //connect( m_project->directory()->model(), SIGNAL(selectionChanged(QList<ProjectItem *> &)),
    //         this, SLOT(on_projectItemSelectionChanged(const QList<ProjectItem *> &) ) );

    // initializations for general tab

    // fill control net combo box from project
    for (int i = 0; i < project->controls().size(); i++) {
      ControlList* conlist = project->controls().at(i);
      for (int j = 0; j < conlist->size(); j++) {
        Control *control = conlist->at(j);

        QVariant v = qVariantFromValue((void*)control);

        m_ui->inputControlNetCombo->addItem(control->displayProperties()->displayName(), v);
      }
    }
    // add control nets from bundle solutions, if any
    int numBundles = project->bundleSolutionInfo().size();
    for (int i = 0; i < numBundles; i++) {
      Control *bundleControl = project->bundleSolutionInfo().at(i)->control();

      QVariant v = qVariantFromValue((void*)bundleControl);

      m_ui->inputControlNetCombo->addItem(bundleControl->displayProperties()->displayName(), v);
    }

    // initialize default output control network filename
    FileName fname = m_ui->inputControlNetCombo->currentText();
    m_ui->outputControlNetLineEdit->setText(fname.baseName() + "-out.net");

    // initializations for observation solve settings tab
    createObservationSolveSettingsTreeView();


    // Create default settings for all of the observations
    QList<ProjectItem *> imagesToAdd;
    // If we have selected any project items, find the images and add them to imagesToAdd
    if (!m_project->directory()->model()->selectedItems().isEmpty()) {
      foreach (ProjectItem * projItem, m_project->directory()->model()->selectedItems()) {
        if (projItem->isImage()) {
          imagesToAdd.append(projItem);  
        }
        else if (projItem->isImageList()) {
          for (int i = 0; i < projItem->rowCount(); i++) {
            imagesToAdd.append(projItem->child(i));  
          }
        }
      }
    }
    // if we didnt have any images selected in the previous case, or no proj items were selected,
    // take all images from the project tree
    if (imagesToAdd.isEmpty()) {
      ProjectItem *imgRoot = m_project->directory()->model()->findItemData(QVariant("Images"),0);
      if (imgRoot) {
        for (int i = 0; i < imgRoot->rowCount(); i++) {
          ProjectItem * imglistItem = imgRoot->child(i);
          for (int j = 0; j < imglistItem->rowCount(); j++) {
            ProjectItem * imgItem = imglistItem->child(j);
            if (imgItem->isImage()) {
              imagesToAdd.append(imgItem);     
            }
          }
        } 
      }
    }
    
    // create default  solve settings for supported camera types
    BundleObservationSolveSettings defaultFramingSettings;
    defaultFramingSettings.setColor(QColor(173, 237, 255));

    BundleObservationSolveSettings defaultLineScanSettings;
    defaultLineScanSettings.setColor(QColor(194, 242, 193));
    defaultLineScanSettings.setInstrumentPointingSettings(
                      BundleObservationSolveSettings::AnglesVelocityAcceleration, true, 2, 2, true);


    // sort each chosen image into its camera type 
<<<<<<< HEAD
    foreach (ProjectItem * projItem, imagesToAdd) {
      Image* image = projItem->image();
      int cameraType = image->cube()->camera()->GetCameraType();
=======
    foreach (Image * image, imagesToAdd) {
      int cameraType = image->cameraType();
>>>>>>> 169714eb
      if (cameraType == Camera::LineScan) {
        defaultLineScanSettings.addObservationNumber(image->observationNumber());
        projItem->setData(QVariant(defaultLineScanSettings.color()), Qt::UserRole+10);
      }
      else { // assume cameraType == Camera::Framing
        defaultFramingSettings.addObservationNumber(image->observationNumber());  
        projItem->setData(QVariant(defaultFramingSettings.color()), Qt::UserRole+10);
      }
    }

    // only add defaults that have been applied
    QList<BundleObservationSolveSettings> solveSettingsList;
    if (defaultFramingSettings.observationNumbers().count()) 
      solveSettingsList.append(defaultFramingSettings);
    if (defaultLineScanSettings.observationNumbers().count())
      solveSettingsList.append(defaultLineScanSettings);

    m_bundleSettings->setObservationSolveOptions(solveSettingsList);

    // Populate the solve option comboboxes
    const QStringList positionOptions{"NONE", "POSITION", "VELOCITY", "ACCELERATION", "ALL"};
    m_ui->positionComboBox->insertItems(0, positionOptions);
    m_ui->positionComboBox->setCurrentIndex(0);

    const QStringList pointingOptions{"NONE", "ANGLES", "VELOCITY", "ACCELERATION", "ALL"};
    m_ui->pointingComboBox->insertItems(0, pointingOptions);
    m_ui->pointingComboBox->setCurrentIndex(1);

    // The degree solve options' minimums are -1 (set in ui file), make the -1's display as N/A
    m_ui->spkSolveDegreeSpinBox->setSpecialValueText("N/A");
    m_ui->ckSolveDegreeSpinBox->setSpecialValueText("N/A");


    QStringList tableHeaders;
    tableHeaders << "coefficients" << "description" << "units" << "a priori sigma";
    m_ui->positionAprioriSigmaTable->setHorizontalHeaderLabels(tableHeaders);
    m_ui->pointingAprioriSigmaTable->setHorizontalHeaderLabels(tableHeaders);

    // Set the default size of the columns
    m_ui->positionAprioriSigmaTable->setColumnWidth(0, fontMetrics().width(tableHeaders.at(0)) + 10);
    m_ui->positionAprioriSigmaTable->setColumnWidth(1, fontMetrics().width(tableHeaders.at(1)) + 10);
    m_ui->positionAprioriSigmaTable->setColumnWidth(2, fontMetrics().width(tableHeaders.at(2)) + 10);
    m_ui->positionAprioriSigmaTable->setColumnWidth(3, fontMetrics().width(tableHeaders.at(3)) + 10);

    m_ui->pointingAprioriSigmaTable->setColumnWidth(0, fontMetrics().width(tableHeaders.at(0)) + 10);
    m_ui->pointingAprioriSigmaTable->setColumnWidth(1, fontMetrics().width(tableHeaders.at(1)) + 10);
    m_ui->pointingAprioriSigmaTable->setColumnWidth(2, fontMetrics().width(tableHeaders.at(2)) + 10);
    m_ui->pointingAprioriSigmaTable->setColumnWidth(3, fontMetrics().width(tableHeaders.at(3)) + 10);


    // Add validators to the tables in the observation solve settings tab to validate the a priori
    // sigma items
    connect(m_ui->positionAprioriSigmaTable, SIGNAL(itemChanged(QTableWidgetItem *)),
            this, SLOT(validateSigmaValue(QTableWidgetItem *)));
    connect(m_ui->pointingAprioriSigmaTable, SIGNAL(itemChanged(QTableWidgetItem *)),
            this, SLOT(validateSigmaValue(QTableWidgetItem *)));

    // initializations for target body tab

    // fill target combo box from project
    for (int i = 0; i < project->targetBodies().size(); i++) {
      TargetBodyQsp target = project->targetBodies().at(i);

      QVariant v = qVariantFromValue((void*)target.data());

      QString name = target->displayProperties()->displayName();

      if (name == "MOON")
        m_ui->targetBodyComboBox->addItem(QIcon(FileName(
                  "$base/icons/weather-clear-night.png").expanded()), name, v);
      else if (name == "Enceladus")
        m_ui->targetBodyComboBox->addItem(QIcon(FileName(
                  "$base/icons/nasa_enceladus.png").expanded()), name, v);
      else if (name == "Mars")
        m_ui->targetBodyComboBox->addItem(QIcon(FileName(
                  "$base/icons/nasa_mars.png").expanded()), name, v);
      else if (name == "Titan")
        m_ui->targetBodyComboBox->addItem(QIcon(FileName(
                  "$base/icons/nasa_titan.png").expanded()), name, v);
      else
        m_ui->targetBodyComboBox->addItem(QIcon(FileName(
                  "$base/icons/weather-clear-night.png").expanded()), name, v);
    }

    m_ui->radiiButtonGroup->setId(m_ui->noneRadiiRadioButton,0);
    m_ui->radiiButtonGroup->setId(m_ui->triaxialRadiiRadioButton,1);
    m_ui->radiiButtonGroup->setId(m_ui->meanRadiusRadioButton,2);
    m_ui->noneRadiiRadioButton->setChecked(true);

    // validators for target body entries...
    QDoubleValidator *sigmaValidator = new QDoubleValidator(0.0, 1.0e+4, 8, this);
    sigmaValidator->setNotation(QDoubleValidator::ScientificNotation);

    // right ascension valid range is from 0 to 360 degrees
    QDoubleValidator *raValidator = new QDoubleValidator(0.0, 360.0, 8, this);
    raValidator->setNotation(QDoubleValidator::StandardNotation);
    m_ui->rightAscensionLineEdit->setValidator(raValidator);
    m_ui->rightAscensionSigmaLineEdit->setValidator(sigmaValidator);

    m_ui->rightAscensionVelocityLineEdit->setValidator(raValidator);
    m_ui->rightAscensionVelocitySigmaLineEdit->setValidator(sigmaValidator);

    // declination valid range is from -90 to +90 degrees
    QDoubleValidator *decValidator = new QDoubleValidator(-90.0, 90.0, 8,
                                                          m_ui->declinationLineEdit);
    decValidator->setNotation(QDoubleValidator::StandardNotation);
    m_ui->declinationLineEdit->setValidator(decValidator);
    m_ui->declinationSigmaLineEdit->setValidator(sigmaValidator);

    m_ui->declinationVelocityLineEdit->setValidator(new QDoubleValidator(0.0, 1.0e+10, 8,
                                                    m_ui->declinationVelocityLineEdit));
    m_ui->declinationVelocitySigmaLineEdit->setValidator(sigmaValidator);

    m_ui->primeMeridianOffsetLineEdit->setValidator(raValidator);
    m_ui->primeMeridianOffsetSigmaLineEdit->setValidator(sigmaValidator);

    // spin rate valid for non-negative values
    m_ui->spinRateLineEdit->setValidator(new QDoubleValidator(0.0, 1.0e+10, 8,
                                                              m_ui->spinRateLineEdit));
    m_ui->spinRateSigmaLineEdit->setValidator(sigmaValidator);

    m_ui->aRadiusLineEdit->setValidator(new QDoubleValidator(0.0, 1.0e+10, 8,
                                                             m_ui->aRadiusLineEdit));
    m_ui->aRadiusSigmaLineEdit->setValidator(sigmaValidator);

    m_ui->bRadiusLineEdit->setValidator(new QDoubleValidator(0.0, 1.0e+10, 8,
                                                             m_ui->bRadiusLineEdit));
    m_ui->bRadiusSigmaLineEdit->setValidator(sigmaValidator);

    m_ui->cRadiusLineEdit->setValidator(new QDoubleValidator(0.0, 1.0e+10, 8,
                                                             m_ui->cRadiusLineEdit));
    m_ui->cRadiusSigmaLineEdit->setValidator(sigmaValidator);

    m_ui->meanRadiusLineEdit->setValidator(new QDoubleValidator(0.0, 1.0e+10, 8,
                                                                m_ui->meanRadiusLineEdit));
    m_ui->meanRadiusSigmaLineEdit->setValidator(sigmaValidator);



    // jigsaw run setup general tab validation
    // global apriori point sigmas
    m_ui->pointLatitudeSigmaLineEdit->setValidator(new QDoubleValidator(1.0e-10, 1.0e+10, 8, this));
    m_ui->pointLongitudeSigmaLineEdit->setValidator(new QDoubleValidator(1.0e-10, 1.0e+10, 8,this));
    m_ui->pointRadiusSigmaLineEdit->setValidator(new QDoubleValidator(1.0e-10, 1.0e+10, 8, this));

    // outlier rejection
    m_ui->outlierRejectionMultiplierLineEdit->setValidator(
                                                  new QDoubleValidator(1.0e-10, 1.0e+10, 8, this));
    m_ui->maximumLikelihoodModel1QuantileLineEdit->setValidator(
                                                  new QDoubleValidator(1.0e-10, 1.0, 8, this));
    m_ui->maximumLikelihoodModel2QuantileLineEdit->setValidator(
                                                  new QDoubleValidator(1.0e-10, 1.0, 8, this));
    m_ui->maximumLikelihoodModel3QuantileLineEdit->setValidator(
                                                  new QDoubleValidator(1.0e-10, 1.0, 8, this));

    // convergence criteria
    m_ui->sigma0ThresholdLineEdit->setValidator(new QDoubleValidator(1.0e-20, 1.0e+10, 8, this));
    m_ui->maximumIterationsLineEdit->setValidator(new QIntValidator(1, 10000, this));

    m_baseColors = { 
      QColor(220, 100, 200), // Magenta
      QColor(180, 120, 250), // Violet
      QColor(120, 120, 220), // Indigo
      QColor(75,  220, 220), // Blue
      QColor(110, 220, 110), // Green
      QColor(220, 220, 75),  // Yellow
      QColor(220, 150, 75),  // Orange
      QColor(220, 75,  75),  // Red
    };


    // signals for target body tab
//    connect(m_ui->radiiButtonGroup, SIGNAL(buttonClicked(int)),
//            this, SLOT(on_radiiGroupClicked(int)));
    connect(m_ui->radiiButtonGroup, SIGNAL(buttonClicked(int)),
            this, SLOT(on_radiiButtonGroupClicked(int)));
    connect(m_ui->aRadiusLineEdit, SIGNAL(textChanged(QString)), SLOT(slotTextChanged(QString)));
    connect(m_ui->aRadiusLineEdit, SIGNAL(returnPressed()), SLOT(checkIsValid()));
    connect(m_ui->aRadiusLineEdit, SIGNAL(editingFinished()), SLOT(checkIsValid()));
    connect(m_ui->aRadiusLineEdit, SIGNAL(textChanged(QString)), SLOT(on_aRadiusLineEdit_textChanged(QString)));
  }



  JigsawSetupDialog::~JigsawSetupDialog() {
    // delete/null m_ui since we did "new" this pointers in the constructor
    if (m_ui) {
      delete m_ui;
    }
    m_ui = NULL;
    // do not delete/null m_project since we didn't "new" this pointer
  }


  void JigsawSetupDialog::on_pointRadiusSigmaCheckBox_toggled(bool checked) {
    m_ui->pointRadiusSigmaLineEdit->setEnabled(checked);
  }

//  m_ui->positionComboBox has been removed from the general tab, it is planned to be moved to 
//  the obs solve settings tab. This function will be commented out until it is added back.
//   void JigsawSetupDialog::on_positionComboBox_currentIndexChanged(int index) {

//     // indices:
//     // 0 = none, 1 = position, 2 = velocity, 3 = acceleration, 4 = all
//     bool solvePosition                  = (bool) (index > 0);
//     bool solveVelocity                  = (bool) (index > 1);
//     bool solveAcceleration              = (bool) (index > 2);
// //    bool solveAllPolynomialCoefficients = (bool) (index > 3);

//     m_ui->hermiteSplineCheckBox->setEnabled(solvePosition);
//     m_ui->positionSigmaLabel->setEnabled(solvePosition);
//     m_ui->positionSigmaLineEdit->setEnabled(solvePosition);
//     m_ui->positionSigmaUnitsLabel->setEnabled(solvePosition);

//     m_ui->velocitySigmaLabel->setEnabled(solveVelocity);
//     m_ui->velocitySigmaLineEdit->setEnabled(solveVelocity);
//     m_ui->velocitySigmaUnitsLabel->setEnabled(solveVelocity);

//     m_ui->accelerationSigmaLabel->setEnabled(solveAcceleration);
//     m_ui->accelerationSigmaLineEdit->setEnabled(solveAcceleration);
//     m_ui->accelerationSigmaUnitsLabel->setEnabled(solveAcceleration);

// //    m_ui->spkDegreeLabel->setEnabled(solveAllPolynomialCoefficients);
// //    m_ui->spkDegreeSpinBox->setEnabled(solveAllPolynomialCoefficients);
// //    m_ui->spkSolveDegreeLabel->setEnabled(solveAllPolynomialCoefficients);
// //    m_ui->spkSolveDegreeSpinBox->setEnabled(solveAllPolynomialCoefficients);

//   }

//  m_ui->pointingComboBox has been removed from the general tab, it is planned to be moved to 
//  the obs solve settings tab. This function will be commented out until it is added back.
//   void JigsawSetupDialog::on_pointingComboBox_currentIndexChanged(int index) {

//     // indices:
//     // 0 = angles, 1 = none, 2 = velocity, 3 = acceleration, 4 = all
//     bool solveAngles                    = (bool) (index == 0 || index > 1);
//     bool solveAngularVelocity           = (bool) (index > 1);
//     bool solveAngularAcceleration       = (bool) (index > 2);
// //    bool solveAllPolynomialCoefficients = (bool) (index > 3);

//     m_ui->twistCheckBox->setEnabled(solveAngles);
//     m_ui->fitOverPointingCheckBox->setEnabled(solveAngles);

// //    m_ui->ckDegreeLabel->setEnabled(solveAllPolynomialCoefficients);
// //    m_ui->ckDegreeSpinBox->setEnabled(solveAllPolynomialCoefficients);
// //    m_ui->ckSolveDegreeSpinBox->setEnabled(solveAllPolynomialCoefficients);
// //    m_ui->ckSolveDegreeLabel->setEnabled(solveAllPolynomialCoefficients);

//     m_ui->pointingAnglesSigmaLabel->setEnabled(solveAngles);
//     m_ui->pointingAnglesSigmaLineEdit->setEnabled(solveAngles);
//     m_ui->pointingAnglesSigmaUnitsLabel->setEnabled(solveAngles);

//     m_ui->pointingAngularVelocitySigmaLabel->setEnabled(solveAngularVelocity);
//     m_ui->pointingAngularVelocitySigmaLineEdit->setEnabled(solveAngularVelocity);
//     m_ui->pointingAngularVelocitySigmaUnitsLabel->setEnabled(solveAngularVelocity);

//     m_ui->pointingAngularAccelerationSigmaLabel->setEnabled(solveAngularAcceleration);
//     m_ui->pointingAngularAccelerationSigmaLineEdit->setEnabled(solveAngularAcceleration);
//     m_ui->pointingAngularAccelerationSigmaUnitsLabel->setEnabled(solveAngularAcceleration);

//   }


  void JigsawSetupDialog::on_maximumLikelihoodModel1ComboBox_currentIndexChanged(int index) {

    bool model1Selected = (bool) (index > 0);

    // lock/unlock current tier's quantile and next tier's model
    m_ui->maximumLikelihoodModel1QuantileLineEdit->setEnabled(model1Selected);
    m_ui->maximumLikelihoodModel2Label->setEnabled(model1Selected);
    m_ui->maximumLikelihoodModel2ComboBox->setEnabled(model1Selected);
    m_ui->maximumLikelihoodModel2QuantileLineEdit->setEnabled(
                                            m_ui->maximumLikelihoodModel2ComboBox->currentIndex());

    // when setting "NONE", set remaining max likelihood options to false  
    if (!model1Selected) {
      m_ui->maximumLikelihoodModel2QuantileLineEdit->setEnabled(false);
      m_ui->maximumLikelihoodModel3QuantileLineEdit->setEnabled(false);
      m_ui->maximumLikelihoodModel3Label->setEnabled(false);
      m_ui->maximumLikelihoodModel3ComboBox->setEnabled(false);
    }

    on_maximumLikelihoodModel1QuantileLineEdit_textChanged("");
    on_maximumLikelihoodModel2QuantileLineEdit_textChanged("");
    on_maximumLikelihoodModel3QuantileLineEdit_textChanged("");

    // sigma and max likelihood options are exclusive
    m_ui->outlierRejectionCheckBox->setEnabled(!model1Selected);
  }


  void JigsawSetupDialog::on_maximumLikelihoodModel2ComboBox_currentIndexChanged(int index) {

    bool model2Selected = (bool)(index > 0);

    // lock/unlock current tier's quantile and next tier's model
    m_ui->maximumLikelihoodModel2QuantileLineEdit->setEnabled(model2Selected);
    m_ui->maximumLikelihoodModel3Label->setEnabled(model2Selected);
    m_ui->maximumLikelihoodModel3ComboBox->setEnabled(model2Selected);
    m_ui->maximumLikelihoodModel3QuantileLineEdit->setEnabled(
                                            m_ui->maximumLikelihoodModel3ComboBox->currentIndex());

    // when setting "NONE", set remaining max likelihood options to false  
    if (!model2Selected) {
      m_ui->maximumLikelihoodModel3QuantileLineEdit->setEnabled(false);
    }

    on_maximumLikelihoodModel2QuantileLineEdit_textChanged("");
    on_maximumLikelihoodModel3QuantileLineEdit_textChanged("");
  }


  void JigsawSetupDialog::on_maximumLikelihoodModel3ComboBox_currentIndexChanged(int index) {

    bool model3Selected = (bool)(index > 0);

    m_ui->maximumLikelihoodModel3QuantileLineEdit->setEnabled(model3Selected);
    on_maximumLikelihoodModel3QuantileLineEdit_textChanged("");

  }


  void JigsawSetupDialog::on_outlierRejectionCheckBox_stateChanged(int arg1) {

    on_outlierRejectionMultiplierLineEdit_textChanged("");
    m_ui->outlierRejectionMultiplierLineEdit->setEnabled(arg1);

    // sigma and maxlikelihood options are exclusive
    m_ui->CQuantileLabel->setEnabled(!arg1);
    m_ui->maxLikelihoodEstimationLabel->setEnabled(!arg1);
    m_ui->maximumLikelihoodModel1ComboBox->setEnabled(!arg1);
    m_ui->maximumLikelihoodModel1Label->setEnabled(!arg1);
  }


  void JigsawSetupDialog::fillFromSettings(const BundleSettingsQsp settings) {
    // TODO: This method should be replaced in the future with a JigsawSetupDialog constructot
    // that takes in a previous BundleSettings object. Maybe in combination with an init method for
    // the validators.

    // general tab
    m_ui->observationModeCheckBox->setChecked(settings->solveObservationMode());
    m_ui->pointRadiusSigmaCheckBox->setChecked(settings->solveRadius());
    // m_ui->updateCubeLabelCheckBox->setChecked(settings->updateCubeLabel());
    m_ui->errorPropagationCheckBox->setChecked(settings->errorPropagation());
    m_ui->outlierRejectionCheckBox->setChecked(settings->outlierRejection());
    m_ui->outlierRejectionMultiplierLineEdit->setText(toString(settings->outlierRejectionMultiplier()));
    m_ui->sigma0ThresholdLineEdit->setText(toString(settings->convergenceCriteriaThreshold()));
    m_ui->maximumIterationsLineEdit->setText(toString(settings->convergenceCriteriaMaximumIterations()));

    // weighting tab
    if ( !IsNullPixel(settings->globalLatitudeAprioriSigma()) ) {
      m_ui->pointLatitudeSigmaLineEdit->setText(toString(settings->globalLatitudeAprioriSigma()));
      m_ui->pointLatitudeSigmaLineEdit->setModified(true);
    }
    if ( !IsNullPixel(settings->globalLongitudeAprioriSigma()) ) {
      m_ui->pointLongitudeSigmaLineEdit->setText(toString(settings->globalLongitudeAprioriSigma()));
      m_ui->pointLongitudeSigmaLineEdit->setModified(true);
    }
    if ( !IsNullPixel(settings->globalRadiusAprioriSigma()) ) {
      m_ui->pointRadiusSigmaLineEdit->setText(toString(settings->globalRadiusAprioriSigma()));
      m_ui->pointRadiusSigmaLineEdit->setModified(true);

    }

    // If we click setup after changing image selection in the project tree, not all images will
    // have solve settings. Here we add those images and their default settings to the list
    QList<BundleObservationSolveSettings> defaultSettings = m_bundleSettings->observationSolveSettings();
    QList<BundleObservationSolveSettings> fillSettings = settings->observationSolveSettings();

    for (auto &solveSettings : defaultSettings) {      
      // Remove any images from defaultSettings that exist in fillSettings
      foreach (QString observationNumber, solveSettings.observationNumbers()) {
        // The method will return a default with no obs numbers if none are found
        if (!settings->observationSolveSettings(observationNumber).observationNumbers().isEmpty()) {
          solveSettings.removeObservationNumber(observationNumber);
        }
      }
      // Append leftover defaultSettings
      if (!solveSettings.observationNumbers().isEmpty()) {
        fillSettings.append(solveSettings);
      }
    }

    m_bundleSettings->setObservationSolveOptions(fillSettings);
    
    // Apply fillSettings' colors to their treeView items
    ProjectItem *imgRoot = m_project->directory()->model()->findItemData(QVariant("Images"),0);
    if (imgRoot) {
      for (int i = 0; i < imgRoot->rowCount(); i++) {
        ProjectItem * imglistItem = imgRoot->child(i);
        for (int j = 0; j < imglistItem->rowCount(); j++) {
          ProjectItem * imgItem = imglistItem->child(j);
          if (imgItem->isImage()) {
            BundleObservationSolveSettings imgSettings = 
                m_bundleSettings->observationSolveSettings(imgItem->image()->observationNumber());
            if (!imgSettings.observationNumbers().isEmpty()){
              imgItem->setData(QVariant(imgSettings.color()), Qt::UserRole+10);
            }
          }
        }
      } 
    }

    update();

  }


  BundleSettingsQsp JigsawSetupDialog::bundleSettings() {

    BundleSettingsQsp settings = m_bundleSettings;
    settings->setValidateNetwork(true);

    // solve options
    double latitudeSigma  = -1.0;
    double longitudeSigma = -1.0;
    double radiusSigma    = -1.0;
    if (m_ui->pointLatitudeSigmaLineEdit->isModified()) {
      latitudeSigma = m_ui->pointLatitudeSigmaLineEdit->text().toDouble();
    }
    if (m_ui->pointLongitudeSigmaLineEdit->isModified()) {
      longitudeSigma = m_ui->pointLongitudeSigmaLineEdit->text().toDouble();
    }
    if (m_ui->pointRadiusSigmaLineEdit->isModified()) {
      radiusSigma = m_ui->pointRadiusSigmaLineEdit->text().toDouble();
    }
    settings->setSolveOptions(m_ui->observationModeCheckBox->isChecked(),
                              false,
                              // m_ui->updateCubeLabelCheckBox->isChecked(),
                              m_ui->errorPropagationCheckBox->isChecked(),
                              m_ui->pointRadiusSigmaCheckBox->isChecked(),
                              latitudeSigma,
                              longitudeSigma,
                              radiusSigma);
    settings->setOutlierRejection(m_ui->outlierRejectionCheckBox->isChecked(),
                                  m_ui->outlierRejectionMultiplierLineEdit->text().toDouble());

    // convergence criteria
    settings->setConvergenceCriteria(BundleSettings::Sigma0,
                                     m_ui->sigma0ThresholdLineEdit->text().toDouble(),
                                     m_ui->maximumIterationsLineEdit->text().toInt()); // TODO: change this to give user a choice between sigma0 and param corrections???

    // max likelihood estimation
    if (m_ui->maximumLikelihoodModel1ComboBox->currentText().compare("NONE") != 0) {
      // if model1 is not "NONE", add to the models list with its quantile
      settings->addMaximumLikelihoodEstimatorModel(
          MaximumLikelihoodWFunctions::stringToModel(
              m_ui->maximumLikelihoodModel1ComboBox->currentText()),
          m_ui->maximumLikelihoodModel1QuantileLineEdit->text().toDouble());

      if (m_ui->maximumLikelihoodModel2ComboBox->currentText().compare("NONE") != 0) {
        // if model2 is not "NONE", add to the models list with its quantile
        settings->addMaximumLikelihoodEstimatorModel(
            MaximumLikelihoodWFunctions::stringToModel(
                m_ui->maximumLikelihoodModel2ComboBox->currentText()),
            m_ui->maximumLikelihoodModel2QuantileLineEdit->text().toDouble());

        if (m_ui->maximumLikelihoodModel3ComboBox->currentText().compare("NONE") != 0) {
          // if model3 is not "NONE", add to the models list with its quantile
          settings->addMaximumLikelihoodEstimatorModel(
              MaximumLikelihoodWFunctions::stringToModel(
                  m_ui->maximumLikelihoodModel3ComboBox->currentText()),
              m_ui->maximumLikelihoodModel3QuantileLineEdit->text().toDouble());
        }
      }
    }
    // target body
    // ensure user entered something to adjust
    if (m_ui->poleRaCheckBox->isChecked()              ||
        m_ui->poleRaVelocityCheckBox->isChecked()      ||
        m_ui->poleDecCheckBox->isChecked()             ||
        m_ui->poleDecVelocityCheckBox->isChecked()     ||
        m_ui->primeMeridianOffsetCheckBox->isChecked() ||
        m_ui->spinRateCheckBox->isChecked()            ||
        !m_ui->noneRadiiRadioButton->isChecked()) {

      // create BundleTargetBody utility object
      BundleTargetBodyQsp bundleTargetBody = BundleTargetBodyQsp(new BundleTargetBody);

      int radiiOption = 0;
      if (m_ui->meanRadiusRadioButton->isChecked())
        radiiOption = 1;
      else if (m_ui->triaxialRadiiRadioButton->isChecked())
        radiiOption = 2;

      std::set<int> targetParameterSolveCodes;
      if (m_ui->poleRaCheckBox->isChecked())
        targetParameterSolveCodes.insert(BundleTargetBody::PoleRA);
      if (m_ui->poleRaVelocityCheckBox->isChecked())
        targetParameterSolveCodes.insert(BundleTargetBody::VelocityPoleRA);
      if (m_ui->poleDecCheckBox->isChecked())
        targetParameterSolveCodes.insert(BundleTargetBody::PoleDec);
      if (m_ui->poleDecVelocityCheckBox->isChecked())
        targetParameterSolveCodes.insert(BundleTargetBody::VelocityPoleDec);
      if (m_ui->primeMeridianOffsetCheckBox->isChecked())
        targetParameterSolveCodes.insert(BundleTargetBody::PM);
      if (m_ui->spinRateCheckBox->isChecked())
        targetParameterSolveCodes.insert(BundleTargetBody::VelocityPM);
      if (m_ui->triaxialRadiiRadioButton->isChecked()) {
        targetParameterSolveCodes.insert(BundleTargetBody::TriaxialRadiusA);
        targetParameterSolveCodes.insert(BundleTargetBody::TriaxialRadiusB);
        targetParameterSolveCodes.insert(BundleTargetBody::TriaxialRadiusC);
      }
      else if (m_ui->meanRadiusRadioButton->isChecked())
        targetParameterSolveCodes.insert(BundleTargetBody::MeanRadius);

      double poleRASigma              = -1.0;
      double poleRAVelocitySigma      = -1.0;
//    double poleRAAccelerationSigma  = -1.0;
      double poleDecSigma             = -1.0;
      double poleDecVelocitySigma     = -1.0;
//    double poleDecAccelerationSigma = -1.0;
      double pmSigma                  = -1.0;
      double pmVelocitySigma          = -1.0;
//    double pmAccelerationSigma      = -1.0;
      double aRadiusSigma             = 0.0;
      double bRadiusSigma             = 0.0;
      double cRadiusSigma             = 0.0;
      double meanRadiusSigma          = 0.0;

      if (m_ui->rightAscensionSigmaLineEdit->isModified())
        poleRASigma = m_ui->rightAscensionSigmaLineEdit->text().toDouble();
      if (m_ui->rightAscensionVelocityLineEdit->isModified())
        poleRAVelocitySigma = m_ui->rightAscensionVelocityLineEdit->text().toDouble();
//    if (m_ui->rightAscensionAccelerationLineEdit->isModified())
//      poleRAAccelerationSigma = m_ui->rightAscensionAccelerationLineEdit->text().toDouble();
      if (m_ui->declinationSigmaLineEdit->isModified())
        poleDecSigma = m_ui->declinationSigmaLineEdit->text().toDouble();
      if (m_ui->declinationVelocitySigmaLineEdit->isModified())
        poleDecVelocitySigma = m_ui->declinationVelocitySigmaLineEdit->text().toDouble();
//    if (m_ui->declinationAccelerationSigmaLineEdit->isModified())
//      poleDecAccelerationSigma = m_ui->declinationAccelerationSigmaLineEdit->text().toDouble();
      if (m_ui->primeMeridianOffsetSigmaLineEdit->isModified())
        pmSigma = m_ui->primeMeridianOffsetSigmaLineEdit->text().toDouble();
      if (m_ui->spinRateSigmaLineEdit->isModified())
        pmVelocitySigma = m_ui->spinRateSigmaLineEdit->text().toDouble();
//    if (m_ui->pmAccelerationSigmaLineEdit->isModified())
//      pmAccelerationSigma = m_ui->pmAccelerationSigmaLineEdit->text().toDouble();
      if (m_ui->aRadiusSigmaLineEdit->isModified())
        aRadiusSigma = m_ui->aRadiusSigmaLineEdit->text().toDouble();
      if (m_ui->bRadiusSigmaLineEdit->isModified())
        bRadiusSigma = m_ui->bRadiusSigmaLineEdit->text().toDouble();
      if (m_ui->cRadiusSigmaLineEdit->isModified())
        cRadiusSigma = m_ui->cRadiusSigmaLineEdit->text().toDouble();
      if (m_ui->meanRadiusSigmaLineEdit->isModified())
        meanRadiusSigma = m_ui->meanRadiusSigmaLineEdit->text().toDouble();

      bundleTargetBody->setSolveSettings(targetParameterSolveCodes,
           Angle(m_ui->rightAscensionLineEdit->text().toDouble(), Angle::Degrees),
           Angle(poleRASigma, Angle::Degrees),
           Angle(m_ui->rightAscensionVelocityLineEdit->text().toDouble(), Angle::Degrees),
           Angle(poleRAVelocitySigma, Angle::Degrees),
           Angle(m_ui->declinationLineEdit->text().toDouble(), Angle::Degrees),
           Angle(poleDecSigma, Angle::Degrees),
           Angle(m_ui->declinationVelocityLineEdit->text().toDouble(), Angle::Degrees),
           Angle(poleDecVelocitySigma, Angle::Degrees),
           Angle(m_ui->primeMeridianOffsetLineEdit->text().toDouble(), Angle::Degrees),
           Angle(pmSigma, Angle::Degrees),
           Angle(m_ui->spinRateLineEdit->text().toDouble(), Angle::Degrees),
           Angle(pmVelocitySigma, Angle::Degrees),
           (BundleTargetBody::TargetRadiiSolveMethod)radiiOption,
           Distance(m_ui->aRadiusLineEdit->text().toDouble(), Distance::Kilometers),
           Distance(aRadiusSigma, Distance::Meters),
           Distance(m_ui->bRadiusLineEdit->text().toDouble(), Distance::Kilometers),
           Distance(bRadiusSigma, Distance::Meters),
           Distance(m_ui->cRadiusLineEdit->text().toDouble(), Distance::Kilometers),
           Distance(cRadiusSigma, Distance::Meters),
           Distance(m_ui->meanRadiusLineEdit->text().toDouble(), Distance::Kilometers),
           Distance(meanRadiusSigma, Distance::Meters));

      settings->setBundleTargetBody(bundleTargetBody);
    }
    return settings;
  }


  /**
   * Loads the passed bundle settings into the setup dialog. This is used by JigsawDialog to
   * load its current settings when not using the last (most recent) bundle settings in the project.
   *
   * @param const BundleSettingsQsp settings Shared pointer to the settings to load up.
   */
  void JigsawSetupDialog::loadSettings(const BundleSettingsQsp settings) {
    fillFromSettings(settings);
  }


  /**
   * Selects a control in the control network combo box by trying to find an item with the
   * matching name. If the name is found in the combo box, the box's index is set to that
   * found control network index. If the name is not found and the box is not empty, the
   * current index is set to 0 (the first item). If the name is not found and the box is
   * empty, the index is set to -1 (see Qt).
   *
   * @param const QString &controlName The name of the control to try to find in the combo box.
   */
  void JigsawSetupDialog::selectControl(const QString &controlName) {
    QComboBox &cnetBox = *(m_ui->inputControlNetCombo);
    int foundControlIndex = cnetBox.findText(FileName(controlName).name());
    // We did not find it, so we need to see if the combo box is empty or not.
    if (foundControlIndex == -1) {
      if (cnetBox.count() == 0) {
       cnetBox.setCurrentIndex(-1);
      }
      // If it is not empty, just set the current index to the first item.
      else {
        cnetBox.setCurrentIndex(0);
      }
    }
    // Otherwise, set the current index to the found control net index.
    else {
      cnetBox.setCurrentIndex(foundControlIndex);
    }
  }


  Control *JigsawSetupDialog::selectedControl() {

      int nIndex = m_ui->inputControlNetCombo->currentIndex();
      Control *selectedControl
                   = (Control *)(m_ui->inputControlNetCombo->itemData(nIndex).value< void * >());
      return selectedControl;

  }


  QString JigsawSetupDialog::selectedControlName() {
    return QString(m_ui->inputControlNetCombo->currentText());
  }

  

  /**
   * @brief updateBundleObservationSolveSettings:  This function sets the parameters of
   * a BundleObservationSolveSettings object by reading user settings from the BOSS
   * tab, as well as reading in the selected images on the BOSS QTreeView these
   * BOSS settings are to be applied to.
   * @param BundleObservationSolveSettings &boss The object which stores user-specified
   * settings from the BOSS tab.
   */
  void JigsawSetupDialog::updateBundleObservationSolveSettings(BundleObservationSolveSettings &boss)
    {

      int ckSolveDegree = m_ui->ckSolveDegreeSpinBox->value();
      int spkSolveDegree = m_ui->spkSolveDegreeSpinBox->value();
      int ckDegree = m_ui->ckDegreeSpinBox->value();
      int spkDegree = m_ui->spkDegreeSpinBox->value();
      int instrumentPointingSolveOption=m_ui->pointingComboBox->currentIndex();
      int instrumentPositionSolveOption=m_ui->positionComboBox->currentIndex();

      BundleObservationSolveSettings::InstrumentPointingSolveOption  pointSolvingOption;
      BundleObservationSolveSettings::InstrumentPositionSolveOption  positionSolvingOption;

      double anglesAprioriSigma(-1.0);
      double angularVelocityAprioriSigma(-1.0);
      double angularAccelerationAprioriSigma(-1.0);
      QList<double> additionalAngularCoefficients;

      double positionAprioriSigma(-1.0);
      double velocityAprioriSigma(-1.0);
      double accelerationAprioriSigma(-1.0);
      QList<double> additionalPositionCoefficients;

      bool solveTwist(false);
      bool solvePolynomialOverExisting(false);
      bool positionOverHermite(false);

      if (m_ui->pointingAprioriSigmaTable->item(0,3))
        anglesAprioriSigma = m_ui->pointingAprioriSigmaTable->item(0,3)->data(0).toDouble();

      if (m_ui->pointingAprioriSigmaTable->item(1,3))
        angularVelocityAprioriSigma = m_ui->pointingAprioriSigmaTable->item(1,3)->data(0).toDouble();

      if (m_ui->pointingAprioriSigmaTable->item(2,3) )
        angularAccelerationAprioriSigma = m_ui->pointingAprioriSigmaTable->item(2,3)->data(0).toDouble();

      if (m_ui->positionAprioriSigmaTable->item(0,3))
        positionAprioriSigma = m_ui->positionAprioriSigmaTable->item(0,3)->data(0).toDouble();

      if (m_ui->positionAprioriSigmaTable->item(1,3))
        velocityAprioriSigma = m_ui->positionAprioriSigmaTable->item(1,3)->data(0).toDouble();

      if (m_ui->positionAprioriSigmaTable->item(2,3) )
        accelerationAprioriSigma = m_ui->positionAprioriSigmaTable->item(2,3)->data(0).toDouble();

      //Saving additionalPositional/Angular coefficients (deg >=3) in case they are needed
      //later.
      if (spkSolveDegree >2) {
        for (int i = 3;i <= spkSolveDegree;i++ ) {
          if (m_ui->positionAprioriSigmaTable->item(i,3))
            additionalPositionCoefficients.append(m_ui->positionAprioriSigmaTable->item(i,3)->data(0).toDouble() );
        }
      }

      if (ckSolveDegree > 2) {
         for (int i = 3;i <= ckSolveDegree;i++ ) {
           if (m_ui->pointingAprioriSigmaTable->item(i,3))
             additionalAngularCoefficients.append(m_ui->pointingAprioriSigmaTable->item(i,3)->data(0).toDouble() );
         }

      }


      if (m_ui->twistCheckBox->checkState() == Qt::Checked)
        solveTwist = true;
      if (m_ui->fitOverPointingCheckBox->checkState() == Qt::Checked)
        solvePolynomialOverExisting = true;
      if (m_ui->hermiteSplineCheckBox->checkState() == Qt::Checked)
        positionOverHermite = true;

      switch(instrumentPointingSolveOption) {

      case 0: pointSolvingOption = BundleObservationSolveSettings::InstrumentPointingSolveOption::NoPointingFactors;
        break;
      case 1:pointSolvingOption = BundleObservationSolveSettings::InstrumentPointingSolveOption::AnglesOnly;
        break;
      case 2:pointSolvingOption = BundleObservationSolveSettings::InstrumentPointingSolveOption::AnglesVelocity;
        break;
      case 3:pointSolvingOption = BundleObservationSolveSettings::InstrumentPointingSolveOption::AnglesVelocityAcceleration;
        break;

      case 4:pointSolvingOption = BundleObservationSolveSettings::InstrumentPointingSolveOption::AllPointingCoefficients;
        break;
      default:  pointSolvingOption = BundleObservationSolveSettings::InstrumentPointingSolveOption::NoPointingFactors;
        break;

      }

      switch(instrumentPositionSolveOption) {

      case 0: positionSolvingOption = BundleObservationSolveSettings::InstrumentPositionSolveOption::NoPositionFactors;
        break;
      case 1:positionSolvingOption = BundleObservationSolveSettings::InstrumentPositionSolveOption::PositionOnly;
        break;
      case 2:positionSolvingOption = BundleObservationSolveSettings::InstrumentPositionSolveOption::PositionVelocity;
        break;
      case 3:positionSolvingOption = BundleObservationSolveSettings::InstrumentPositionSolveOption::PositionVelocityAcceleration;
        break;

      case 4:positionSolvingOption = BundleObservationSolveSettings::InstrumentPositionSolveOption::AllPositionCoefficients;
        break;
      default:  positionSolvingOption = BundleObservationSolveSettings::InstrumentPositionSolveOption::NoPositionFactors;
        break;

      }


      boss.setInstrumentPositionSettings(positionSolvingOption,spkDegree,spkSolveDegree,positionOverHermite,
                                         positionAprioriSigma,velocityAprioriSigma,accelerationAprioriSigma,
                                         &additionalPositionCoefficients);

      boss.setInstrumentPointingSettings(pointSolvingOption,solveTwist,ckDegree,ckSolveDegree,solvePolynomialOverExisting,
                                         anglesAprioriSigma,angularVelocityAprioriSigma,angularAccelerationAprioriSigma,
                                         &additionalAngularCoefficients);

      //What if multiple instrument IDs are represented?
      boss.setInstrumentId("");


      SortFilterProxyModel* proxyModel = (SortFilterProxyModel *)m_ui->treeView->model();
      ProjectItemModel* sourceModel = (ProjectItemModel *)proxyModel->sourceModel();
      QModelIndexList selectedIndexes = m_ui->treeView->selectionModel()->selectedIndexes();

      foreach (QModelIndex index, selectedIndexes) {

        QModelIndex sourceix = proxyModel->mapToSource(index);
        ProjectItem * projItem = sourceModel->itemFromIndex(sourceix);

        if (projItem) {

          if (projItem->isImage() ) {
            Image * img = projItem->data().value<Image *>();
            boss.addObservationNumber(img->observationNumber() );

          }
        }

      }

    }


  QString JigsawSetupDialog::outputControlName() {
    return QString(m_ui->outputControlNetLineEdit->text());
  }


  void JigsawSetupDialog::makeReadOnly() {
    m_ui->inputControlNetCombo->setEnabled(false);
    m_ui->observationModeCheckBox->setEnabled(false);
    m_ui->pointRadiusSigmaCheckBox->setEnabled(false);
    // m_ui->updateCubeLabelCheckBox->setEnabled(false);
    m_ui->errorPropagationCheckBox->setEnabled(false);
    m_ui->outlierRejectionCheckBox->setEnabled(false);
    m_ui->outlierRejectionMultiplierLineEdit->setEnabled(false);
    m_ui->sigma0ThresholdLineEdit->setEnabled(false);
    m_ui->maximumIterationsLineEdit->setEnabled(false);
    // m_ui->positionComboBox->setEnabled(false);
    m_ui->hermiteSplineCheckBox->setEnabled(false);
    m_ui->spkDegreeSpinBox->setEnabled(false);
    m_ui->spkSolveDegreeSpinBox->setEnabled(false);
    m_ui->twistCheckBox->setEnabled(false);
    // m_ui->pointingComboBox->setEnabled(false);
    m_ui->fitOverPointingCheckBox->setEnabled(false);
    m_ui->ckDegreeSpinBox->setEnabled(false);
    m_ui->ckSolveDegreeSpinBox->setEnabled(false);

    // observation solve settings tab
    m_ui->treeView->setEnabled(false);
    m_ui->positionComboBox->setEnabled(false);
    m_ui->spkSolveDegreeSpinBox->setEnabled(false);
    m_ui->spkDegreeSpinBox->setEnabled(false);
    m_ui->hermiteSplineCheckBox->setEnabled(false);
    m_ui->positionAprioriSigmaTable->setEnabled(false);
    m_ui->pointingComboBox->setEnabled(false);
    m_ui->ckSolveDegreeSpinBox->setEnabled(false);
    m_ui->ckDegreeSpinBox->setEnabled(false);
    m_ui->twistCheckBox->setEnabled(false);
    m_ui->fitOverPointingCheckBox->setEnabled(false);
    m_ui->pointingAprioriSigmaTable->setEnabled(false);
    m_ui->applySettingsPushButton->setEnabled(false);

    // target body tab
    m_ui->targetBodyComboBox->setEnabled(false);
    m_ui->poleRaCheckBox->setEnabled(false);
    m_ui->rightAscensionLineEdit->setEnabled(false);
    m_ui->rightAscensionSigmaLineEdit->setEnabled(false);
    m_ui->rightAscensionVelocityLineEdit->setEnabled(false);
    m_ui->rightAscensionVelocitySigmaLineEdit->setEnabled(false);
    m_ui->poleDecCheckBox->setEnabled(false);
    m_ui->declinationLineEdit->setEnabled(false);
    m_ui->declinationSigmaLineEdit->setEnabled(false);
    m_ui->declinationVelocityLineEdit->setEnabled(false);
    m_ui->declinationVelocitySigmaLineEdit->setEnabled(false);
    m_ui->primeMeridianOffsetCheckBox->setEnabled(false);
    m_ui->primeMeridianOffsetLineEdit->setEnabled(false);
    m_ui->primeMeridianOffsetSigmaLineEdit->setEnabled(false);
    m_ui->spinRateCheckBox->setEnabled(false);
    m_ui->spinRateLineEdit->setEnabled(false);
    m_ui->spinRateSigmaLineEdit->setEnabled(false);
    m_ui->radiiGroupBox->setEnabled(false);
    m_ui->aRadiusLineEdit->setEnabled(false);
    m_ui->aRadiusSigmaLineEdit->setEnabled(false);
    m_ui->bRadiusLineEdit->setEnabled(false);
    m_ui->bRadiusSigmaLineEdit->setEnabled(false);
    m_ui->cRadiusLineEdit->setEnabled(false);
    m_ui->cRadiusSigmaLineEdit->setEnabled(false);
    m_ui->meanRadiusLineEdit->setEnabled(false);
    m_ui->meanRadiusSigmaLineEdit->setEnabled(false);

    update();
  }


  void Isis::JigsawSetupDialog::on_poleRaCheckBox_stateChanged(int arg1) {
    if (arg1) {
      m_ui->rightAscensionLineEdit->setEnabled(true);
      m_ui->rightAscensionSigmaLineEdit->setEnabled(true);
    }
    else {
      m_ui->rightAscensionLineEdit->setEnabled(false);
      m_ui->rightAscensionSigmaLineEdit->setEnabled(false);
    }

    update();
  }


  void Isis::JigsawSetupDialog::on_poleRaVelocityCheckBox_stateChanged(int arg1) {
    if (arg1) {
      m_ui->rightAscensionVelocityLineEdit->setEnabled(true);
      m_ui->rightAscensionVelocitySigmaLineEdit->setEnabled(true);
    }
    else {
      m_ui->rightAscensionVelocityLineEdit->setEnabled(false);
      m_ui->rightAscensionVelocitySigmaLineEdit->setEnabled(false);
    }

    update();
  }


  void Isis::JigsawSetupDialog::on_poleDecCheckBox_stateChanged(int arg1) {
    if (arg1) {
      m_ui->declinationLineEdit->setEnabled(true);
      m_ui->declinationSigmaLineEdit->setEnabled(true);
    }
    else {
      m_ui->declinationLineEdit->setEnabled(false);
      m_ui->declinationSigmaLineEdit->setEnabled(false);
    }

    update();
  }


  void Isis::JigsawSetupDialog::on_poleDecVelocityCheckBox_stateChanged(int arg1) {
    if (arg1) {
      m_ui->declinationVelocityLineEdit->setEnabled(true);
      m_ui->declinationVelocitySigmaLineEdit->setEnabled(true);
    }
    else {
      m_ui->declinationVelocityLineEdit->setEnabled(false);
      m_ui->declinationVelocitySigmaLineEdit->setEnabled(false);
    }

    update();
  }


  void Isis::JigsawSetupDialog::on_spinRateCheckBox_stateChanged(int arg1) {
    if (arg1) {
      m_ui->spinRateLineEdit->setEnabled(true);
      m_ui->spinRateSigmaLineEdit->setEnabled(true);
    }
    else {
      m_ui->spinRateLineEdit->setEnabled(false);
      m_ui->spinRateSigmaLineEdit->setEnabled(false);
    }

    update();
  }


  void Isis::JigsawSetupDialog::on_primeMeridianOffsetCheckBox_stateChanged(int arg1) {
    if (arg1) {
      m_ui->primeMeridianOffsetLineEdit->setEnabled(true);
      m_ui->primeMeridianOffsetSigmaLineEdit->setEnabled(true);
    }
    else {
      m_ui->primeMeridianOffsetLineEdit->setEnabled(false);
      m_ui->primeMeridianOffsetSigmaLineEdit->setEnabled(false);
    }

    update();
  }


  void Isis::JigsawSetupDialog::on_radiiButtonGroupClicked(int arg1) {

    if (arg1 == 0) {
      m_ui->aRadiusLabel->setEnabled(false);
      m_ui->aRadiusLineEdit->setEnabled(false);
      m_ui->aRadiusSigmaLineEdit->setEnabled(false);
      m_ui->bRadiusLabel->setEnabled(false);
      m_ui->bRadiusLineEdit->setEnabled(false);
      m_ui->bRadiusSigmaLineEdit->setEnabled(false);
      m_ui->cRadiusLabel->setEnabled(false);
      m_ui->cRadiusLineEdit->setEnabled(false);
      m_ui->cRadiusSigmaLineEdit->setEnabled(false);
      m_ui->meanRadiusLineEdit->setEnabled(false);
      m_ui->meanRadiusSigmaLineEdit->setEnabled(false);

      // if we're not solving for target body triaxial radii or mean radius, we CAN solve for point
      // radii so we ensure the point radius checkbox under the general settings tab is enabled
      m_ui->pointRadiusSigmaCheckBox->setEnabled(true);
    }
    else if (arg1 == 1) {
      m_ui->aRadiusLabel->setEnabled(true);
      m_ui->aRadiusLineEdit->setEnabled(true);
      m_ui->aRadiusSigmaLineEdit->setEnabled(true);
      m_ui->bRadiusLabel->setEnabled(true);
      m_ui->bRadiusLineEdit->setEnabled(true);
      m_ui->bRadiusSigmaLineEdit->setEnabled(true);
      m_ui->cRadiusLabel->setEnabled(true);
      m_ui->cRadiusLineEdit->setEnabled(true);
      m_ui->cRadiusSigmaLineEdit->setEnabled(true);
      m_ui->meanRadiusLineEdit->setEnabled(false);
      m_ui->meanRadiusSigmaLineEdit->setEnabled(false);

      // if we're solving for target body mean radius, we can't solve for point radii
      // so we uncheck and disable the point radius checkbox under the general settings tab
      // and remind the user
      m_ui->pointRadiusSigmaCheckBox->setChecked(false);
      m_ui->pointRadiusSigmaCheckBox->setEnabled(false);

      QMessageBox *msgBox = new QMessageBox(QMessageBox::Information, "Triaxial Radii Reminder!",
                  "Individual point radii and target body triaxial radii can't be solved for"
                  " simultaneously so we've unchecked and disabled the Radius checkbox under the"
                  " General Settings tab.", QMessageBox::Ok, this);
      msgBox->exec();
    }
    else if (arg1 == 2) {
      m_ui->aRadiusLabel->setEnabled(false);
      m_ui->aRadiusLineEdit->setEnabled(false);
      m_ui->aRadiusSigmaLineEdit->setEnabled(false);
      m_ui->bRadiusLabel->setEnabled(false);
      m_ui->bRadiusLineEdit->setEnabled(false);
      m_ui->bRadiusSigmaLineEdit->setEnabled(false);
      m_ui->cRadiusLabel->setEnabled(false);
      m_ui->cRadiusLineEdit->setEnabled(false);
      m_ui->cRadiusSigmaLineEdit->setEnabled(false);
      m_ui->meanRadiusLineEdit->setEnabled(true);
      m_ui->meanRadiusSigmaLineEdit->setEnabled((true));

      // if we're solving for target body triaxial radii, we can't solve for point radii
      // so we uncheck and disable the point radius checkbox under the general settings tab
      // and remind the user
      m_ui->pointRadiusSigmaCheckBox->setChecked(false);
      m_ui->pointRadiusSigmaCheckBox->setEnabled(false);

      QMessageBox *msgBox = new QMessageBox(QMessageBox::Information, "Mean Radius Reminder!",
                  "Individual point radii and target body mean radius can't be solved for"
                  " simultaneously so we've unchecked and disabled the Radius checkbox under the"
                  " General Settings tab.", QMessageBox::Ok, this);
      msgBox->exec();
    }

    update();
  }


  void Isis::JigsawSetupDialog::checkIsValid() {
    if (!m_ui->aRadiusSigmaLineEdit->hasAcceptableInput()) {
//    qDebug() << "invalid input";
    }


  }


  void Isis::JigsawSetupDialog::slotTextChanged(const QString &text) {
//  qDebug() << "Text change to" << text << "and value is valid ==" << m_ui->aRadiusSigmaLineEdit->hasAcceptableInput();
  }


  void Isis::JigsawSetupDialog::on_aRadiusLineEdit_textChanged(const QString &arg1) {
//  qDebug() << "Text change to" << arg1 << "and value is valid ==" << m_ui->aRadiusLineEdit->hasAcceptableInput();
  }


  void Isis::JigsawSetupDialog::on_targetBodyComboBox_currentIndexChanged(int index) {

    TargetBodyQsp target = m_project->targetBodies().at(index);
    if (target) {
      if (target->frameType() != Isis::SpiceRotation::BPC &&
          target->frameType() != Isis::SpiceRotation::UNKNOWN) {
        m_ui->targetParametersMessage->hide();

        std::vector<Angle> raCoefs = target->poleRaCoefs();
        std::vector<Angle> decCoefs = target->poleDecCoefs();
        std::vector<Angle> pmCoefs = target->pmCoefs();

        showTargetParametersGroupBox();

        m_ui->rightAscensionLineEdit->setText(toString(raCoefs[0].degrees()));
        m_ui->rightAscensionVelocityLineEdit->setText(toString(raCoefs[1].degrees()));
        m_ui->declinationLineEdit->setText(toString(decCoefs[0].degrees()));
        m_ui->declinationVelocityLineEdit->setText(toString(decCoefs[1].degrees()));
        m_ui->primeMeridianOffsetLineEdit->setText(toString(pmCoefs[0].degrees()));
        m_ui->spinRateLineEdit->setText(toString(pmCoefs[1].degrees()));
      }
      else {
        // Formulate message indicating why target parameters are disabled
        QString msg;
        if (target->displayProperties()->displayName() == "MOON") {
          msg = "Target body parameter cannot be solved for the Moon.";
        }
        else {
          msg = "The body frame type is unknown.  If you want to solve the target body parameters, "
                "you must run spiceinit on the cubes.";
        }
        m_ui->targetParametersMessage->setText(msg);
        m_ui->targetParametersMessage->show();
        hideTargetParametersGroupBox();
      }

      m_ui->aRadiusLineEdit->setText(toString(target->radiusA().kilometers()));
      //m_ui->aRadiusSigmaLineEdit->setText(toString(target->sigmaRadiusA().kilometers()));

      m_ui->bRadiusLineEdit->setText(toString(target->radiusB().kilometers()));
      //m_ui->bRadiusSigmaLineEdit->setText(toString(target->sigmaRadiusB().kilometers()));

      m_ui->cRadiusLineEdit->setText(toString(target->radiusC().kilometers()));
      //m_ui->cRadiusSigmaLineEdit->setText(toString(target->sigmaRadiusC().kilometers()));

      m_ui->meanRadiusLineEdit->setText(toString(target->meanRadius().kilometers()));
      //m_ui->meanRadiusSigmaLineEdit->setText(toString(target->sigmaMeanRadius().kilometers()));
    }
  }


  void Isis::JigsawSetupDialog::on_rightAscensionLineEdit_textChanged(const QString &arg1) {
    if (!m_ui->rightAscensionLineEdit->hasAcceptableInput()) {
      m_ui->rightAscensionLineEdit->setStyleSheet("QLineEdit { background-color: red }");
      m_ui->okCloseButtonBox->button(QDialogButtonBox::Ok)->setEnabled(false);
    }
    else {
      m_ui->rightAscensionLineEdit->setStyleSheet("QLineEdit { background-color: white }");
      m_ui->okCloseButtonBox->button(QDialogButtonBox::Ok)->setEnabled(true);
    }
    update();
  }


  void Isis::JigsawSetupDialog::on_declinationLineEdit_textChanged(const QString &arg1) {
    if (!m_ui->declinationLineEdit->hasAcceptableInput()) {
      m_ui->declinationLineEdit->setStyleSheet("QLineEdit { background-color: red }");
      m_ui->okCloseButtonBox->button(QDialogButtonBox::Ok)->setEnabled(false);
    }
    else {
      m_ui->declinationLineEdit->setStyleSheet("QLineEdit { background-color: white }");
      m_ui->okCloseButtonBox->button(QDialogButtonBox::Ok)->setEnabled(true);
    }
    update();
  }


  void Isis::JigsawSetupDialog::on_rightAscensionVelocityLineEdit_textChanged(const QString &arg1) {
    if (!m_ui->rightAscensionVelocityLineEdit->hasAcceptableInput()) {
      m_ui->rightAscensionVelocityLineEdit->setStyleSheet("QLineEdit { background-color: red }");
      m_ui->okCloseButtonBox->button(QDialogButtonBox::Ok)->setEnabled(false);
    }
    else {
      m_ui->rightAscensionVelocityLineEdit->setStyleSheet("QLineEdit { background-color: white }");
      m_ui->okCloseButtonBox->button(QDialogButtonBox::Ok)->setEnabled(true);
    }
    update();
  }


  void Isis::JigsawSetupDialog::on_declinationVelocityLineEdit_textChanged(const QString &arg1) {
    if (!m_ui->declinationVelocityLineEdit->hasAcceptableInput()) {
      m_ui->declinationVelocityLineEdit->setStyleSheet("QLineEdit { background-color: red }");
      m_ui->okCloseButtonBox->button(QDialogButtonBox::Ok)->setEnabled(false);
    }
    else {
      m_ui->declinationVelocityLineEdit->setStyleSheet("QLineEdit { background-color: white }");
      m_ui->okCloseButtonBox->button(QDialogButtonBox::Ok)->setEnabled(true);
    }
    update();
  }


  void Isis::JigsawSetupDialog::on_primeMeridianOffsetLineEdit_textChanged(const QString &arg1) {
    if (!m_ui->primeMeridianOffsetLineEdit->hasAcceptableInput()) {
      m_ui->primeMeridianOffsetLineEdit->setStyleSheet("QLineEdit { background-color: red }");
      m_ui->okCloseButtonBox->button(QDialogButtonBox::Ok)->setEnabled(false);
    }
    else {
      m_ui->primeMeridianOffsetLineEdit->setStyleSheet("QLineEdit { background-color: white }");
      m_ui->okCloseButtonBox->button(QDialogButtonBox::Ok)->setEnabled(true);
    }
    update();
  }


  void Isis::JigsawSetupDialog::on_spinRateLineEdit_textChanged(const QString &arg1) {
    if (!m_ui->spinRateLineEdit->hasAcceptableInput()) {
      m_ui->spinRateLineEdit->setStyleSheet("QLineEdit { background-color: red }");
      m_ui->okCloseButtonBox->button(QDialogButtonBox::Ok)->setEnabled(false);
    }
    else {
      m_ui->spinRateLineEdit->setStyleSheet("QLineEdit { background-color: white }");
      m_ui->okCloseButtonBox->button(QDialogButtonBox::Ok)->setEnabled(true);
    }
    update();
  }

  // general tab text validation
  // global apriori point sigmas
  void Isis::JigsawSetupDialog::on_pointLatitudeSigmaLineEdit_textChanged(const QString &arg1) {
    if (arg1 == "" || m_ui->pointLatitudeSigmaLineEdit->hasAcceptableInput()) {
      m_ui->pointLatitudeSigmaLineEdit->setStyleSheet("QLineEdit { background-color: white }");
      m_ui->okCloseButtonBox->button(QDialogButtonBox::Ok)->setEnabled(true);
    }
    else {
      m_ui->pointLatitudeSigmaLineEdit->setStyleSheet("QLineEdit { background-color: red }");
      m_ui->okCloseButtonBox->button(QDialogButtonBox::Ok)->setEnabled(false);
    }
    update();
  }

  void Isis::JigsawSetupDialog::on_pointLongitudeSigmaLineEdit_textChanged(const QString &arg1) {
    if (arg1 == "" || m_ui->pointLongitudeSigmaLineEdit->hasAcceptableInput()) {
      m_ui->pointLongitudeSigmaLineEdit->setStyleSheet("QLineEdit { background-color: white }");
      m_ui->okCloseButtonBox->button(QDialogButtonBox::Ok)->setEnabled(true);
    }
    else {
      m_ui->pointLongitudeSigmaLineEdit->setStyleSheet("QLineEdit { background-color: red }");
      m_ui->okCloseButtonBox->button(QDialogButtonBox::Ok)->setEnabled(false);
    }
    update();
  }


  void Isis::JigsawSetupDialog::on_pointRadiusSigmaLineEdit_textChanged(const QString &arg1) {
    if (arg1 == "" || m_ui->pointRadiusSigmaLineEdit->hasAcceptableInput()) {
      m_ui->pointRadiusSigmaLineEdit->setStyleSheet("QLineEdit { background-color: white }");
      m_ui->okCloseButtonBox->button(QDialogButtonBox::Ok)->setEnabled(true);
    }
    else {
      m_ui->pointRadiusSigmaLineEdit->setStyleSheet("QLineEdit { background-color: red }");
      m_ui->okCloseButtonBox->button(QDialogButtonBox::Ok)->setEnabled(false);
    }
    update();
  }

  // outlier rejection
  void Isis::JigsawSetupDialog::on_maximumLikelihoodModel1QuantileLineEdit_textChanged(const QString &arg1) {
    if (!m_ui->maximumLikelihoodModel1QuantileLineEdit->isEnabled() ||
        m_ui->maximumLikelihoodModel1QuantileLineEdit->hasAcceptableInput()) {
      m_ui->maximumLikelihoodModel1QuantileLineEdit->setStyleSheet("");
      m_ui->okCloseButtonBox->button(QDialogButtonBox::Ok)->setEnabled(true);
    }
    else {
      m_ui->maximumLikelihoodModel1QuantileLineEdit->setStyleSheet("QLineEdit { background-color: red }");
      m_ui->okCloseButtonBox->button(QDialogButtonBox::Ok)->setEnabled(false);
    }
    update();
  }


  void Isis::JigsawSetupDialog::on_maximumLikelihoodModel2QuantileLineEdit_textChanged(const QString &arg1) {
    if (!m_ui->maximumLikelihoodModel2QuantileLineEdit->isEnabled() ||
        m_ui->maximumLikelihoodModel2QuantileLineEdit->hasAcceptableInput()) {
      m_ui->maximumLikelihoodModel2QuantileLineEdit->setStyleSheet("");
      m_ui->okCloseButtonBox->button(QDialogButtonBox::Ok)->setEnabled(true);
    }
    else {
      m_ui->maximumLikelihoodModel2QuantileLineEdit->setStyleSheet("QLineEdit { background-color: red }");
      m_ui->okCloseButtonBox->button(QDialogButtonBox::Ok)->setEnabled(false);
    }
    update();
  }


  void Isis::JigsawSetupDialog::on_maximumLikelihoodModel3QuantileLineEdit_textChanged(const QString &arg1) {
    if (!m_ui->maximumLikelihoodModel3QuantileLineEdit->isEnabled() ||
        m_ui->maximumLikelihoodModel3QuantileLineEdit->hasAcceptableInput()) {
      m_ui->maximumLikelihoodModel3QuantileLineEdit->setStyleSheet("");
      m_ui->okCloseButtonBox->button(QDialogButtonBox::Ok)->setEnabled(true);
    }
    else {
      m_ui->maximumLikelihoodModel3QuantileLineEdit->setStyleSheet("QLineEdit { background-color: red }");
      m_ui->okCloseButtonBox->button(QDialogButtonBox::Ok)->setEnabled(false);
    }
    update();
  }


  // convergence criteria
  void Isis::JigsawSetupDialog::on_outlierRejectionMultiplierLineEdit_textChanged(const QString &arg1) {
    if (!m_ui->outlierRejectionCheckBox->isChecked() || 
        m_ui->outlierRejectionMultiplierLineEdit->hasAcceptableInput()) {
      m_ui->outlierRejectionMultiplierLineEdit->setStyleSheet("");
      m_ui->okCloseButtonBox->button(QDialogButtonBox::Ok)->setEnabled(true);
    }
    else {
      m_ui->outlierRejectionMultiplierLineEdit->setStyleSheet("QLineEdit { background-color: red }");
      m_ui->okCloseButtonBox->button(QDialogButtonBox::Ok)->setEnabled(false);
    }
    update();
  }


  void Isis::JigsawSetupDialog::on_sigma0ThresholdLineEdit_textChanged(const QString &arg1) {
    if (m_ui->sigma0ThresholdLineEdit->hasAcceptableInput()) {
      m_ui->sigma0ThresholdLineEdit->setStyleSheet("QLineEdit { background-color: white }");
      m_ui->okCloseButtonBox->button(QDialogButtonBox::Ok)->setEnabled(true);
    }
    else {
      m_ui->sigma0ThresholdLineEdit->setStyleSheet("QLineEdit { background-color: red }");
      m_ui->okCloseButtonBox->button(QDialogButtonBox::Ok)->setEnabled(false);
    }
    update();
  }


  void Isis::JigsawSetupDialog::on_maximumIterationsLineEdit_textChanged(const QString &arg1) {
    if (m_ui->maximumIterationsLineEdit->hasAcceptableInput()) {
      m_ui->maximumIterationsLineEdit->setStyleSheet("QLineEdit { background-color: white }");
      m_ui->okCloseButtonBox->button(QDialogButtonBox::Ok)->setEnabled(true);
    }
    else {
      m_ui->maximumIterationsLineEdit->setStyleSheet("QLineEdit { background-color: red }");
      m_ui->okCloseButtonBox->button(QDialogButtonBox::Ok)->setEnabled(false);
    }
    update();
  }


  void JigsawSetupDialog::showTargetParametersGroupBox() {
    m_ui->targetParametersGroupBox->setEnabled(true);
  }


  void JigsawSetupDialog::hideTargetParametersGroupBox() {
    m_ui->targetParametersGroupBox->setEnabled(false);
  }

  void Isis::JigsawSetupDialog::on_inputControlNetCombo_currentTextChanged(const QString &arg1) {
    FileName fname = arg1;
    m_ui->outputControlNetLineEdit->setText(fname.baseName() + "-out.net");
  }


  /**
   * Validates the a priori sigma values for a given QTableWidgetItem.
   *
   * This will only validate items in the a priori sigma column. Valid a priori sigma values are
   * "FREE" or any positive double. Items that are invalid will be marked with a red background
   * color.
   *
   * @param QTableWidgetItem* Pointer to the QTableWidgetItem to be validated.
   */
  void JigsawSetupDialog::validateSigmaValue(QTableWidgetItem *item) {
    // Only validate the "a priori sigma" column
    if (item->column() != 3) {
      return;
    }
    // FREE is a valid value for the a priori sigma column
    int free = item->text().simplified().compare("FREE", Qt::CaseInsensitive);

    // Positive doubles are valid values for the a priori sigma column
    bool convertSuccess = false;
    double sigma = item->text().toDouble(&convertSuccess);
    if ((convertSuccess && sigma >= 0.0) || free == 0) {
      const QTableWidget *table = item->tableWidget();
      item->setData(Qt::UserRole, QVariant(true));
      // Set background color depending on if the table has alternating row colors and row is odd
      if (table->alternatingRowColors() && item->row() % 2 != 0) {
        item->setBackground(table->palette().color(QPalette::AlternateBase));
      }
      else {
        item->setBackground(table->palette().color(QPalette::Base));
      }

      if (sigma == 0.0) {
        item->setText("FREE");
      }
    }
    else {
      item->setData(Qt::UserRole, QVariant(false));
      item->setBackground(Qt::red);
    }

    validateSigmaTables();
  }


  /**
   * Validates the tables in the observation solve settings tab and enables/disables the OK
   * button appropriately.
   *
   * This method validates both the position and pointing a priori sigma tables in the observation
   * solve settings tab. If any of the sigma values are invalid, the JigsawSetupDialog's OK button
   * is disabled. If all of the sigma values are valid, the JigsawSetupDialog's OK button is
   * (re)enabled.
   */
  void JigsawSetupDialog::validateSigmaTables() {
    bool tablesAreValid = true;
    
    // Evaluate both tables; if any value is invalid, the table is invalid
    QList<const QTableWidget *> tables{m_ui->positionAprioriSigmaTable,
                                       m_ui->pointingAprioriSigmaTable};
                                       
    for (const auto &table : tables) {
      for (int i = 0; i < table->rowCount(); i++) {
        // a priori sigma column is column 3
        const QTableWidgetItem *item = table->item(i,3);
        if (item) { 
          if (item->data(Qt::UserRole).toBool() == false) {
            tablesAreValid = false;
            break;
          }
        }
      }
    }

    m_ui->okCloseButtonBox->button(QDialogButtonBox::Ok)->setEnabled(tablesAreValid);
    if (!m_ui->treeView->selectionModel()->selectedRows().isEmpty()) {
      m_ui->applySettingsPushButton->setEnabled(tablesAreValid);
    }
  }


  /**
   * Slot that listens for changes to the SPK Solve Degree spin box.
   *
   * This slot populates the Instrument Position Solve Options table according to the value of the
   * SPK Solve Degree. Rows are added depending on the degree set, where number of rows added is
   * equal to the SPK Solve Degree + 1. Note that this relies on the updateSolveSettingsSigmaTables
   * slot, which uses the SPK Solve Degree if the ALL position option is selected.
   *
   * @param int Value the SPK Solve Degree spin box was changed to.
   */
  void JigsawSetupDialog::on_spkSolveDegreeSpinBox_valueChanged(int i) {
    // Update the position apriori sigma table and use the position combo box solve option
    updateSolveSettingsSigmaTables(m_ui->positionComboBox, m_ui->positionAprioriSigmaTable);
  }


  /**
   * Slot that listens for changes to the CK Solve Degree spin box.
   *
   * This slot populates the Instrument Pointing Solve Options table according to the value of the
   * CK Solve Degree. Rows are added depending on the degree set, where number of rows added is
   * equal to the CK Solve Degree + 1. Note that this relies on the updateSolveSettingsSigmaTables
   * slot, which uses the CK Solve Degree if the ALL pointing option is selected.
   *
   * @param int Value the CK Solve Degree spin box was changed to.
   */
  void JigsawSetupDialog::on_ckSolveDegreeSpinBox_valueChanged(int i) {
    // Update the pointing apriori sigma table and use the pointing combo box solve option
    updateSolveSettingsSigmaTables(m_ui->pointingComboBox, m_ui->pointingAprioriSigmaTable);
  }


  /**
   * Slot that updates the sigma tables based on the current solve option selection.
   *
   * This will add/remove rows based on the solve option selected, and if ALL, the current
   * solve degree value.
   *
   * @param const QComboBox * The solve option combo box to read the solve option from
   * @param QTableWidget * The a priori sigma table we are going to update rows for
   */
  void JigsawSetupDialog::updateSolveSettingsSigmaTables(const QComboBox *solveOptionComboBox,
                                                         QTableWidget *table) {
    int rowCount = solveOptionComboBox->currentIndex();

    // Position: { NONE, POSITION, VELOCITY, ACCELERATION, ALL }
    // Pointing: { NONE, ANGLES, ANGULAR VELOCITY, ANGULAR ACCELERATION, ALL }
    // Need to add to the solve degree value since number of rows == number of solve coefficients,
    // and for our polynomials the number of solve coefficients == solve degree + 1
    // When solve option is ALL (index 4), use the spk/ck solve degree value + 1 for number of rows
    if (rowCount == 4) {
      if (solveOptionComboBox == m_ui->positionComboBox) {
        rowCount = m_ui->spkSolveDegreeSpinBox->value() + 1;
      }
      else { // if (solveOptionComboBox == m_ui->pointingComboBox)
        rowCount = m_ui->ckSolveDegreeSpinBox->value() + 1;
      }
    }

    // number of rows == position solve option == SolveDegree value + 1 (i+1)
    const int oldRowCount = table->rowCount();
    // if solving ALL, don't add extra row
    table->setRowCount(rowCount);
    const int newRowCount = table->rowCount();

    // Need to check if table is valid in case a row is removed (a row is removed implicitly when
    // the setRowCount() is called when newRowCount < oldRowCount
    validateSigmaTables();

    // Determine the units for either position or pointing
    QStringList solveOptions;
    QString longUnits("N/A");
    QString shortUnits("N/A");
    if (solveOptionComboBox == m_ui->positionComboBox) {
      longUnits = "meters";
      shortUnits = "m";
      solveOptions += {"POSITION", "VELOCITY", "ACCELERATION"};
    }
    else { // if (solveOptionComboBox == m_ui->pointingComboBox) {
      longUnits = "degrees";
      shortUnits = "deg";
      solveOptions += {"ANGLES", "ANGULAR VELOCITY", "ANGULAR ACCELERATION"};
    }

    // Rows need to be added
    if (newRowCount > oldRowCount) {
      for (int row = oldRowCount; row < newRowCount; row++) {
        // Headers : coefficient, description, units, a priori sigma
        QTableWidgetItem *coefficient = new QTableWidgetItem();
        coefficient->setFlags(Qt::ItemIsEnabled);
        coefficient->setText(QString::number(row + 1));
        table->setItem(row, 0, coefficient);

        QTableWidgetItem *description = new QTableWidgetItem();
        description->setFlags(Qt::ItemIsEnabled);
        description->setText("N/A");
        table->setItem(row, 1, description);

        QTableWidgetItem *units = new QTableWidgetItem();
        units->setFlags(Qt::ItemIsEnabled);
        units->setText(shortUnits + "/s^" + QString::number(row));
        table->setItem(row, 2, units);

        QTableWidgetItem *sigma = new QTableWidgetItem();
        sigma->setFlags(Qt::ItemIsSelectable | Qt::ItemIsEditable | Qt::ItemIsEnabled);
        sigma->setText("0.0");
        sigma->setData(Qt::UserRole, QVariant(true));
        table->setItem(row, 3, sigma);

        // Solve option: spk degree { NONE: -1, POSITION: 0, VELOCITY: 1, ACCELERATION: 2, ALL: 2 }
        // POSITION
        if (row == 0) { 
          QTableWidgetItem *description = table->item(0, 1);
          description->setText(solveOptions.at(row));

          QTableWidgetItem *units = table->item(0, 2);
          units->setText(longUnits);
        }

        // VELOCITY
        else if (row == 1) {
          QTableWidgetItem *description = table->item(1, 1);
          description->setText(solveOptions.at(row));

          QTableWidgetItem *units = table->item(1, 2);
          units->setText(shortUnits + "/s");
        }

        // ACCELERATION
        else if (row == 2) {
          QTableWidgetItem *description = table->item(2, 1);
          description->setText(solveOptions.at(row));

          QTableWidgetItem *units = table->item(2, 2);
          units->setText(shortUnits + "/s^2");
        }
      }
    }

    table->resizeColumnToContents(1);
    table->resizeColumnToContents(2);
  }


  /**
   * Slot that listens for when the Instrument Position Solve Option combobox changes.
   *
   * This slot updates the value of the SPK Solve Degree spin box according to which solve position
   * option is selected. This slot also disables the SPK spin boxes whenever a solve
   * position that is not ALL is selected.
   *
   * @param const QString & Reference to the value that the position option combobox was changed to.
   */
  void JigsawSetupDialog::on_positionComboBox_currentIndexChanged(const QString &arg1) {
    int solveIndex = m_ui->positionComboBox->currentIndex();
    QList<QSpinBox *> spinBoxes{m_ui->spkSolveDegreeSpinBox, m_ui->spkDegreeSpinBox};
    for (auto &spinBox : spinBoxes) {
      // ALL enables the solve degree spin box, but does not increase the degree
      // Below shows the corresponding degree for each of the solve options:
      //   NONE = -1; ANGLES = 0; VELOCITY = 1; ACCELERATION = 2; ALL = 2
      if (arg1 == "ALL") {
        spinBox->setValue(solveIndex - 2);
        spinBox->setEnabled(true);
      }
      else {
        // The default value for the spk solve degree and spk degree spinboxes is 2. This is
        // emulating jigsaw's defaults for position solve options that are not ALL.
        spinBox->setValue(2);
        spinBox->setEnabled(false);
      }
    }

    updateSolveSettingsSigmaTables(m_ui->positionComboBox, m_ui->positionAprioriSigmaTable);
  }


  /**
   * Slot that listens for when the Instrument Pointing Solve Option combobox changes.
   *
   * This slot updates the value of the CK Solve Degree spin box according to which solve pointing
   * option is selected. This slot also disables the CK spin boxes whenever a solve
   * pointing that is not ALL is selected.
   *
   * @param const QString & Reference to the value that the pointing option combobox was changed to.
   */
 void JigsawSetupDialog::on_pointingComboBox_currentIndexChanged(const QString &arg1) {
    int solveIndex = m_ui->pointingComboBox->currentIndex();
    QList<QSpinBox *> spinBoxes{m_ui->ckSolveDegreeSpinBox, m_ui->ckDegreeSpinBox};
    for (auto &spinBox : spinBoxes) {
      // ALL enables the solve degree spin box, but does not increase the degree
      // Below shows the corresponding degree for each of the solve options:
      //   NONE = -1; ANGLES = 0; ANGULAR VELOCITY = 1; ANGULAR ACCELERATION = 2; ALL = 2
      if (arg1 == "ALL") {
        spinBox->setValue(solveIndex - 2);
        spinBox->setEnabled(true);
      }
      else {
        // The default value for the ck solve degree and spk degree spinboxes is 2. This is
        // emulating jigsaw's defaults for pointing solve options that are not ALL.
        spinBox->setValue(2);
        spinBox->setEnabled(false);
      }
    }

    updateSolveSettingsSigmaTables(m_ui->pointingComboBox, m_ui->pointingAprioriSigmaTable);
  }



  void JigsawSetupDialog::createObservationSolveSettingsTreeView() {

    QList<ProjectItem *> selectedBOSSItems = m_project->directory()->model()->selectedBOSSImages();

    ProjectItemModel *model = m_project->directory()->model();

    SortFilterProxyModel *osspm = new SortFilterProxyModel;
    osspm->setSourceModel(model);

    //osspm->setDynamicSortFilter(true);
    osspm->setSelectedItems(selectedBOSSItems );
    m_ui->treeView->setModel(osspm);




         ProjectItem *imgRoot = model->findItemData(QVariant("Images"),0);
         if (imgRoot) {

            m_ui->treeView->setRootIndex(osspm->mapFromSource(imgRoot->index()));
         }
         else {
          m_ui->treeView->setRootIndex(QModelIndex());
         }
  
    connect(m_ui->treeView->selectionModel(), 
            SIGNAL(selectionChanged(const QItemSelection&, const QItemSelection&)), 
            this, 
            SLOT(treeViewSelectionChanged(const QItemSelection&,const QItemSelection&)));


    // Try to loop through the view here to add the "groups" so they aren't part of the model

    // Add apply button to the tab view
    // set the text to bold?


  }


  QColor JigsawSetupDialog::generateBOSSColor() {

    QColor newColor;
    bool uniqueColor = false;

    while (!uniqueColor) {
      QColor base = m_baseColors[m_colorIter % m_baseColors.count()];
      m_colorIter++;

      if (m_colorIter >= m_baseColors.count()) {
        // Apply a random offset in the range of -50 to +50
        float baseValue = (base.red() + base.green() + base.blue()) / 3;
        float offsetValue = baseValue + ((double) rand() / (RAND_MAX) * 100) - 50;
        float ratio = offsetValue / baseValue;

        // m_baseColors has some RGB values that can go past 255 with the offset
        int newRed =    std::min((int)(base.red() * ratio), 255);
        int newGreen =  std::min((int)(base.green() * ratio), 255);
        int newBlue =   std::min((int)(base.blue() * ratio), 255);

        newColor = QColor(newRed, newGreen, newBlue);
      }
      else {
        newColor = base;
      }

      // check if this color is already in use
      uniqueColor = true;
      foreach (BundleObservationSolveSettings settings, m_bundleSettings->observationSolveSettings()) {
        if (newColor == settings.color()) uniqueColor = false;
      }
    }

    return newColor;
  }


  void JigsawSetupDialog::treeViewSelectionChanged(const QItemSelection &selected, 
                                                   const QItemSelection &deselected) {
    QModelIndexList indexList = m_ui->treeView->selectionModel()->selectedRows();

    // qDebug() << "\n\nselected: " << selected.indexes();
    // qDebug() << "deselected: " << deselected.indexes();
    // qDebug() << "selectedRows: " << m_ui->treeView->selectionModel()->selectedRows();


    if (!indexList.isEmpty()) {
      QModelIndex displayIndex = indexList[0];

      SortFilterProxyModel * proxyModel = (SortFilterProxyModel *) m_ui->treeView->model(); 
      ProjectItemModel *sourceModel = (ProjectItemModel *) proxyModel->sourceModel();

      QModelIndex sourceIndex = proxyModel->mapToSource(displayIndex);
      ProjectItem * projItem = sourceModel->itemFromIndex(sourceIndex);

      if (projItem->isImageList()) {
        projItem = projItem->child(0);  
      }
      BundleObservationSolveSettings settings = m_bundleSettings->observationSolveSettings(
                                                                projItem->image()->observationNumber());

      // Populate RHS of Observation Solve Settings tab with selected image's BOSS
      // Instrument Position Solve Options
      m_ui->positionComboBox->setCurrentIndex(settings.instrumentPositionSolveOption());
      m_ui->spkSolveDegreeSpinBox->setValue(settings.spkSolveDegree());
      m_ui->spkDegreeSpinBox->setValue(settings.spkDegree());
      m_ui->hermiteSplineCheckBox->setChecked(settings.solvePositionOverHermite());

      for (int row = 0; row < settings.aprioriPositionSigmas().count(); row++) {
        QTableWidgetItem * sigmaItem = m_ui->positionAprioriSigmaTable->item(row, 3);
        double sigma = settings.aprioriPositionSigmas()[row];
        if (sigma == Isis::Null) {
          sigmaItem->setText("FREE");
        }
        else {
          sigmaItem->setText(QString::number(sigma));
        }
      }

      // Instrument Pointing Solve Options
      m_ui->pointingComboBox->setCurrentIndex(settings.instrumentPointingSolveOption());
      m_ui->ckSolveDegreeSpinBox->setValue(settings.ckSolveDegree());
      m_ui->ckDegreeSpinBox->setValue(settings.ckDegree());
      m_ui->twistCheckBox->setChecked(settings.solveTwist());
      m_ui->fitOverPointingCheckBox->setChecked(settings.solvePolyOverPointing());

      for (int row = 0; row < settings.aprioriPointingSigmas().count(); row++) {
        QTableWidgetItem * sigmaItem = m_ui->pointingAprioriSigmaTable->item(row, 3);
        double sigma = settings.aprioriPointingSigmas()[row];
        if (sigma == Isis::Null) {
          sigmaItem->setText("FREE");
        }
        else {
          sigmaItem->setText(QString::number(sigma));
        }
      }      

    } 

    m_ui->applySettingsPushButton->setEnabled(!selected.isEmpty());
  }


  /**
   * Slot for handling the Observation Solve Settings tab's Apply button. Retrieve's the selected
   * ProjectItems and adds their images' serial numbers to a new BundleObservationSolveSettings
   * object. Serial numbers will be removed from all other BOSS objects, and empty BOSS objects will
   * be removed. 
   */ 
  void JigsawSetupDialog::on_applySettingsPushButton_clicked() {

    // Create a new bundle observation solve settings
    BundleObservationSolveSettings solveSettings;
    updateBundleObservationSolveSettings(solveSettings);

    QList<BundleObservationSolveSettings> solveSettingsList = m_bundleSettings->observationSolveSettings();

    for (auto &settings : solveSettingsList) {      
      if (solveSettings == settings) {
        solveSettings.setColor(settings.color());
        foreach (QString observationNumber, settings.observationNumbers()) {
          solveSettings.addObservationNumber(observationNumber);
          settings.removeObservationNumber(observationNumber);
        }
      }
    }

    if (solveSettings.color() == QColor()) solveSettings.setColor(generateBOSSColor());
    
    // Get the current selected images and the item models
    SortFilterProxyModel * proxyModel = (SortFilterProxyModel *) m_ui->treeView->model();
    ProjectItemModel *sourceModel = (ProjectItemModel *) proxyModel->sourceModel();

    QModelIndexList selectedIndexes = m_ui->treeView->selectionModel()->selectedIndexes();
    QStringList selectedObservationNumbers;

    foreach (QModelIndex index, selectedIndexes) {
      QModelIndex sourceIndex = proxyModel->mapToSource(index);
      ProjectItem * projItem = sourceModel->itemFromIndex(sourceIndex);

      if (projItem) {
        // Tree traversal is top down so we dont need to do this check for imagelists?
        if (projItem->isImage()) {
          // Grab the observation up front so we don't need to re-compose the observation number
          // more than once (@todo: this should not be necessary when 5026 is integrated)
          const QString observationNumber = projItem->image()->observationNumber();
          if (!selectedObservationNumbers.contains(observationNumber)) {
            selectedObservationNumbers.append(observationNumber);
            projItem->setData(QVariant(solveSettings.color()), Qt::UserRole+10);
          }
        }
        else if (projItem->isImageList()) {
          // Use the proxymodel's children as it might not include all of the sourcemodel's children 
          for (int i = 0; i < proxyModel->rowCount(index); i++) {
            QModelIndex childProxyIndex = proxyModel->index(i, 0, index);
            QModelIndex childSourceIndex = proxyModel->mapToSource(childProxyIndex);
            ProjectItem * childItem = sourceModel->itemFromIndex(childSourceIndex);
            selectedObservationNumbers.append(childItem->image()->observationNumber());
            childItem->setData(QVariant(solveSettings.color()), Qt::UserRole+10);
          }
        }
      }
    }


    //find the bundle observation solve settings for each of the selected observations and remove
    // the observation number from them 
    for (auto &settings : solveSettingsList) {      
      foreach (QString observationNumber, selectedObservationNumbers) {
        settings.removeObservationNumber(observationNumber);
      }
    }

    foreach (QString observationNumber, selectedObservationNumbers) {
      solveSettings.addObservationNumber(observationNumber);
    }

    // Remove any existing solve settings that no longer have any observation numbers
    int i = 0;
    while (i < solveSettingsList.count()) {
      if (solveSettingsList[i].observationNumbers().isEmpty()) { solveSettingsList.removeAt(i); }
      else { i++; }
    }


    // Add the new solve settings to the solve settings list
    solveSettingsList.append(solveSettings);

    // Update bundle settings with the new list of bundle observation solve settings
    m_bundleSettings->setObservationSolveOptions(solveSettingsList);

    qDebug()<<"Current BOSS list --------";
    for (int i = 0; i < solveSettingsList.count(); i++) {
      qDebug() << "solveSettingsList["<<i<<"]: " << solveSettingsList[i].observationNumbers();
    }
  }

}<|MERGE_RESOLUTION|>--- conflicted
+++ resolved
@@ -138,14 +138,10 @@
 
 
     // sort each chosen image into its camera type 
-<<<<<<< HEAD
+
     foreach (ProjectItem * projItem, imagesToAdd) {
       Image* image = projItem->image();
-      int cameraType = image->cube()->camera()->GetCameraType();
-=======
-    foreach (Image * image, imagesToAdd) {
       int cameraType = image->cameraType();
->>>>>>> 169714eb
       if (cameraType == Camera::LineScan) {
         defaultLineScanSettings.addObservationNumber(image->observationNumber());
         projItem->setData(QVariant(defaultLineScanSettings.color()), Qt::UserRole+10);

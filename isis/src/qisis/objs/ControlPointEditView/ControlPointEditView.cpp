--- conflicted
+++ resolved
@@ -54,21 +54,11 @@
 
     setCentralWidget(m_controlPointEditWidget);
 
-    setAcceptDrops(true);
-<<<<<<< HEAD
-=======
-
     // Store the buttons (actions) for easy enable/disable.
     m_buttons = m_controlPointEditWidget->findChildren<QPushButton *>();
 
     // On default, actions are disabled until the cursor enters the view.
     disableActions();
-
-    QSizePolicy policy = sizePolicy();
-    policy.setHorizontalPolicy(QSizePolicy::Expanding);
-    policy.setVerticalPolicy(QSizePolicy::Expanding);
-    setSizePolicy(policy);
->>>>>>> a80cd0be
   }
 
 
@@ -88,18 +78,6 @@
    */
   ControlPointEditWidget *ControlPointEditView::controlPointEditWidget() {
     return m_controlPointEditWidget;
-  }
-<<<<<<< HEAD
-=======
-
-
-  /**
-   * Returns the suggested size for the widget.
-   *
-   * @return (QSize) The size
-   */
-  QSize ControlPointEditView::sizeHint() const {
-    return QSize(800, 600);
   }
 
 
@@ -121,5 +99,4 @@
       button->setEnabled(true);
     }
   }
->>>>>>> a80cd0be
 }
--- conflicted
+++ resolved
@@ -115,12 +115,8 @@
       if (otherPid != 0) {
         if ( !QFile::exists("/proc/" + pidString) ) {
           crashedPreviously = true;
-<<<<<<< HEAD
           int status = system( ("rm -rf '" +
-                                existingProjectFileName.expanded() + "' &").toAscii().data() );
-=======
-          int status = system( ("rm -rf '" + existingProjectFileName.expanded() + "' &").toLatin1().data() );
->>>>>>> 370d5d22
+                                existingProjectFileName.expanded() + "' &").toLatin1().data() );
           if (status != 0) {
             QString msg = "Executing command [rm -rf" + existingProjectFileName.expanded() +
                           "' &] failed with return status [" + toString(status) + "]";

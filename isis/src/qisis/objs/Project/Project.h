--- conflicted
+++ resolved
@@ -253,8 +253,6 @@
    *  @history 2018-04-25 Tracie Sucharski - Fixed typo in XmlHandler::startElement reading
    *                           imported shapes from a project which caused the shapes to be put in
    *                           the wrong place on the project tree. Fixes #5274.
-<<<<<<< HEAD
-=======
    *  @history 2018-06-06 Kaitlyn Lee - activeControlModified() calls setClean(false) to enable the save
    *                           button when the active control net is modified, i.e. a point is modified.
    *  
@@ -280,7 +278,6 @@
    *                          rather than creating them for every image imported and then removing
    *                          them if not needed. Fixed segfault occuring on astrovm4 with larger 
    *                          imports. References #5460.
->>>>>>> 8a7a7e13
    *  
    */
   class Project : public QObject {

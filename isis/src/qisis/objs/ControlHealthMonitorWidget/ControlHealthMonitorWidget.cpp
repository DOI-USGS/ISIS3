--- conflicted
+++ resolved
@@ -149,29 +149,6 @@
   }
 
 
-<<<<<<< HEAD
-  void ControlHealthMonitorWidget::broken() {
-    updateStatus(0);
-    m_statusLabel->setText("Broken!");
-    m_statusDetails->setText("This network has " + toString(m_vitals->numIslands()) + " islands.");
-  }
-
-  void ControlHealthMonitorWidget::weak() {
-    updateStatus(1);
-    m_statusLabel->setText("Weak!");
-    m_statusDetails->setText("This network has " + toString(m_vitals->numPointsBelowMeasureThreshold()) + " points "
-                             + "with less than 3 measures.");
-  }
-
-  void ControlHealthMonitorWidget::healthy() {
-    updateStatus(2);
-    m_statusLabel->setText("Healthy!");
-    m_statusDetails->setText("This network is healthy.");
-  }
-
-
-=======
->>>>>>> 3a42d984
   /*
    *  This SLOT is designed to update the values in the gui to properly represent
    *  The current state of the Control Network. This SLOT is triggered whenever the

#ifndef HistoryTreeWidget_H
#define HistoryTreeWidget_H

#include <QTreeWidget>
#include <QMutex>


class QResizeEvent;
class QUndoCommand;

namespace Isis {
  class Project;
  class WorkOrder;

  /**
   * @brief History Widget for ipce
   *
   * This widget shows the history of work orders performed on the project.
   *
   * @author 2012-07-23 Steven Lambright
   *
   * @internal
   *   @history 2012-07-23 Steven Lambright - Added/fixed documentation, improved implementation of
   *                           addToHistory to look for alternative text/not display blank items.
   *   @history 2012-07-23 Steven Lambright and Stuart Sides - Added display of undo stack
   *   @history 2012-07-27 Kimberly Oyama and Steven Lambright - Added resizeEvent() and improved
   *                           implementation of refit().
   *   @history 2012-07-31 Kimberly Oyama - Added comments to some of the methods.
   *   @history 2017-02-06 Tracie Sucharski - Work orders that are not on the QUndoStack are greyed
   *                           out and italicized.
   *   @history 2017-04-05 Tracie Sucharski - For the last change, method name was changed from
   *                           onUndoStack to isUndoable.
   *   @history 2017-07-24 Cole Neubauer - Added check in addToHistory() to check if a WorkOrder
   *                           should be added to the HistoryTree Fixes #4715
   *   @history 2017-08-10 Tyler Wilson - Changed some code in addToHistory function which
   *                            was causing a segfault.  This is a bandaid fix which
   *                            addresses the immediate problem, but will have to be tackled
   *                            in a future ticket.  Fixes #5096.  References #4492.
   *   @history 2017-08-11 Cole Neubauer - Added some checks to avoid segfaults Fixes #5064
   *   @history 2017-11-08 Tyler Wilson - Reverted the code change in #5096 to restore the 
   *                            ProgressBar, and changed code in OpenRecentProjectsWorkOrder.cpp
   *                            to prevent the segfault which #5096 was addressing.  Fixes #5149.
   *   @history 2018-04-07 Tracie Sucharski - Added method to force a history entry using a string
   *                            rather than a WorkOrder.  This should be a temporary method until
   *                            saving a control is turned into a WorkOrder.  This was done for the
   *                            alpha release simply to notify the user that the control was saved.
   *                            However, this history entry is not saved/restored to a project.
<<<<<<< HEAD
   *
=======
   *   @history 2018-06-28 Makayla Shepherd - Restored the ProgressBar. Fixes #5228.
>>>>>>> 8a7a7e13
   */
  class HistoryTreeWidget : public QTreeWidget {
      Q_OBJECT
    public:
      HistoryTreeWidget(Project *project, QWidget *parent = 0);
      virtual ~HistoryTreeWidget();

      void addToHistory(QString historyEntry);

    protected:
      int sizeHintForColumn(int column) const;

    private:
      void refit();
      void updateStatus(QTreeWidgetItem *);
      QMutex m_mutex;

    private slots:
      void addToHistory(WorkOrder *);
      void updateProgressWidgets();
      void markNotUndone(QTreeWidgetItem *);
      void markUndone(QTreeWidgetItem *);
      void handleUndoIndexChanged(int);
      void removeFromHistory(QObject *);
      void showHistory();
      void updateStatus(WorkOrder *);


      QTreeWidgetItem *undoCommandToTreeItem(const QUndoCommand *);

    private:
      Q_DISABLE_COPY(HistoryTreeWidget);

      Project *m_project; //! The project associated with the history.
  };
}

#endif<|MERGE_RESOLUTION|>--- conflicted
+++ resolved
@@ -45,11 +45,7 @@
    *                            saving a control is turned into a WorkOrder.  This was done for the
    *                            alpha release simply to notify the user that the control was saved.
    *                            However, this history entry is not saved/restored to a project.
-<<<<<<< HEAD
-   *
-=======
    *   @history 2018-06-28 Makayla Shepherd - Restored the ProgressBar. Fixes #5228.
->>>>>>> 8a7a7e13
    */
   class HistoryTreeWidget : public QTreeWidget {
       Q_OBJECT

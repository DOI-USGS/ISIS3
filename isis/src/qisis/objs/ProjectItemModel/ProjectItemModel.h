--- conflicted
+++ resolved
@@ -130,8 +130,6 @@
    *                           bundleoutput.txt (Summary) file to the BundleSolution Statistics
    *                           node. Also changed the name of the Images node under Statistics to
    *                           Image to prevent Import Images to appear on it's context menu.
-<<<<<<< HEAD
-=======
    *   @history 2018-06-21 Tyler Wilson - Added the function selectedBOSSImages().  This is a
    *                           refinement of selectedItems and is used by the JigsawSetupDialog
    *                           Bundle Observation Solve Settings (BOSS) tab when displaying a
@@ -144,7 +142,6 @@
    *   @history 2018-07-10 Kaitlyn Lee - If a user does not select any images in the project tree,
    *                           all image lists and images will be returned in selectedBOSSImages().
    *                           References #497.
->>>>>>> 8a7a7e13
    */
   class ProjectItemModel : public QStandardItemModel {
 

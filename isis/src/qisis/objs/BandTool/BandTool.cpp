--- conflicted
+++ resolved
@@ -276,16 +276,10 @@
     p_grnSpin->setMaximum(p_bands);
 
     p_comboBox->clear();
-<<<<<<< HEAD
     MdiCubeViewport *cvp = cubeViewport();
-    if(pvl.findObject("IsisCube").hasGroup("BandBin")) {
-      PvlGroup &bandBin = pvl.findObject("IsisCube")
-                                .findGroup("BandBin");
-=======
     if(p_pvl.findObject("IsisCube").hasGroup("BandBin")) {
       PvlGroup &bandBin = p_pvl.findObject("IsisCube")
                                .findGroup("BandBin");
->>>>>>> d73d6299
       for(int i = 0; i < bandBin.keywords(); i++) {
         //only add band bin keywords have a size that equals the number of bands
         if(bandBin[i].size() == p_bands) {

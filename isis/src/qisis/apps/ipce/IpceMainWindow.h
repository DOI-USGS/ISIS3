#ifndef IpceMainWindow_H
#define IpceMainWindow_H
/**
 * @file
 * $Revision: 1.19 $
 * $Date: 2010/03/22 19:44:53 $
 *
 *   Unless noted otherwise, the portions of Isis written by the USGS are
 *   public domain. See individual third-party library and package descriptions
 *   for intellectual property information, user agreements, and related
 *   information.
 *
 *   Although Isis has been used by the USGS, no warranty, expressed or
 *   implied, is made by the USGS as to the accuracy and functioning of such
 *   software and related material nor shall the fact of distribution
 *   constitute any such warranty, and no responsibility is assumed by the
 *   USGS in connection therewith.
 *
 *   For additional information, launch
 *   $ISISROOT/doc//documents/Disclaimers/Disclaimers.html
 *   in a browser or see the Privacy &amp; Disclaimers page on the Isis website,
 *   http://isis.astrogeology.usgs.gov, and the USGS privacy and disclaimers on
 *   http://www.usgs.gov/privacy.html.
 */

#include "ViewSubWindow.h"
#include <QEvent>
#include <QMainWindow>
#include <QPointer>
#include <QProgressBar>
#include <QMdiSubWindow>

namespace Isis {
  class AbstractProjectItemView;
  class Directory;
  class Project;

  /**
   * The main window for the ipce appication. This handles most of the top-level GUI aspects of the program.
   *
   * @author 2012-??-?? Steven Lambright and Stuart Sides
   *
   * @internal
   *   @history 2012-07-27 Kimberly Oyama and Steven Lambright - Removed progress and warnings
   *                           tab widgets. They are now dock widgets.
   *   @history 2012-08-28 Tracie Sucharski - The Directory no longer takes a container it its
   *                           constructor.
   *   @history 2012-09-17 Steven Lambright - Dock widgets now delete themselves on close. This
   *                           gives the user the correct options when proceeding in the interface,
   *                           but undo/redo are not implemented (it needs to eventually be
   *                           encapsulated in a work order). The undo/redo didn't work correctly
   *                           anyways before setting this flag, so it's an improvement. Example
   *                           change: If I close Footprint View 1, I'm no longer asked if I want
   *                           to view images in footprint view 1.
   *   @history 2015-10-05 Jeffrey Covington - Replaced the ProjectTreeWidget
   *                           with a ProjectItemTreeView. Added the
   *                           eventFilter() method for intercepting some
   *                           events from views.
   *   @history 2016-01-04 Jeffrey Covington - Added a QMdiArea as the central widget
   *                           of the main window. The menus and toolbars are now solely
   *                           handled by the main window. Menus, context menus, and
   *                           toolbars are populated with actions recieved from the Directory
   *                           the active view, and the main window. Both WorkOrders and
   *                           regular QActions can be used in menus and toolbars. Views can
   *                           now be detached from the main window into their own independent
   *                           window with internalized menus and toolbars.
   *   @history 2016-10-20 Tracie Sucharski - Clean up included headers that are commented out,
   *                           updated for Qt5, comment call to saveState for window which caused
   *                           errors.  TODO:  Determine problem with saveState call.
   *   @history 2016-11-09 Tyler Wilson - Move a segment of code in the constructor from the beginning
   *                           to the end.  This code loads a project from the command line instead of the
   *                           GUI, and it wasn't outputting warnings/errors to the warnings/error tab
   *                           when the project was loaded because it was being called before the GUI
   *                           was created.  Fixes #4488.  References #4526, ##4487.
   *   @history 2016-11-09 Ian Humphrey - Modified readSettings() and writeSettings() to take in
   *                           Project pointers to be used to properly read and write settings
   *                           for the IpceMainWindow. Note that when running ipce without
   *                           opening a Project, the config file ipce_Project.config is used.
   *                           Otherwise, when a project is open, the config file
   *                           ipce_ProjectName will be used to restore window geom.
   *                           The m_permToolBar, m_activeToolBar, and m_toolPad now have object
   *                           names set, so the saveState() call within writeSettings() now works.
   *                           Fixes #4358.
   *   @history 2016-12-09 Tracie Sucharski - One of the previous 2 changes caused a problem with
   *                           view toolbars not to be restored.  Added setActiveSubWindow and
   *                           show to the ::addView method.  Fixes #4546.
   *   @history 2017-04-17 Ian Humphrey - Updated createMenus() to set tool tips (hover text)
   *                           visible so the JigsawWorkOrder tool tip can be displayed to user
   *                           (which indicates why it is disabled by default). Fixes #4749.
   *   @history 2017-06-22 Tracie Sucharski - Renamed from CNetSuiteMainWindow when application was
   *                           renamed to ipce from cnetsuite.
   *   @history 2017-07-12 Cole Neubauer - Added removeAllViews function and m_detachedViews member
   *                           variable. Needed to clear out an old projects views from the window
   *                           when opening a new project. Fixes #4969
   *   @history 2017-07-14 Cole Neubauer - Added private slot raiseWarningTab to be able to raise
   *                           the warning tab when a new warning happens.
   *                           Fixes #5041
   *   @history 2017-07-14 Cole Neubauer - Set Object name for Target/Sensor Widgets in addView
   *                           Fixes #5059
   *                           Fixes #5041
   *   @history 2017-07-26 Cole Neubauer - Changed the closevent funtion to check if a project is
   *                           and prompt user accordingly Fixes #4960
   *   @history 2017-08-09 Marjorie Hahn - Hard-coded the size of the icons in the toolbar to
   *                           temporarily fix the shift in size when switching between views
   *                           until docked widgets are implemented. Fixes #5084.
   *   @history 2017-10-06 Cole Neubauer - Made the open from command line use the WorkOrder
   *                           Fixes #5171
   *   @history 2017-11-02 Tyler Wilson - Added the ability to read/write settings for recent
   *                           projects.  Also re-implemented the functionality for loading
   *                           recent projects in IPCE.  Fixes #4492.
   *   @history 2017-11-03 Adam Goins - Modified the detached QMainWindow to be a ViewSubWindow
   *                           so that we can capture the windowClose() signal and remove
   *                           detached views from the m_detachedViews list appropriately.
   *                           This fixes an issue where a detached view would appear to be
   *                           open even after it has been closed. Fixes #5109.
   *   @history 2017-11-12  Tyler Wilson - Removed a resize call in readSettings because it
   *                           was screwing up the display of widgets when a project is loaded.
   *                           Also switched the order in which a project is saved.  A project is
   *                           cleared after it is saved, and not before (which had been the previous
   *                           behavior.  Fixes #5175.
   *   @history 2017-12-08 Tracie Sucharski - Removed project path.  Project root has been
   *                           fixed to correctly show the path. References #5276, #5289.
   *   @history 2018-01-18 Tracie Sucharski - Commented out progressDock until we decide if it's
   *                           needed.  Currently, it is not being used, the progress bar appears in
   *                           the history dock. Fixes #5151.
   *   @history 2018-03-02 Tracie Sucharski - added static keyword to the m_maxRecentProject member
   *                           variable, fixes OSX compile warning.  References #5341.
   *   @history 2018-04-04 Tracie Sucharski - Added removeView slot which removes the view
   *                           containing the given widget. In the closeEvent method check whether
   *                           there is an active control and if it has been modified as additional
   *                           test to determine whether project needs saving.
   *   @history 2018-05-01 Tracie Sucharski - Code accidently left commented from previous checking.
   *                           Fixes #5412.
   *   @history 2018-05-30 Tracie Sucharski - Fix to handle the re-factored docked views.
   *                           Changed from MDI to SDI, changing the centralWidget to a dumy, unused
   *                           widget. Remove all methods having to do with MDI sub-windows,
   *                           detached views.  The dock widgets holding the views are saved off
   *                           for cleanup because there is no way to get the dock from the view.
   *                           Cleanup connections are made for the views and the docks to ensure
   *                           that cleanup happens for both.  Fixes #5433.
   *   @history 2018-06-13 Tracie Sucharski - Fixed cleanup of views and QDockWidgets.
   *   @history 2018-06-13 Kaitlyn Lee - Since views now inherit from QMainWindow, each individual
   *                           view has its own toolbar, so having an active toolbar and tool pad is
   *                           not needed. Removed code adding the save active control net button and
   *                           the toolpad, since control nets can be saved with the project save button.
   *   @history 2018-06-15 Tracie Sucharski - Fixed break to recent projects.  The readSettings
   *                           must be called before initializeActions to get the recent projects
   *                           from the config file.
   *   @history 2018-06-19 Kaitlyn Lee - Added tabViews() and the menu option under the View menu to
   *                           tab the views. Currently, this can tab all attached/detached views. I
   *                           left the line setting dock options to allow grouped dragging, but tabbing
   *                           views does not always work with this enabled. With this option enabled, the
   *                           type of a view will randomly change and setting its type has no effect.
   *                           Use windowType() to get the type. Also added the toolbar title in the
   *                           permanent toolbar constructor.
   *   @history 2018-06-22 Tracie Sucharski - Cleanup destruction of dock widgets and the views they
   *                           hold.  Extra destroy slots were causing double deletion of memory.
   *   @history 2018-06-22 Tracie Sucharski - Added a showEvent handler so that the project clean
   *                           state can be reset after the IpceMainWindow::show() causes resize and
   *                           move events which in turn cause the project clean flag to be false
   *                           even though the project has just opened.
<<<<<<< HEAD
   *   @history 2018-07-11 Kaitlyn Lee - Added a value in the project settings that stores whether a
   *                           project was in fullscreen or not when saved. If not, we call showNormal()
   *                           to restore the poject's window size. This also fixes the warning/history tabs
   *                           being misplaced when opening a project. Fixes #5175.
=======
   *   @history 2018-07-10 Tracie Sucharski - Change initial interface of views to tabbed view.
   *                           Changed the QMainWindow separator to a different color and wider size
   *                           for ease of use.  Create the QMainWindow initial size to prevent the
   *                           Viewports in CubeDnView from being created as a small size.
   *                         
>>>>>>> 5571b947
   */
  class IpceMainWindow : public QMainWindow {
      Q_OBJECT
    public:
      explicit IpceMainWindow(QWidget *parent = 0);
      ~IpceMainWindow();

    public slots:
      void addView(QWidget *newWidget, Qt::DockWidgetArea area = Qt::LeftDockWidgetArea,
                   Qt::Orientation orientation = Qt::Horizontal);
      void removeView(QWidget *view);
      void removeAllViews();

      void readSettings(Project *);
      void writeSettings(Project *project);
      void writeGlobalSettings(Project *project);

    protected:
      void showEvent(QShowEvent *event);
      void closeEvent(QCloseEvent *event);
      bool eventFilter(QObject *watched, QEvent *event);

    private slots:
      void configureThreadLimit();
      void enterWhatsThisMode();

      void tabViews();
      void tileViews();

      void raiseWarningTab();

      void cleanupViewDockList(QObject *obj);

    private:
      Q_DISABLE_COPY(IpceMainWindow);

      void applyMaxThreadCount();

      void initializeActions();
      void createMenus();
      void createToolBars();

    private:
      /**
       * The directory stores all of the work orders that this program is capable of doing. This
       *   drives most of the functionality.
       */
      QPointer<Directory> m_directory;

      QDockWidget *m_projectDock;
      QDockWidget *m_warningsDock;

      QList<QDockWidget *> m_viewDocks; //!< QDockWidgets holding the views

      /**
       * This is the "goal" or "estimated" maximum number of active threads running in this program
       *   at once. For now, the GUI consumes 1 thread and QtConcurrent
       *   (QThreadPool::globalInstance) consumes the remaining threads. Anything <= 1 means that we
       *   should perform a best-guess for best perfomance.
       */
      int m_maxThreadCount;
      static const int m_maxRecentProjects = 5;

      QToolBar *m_permToolBar; //!< The toolbar for actions that rarely need to be changed.

      QMenu *m_fileMenu; //!< Menu for the file actions
      QMenu *m_projectMenu; //!< Menu for the project actions
      QMenu *m_editMenu; //!< Menu for edit actions
      QMenu *m_viewMenu; //!< Menu for view and window actions
      QMenu *m_settingsMenu; //!< Menu for settings actions
      QMenu *m_helpMenu; //!< Menu for help actions

      QList<QAction *> m_fileMenuActions; //!< Internal list of file actions
      QList<QAction *> m_projectMenuActions;//!< Internal list of project actions
      QList<QAction *> m_editMenuActions;//!< Internal list of edit actions
      QList<QAction *> m_viewMenuActions;//!< Internal list of view actions
      QList<QAction *> m_settingsMenuActions;//!< Internal list of settings actions
      QList<QAction *> m_helpMenuActions;//!< Internal list of help actions

      QList<QAction *> m_permToolBarActions;//!< Internal list of permanent toolbar actions

      QAction *m_cascadeViewsAction; //!< Action that cascades the mdi area
      QAction *m_tileViewsAction; //!< Action that tiles the mdi area
  };
}

#endif // IpceMainWindow_H<|MERGE_RESOLUTION|>--- conflicted
+++ resolved
@@ -159,18 +159,14 @@
    *                           state can be reset after the IpceMainWindow::show() causes resize and
    *                           move events which in turn cause the project clean flag to be false
    *                           even though the project has just opened.
-<<<<<<< HEAD
-   *   @history 2018-07-11 Kaitlyn Lee - Added a value in the project settings that stores whether a
-   *                           project was in fullscreen or not when saved. If not, we call showNormal()
-   *                           to restore the poject's window size. This also fixes the warning/history tabs
-   *                           being misplaced when opening a project. Fixes #5175.
-=======
    *   @history 2018-07-10 Tracie Sucharski - Change initial interface of views to tabbed view.
    *                           Changed the QMainWindow separator to a different color and wider size
    *                           for ease of use.  Create the QMainWindow initial size to prevent the
    *                           Viewports in CubeDnView from being created as a small size.
-   *                         
->>>>>>> 5571b947
+   *   @history 2018-07-11 Kaitlyn Lee - Added a value in the project settings that stores whether a
+   *                           project was in fullscreen or not when saved. If not, we call showNormal()
+   *                           to restore the poject's window size. This also fixes the warning/history tabs
+   *                           being misplaced when opening a project. Fixes #5175.                     
    */
   class IpceMainWindow : public QMainWindow {
       Q_OBJECT

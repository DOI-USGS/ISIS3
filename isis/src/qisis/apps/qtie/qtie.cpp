#include <QApplication>
#include <QCoreApplication>
#include <QToolBar>

#include "Gui.h"
#include "IException.h"
#include "ViewportMainWindow.h"
#include "QtieFileTool.h"
#include "BandTool.h"
#include "ZoomTool.h"
#include "PanTool.h"
#include "StretchTool.h"
#include "FindTool.h"
#include "WindowTool.h"
#include "AdvancedTrackTool.h"
#include "HelpTool.h"
#include "QtieTool.h"
#include "RubberBandTool.h"
#include "ToolList.h"

#define IN_QTIE

using namespace Isis;

template<typename ToolClass>
ToolClass *createTool(ViewportMainWindow *viewportMainWindow, ToolList *tools) {
  ToolClass *result = new ToolClass(viewportMainWindow);

  tools->append(result);
  ((Tool *)result)->addTo(viewportMainWindow);

  return result;
}

int main(int argc, char *argv[]) {

  Isis::Gui::checkX11();

  try {

    // Add the Qt plugin directory to the library path
    FileName qtpluginpath("$ISISROOT/3rdParty/plugins");
    QCoreApplication::addLibraryPath(qtpluginpath.expanded());

    QApplication *app = new QApplication(argc, argv);
    QApplication::setApplicationName("qtie");
    app->setStyle("windows");

    ViewportMainWindow *vw = new ViewportMainWindow("Qtie");

    ToolList tools;
    createTool<RubberBandTool>(vw, &tools);

    QtieFileTool *ftool = createTool<QtieFileTool>(vw, &tools);
    vw->permanentToolBar()->addSeparator();

    createTool<BandTool>(vw, &tools);

    createTool<ZoomTool>(vw, &tools);
    vw->getMenu("&View")->addSeparator();

    createTool<PanTool>(vw, &tools);
    vw->getMenu("&View")->addSeparator();

    Tool *stool = createTool<StretchTool>(vw, &tools);

    createTool<FindTool>(vw, &tools);

    createTool<AdvancedTrackTool>(vw, &tools);

    createTool<WindowTool>(vw, &tools);

    vw->permanentToolBar()->addSeparator();
    createTool<HelpTool>(vw, &tools);

    Tool *tieTool = createTool<QtieTool>(vw, &tools);
    tieTool->activate(true);

    QObject::connect(ftool, SIGNAL(cubesOpened(Cube *, Cube *, ControlNet *)),
                     tieTool, SLOT(setFiles(Cube *, Cube *, ControlNet *)));

    QObject::connect(ftool, SIGNAL(newFiles()), tieTool, SLOT(clearFiles()));

    QObject::connect(vw, SIGNAL(closeWindow()), ftool, SLOT(exit()));

    QObject::connect(stool,
                     SIGNAL(stretchChipViewport(Stretch *, CubeViewport *)),
                     tieTool,
                     SIGNAL(stretchChipViewport(Stretch *, CubeViewport *)));

    vw->show();

    int status = app->exec();

    //Clean up the objects allocated onto the heap
<<<<<<< HEAD
   
=======

>>>>>>> 6132911b
    delete ftool;
    ftool = NULL;
    delete stool;
    stool = NULL;
    delete tieTool;
    tieTool = NULL;
    delete vw;
    vw = NULL;
    delete app;
    app = NULL;

    return status;
  }
  catch (IException &e) {
    e.print();
  }
}<|MERGE_RESOLUTION|>--- conflicted
+++ resolved
@@ -93,11 +93,7 @@
     int status = app->exec();
 
     //Clean up the objects allocated onto the heap
-<<<<<<< HEAD
-   
-=======
 
->>>>>>> 6132911b
     delete ftool;
     ftool = NULL;
     delete stool;

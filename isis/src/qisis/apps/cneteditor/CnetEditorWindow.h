--- conflicted
+++ resolved
@@ -32,12 +32,9 @@
    *   @history 2017-08-11 Christopher Combs - Changed networkLoaded() to take in a QString of
    *                           the current ControlNet file to create a Control object for
    *                           CnetEditorWidget's new constructor.
-<<<<<<< HEAD
-=======
    *   @history 2017-09-19 Tracie Sucharski - Fixed bug introduced from last changes which caused a
    *                           seg fault when saving a control net.  In ::networkLoaded, cnet
    *                           (member variable) was deleted.
->>>>>>> 3ad5e2a6
    */
   class CnetEditorWindow : public QMainWindow {
       Q_OBJECT

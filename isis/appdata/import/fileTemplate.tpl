{%- if exists("Product_Observational.Observation_Area.Observing_System.Observing_System_Component.1.name") -%}
{%- set InstrumentId=Product_Observational.Observation_Area.Observing_System.Observing_System_Component.1.name -%}
{%- else if exists("INSTRUMENT_ID.Value") -%}
{%- set InstrumentId=INSTRUMENT_ID.Value -%}
{%- endif -%}

{%- if exists("Product_Observational.Observation_Area.Investigation_Area.name") -%}
{%- set SpacecraftName=Product_Observational.Observation_Area.Investigation_Area.name -%}
{%- else if exists("Product_Observational.Observation_Area.Investigation_Area.Instrument_Host_Name") -%}
{%- set SpacecraftName=Product_Observational.Observation_Area.Investigation_Area.Instrument_Host_Name -%}
{%- else if exists("SPACECRAFT_NAME") -%}
{%- set SpacecraftName=SPACECRAFT_NAME.Value -%}
{%- else if exists("QUBE.MISSION_NAME") -%}
{%- set SpacecraftName=QUBE.MISSION_NAME.Value -%}
{%- endif -%}

{%- if SpacecraftName == "TRACE GAS ORBITER" -%}
{%- set SpacecraftId="TGO" -%}
{%- else if SpacecraftName == "VIKING_ORBITER_1" or SpacecraftName == "VIKING_ORBITER_2" -%}
{%- set SpacecraftId="Viking" -%}
{%- set InstrumentId="VIS" -%}
<<<<<<< HEAD
{%- else if SpacecraftName == "MARS_RECONNAISSANCE_ORBITER" or SpacecraftName == "MARS_RECON_ORBITER" -%}
{%- set SpacecraftId="MRO" -%}
=======
{%- else if SpacecraftName == "CASSINI-HUYGENS" -%}
{%- set SpacecraftId="Cassini" -%}
{%- set InstrumentId="VIMS" -%}
>>>>>>> c9c3d6a8
{%- endif -%}

{%- if SpacecraftId -%}$ISISROOT/appdata/import/{{- SpacecraftId -}}{{- InstrumentId -}}.tpl{%- endif -%}<|MERGE_RESOLUTION|>--- conflicted
+++ resolved
@@ -19,14 +19,11 @@
 {%- else if SpacecraftName == "VIKING_ORBITER_1" or SpacecraftName == "VIKING_ORBITER_2" -%}
 {%- set SpacecraftId="Viking" -%}
 {%- set InstrumentId="VIS" -%}
-<<<<<<< HEAD
 {%- else if SpacecraftName == "MARS_RECONNAISSANCE_ORBITER" or SpacecraftName == "MARS_RECON_ORBITER" -%}
 {%- set SpacecraftId="MRO" -%}
-=======
 {%- else if SpacecraftName == "CASSINI-HUYGENS" -%}
 {%- set SpacecraftId="Cassini" -%}
 {%- set InstrumentId="VIMS" -%}
->>>>>>> c9c3d6a8
 {%- endif -%}
 
 {%- if SpacecraftId -%}$ISISROOT/appdata/import/{{- SpacecraftId -}}{{- InstrumentId -}}.tpl{%- endif -%}
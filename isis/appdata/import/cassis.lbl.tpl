--- conflicted
+++ resolved
@@ -3,7 +3,6 @@
 {% set IdArea="Product_Observational.Identification_Area" %}
 {% set FileArea="Product_Observational.File_Area_Observational" %}
 {% set threeDArray="Product_Observational.File_Area_Observational.Array_3D_Image" %}
-<<<<<<< HEAD
 {% set cart="Product_Observational.Observation_Area.Discipline_Area.cart_Cartography" %}
 
 Object = IsisCube
@@ -44,46 +43,6 @@
       Multiplier = {{ PO.File_Area_Observational.Array_3D_Image.Element_Array.scaling_factor }}
     End_Group
 
-=======
-
-Object = IsisCube
-
-    {% if exists(threeDArray) %}
-    Group = Dimensions
-      Samples = {{ PO.File_Area_Observational.Array_3D_Image.Axis_Array.0.elements }}
-      Lines   = {{ PO.File_Area_Observational.Array_3D_Image.Axis_Array.1.elements }}
-      Bands   = {% if exists(FileArea + ".Array_3D_Image.Axis_Array.2.elements") %}
-                {{ PO.File_Area_Observational.Array_3D_Image.Axis_Array.2.elements }}
-                {% else %}
-                1
-                {% endif %}
-    End_Group
-
-    Group = Pixels
-      {% if exists("Product_Observational.File_Area_Observational.Array_3D_Image.Element_Array.idl_data_type") %}
-      {% set type=PO.File_Area_Observational.Array_3D_Image.Element_Array.idl_data_type %}
-      Type       = {% if type == "1" %} UnsignedByte
-                   {% else if type == "2" %} SignedWord
-                   {% else if type == "3" %} SignedInteger
-                   {% else if type == "4" or type == "5" %} Real
-                   {% else if type == "12" %} UnsignedWord
-                   {% else if type == "13" %} UnsignedInteger
-                   {% else if type == "14" %} SignedInteger
-                   {% else if type == "14" %} UnsignedInteger
-                   {% endif %}
-      {% else %}
-      Type       = Real
-      {% endif %}
-      ByteOrder  = Lsb
-                   {% if exists("Product_Observational.File_Area_Observational.Array_3D_Image.Element_Array.offset") %}
-      Base       = {{ PO.File_Area_Observational.Array_3D_Image.Element_Array.offset }}
-                   {% else %}
-                   {{ PO.File_Area_Observational.Array_3D_Image.Element_Array.value_offset }}
-                   {% endif %}
-      Multiplier = {{ PO.File_Area_Observational.Array_3D_Image.Element_Array.scaling_factor }}
-    End_Group
-
->>>>>>> 4d8b3013
     {% else %}
     Group = Dimensions
       Samples = {{ PO.File_Area_Observational.Array_2D_Image.Axis_Array.0.elements }}
@@ -111,23 +70,15 @@
       Type       = Real
       {% endif %}
       ByteOrder  = Lsb
-<<<<<<< HEAD
       Base       = {% if exists("Product_Observational.File_Area_Observational.Array_2D_Image.Element_Array.offset") %}
                    {{ PO.File_Area_Observational.Array_2D_Image.Element_Array.offset }}
-=======
-                   {% if exists("Product_Observational.File_Area_Observational.Array_2D_Image.Element_Array.offset") %}
-      Base       = {{ PO.File_Area_Observational.Array_2D_Image.Element_Array.offset }}
->>>>>>> 4d8b3013
                    {% else %}
                    {{ PO.File_Area_Observational.Array_2D_Image.Element_Array.value_offset }}
                    {% endif %}
       Multiplier = {{ PO.File_Area_Observational.Array_2D_Image.Element_Array.scaling_factor }}
     End_Group
-<<<<<<< HEAD
-  End_Object
-=======
->>>>>>> 4d8b3013
-    {% endif %}
+    {% endif %}
+  End_Object 
 
   Group = Instrument
     SpacecraftName            = {% if exists("Product_Observational.Observation_Area.Investigation_Area.name") %}
@@ -186,12 +137,9 @@
     {%  if exists(IdArea + ".Producer_data") %}
     ProducerName                 = "{{ PO.Identification_Area.Producer_data.Producer_full_name }}"
     {% endif %}
-<<<<<<< HEAD
     {%  if exists(IdArea + ".Product_Id") %}
     ProductId                    = "{{ PO.Identification_Area.Product_Id }}"
     {% endif %}
-=======
->>>>>>> 4d8b3013
     {%  if exists(FileArea + ".File.creation_date_time") %}
     ProductCreationTime          = {{ PO.File_Area_Observational.File.creation_date_time }}
     {% endif %}
@@ -251,11 +199,7 @@
     {%  if exists(CassHeader) %}
     ExposureTimePEHK             = {{ PO.CaSSIS_Header.PEHK_HEADER.attrib_Exposure_Time }} <ms>
     {% endif %}
-<<<<<<< HEAD
     {%  if exists(CassHeader + ".DERIVED_HEADER_DATA.PixelsPossiblySaturated") %}
-=======
-    {%  if exists(CassHeader) %}
->>>>>>> 4d8b3013
     PixelsPossiblySaturated      = {{ PO.CaSSIS_Header.DERIVED_HEADER_DATA.PixelsPossiblySaturated._text }}
     {% endif %}
     {%  if exists(CassHeader) %}
@@ -268,21 +212,9 @@
     FiltersAvailable             = "{{ PO.CaSSIS_Header.CaSSIS_General.FILTERS_AVAILABLE }}"
     {% endif %}
     {%  if exists(CassHeader) %}
-<<<<<<< HEAD
     FocalLengthUnit              = {{ PO.CaSSIS_Header.CaSSIS_General.TELESCOPE_FOCAL_LENGTH.attrib_Unit }}
     {% endif %}
     {%  if exists(CassHeader) %}
-=======
-    FocalLength                  = {{ PO.CaSSIS_Header.CaSSIS_General.TELESCOPE_FOCAL_LENGTH._text }}
-    {% endif %}
-    {%  if exists(CassHeader) %}
-    FocalLengthUnit              = {{ PO.CaSSIS_Header.CaSSIS_General.TELESCOPE_FOCAL_LENGTH.attrib_Unit }}
-    {% endif %}
-    {%  if exists(CassHeader) %}
-    TelescopeFNumber              = {{ PO.CaSSIS_Header.CaSSIS_General.TELESCOPE_F_NUMBER }}
-    {% endif %}
-    {%  if exists(CassHeader) %}
->>>>>>> 4d8b3013
     TelescopeType                = "{{ PO.CaSSIS_Header.CaSSIS_General.TELESCOPE_TYPE }}"
     {% endif %}
     {%  if exists(CassHeader) %}
@@ -433,7 +365,6 @@
     NaifFrameCode = -143400
   End_Group
 
-<<<<<<< HEAD
   {% if exists(cart) %}
   Group = Mapping
     ProjectionName     = {{ PO.Observation_Area.Discipline_Area.cart_Cartography.cart_Spatial_Reference_Information.cart_Horizontal_Coordinate_System_Definition.cart_Planar.cart_Map_Projection.cart_map_projection_name }}
@@ -458,8 +389,6 @@
   End_Group
   {% endif %}
 
-=======
->>>>>>> 4d8b3013
   {% if exists(CassHeader) %}
     {% set windowNumber=int(PO.CaSSIS_Header.FSW_HEADER.attrib_WindowCounter) + 1  %}
     {% if windowNumber == 1 %}
@@ -511,4 +440,4 @@
   End_Group
   {% endif %}
 End_Object
-End+End

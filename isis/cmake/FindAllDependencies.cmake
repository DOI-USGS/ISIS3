#===============================================================================
# High level script to handle all required 3rd party dependencies
# - All of them are expected to be in the 3rdParty folder, this script does not
#   go looking for them if they are not?
#===============================================================================

# Specify top level directories
set(thirdPartyDir "/usgs/pkgs/local/v007")
set(INCLUDE_DIR "${thirdPartyDir}/include")
set(LIB_DIR     "${thirdPartyDir}/lib")
set(PLUGIN_DIR  "${thirdPartyDir}/plugins")
set(BIN_DIR     "${thirdPartyDir}/bin")
set(LIC_DIR     "${thirdPartyDir}/license")

# Set up plugin dir for OSX to correctly find qt5 plugins for installing
if(APPLE)
  set(thirdPartyDir "/opt/usgs/v007")
  set(PLUGIN_DIR "${thirdPartyDir}/ports/libexec/qt5/plugins")
endif(APPLE)


# Add thirdPartyCppFlags
set(thirdPartyCppFlags ${thirdPartyCppFlags} -DGMM_USES_SUPERLU)
set(thirdPartyCppFlags ${thirdPartyCppFlags} "-DENABLEJP2K=${JP2KFLAG}")

# Paths to required executables
find_program(XALAN Xalan REQUIRED)
find_program(LATEX latex)
find_program(DOXYGEN NAME doxygen PATH_SUFFIXES doxygen REQUIRED)
find_program(UIC uic REQUIRED)
find_program(MOC moc REQUIRED)
find_program(RCC rcc REQUIRED)
find_program(PROTOC protoc REQUIRED)

# message(STATUS "${CMAKE_PREFIX_PATH}")

include(FindProtobuf)


find_package(Geos 3.5.0 REQUIRED)


if(APPLE)
  find_package(Qt5 COMPONENTS
                  Core
                  Concurrent
                  DBus
                  Gui
                  Multimedia
                  MultimediaWidgets
                  Network
                  OpenGL # Needed to install mesa-common-dev for this!
                  Positioning
                  PrintSupport
                  Qml
                  Quick
                  Script
                  ScriptTools
                  Sensors
                  Sql
                  Svg
                  Test
                  WebChannel
                  WebEngine
                  WebEngineWidgets
                  Widgets
                  Xml
                  XmlPatterns REQUIRED)
else() #oh god why
  find_path(QT5_CORE_INCLUDE_DIR                 NAMES qchar.h                PATH_SUFFIXES qt/qt5.7.1/QtCore/)
  find_path(QT5_CONCURRENT_INCLUDE_DIR           NAMES qtconcurrentmap.h      PATH_SUFFIXES qt/qt5.7.1/QtConcurrent)
  find_path(QT5_DBUS_INCLUDE_DIR                 NAMES qdbusmacros.h          PATH_SUFFIXES qt/qt5.7.1/QtDBus)
  find_path(QT5_GUI_INCLUDE_DIR                  NAMES qpainter.h             PATH_SUFFIXES qt/qt5.7.1/QtGui)
  find_path(QT5_MULTIMEDIA_INCLUDE_DIR           NAMES qmediacontent.h        PATH_SUFFIXES qt/qt5.7.1/QtMultimedia)
  find_path(QT5_MULTIMEDIAWIDGETS_INCLUDE_DIR    NAMES qvideowidget.h         PATH_SUFFIXES qt/qt5.7.1/QtMultimediaWidgets)
  find_path(QT5_NETWORK_INCLUDE_DIR              NAMES qsslsocket.h           PATH_SUFFIXES qt/qt5.7.1/QtNetwork)
  find_path(QT5_OPENGL_INCLUDE_DIR               NAMES qtopenglglobal.h       PATH_SUFFIXES qt/qt5.7.1/QtOpenGL)
  find_path(QT5_POSITIONING_INCLUDE_DIR          NAMES qgeocoordinate.h       PATH_SUFFIXES qt/qt5.7.1/QtPositioning)
  find_path(QT5_PRINTSUPPORT_INCLUDE_DIR         NAMES qprinter.h             PATH_SUFFIXES qt/qt5.7.1/QtPrintSupport)
  find_path(QT5_QML_INCLUDE_DIR                  NAMES qqmlinfo.h             PATH_SUFFIXES qt/qt5.7.1/QtQml)
  find_path(QT5_QUICK_INCLUDE_DIR                NAMES qquickview.h           PATH_SUFFIXES qt/qt5.7.1/QtQuick)
#  find_path(QT5_SCRIPT_INCLUDE_DIR               NAMES qscriptengine.h        PATH_SUFFIXES qt/qt5.7.1/QtScript)
#find_path(QT5_SCRIPTTOOLS_INCLUDE_DIR          NAMES qtscripttoolsversion.h PATH_SUFFIXES qt/qt5.7.1/QtScriptTools)
  find_path(QT5_SENSORS_INCLUDE_DIR              NAMES qgyroscope.h           PATH_SUFFIXES qt/qt5.7.1/QtSensors)
  find_path(QT5_SQL_INCLUDE_DIR                  NAMES qsql.h                 PATH_SUFFIXES qt/qt5.7.1/QtSql)
  find_path(QT5_SVG_INCLUDE_DIR                  NAMES qsvgwidget.h           PATH_SUFFIXES qt/qt5.7.1/QtSvg)
  find_path(QT5_TEST_INCLUDE_DIR                 NAMES qtest.h                PATH_SUFFIXES qt/qt5.7.1/QtTest)
  find_path(QT5_WEBCHANNEL_INCLUDE_DIR           NAMES qwebchannel.h          PATH_SUFFIXES qt/qt5.7.1/QtWebChannel)
  find_path(QT5_WEBENGINE_INCLUDE_DIR            NAMES qtwebengineglobal.h    PATH_SUFFIXES qt/qt5.7.1/QtWebEngine)
  find_path(QT5_WEBENGINEWIDGETS_INCLUDE_DIR     NAMES qwebenginescript.h     PATH_SUFFIXES qt/qt5.7.1/QtWebEngineWidgets)
  find_path(QT5_WIDGETS_INCLUDE_DIR              NAMES qwidget.h              PATH_SUFFIXES qt/qt5.7.1/QtWidgets)
  find_path(QT5_XML_INCLUDE_DIR                  NAMES qxml.h                 PATH_SUFFIXES qt/qt5.7.1/QtXml)
  find_path(QT5_XMLPATTERNS_INCLUDE_DIR          NAMES qtxmlpatternsglobal.h  PATH_SUFFIXES qt/qt5.7.1/QtXmlPatterns)

  get_filename_component(QT5_ROOT_INCLUDE_DIR "${QT5_CORE_INCLUDE_DIR}" DIRECTORY)

  find_library(QT5_CORE_LIBRARY                  NAMES Qt5Core)
  find_library(QT5_CONCURRENT_LIBRARY            NAMES Qt5Concurrent)
  find_library(QT5_DBUS_LIBRARY                  NAMES Qt5DBus)
  find_library(QT5_GUI_LIBRARY                   NAMES Qt5Gui)
  find_library(QT5_MULTIMEDIA_LIBRARY            NAMES Qt5Multimedia)
  find_library(QT5_MULTIMEDIAWIDGETS_LIBRARY     NAMES Qt5MultimediaWidgets)
  find_library(QT5_NETWORK_LIBRARY               NAMES Qt5Network)
  find_library(QT5_OPENGL_LIBRARY                NAMES Qt5OpenGL)
  find_library(QT5_POSITIONING_LIBRARY           NAMES Qt5Positioning)
  find_library(QT5_PRINTSUPPORT_LIBRARY          NAMES Qt5PrintSupport)
  find_library(QT5_QML_LIBRARY                   NAMES Qt5Qml)
  find_library(QT5_QUICK_LIBRARY                 NAMES Qt5Quick)
  find_library(QT5_SCRIPT_LIBRARY                NAMES Qt5Script)
  find_library(QT5_SCRIPTTOOLS_LIBRARY           NAMES Qt5ScriptTools)
  find_library(QT5_SENSORS_LIBRARY               NAMES Qt5Sensors)
  find_library(QT5_SQL_LIBRARY                   NAMES Qt5Sql)
  find_library(QT5_SVG_LIBRARY                   NAMES Qt5Svg)
  find_library(QT5_TEST_LIBRARY                  NAMES Qt5Test)
  find_library(QT5_WEBCHANNEL_LIBRARY            NAMES Qt5WebChannel)
  find_library(QT5_WEBENGINE_LIBRARY             NAMES Qt5WebEngine)
  find_library(QT5_WEBENGINECORE_LIBRARY         NAMES Qt5WebEngineCore)
  find_library(QT5_WEBENGINEWIDGETS_LIBRARY      NAMES Qt5WebEngineWidgets)
  find_library(QT5_WIDGETS_LIBRARY               NAMES Qt5Widgets)
  find_library(QT5_XML_LIBRARY                   NAMES Qt5Xml)
  find_library(QT5_XMLPATTERNS_LIBRARY           NAMES Qt5XmlPatterns)
endif(APPLE)

<<<<<<< HEAD
find_package(Qwt 6 REQUIRED)
find_package(XercesC 3.1 REQUIRED)
find_package(GeoTIFF 2 REQUIRED)
find_package(TIFF 5 REQUIRED)
find_package(CSPICE 65 REQUIRED)
find_package(TNT 1.2.6 REQUIRED)
find_package(GSL 19 REQUIRED)
find_package(Protobuf 9 REQUIRED)
find_package(Boost 1.59 REQUIRED)
find_package(X11 6 REQUIRED)
find_package(GSL 19 REQUIRED)
find_package(GMM REQUIRED)
find_package(HDF5 1.8.15 REQUIRED)
find_package(SuperLU 4.3 REQUIRED)
find_package(Cholmod 4.4.5 REQUIRED)
find_package(Embree 2.15.0 REQUIRED)
find_package(PCL 1.8.0 REQUIRED)
find_package(Eigen REQUIRED)
find_package(Bullet 2.86 REQUIRED)
find_package(OpenCV 3.1.0 REQUIRED)
find_package(NN REQUIRED)
find_package(Jama REQUIRED)
=======

# Some of these will have non-traditional installs with version numbers in the paths in v007
# For these, we pass in a version number, and use it in the path suffix 
# This only applies to v007, and outside of the building, we should only expect standard installs
# The v007-specific installs are listed beside their find_package calls below: 
find_package(Boost     1.59.0  REQUIRED) # "boost/boost${Boost_FIND_VERSION}/boost/"
find_package(Bullet    2.86    REQUIRED)
find_package(Cholmod   4.4.5   REQUIRED) # "SuiteSparse/SuiteSparse${Cholmod_FIND_VERSION}/SuiteSparse/"
find_package(CSPICE    65      REQUIRED)
find_package(Eigen             REQUIRED)
find_package(Embree    2.15.0  REQUIRED)
find_package(GeoTIFF   2       REQUIRED)
find_package(GMM       5.0     REQUIRED) # "/gmm/gmm-${GMM_FIND_VERSION}/gmm/"
find_package(GSL       19      REQUIRED)
find_package(HDF5      1.8.15  REQUIRED)
find_package(Jama      125     REQUIRED) # Jama version is 1.2.5, but v007 directory is "jama/jama125/"
find_package(NN                REQUIRED)
find_package(OpenCV    3.1.0   REQUIRED)
find_package(PCL       1.8     REQUIRED) # "pcl-${PCL_FIND_VERSION}"
find_package(Protobuf  2.6.1   REQUIRED) # "google-protobuf/protobuf${Protobuf_FIND_VERSION}/"
find_package(Qwt       6       REQUIRED) # "qwt${Qwt_FIND_VERSION}"
find_package(SuperLU   4.3     REQUIRED) # "superlu/superlu${SuperLU_FIND_VERSION}/superlu/"
find_package(TIFF      4.0.5   REQUIRED) # "tiff/tiff-${TIFF_FIND_VERSION}"
find_package(TNT       126     REQUIRED) # TNT version is 1.2.6, but v007 directory is "tnt/tnt126/"
find_package(XercesC   3.1.2   REQUIRED) # "xercesc/xercesc-${XercesC_FIND_VERSION}/"
find_package(X11       6       REQUIRED)

# v007 might have different versions installed for our mac and linux systems.
# Im this case, we specify the version numbers being searched for in the non-traditional installs.
if(APPLE)
  find_package(Geos    3.5.0   REQUIRED)
else(APPLE)
  find_package(Geos    3.5.1   REQUIRED)
endif(APPLE)


>>>>>>> fc8baa5a


# Only include Kakadu if it is available
if(${JP2KFLAG})
  message("ENABLING KAKADU")
  find_package(Kakadu)
endif(${JP2KFLAG})

get_cmake_property(_variableNames VARIABLES) # Get All VARIABLES
foreach (_variableName ${_variableNames})
#message("VAR=${_variableName}")
    if (_variableName MATCHES ".+_INCLUDE_DIR$")
      list(APPEND ALLINCDIRS "${${_variableName}}")
    elseif (_variableName MATCHES ".+_INCLUDE_PATH$")
      list(APPEND ALLINCDIRS "${${_variableName}}")
    endif(_variableName MATCHES ".+_INCLUDE_DIR$")
endforeach()
list(APPEND ALLINCDIRS "/opt/usgs/v007/ports/include/" "/opt/usgs/v007/3rdParty/include/")

foreach (_variableName ${_variableNames})
    if (_variableName MATCHES "^CMAKE+")
    elseif (_variableName MATCHES ".+_LIB$")
      list(APPEND ALLLIBS "${${_variableName}}")
    elseif (_variableName MATCHES ".+_LIBRARY$")
      list(APPEND ALLLIBS "${${_variableName}}")
    elseif (_variableName MATCHES ".+_LIBRARIES$")
      list(APPEND ALLLIBS "${${_variableName}}")
    endif(_variableName MATCHES "^CMAKE+")
endforeach()

foreach (_variableName ${_variableNames})
    get_filename_component(LIBDIR "${${_variableName}}" DIRECTORY)
    if (_variableName MATCHES "^CMAKE+")
    elseif (_variableName MATCHES ".+_LIB$")
      list(APPEND ALLLIBDIRS "${LIBDIR}")
    elseif (_variableName MATCHES ".+_LIBRARY$")
      list(APPEND ALLLIBDIRS "${LIBDIR}")
    elseif (_variableName MATCHES ".+_LIBRARIES$")
      list(APPEND ALLLIBDIRS "${LIBDIR}")
    endif(_variableName MATCHES "^CMAKE+")
endforeach()

list(REMOVE_DUPLICATES ALLLIBDIRS)
list(REMOVE_DUPLICATES ALLLIBS)
list(REMOVE_DUPLICATES ALLINCDIRS)

# message(STATUS "ALL LIBS DIRS: ${ALLLIBDIRS}")
# message(STATUS "ALL LIBS: ${ALLLIBS}")
# message(STATUS "ALL INCS: ${ALLINCDIRS}")
#---------------------------------------------------------------------------
#  Define the third party distribution libraries (patterns)
#---------------------------------------------------------------------------

# On OSX we need to include a LOT of extra libraries!
set(EXTRA_DYNAMIC_LIBS)
if(APPLE)
  set(extras
    # QT dependencies
    libpcre16*.dylib
    libgthread-*.dylib
    libpcre.*dylib
    libharfbuzz*.dylib
    libgraphite2.*dylib
    libleveldb*.dylib*
    libsnappy.*dylib
    libwebp*.dylib
    libdbus*.dylib
    libiconv*.dylib
    liblzma*.dylib
    libz*.dylib
    libssl*.dylib
    libcrypto*.dylib
    libpng*.dylib
    libjpeg.*dylib
    libmng.*dylib
    liblcms2.*dylib
    libsqlite3.*dylib
    postgresql*/libpq.*dylib
    mysql56/mysql/libmysqlclient*.dylib
    libiodbc*.dylib
    # OpenCV dependancies
    libtbb*.dylib
    libjasper*.dylib
    libImath*.dylib
    libIlmImf*.dylib
    libIex*.dylib
    libHalf*.dylib
    libIlmThread*.dylib
    libswscale*.dylib
    # Secondary requirements to all OpenCV dependancies
    libSDL-1*.dylib
    libnettle*.dylib
    libhogweed*.dylib
    libgmp*.dylib
    libxvidcore*.dylib
    libx264*.dylib
    libvorbisenc*.dylib
    libvorbis*.dylib
    libogg*.dylib
    libtheoraenc*.dylib
    libtheoradec*.dylib
    libspeex*.dylib
    libschroedinger-1*.dylib
    libopus*.dylib
    libopenjpeg*.dylib
    libmp3lame*.dylib
    libmodplug*.dylib
    libfreetype*.dylib
    libbluray*.dylib
    libass*.dylib
    libgnutls*.dylib
    libbz2*.dylib
    libXrandr*.dylib
    libXext*.dylib
    libXrender*.dylib
    libX11*.dylib
    libxcb*.dylib
    libXau*.dylib
    libXdmcp*.dylib
    liborc-0*.dylib
    libxml2*.dylib
    libfribidi*.dylib
    libfontconfig*.dylib
    libexpat*.dylib
    libintl*.dylib
    libglib-*.dylib
    libp11-kit*.dylib
    libffi*.dylib
    # OpenCV3 dependencies
    libavresample*.dylib
    libxcb-shm*.dylib
    libsoxr*.dylib
    libopenjp2*.dylib
    libOpenNI*.dylib
    libswresample*.dylib
    libidn*.dylib
    libtasn1*.dylib
    libusb*.dylib
    # libxerces-c depends on these libraries
    libicui18n*.dylib
    libicuuc*.dylib
    libicudata*.dylib
    # libgeotiff depends on these libraries
    libproj*.dylib)

else() # Linux
  set(extras libtbb.so*)
endif()

set(EXTRALIBDIR ${LIB_DIR})
foreach(lib ${extras})
  set(EXTRA_DYNAMIC_LIBS ${EXTRA_DYNAMIC_LIBS} ${EXTRALIBDIR}/${lib})
endforeach()

# message("EXTRA_DYNAMIC_LIBS = ${EXTRA_DYNAMIC_LIBS}")

#  Libraries
set(THIRDPARTYLIBS)

set(RAW_DYNAMIC_LIBS ${QT_DYNAMIC_LIBS}
                     ${QWT_DYNAMIC_LIBS}
                     ${XERCES_DYNAMIC_LIBS}
                     ${GEOTIFF_DYNAMIC_LIBS}
                     ${HDF5_DYNAMIC_LIBS}
                     ${TIFF_DYNAMIC_LIBS}
                     ${NAIF_DYNAMIC_LIBS}
                     ${GEOS_DYNAMIC_LIBS}
                     ${GSL_DYNAMIC_LIBS}
                     ${SUPERLU_DYNAMIC_LIBS}
                     ${PROTOBUF_DYNAMIC_LIBS}
                     ${KAKADU_DYNAMIC_LIBS} # Empty if not available
                     ${CHOLMOD_DYNAMIC_LIBS}
                     ${OPENCV_DYNAMIC_LIBS}
                     ${EXTRA_DYNAMIC_LIBS})

# message("THIRDPARTYLIBS = ${RAW_DYNAMIC_LIBS}")

# For each item in this list, expand the wildcard to get the actual library list.
foreach(lib ${RAW_DYNAMIC_LIBS})
  string(FIND "${lib}" "*" position)
  if(${position} EQUAL -1)
    # No wildcard, just add it.
    set(THIRDPARTYLIBS ${THIRDPARTYLIBS} ${lib})
  else()
    # Expand wildcard, then add.
    file(GLOB expandedLibs ${lib})
    set(THIRDPARTYLIBS ${THIRDPARTYLIBS} ${expandedLibs})
  endif()
endforeach()

message("THIRDPARTYLIBS = ${THIRDPARTYLIBS}")

# Plugins
file(GLOB_RECURSE THIRDPARTYPLUGINS "${PLUGIN_DIR}/*${SO}")
file(GLOB THIRDPARTYPLUGINFOLDERS "${PLUGIN_DIR}/*")

# message("third party libs = ${THIRDPARTYLIBS}")
# message("third party plugins = ${THIRDPARTYPLUGINS}")
# message("third party plugins folders = ${THIRDPARTYPLUGINFOLDERS}")<|MERGE_RESOLUTION|>--- conflicted
+++ resolved
@@ -121,35 +121,11 @@
   find_library(QT5_XMLPATTERNS_LIBRARY           NAMES Qt5XmlPatterns)
 endif(APPLE)
 
-<<<<<<< HEAD
-find_package(Qwt 6 REQUIRED)
-find_package(XercesC 3.1 REQUIRED)
-find_package(GeoTIFF 2 REQUIRED)
-find_package(TIFF 5 REQUIRED)
-find_package(CSPICE 65 REQUIRED)
-find_package(TNT 1.2.6 REQUIRED)
-find_package(GSL 19 REQUIRED)
-find_package(Protobuf 9 REQUIRED)
-find_package(Boost 1.59 REQUIRED)
-find_package(X11 6 REQUIRED)
-find_package(GSL 19 REQUIRED)
-find_package(GMM REQUIRED)
-find_package(HDF5 1.8.15 REQUIRED)
-find_package(SuperLU 4.3 REQUIRED)
-find_package(Cholmod 4.4.5 REQUIRED)
-find_package(Embree 2.15.0 REQUIRED)
-find_package(PCL 1.8.0 REQUIRED)
-find_package(Eigen REQUIRED)
-find_package(Bullet 2.86 REQUIRED)
-find_package(OpenCV 3.1.0 REQUIRED)
-find_package(NN REQUIRED)
-find_package(Jama REQUIRED)
-=======
 
 # Some of these will have non-traditional installs with version numbers in the paths in v007
-# For these, we pass in a version number, and use it in the path suffix 
+# For these, we pass in a version number, and use it in the path suffix
 # This only applies to v007, and outside of the building, we should only expect standard installs
-# The v007-specific installs are listed beside their find_package calls below: 
+# The v007-specific installs are listed beside their find_package calls below:
 find_package(Boost     1.59.0  REQUIRED) # "boost/boost${Boost_FIND_VERSION}/boost/"
 find_package(Bullet    2.86    REQUIRED)
 find_package(Cholmod   4.4.5   REQUIRED) # "SuiteSparse/SuiteSparse${Cholmod_FIND_VERSION}/SuiteSparse/"
@@ -181,7 +157,6 @@
 endif(APPLE)
 
 
->>>>>>> fc8baa5a
 
 
 # Only include Kakadu if it is available

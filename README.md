# ISIS3

[![Join the chat at https://gitter.im/USGS-Astrogeology/isis3_cmake](https://badges.gitter.im/USGS-Astrogeology/isis3_cmake.svg)](https://gitter.im/USGS-Astrogeology/isis3_cmake?utm_source=badge&utm_medium=badge&utm_campaign=pr-badge&utm_content=badge)
[![Join the discourse at https://astrodiscuss.usgs.gov](https://img.shields.io/discourse/https/astrodiscuss.usgs.gov/topics.svg?style=flat)](https://astrodiscuss.usgs.gov/)

## Table of Contents

* [Installation](README.md##Installation)

## Installation

This installation guide is for ISIS3 users interested in installing ISIS3 (3.6.0)+ through conda.

### ISIS3 Installation With Conda

1.  Download either the Anaconda or Miniconda installation script for your OS platform. Anaconda is a much larger distribtion of packages supporting scientific python, while Miniconda is a minimal installation and not as large: [Anaconda installer](https://www.anaconda.com/download), [Miniconda installer](https://conda.io/miniconda.html)
2.  If you are running on some variant of Linux, open a terminal window in the directory where you downloaded the script, and run the following commands. In this example, we chose to do a full install of Anaconda, and our OS is Linux-based. Your file name may be different depending on your environment.

        chmod +x Anaconda3-5.2.0-Linux-x86_64.sh
        ./Anaconda3-5.2.0-Linux-x86_64.sh


    This will start the Anaconda installer which will guide you through the installation process.

3.  If you are running Mac OS X, a pkg file (which looks similar to Anaconda3-5.3.0-MacOSX-x86\_64.pkg) will be downloaded. Double-click on the file to start the installation process.
4.  After the installation has finished, open up a bash prompt in your terminal window.
5.  Next setup your Anaconda environment for ISIS3. In the bash prompt, run the following commands:

        #Create a new conda environment to install ISIS3 in
        conda create -n isis3 python=3.6

        #Activate the environment
        #Depending on your version of Anaconda use one of the following:
        
        #Anaconda 3.4 and up:
        conda activate isis3
        
        #Prior to Anaconda 3.4:
        source activate isis3

        #Add the following channels to the environment
        conda config --env --add channels conda-forge
        conda config --env --add channels usgs-astrogeology

        #Verify you have the correct channels:
        conda config --show channels

        #You should see:

        channels:
            - usgs-astrogeology
            - conda-forge
            - defaults

        #The order is important.  If conda-forge is before usgs-astrogeology, you will need to run:

        conda config --env --add channels usgs-astrogeology


6.  The environment is now ready to download ISIS3 and its dependencies:

        conda install -c usgs-astrogeology isis3

    If you would like to work with our latest Release Candidate instead run:

        conda install -c usgs-astrogeology/label/RC isis3

7.  Finally, setup the environment variables:

        #Execute the ISIS3 variable initialization script with default arguments.
        #This script prepares default values for:  $ISISROOT/$ISIS3DATA/$ISIS3TESTDATA

        python $CONDA_PREFIX/scripts/isis3VarInit.py


    Executing this script with no arguments will result in $ISIS3DATA=$CONDA\_PREFIX/data, and $ISIS3TESTDATA=$CONDA\_PREFIX/testdata. The user can specify different directories for both of these optional values:

        python $CONDA_PREFIX/scripts/isis3VarInit.py --data-dir=[path to data directory]  --test-dir=[path to test data directory]


        More information about the ISIS3DATA environment variable and the ISIS3 Data Area can be found [here]("#The-ISIS3-Data-Area"). Now everytime the isis3 environment is activated, $ISISROOT, $ISIS3DATA, and $ISIS3TESTDATA will be set to the values passed to isis3VarInit.py. This does not happen retroactively, re-activate the isis3 envionment with one of the following commands:

        for Anaconda 3.4 and up - conda activate isis3
        prior to Anaconda 3.4 - source activate isis3

### Updating

  To update to a new version of ISIS, simply run `conda update isis3`

  To update to our latest release candidate, run `conda update -c usgs-astrogeology/label/RC isis3`

### Operating System Requirements

ISIS3 runs on many UNIX variants. ISIS does not run natively on MS Windows, although it has been successfully run on Windows 10 using the Windows Subsystem for Linux (WSL). Instructions for doing this can be found [here](http://planetarygis.blogspot.com/2017/07/isis3-on-windows-10-bash.html). The UNIX variants ISIS3 has been successfully built on are:

-   Ubuntu 18.04 LTS
-   Mac OS X 10.13.6 High Sierra
-   Fedora 28
-   CentOS 7.2

ISIS3 may be run on other Linux or macOS operating systems then those listed above, but it has not been tested and is not supported.

### Hardware Requirements

Here are the minimum hardware requirements

-   64-bit (x86) processors
-   2 GB RAM
-   2.5 GB of disk space for ISIS3 binaries
-   10 GB to 510 GB disk space for ISIS3 data
-   10 GB to many TB disk space for processing images
-   A quality graphics card

To build and compile ISIS3 requires following the instructions listed below, which are given on the GitHub wiki page for the ISIS3 project:

-   [Getting Started With GitHub](https://github.com/USGS-Astrogeology/ISIS3/wiki/Developing-ISIS3-with-cmake#getting-started-with-github)
-   [Building ISIS3 With cmake](https://github.com/USGS-Astrogeology/ISIS3/wiki/Developing-ISIS3-with-cmake#building-isis3)
-   [New ISIS3 environmental variables and their meanings](https://github.com/USGS-Astrogeology/ISIS3/wiki/Developing-ISIS3-with-cmake#new-environmental-variable-meanings)
-   [Custom data and test directories](https://github.com/USGS-Astrogeology/ISIS3/wiki/Developing-ISIS3-with-cmake#custom-data-and-test-data-directories)
-   [Cleaning builds](https://github.com/USGS-Astrogeology/ISIS3/wiki/Developing-ISIS3-with-cmake#cleaning-builds)
-   [Building individual applications/objects](https://github.com/USGS-Astrogeology/ISIS3/wiki/Developing-ISIS3-with-cmake#building-individual-isis3-applicationsobjects)
-   [Building ISIS3 documentation](https://github.com/USGS-Astrogeology/ISIS3/wiki/Developing-ISIS3-with-cmake#building-isis3-documentation)
-   [What to do if you encounter any problems](https://github.com/USGS-Astrogeology/ISIS3/wiki/Developing-ISIS3-with-cmake#problems)

## The ISIS3 Data Area

### Ancillary Data

<<<<<<< HEAD
ISIS3 supports many planetary missions; in fact, over 40 different instruments including some flown as early as the 1960s. Ancillary data are required to process images from these instruments. For example, translation definition files to help convert from PDS format to ISIS cubes, dark current and flat file images for radiometric calibration, and large quantities of SPICE files (spacecraft pointing and position) for map projecting images. If you plan to work with data from all missions, then the download will require about 530 GB for all the ancillary data. However, most of this volume is taken up by SPICE files. We have a SPICE Web service that can be used in lieu of downloading all of the SPICE files which can reduce the download size to 10 GB. When downloading ISIS, you will have the option of choosing which mission data to acquire as well as if you only want the translation and calibration files and not SPICE files.
=======
Many ISIS3 applications require ancillary data. For example, ingestion applications require translation tables to convert labels, calibration applications require flat files to do flat field correct, and map projection applications require DTMs to accurately compute intersections. Due to its size, this data is stored in a separate directory called the ISIS3 Data Area. Any location can be used for the ISIS3 Data Area, the software simply requires that the ISIS3DATA environment variable is set to its location.
>>>>>>> 71d266b8

### Structure of the ISIS3 Data Area

<<<<<<< HEAD
The strength of ISIS3 lies in its capabilities for planetary cartography. The image orthorectification process requires a digital terrain model (DTM). The DTMs can be quite large and take some time to download. They exist for many planetary bodies (e.g., the Moon, Mars, etc.). Therefore, there are options for selecting which DTMs to download if you are only working with a particular target body.
=======
Under the root directory of the ISIS3 Data Area pointed to by the ISIS3DATA environment variable are a variety of sub-directories. Each mission supported by ISIS3 has a sub-directory that contains mission specific processing data such as flat files and mission specific SPICE. There are also data areas used by more generic applications. These sub-directories contain everything from templates to test data.
>>>>>>> 71d266b8

### Size of the ISIS3 Data Area

If you plan to work with data from all missions, then the download will require about 520 GB for all the ancillary data. However, most of this volume is taken up by SPICE files. We have a [Web service](#isis-spice-web-service) that can be used in lieu of downloading all of the SPICE files. This reduces the total download size to about 10 GB.

### Full ISIS3 Data Download

<<<<<<< HEAD
Mission data is hosted on rsync servers and not through conda channels like the ISIS3 distribution. This requires using the rsync command from within a terminal window within your Unix distribution, or from within WSL if running Windows 10. Downloading all mission data requires over 520 GB of disk space. If you want to acquire only certain mission data [click here](#MissionSpecific). To download all ISIS3 data files, continue reading.

To download all ISIS3 data (approximately 520 GB), enter the following commands at the command prompt:
=======
The ISIS3 Data Area is hosted on rsync servers and not through conda channels like the ISIS3 binaries. This requires using the rsync command from within a terminal window within your Unix distribution, or from within WSL if running Windows 10.  Downloading all mission data requires over 520 GB of disk space. If you want to acquire only certain mission data [click here](#Mission-Specific-Data-Downloads). To download all ISIS3 data files, continue reading.

To download all ISIS3 data, enter the following commands in the location where you want to install the ISIS3 Data Area:
>>>>>>> 71d266b8

    cd $ISIS3DATA
    rsync -azv --delete --partial isisdist.astrogeology.usgs.gov::isis3data/data.


> Note: The above command downloads all ISIS data including the required base data area and all of the optional mission data areas.


### Partial Download of ISIS3 Base Data (Required)

The base data area is separate from the source code. This data area is crucial to ISIS3 and must be downloaded. To do that run the following commands:

    cd $ISIS3DATA
    rsync -azv --delete --partial isisdist.astrogeology.usgs.gov::isis3data/data/base .

### Partial Download of Mission Specific Data

There are many missions supported by ISIS. If you are only working with a few missions then you can save disk space by downloading only those specific data areas. If you want to limit the download even further, read the next section about the SPICE Web Service. Otherwise [jump](#Mission-Specific-Data-Downloads) to the mission specific sections.

### ISIS SPICE Web Service

ISIS can now use a service to retrieve the SPICE data for all instruments ISIS supports via the internet. To use this service instead of your local SPICE data, click the WEB check box in the spiceinit program GUI or type spiceinit web=yes at the command line. Using the ISIS SPICE Web Service will significantly reduce the size of the downloads from our data area. If you want to use this new service, without having to download all the SPICE data, add the following argument to the mission-specific rsync command:

    --exclude='kernels'

For example:

<<<<<<< HEAD
<span style="font-size:120%; color:red; font-weight:bold"> WARNING: Some instruments require mission data to be present for radiometric calibration, which may not be supported by the SPICE Web Server exclusively, and some programs that are designed to run an image from ingestion through the mapping phase do not have an option to use the SPICE Web Service. For information specific to an instrument, see the documentation for radiometric callobration programs. </span> 
=======
<pre>
cd $ISIS3DATA
rsync -azv <b>--exclude='kernels'</b> --delete --partial isisdist.astrogeology.usgs.gov::isis3data/data/cassini .
</pre>
>>>>>>> 71d266b8

**WARNING:** Some instruments require mission data to be present for radiometric calibration, which may not be supported by the SPICE Web Server exclusively, and some programs that are designed to run an image from ingestion through the mapping phase do not have an option to use the SPICE Web Service. For information specific to an instrument, see the documentation for radiometric callobration programs.

### Mission Specific Data Downloads

**Apollo Mission (kernels can be excluded):**

    cd $ISIS3DATA
    rsync -azv --delete --partial isisdist.astrogeology.usgs.gov::isis3data/data/apollo15 .
    rsync -azv --delete --partial isisdist.astrogeology.usgs.gov::isis3data/data/apollo16 .
    rsync -azv --delete --partial isisdist.astrogeology.usgs.gov::isis3data/data/apollo17 .


**Cassini Mission (kernels can be excluded):**

    cd $ISIS3DATA
    rsync -azv --delete --partial isisdist.astrogeology.usgs.gov::isis3data/data/cassini .


**Chandrayaan Mission (kernels can be excluded):**

    cd $ISIS3DATA
    rsync -azv --delete --partial isisdist.astrogeology.usgs.gov::isis3data/data/chandrayaan1 .


**Clementine Mission (kernels can be excluded):**

    cd $ISIS3DATA
    rsync -azv --delete --partial isisdist.astrogeology.usgs.gov::isis3data/data/clementine1 .


**Dawn Mission (kernels can be excluded):**

    cd $ISIS3DATA
    rsync -azv --delete --partial isisdist.astrogeology.usgs.gov::isis3data/data/dawn .


**ExoMars Trace Gas Orbiter Mission (kernels can be excluded):**

    cd $ISIS3DATA
    rsync -azv --delete --partial isisdist.astrogeology.usgs.gov::isis3data/data/tgo .


**Galileo Mission (kernels can be excluded):**

    cd $ISIS3DATA
    rsync -azv --delete --partial isisdist.astrogeology.usgs.gov::isis3data/data/galileo .


**Hayabusa Mission (kernels can be excluded):**

    cd $ISIS3DATA
    rsync -azv --delete --partial isisdist.astrogeology.usgs.gov::isis3data/data/hayabusa .
    rsync -azv --delete --partial isisdist.astrogeology.usgs.gov::isis3data/data/hayabusa2 .


**Juno Mission (kernels can be excluded):**

    cd $ISIS3DATA
    rsync -azv --delete --partial isisdist.astrogeology.usgs.gov::isis3data/data/juno .


**Kaguya Mission (kernels can be excluded):**

    cd $ISIS3DATA
    rsync -azv --delete --partial isisdist.astrogeology.usgs.gov::isis3data/data/kaguya .


**Lunar Orbiter Mission (kernels can be excluded):**

    cd $ISIS3DATA
    rsync -azv --delete --partial isisdist.astrogeology.usgs.gov::isis3data/data/lo .


**Lunar Reconnaissance Orbiter Mission (kernels can be excluded):**

    cd $ISIS3DATA
    rsync -azv --delete --partial isisdist.astrogeology.usgs.gov::isis3data/data/lro .


**Mars Exploration Rover Mission (kernels can be excluded):**

    cd $ISIS3DATA
    rsync -azv --delete --partial isisdist.astrogeology.usgs.gov::isis3data/data/mer .


**Mariner10 Mission (kernels can be excluded):**

    cd $ISIS3DATA
    rsync -azv --delete --partial isisdist.astrogeology.usgs.gov::isis3data/data/mariner10 .


**Messenger Mission (kernels can be excluded):**

    cd $ISIS3DATA
    rsync -azv --delete --partial isisdist.astrogeology.usgs.gov::isis3data/data/messenger .


**Mars Express Mission (kernels can be excluded):**

    cd $ISIS3DATA
    rsync -azv --delete --partial isisdist.astrogeology.usgs.gov::isis3data/data/mex .


**Mars Global Surveyor Mission (kernels can be excluded):**

    cd $ISIS3DATA
    rsync -azv --delete --partial isisdist.astrogeology.usgs.gov::isis3data/data/mgs .


**Mars Reconnaissance Orbiter Mission (kernels can be excluded):**

    cd $ISIS3DATA
    rsync -azv --delete --partial isisdist.astrogeology.usgs.gov::isis3data/data/mro .


**Mars Odyssey Mission (kernels can be excluded):**

    cd $ISIS3DATA
    rsync -azv --delete --partial isisdist.astrogeology.usgs.gov::isis3data/data/odyssey .


**Near Mission (kernels can be excluded):**

    cd $ISIS3DATA
    rsync -azv --delete --partial isisdist.astrogeology.usgs.gov::isis3data/data/near .


**New Horizons Mission (kernels can be excluded):**

    cd $ISIS3DATA
    rsync -azv --delete --partial isisdist.astrogeology.usgs.gov::isis3data/data/newhorizons .


**Rolo Mission (kernels can be excluded):**

    cd $ISIS3DATA
    rsync -azv --delete --partial isisdist.astrogeology.usgs.gov::isis3data/data/rolo .


**Rosetta Mission (kernels can be excluded):**

    cd $ISIS3DATA
    rsync -azv --delete --partial isisdist.astrogeology.usgs.gov::isis3data/data/rosetta .


**Smart1 Mission (kernels can be excluded):**

    cd $ISIS3DATA
    rsync -azv --delete --partial isisdist.astrogeology.usgs.gov::isis3data/data/smart1 .


**Viking Mission (kernels can be excluded):**

    cd $ISIS3DATA
    rsync -azv --delete --partial isisdist.astrogeology.usgs.gov::isis3data/data/viking1 .
    rsync -azv --delete --partial isisdist.astrogeology.usgs.gov::isis3data/data/viking2 .


**Voyager Mission (kernels can be excluded):**

    cd $ISIS3DATA
    rsync -azv --delete --partial isisdist.astrogeology.usgs.gov::isis3data/data/voyager1 .
    rsync -azv --delete --partial isisdist.astrogeology.usgs.gov::isis3data/data/voyager2 .


## Installing older versions of ISIS
---------------------------------

### How do I install ISIS2?

If you are looking for ISIS2, please [refer to the ISIS 2 Installation Guide](http://isis.astrogeology.usgs.gov/Isis2/isis-bin/installation.cgi) for instructions on downloading and installing ISIS 2.

### How do I install ISIS3.5.2 or earlier?

If you are looking for a version of ISIS3 prior to 3.6.0, please [refer to the Legacy ISIS3 Installation Guide](https://isis.astrogeology.usgs.gov/documents/LegacyInstallGuide/index.html) for instructions on downloading and installing ISIS3, versions prior to 3.6.0.<|MERGE_RESOLUTION|>--- conflicted
+++ resolved
@@ -126,19 +126,11 @@
 
 ### Ancillary Data
 
-<<<<<<< HEAD
-ISIS3 supports many planetary missions; in fact, over 40 different instruments including some flown as early as the 1960s. Ancillary data are required to process images from these instruments. For example, translation definition files to help convert from PDS format to ISIS cubes, dark current and flat file images for radiometric calibration, and large quantities of SPICE files (spacecraft pointing and position) for map projecting images. If you plan to work with data from all missions, then the download will require about 530 GB for all the ancillary data. However, most of this volume is taken up by SPICE files. We have a SPICE Web service that can be used in lieu of downloading all of the SPICE files which can reduce the download size to 10 GB. When downloading ISIS, you will have the option of choosing which mission data to acquire as well as if you only want the translation and calibration files and not SPICE files.
-=======
 Many ISIS3 applications require ancillary data. For example, ingestion applications require translation tables to convert labels, calibration applications require flat files to do flat field correct, and map projection applications require DTMs to accurately compute intersections. Due to its size, this data is stored in a separate directory called the ISIS3 Data Area. Any location can be used for the ISIS3 Data Area, the software simply requires that the ISIS3DATA environment variable is set to its location.
->>>>>>> 71d266b8
 
 ### Structure of the ISIS3 Data Area
 
-<<<<<<< HEAD
-The strength of ISIS3 lies in its capabilities for planetary cartography. The image orthorectification process requires a digital terrain model (DTM). The DTMs can be quite large and take some time to download. They exist for many planetary bodies (e.g., the Moon, Mars, etc.). Therefore, there are options for selecting which DTMs to download if you are only working with a particular target body.
-=======
 Under the root directory of the ISIS3 Data Area pointed to by the ISIS3DATA environment variable are a variety of sub-directories. Each mission supported by ISIS3 has a sub-directory that contains mission specific processing data such as flat files and mission specific SPICE. There are also data areas used by more generic applications. These sub-directories contain everything from templates to test data.
->>>>>>> 71d266b8
 
 ### Size of the ISIS3 Data Area
 
@@ -146,15 +138,9 @@
 
 ### Full ISIS3 Data Download
 
-<<<<<<< HEAD
-Mission data is hosted on rsync servers and not through conda channels like the ISIS3 distribution. This requires using the rsync command from within a terminal window within your Unix distribution, or from within WSL if running Windows 10. Downloading all mission data requires over 520 GB of disk space. If you want to acquire only certain mission data [click here](#MissionSpecific). To download all ISIS3 data files, continue reading.
-
-To download all ISIS3 data (approximately 520 GB), enter the following commands at the command prompt:
-=======
 The ISIS3 Data Area is hosted on rsync servers and not through conda channels like the ISIS3 binaries. This requires using the rsync command from within a terminal window within your Unix distribution, or from within WSL if running Windows 10.  Downloading all mission data requires over 520 GB of disk space. If you want to acquire only certain mission data [click here](#Mission-Specific-Data-Downloads). To download all ISIS3 data files, continue reading.
 
 To download all ISIS3 data, enter the following commands in the location where you want to install the ISIS3 Data Area:
->>>>>>> 71d266b8
 
     cd $ISIS3DATA
     rsync -azv --delete --partial isisdist.astrogeology.usgs.gov::isis3data/data.
@@ -182,14 +168,10 @@
 
 For example:
 
-<<<<<<< HEAD
-<span style="font-size:120%; color:red; font-weight:bold"> WARNING: Some instruments require mission data to be present for radiometric calibration, which may not be supported by the SPICE Web Server exclusively, and some programs that are designed to run an image from ingestion through the mapping phase do not have an option to use the SPICE Web Service. For information specific to an instrument, see the documentation for radiometric callobration programs. </span> 
-=======
 <pre>
 cd $ISIS3DATA
 rsync -azv <b>--exclude='kernels'</b> --delete --partial isisdist.astrogeology.usgs.gov::isis3data/data/cassini .
 </pre>
->>>>>>> 71d266b8
 
 **WARNING:** Some instruments require mission data to be present for radiometric calibration, which may not be supported by the SPICE Web Server exclusively, and some programs that are designed to run an image from ingestion through the mapping phase do not have an option to use the SPICE Web Service. For information specific to an instrument, see the documentation for radiometric callobration programs.
 

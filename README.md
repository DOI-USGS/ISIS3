--- conflicted
+++ resolved
@@ -2,26 +2,16 @@
 
 [![Join the chat at https://gitter.im/USGS-Astrogeology/isis3_cmake](https://badges.gitter.im/USGS-Astrogeology/isis3_cmake.svg)](https://gitter.im/USGS-Astrogeology/isis3_cmake?utm_source=badge&utm_medium=badge&utm_campaign=pr-badge&utm_content=badge)
 [![Join the discourse at https://astrodiscuss.usgs.gov](https://img.shields.io/discourse/https/astrodiscuss.usgs.gov/topics.svg?style=flat)](https://astrodiscuss.usgs.gov/)
-<<<<<<< HEAD
-
-[![Anaconda-Server Badge](https://anaconda.org/usgs-astrogeology/isis3/badges/version.svg)](https://anaconda.org/usgs-astrogeology/isis3)
-[![Anaconda-Server Badge](https://anaconda.org/usgs-astrogeology/isis/badges/version.svg)](https://anaconda.org/usgs-astrogeology/isis)
-[![DOI](https://zenodo.org/badge/DOI/10.5281/zenodo.3697216.svg)](https://doi.org/10.5281/zenodo.3697216)
-=======
 [![Anaconda-Server Badge](https://anaconda.org/usgs-astrogeology/isis3/badges/version.svg)](https://anaconda.org/usgs-astrogeology/isis3)
 [![Anaconda-Server Badge](https://anaconda.org/usgs-astrogeology/isis/badges/version.svg)](https://anaconda.org/usgs-astrogeology/isis)
 [![DOI](https://zenodo.org/badge/DOI/10.5281/zenodo.2563341.svg)](https://doi.org/10.5281/zenodo.2563341)
->>>>>>> 228ed28c
 
 ## Table of Contents
 
 * [Requests for Comment](README.md#Requests-for-Comment)
 * [FAQ](README.md#FAQ)
 * [Installation](README.md#Installation)
-<<<<<<< HEAD
-=======
 * [Citing ISIS](README.md#Citing-ISIS)
->>>>>>> 228ed28c
 * [Start Contributing](https://github.com/USGS-Astrogeology/ISIS3/wiki/How-to-Start-Contributing)
 * [ISIS Data Area](README.md#The-ISIS-Data-Area)
 * [Installing Older Versions of ISIS](README.md#Installing-older-versions-of-ISIS)
@@ -32,11 +22,7 @@
 Current open RFCs:
   * [Migration of ISIS Data to Git](https://github.com/USGS-Astrogeology/ISIS3/wiki/RFC4---Migration-of-ISIS-Data-to-Git)
   * [Removal of LOLAGRAIL SPKs from the data area](https://github.com/USGS-Astrogeology/ISIS3/wiki/RFC5-Remove-old-LOLAGRAIL-SPKs)
-<<<<<<< HEAD
-  
-=======
-
->>>>>>> 228ed28c
+
   We encourage all contributors and users to review open RFCs and comment as these proposed changes will impact use of the software.
 
 ## FAQ
@@ -104,20 +90,12 @@
 
 7.  Finally, setup the environment variables:
 
-<<<<<<< HEAD
-        #Execute the ISIS variable initialization script with default arguments.
-        #This script prepares default values for:  $ISISROOT, $ISIS3DATA, $ISIS3TESTDATA
+    To use the default values for: `$ISISROOT, $ISISDATA, $ISISTESTDATA`, run the ISIS variable initialization script with default arguments.
+
+    To do this, for versions of ISIS 4.2.0 and earlier, use: 
 
         python $CONDA_PREFIX/scripts/isis3VarInit.py
 
-=======
-    To use the default values for: `$ISISROOT, $ISISDATA, $ISISTESTDATA`, run the ISIS variable initialization script with default arguments.
-
-    To do this, for versions of ISIS 4.2.0 and earlier, use: 
-
-        python $CONDA_PREFIX/scripts/isis3VarInit.py
->>>>>>> 228ed28c
-
     For versions of ISIS after 4.2.0, use:
 
         python $CONDA_PREFIX/scripts/isisVarInit.py
@@ -128,9 +106,11 @@
 
         python $CONDA_PREFIX/scripts/isis3VarInit.py --data-dir=[path to data directory]  --test-dir=[path to test data directory]
 
-<<<<<<< HEAD
-
-    More information about the ISIS3DATA environment variable and the ISIS Data Area can be found [here]("#The-ISIS-Data-Area"). Now everytime the isis environment is activated, $ISISROOT, $ISIS3DATA, and $ISIS3TESTDATA will be set to the values passed to isis3VarInit.py. This does not happen retroactively, re-activate the isis envionment with one of the following commands:
+    For versions of ISIS after 4.2.0, use: 
+
+        python $CONDA_PREFIX/scripts/isisVarInit.py --data-dir=[path to data directory]  --test-dir=[path to test data directory]
+
+    More information about the ISISDATA environment variable and the ISIS Data Area can be found [here]("#The-ISIS-Data-Area"). Now everytime the isis environment is activated, $ISISROOT, $ISISDATA, and $ISISTESTDATA will be set to the values passed to isisVarInit.py. This does not happen retroactively, so re-activate the isis envionment with one of the following commands:
 
         for Anaconda 3.4 and up - conda activate isis
         prior to Anaconda 3.4 - source activate isis
@@ -177,59 +157,6 @@
 
 #### Harder mode, with activation script hacking
 
-=======
-    For versions of ISIS after 4.2.0, use: 
-
-        python $CONDA_PREFIX/scripts/isisVarInit.py --data-dir=[path to data directory]  --test-dir=[path to test data directory]
-
-    More information about the ISISDATA environment variable and the ISIS Data Area can be found [here]("#The-ISIS-Data-Area"). Now everytime the isis environment is activated, $ISISROOT, $ISISDATA, and $ISISTESTDATA will be set to the values passed to isisVarInit.py. This does not happen retroactively, so re-activate the isis envionment with one of the following commands:
-
-        for Anaconda 3.4 and up - conda activate isis
-        prior to Anaconda 3.4 - source activate isis
-
-
-### Practical Usage with other conda packages
-
-If you don't use conda for anything else on your computer, you can
-skip this section.
-
-If you use conda to install other packages, you may run into
-difficulties with adding the isis conda package to those environments
-or adding other conda packages to the isis environment you just
-created above.  This is because the isis conda package pins a number
-of requirements that may clash with other packages.
-
-At this time, we recommend creating the isis environment as detailed
-above, and then not adding any other conda packages to it.  This
-is similar to the best practice usage of not adding any conda
-packages to your 'base' conda environment.
-
-Instead, when you need to have a conda environment with other
-packages that also needs to be able to run ISIS programs, we have
-two different options.  In both cases, we'll assume that you create
-a new environment called 'working' (but it could be named anything)
-that you want to add some conda packages to, but from which you
-also want ISIS access.
-
-The first step is to create 'working' and add whatever conda packages you want.
-
-#### Easy mode, with stacking
-
-1.  `conda activate isis`
-
-2.  `conda activate --stack working`
-
-That's it.  Told you it was easy.
-
-This activates the isis environment, gets it all set up, and
-then it 'stacks' the new working environment on top of it.  To get
-out, you'll have to `conda deactivate` two times to get out of
-`working` and then out of `isis`.
-
-
-#### Harder mode, with activation script hacking
-
->>>>>>> 228ed28c
 The above stacking situation may have issues if you have a particularly
 complicated set of packages or other dependencies.  The idea here is that
 the only thing you *really* need in your 'working' environment are
@@ -269,11 +196,7 @@
     that it starts with whatever you got from step 1, and ends in the
     name of your isis environment, if you followed the installation
     instructions above, you called that environment 'isis'.
-<<<<<<< HEAD
-    
-=======
-
->>>>>>> 228ed28c
+
     You can do the same thing to find the path to your new 'working'
     environment, but in this example, it will be at
     `$HOME/anaconda3/envs/working`.
@@ -331,19 +254,11 @@
 
   To update to our latest release candidate up to version 3.9.1, run `conda update -c usgs-astrogeology -c usgs-astrogeology/label/RC isis3`
 
-<<<<<<< HEAD
-  Note that for ISIS versions 3.10 and above, new versions and release candidates will only be 
-  available under the package name `isis` and `conda update isis3` and  
-  `conda update -c usgs-astrogeology -c usgs-astrogeology/label/RC isis3` 
-  will no longer work for additional updates. Instead, after installing an `isis` package,
-  `conda update isis` should be used to update to a new version and 
-=======
   Note that for ISIS versions 3.10 and above, new versions and release candidates will only be
   available under the package name `isis` and `conda update isis3` and  
   `conda update -c usgs-astrogeology -c usgs-astrogeology/label/RC isis3`
   will no longer work for additional updates. Instead, after installing an `isis` package,
   `conda update isis` should be used to update to a new version and
->>>>>>> 228ed28c
   `conda update -c usgs-astrogeology/label/RC isis` to update to a new release candidate.
 
 ### Operating System Requirements
@@ -379,29 +294,18 @@
 -   [Building ISIS3 documentation](https://github.com/USGS-Astrogeology/ISIS3/wiki/Developing-ISIS3-with-cmake#building-isis3-documentation)
 -   [What to do if you encounter any problems](https://github.com/USGS-Astrogeology/ISIS3/wiki/Developing-ISIS3-with-cmake#problems)
 
-<<<<<<< HEAD
-=======
 ## Citing ISIS
 This project uses a [Zenodo](https://zenodo.org) generated DOI. The badge at the top of this README links to the DOI for the [latest release](https://doi.org/10.5281/zenodo.2563341). It is [good practice](https://help.zenodo.org) (See 'Which DOI Should I Use in Citations?') to cite the version of the software being used by the citing work. To obtain this DOI, one can follow the [link to the latest version](https://doi.org/10.5281/zenodo.2563341) and then check the right sidebar area titled **Versions** for a listing of all ISIS versions that currently have a Zenodo DOI.
 
->>>>>>> 228ed28c
 ## The ISIS Data Area
 
 ### Ancillary Data
 
-<<<<<<< HEAD
-Many ISIS applications require ancillary data. For example, ingestion applications require translation tables to convert labels, calibration applications require flat files to do flat field correct, and map projection applications require DTMs to accurately compute intersections. Due to its size, this data is stored in a separate directory called the ISIS Data Area. Any location can be used for the ISIS Data Area, the software simply requires that the ISIS3DATA environment variable is set to its location.
+Many ISIS applications require ancillary data. For example, calibration applications require flat files to do flat field corrections, and map projection applications require DTMs to accurately compute intersections. Due to its size, this data is stored in a separate directory called the ISIS Data Area. Any location can be used for the ISIS Data Area, the software simply requires that the ISISDATA environment variable is set to its location.
 
 ### Structure of the ISIS3 Data Area
 
-Under the root directory of the ISIS Data Area pointed to by the ISIS3DATA environment variable are a variety of sub-directories. Each mission supported by ISIS has a sub-directory that contains mission specific processing data such as flat files and mission specific SPICE. There are also data areas used by more generic applications. These sub-directories contain everything from templates to test data.
-=======
-Many ISIS applications require ancillary data. For example, calibration applications require flat files to do flat field corrections, and map projection applications require DTMs to accurately compute intersections. Due to its size, this data is stored in a separate directory called the ISIS Data Area. Any location can be used for the ISIS Data Area, the software simply requires that the ISISDATA environment variable is set to its location.
-
-### Structure of the ISIS3 Data Area
-
 Under the root directory of the ISIS Data Area pointed to by the ISISDATA environment variable are a variety of sub-directories. Each mission supported by ISIS has a sub-directory that contains mission specific processing data such as flat files and mission specific SPICE. There are also data areas used by more generic applications. These sub-directories contain everything from templates to test data.
->>>>>>> 228ed28c
 
 ### Size of the ISIS3 Data Area
 
@@ -410,40 +314,22 @@
 ### Full ISIS3 Data Download
 
 The ISIS Data Area is hosted on rsync servers and not through conda channels like the ISIS binaries. This requires using the rsync command from within a terminal window within your Unix distribution, or from within WSL if running Windows 10.  Downloading all mission data requires over 520 GB of disk space. If you want to acquire only certain mission data [click here](#Mission-Specific-Data-Downloads). To download all ISIS data files, continue reading.
-<<<<<<< HEAD
 
 To download all ISIS data, enter the following commands in the location where you want to install the ISIS Data Area:
 
-    cd $ISIS3DATA
-    rsync -azv --delete --partial isisdist.astrogeology.usgs.gov::isis3data/data .
-
-=======
-
-To download all ISIS data, enter the following commands in the location where you want to install the ISIS Data Area:
-
     cd $ISISDATA
     rsync -azv --delete --partial isisdist.astrogeology.usgs.gov::isisdata/data/ .
 
->>>>>>> 228ed28c
 
 > Note: The above command downloads all ISIS data including the required base data area and all of the optional mission data areas.
 
 
-<<<<<<< HEAD
-### Partial Download of ISIS Base Data (Required)
-
-The base data area is separate from the source code. This data area is crucial to ISIS and must be downloaded. To do that run the following commands:
-
-    cd $ISIS3DATA
-    rsync -azv --delete --partial isisdist.astrogeology.usgs.gov::isis3data/data/base .
-=======
 ### Partial Download of ISIS Base Data
 
 This data area contains data that is common between multiple missions such as DEMS and leap second kernels. As of ISIS 4.1, the base data area is no longer required to run many applications as data such as icons and templates has been moved into the binary distribution. If you plan to work with any applications that use camera models (e.g., cam2map, campt, qview), it is still recommended you download the base data area. To download the base data area run the following commands:
 
     cd $ISISDATA
     rsync -azv --delete --partial isisdist.astrogeology.usgs.gov::isisdata/data/base .
->>>>>>> 228ed28c
 
 ### Partial Download of Mission Specific Data
 
@@ -456,145 +342,6 @@
     --exclude='kernels'
 
 For example:
-<<<<<<< HEAD
-
-<pre>
-cd $ISIS3DATA
-rsync -azv <b>--exclude='kernels'</b> --delete --partial isisdist.astrogeology.usgs.gov::isis3data/data/cassini .
-</pre>
-
-**WARNING:** Some instruments require mission data to be present for radiometric calibration, which is not supported by the SPICE Web Server, and some programs that are designed to run an image from ingestion through the mapping phase do not have an option to use the SPICE Web Service. For information specific to an instrument, see the documentation for radiometric calibration programs.
-
-### Mission Specific Data Downloads
-
-**Apollo Mission:**
-
-    cd $ISIS3DATA
-    rsync -azv --delete --partial isisdist.astrogeology.usgs.gov::isis3data/data/apollo15 .
-    rsync -azv --delete --partial isisdist.astrogeology.usgs.gov::isis3data/data/apollo16 .
-    rsync -azv --delete --partial isisdist.astrogeology.usgs.gov::isis3data/data/apollo17 .
-
-
-**Cassini Mission:**
-
-    cd $ISIS3DATA
-    rsync -azv --delete --partial isisdist.astrogeology.usgs.gov::isis3data/data/cassini .
-
-
-**Chandrayaan Mission:**
-
-    cd $ISIS3DATA
-    rsync -azv --delete --partial isisdist.astrogeology.usgs.gov::isis3data/data/chandrayaan1 .
-
-
-**Clementine Mission:**
-
-    cd $ISIS3DATA
-    rsync -azv --delete --partial isisdist.astrogeology.usgs.gov::isis3data/data/clementine1 .
-
-
-**Dawn Mission:**
-
-    cd $ISIS3DATA
-    rsync -azv --delete --partial isisdist.astrogeology.usgs.gov::isis3data/data/dawn .
-
-
-**ExoMars Trace Gas Orbiter Mission:**
-
-    cd $ISIS3DATA
-    rsync -azv --delete --partial isisdist.astrogeology.usgs.gov::isis3data/data/tgo .
-
-
-**Galileo Mission:**
-
-    cd $ISIS3DATA
-    rsync -azv --delete --partial isisdist.astrogeology.usgs.gov::isis3data/data/galileo .
-
-
-**Hayabusa Mission:**
-
-    cd $ISIS3DATA
-    rsync -azv --delete --partial isisdist.astrogeology.usgs.gov::isis3data/data/hayabusa .
-    rsync -azv --delete --partial isisdist.astrogeology.usgs.gov::isis3data/data/hayabusa2 .
-
-
-**Juno Mission:**
-
-    cd $ISIS3DATA
-    rsync -azv --delete --partial isisdist.astrogeology.usgs.gov::isis3data/data/juno .
-
-
-**Kaguya Mission:**
-
-    cd $ISIS3DATA
-    rsync -azv --delete --partial isisdist.astrogeology.usgs.gov::isis3data/data/kaguya .
-
-
-**Lunar Orbiter Mission:**
-
-    cd $ISIS3DATA
-    rsync -azv --delete --partial isisdist.astrogeology.usgs.gov::isis3data/data/lo .
-
-
-**Lunar Reconnaissance Orbiter Mission:**
-
-    cd $ISIS3DATA
-    rsync -azv --delete --partial isisdist.astrogeology.usgs.gov::isis3data/data/lro .
-
-
-**Mars Exploration Rover Mission:**
-
-    cd $ISIS3DATA
-    rsync -azv --delete --partial isisdist.astrogeology.usgs.gov::isis3data/data/mer .
-
-
-**Mariner10 Mission:**
-
-    cd $ISIS3DATA
-    rsync -azv --delete --partial isisdist.astrogeology.usgs.gov::isis3data/data/mariner10 .
-
-
-**Messenger Mission:**
-
-    cd $ISIS3DATA
-    rsync -azv --delete --partial isisdist.astrogeology.usgs.gov::isis3data/data/messenger .
-
-
-**Mars Express Mission:**
-
-    cd $ISIS3DATA
-    rsync -azv --delete --partial isisdist.astrogeology.usgs.gov::isis3data/data/mex .
-
-
-**Mars Global Surveyor Mission:**
-
-    cd $ISIS3DATA
-    rsync -azv --delete --partial isisdist.astrogeology.usgs.gov::isis3data/data/mgs .
-
-
-**Mars Reconnaissance Orbiter Mission:**
-
-    cd $ISIS3DATA
-    rsync -azv --delete --partial isisdist.astrogeology.usgs.gov::isis3data/data/mro .
-
-
-**Mars Odyssey Mission:**
-
-    cd $ISIS3DATA
-    rsync -azv --delete --partial isisdist.astrogeology.usgs.gov::isis3data/data/odyssey .
-
-
-**Near Mission:**
-
-    cd $ISIS3DATA
-    rsync -azv --delete --partial isisdist.astrogeology.usgs.gov::isis3data/data/near .
-
-
-**New Horizons Mission:**
-
-    cd $ISIS3DATA
-    rsync -azv --delete --partial isisdist.astrogeology.usgs.gov::isis3data/data/newhorizons .
-=======
 
 <pre>
 cd $ISISDATA
@@ -732,66 +479,38 @@
 
     cd $ISISDATA
     rsync -azv --delete --partial isisdist.astrogeology.usgs.gov::isisdata/data/newhorizons .
->>>>>>> 228ed28c
 
 
 **Rolo Mission:**
 
-<<<<<<< HEAD
-    cd $ISIS3DATA
-    rsync -azv --delete --partial isisdist.astrogeology.usgs.gov::isis3data/data/rolo .
-=======
     cd $ISISDATA
     rsync -azv --delete --partial isisdist.astrogeology.usgs.gov::isisdata/data/rolo .
->>>>>>> 228ed28c
 
 
 **Rosetta Mission:**
 
-<<<<<<< HEAD
-    cd $ISIS3DATA
-    rsync -azv --delete --partial isisdist.astrogeology.usgs.gov::isis3data/data/rosetta .
-=======
     cd $ISISDATA
     rsync -azv --delete --partial isisdist.astrogeology.usgs.gov::isisdata/data/rosetta .
->>>>>>> 228ed28c
 
 
 **Smart1 Mission:**
 
-<<<<<<< HEAD
-    cd $ISIS3DATA
-    rsync -azv --delete --partial isisdist.astrogeology.usgs.gov::isis3data/data/smart1 .
-=======
     cd $ISISDATA
     rsync -azv --delete --partial isisdist.astrogeology.usgs.gov::isisdata/data/smart1 .
->>>>>>> 228ed28c
 
 
 **Viking Mission:**
 
-<<<<<<< HEAD
-    cd $ISIS3DATA
-    rsync -azv --delete --partial isisdist.astrogeology.usgs.gov::isis3data/data/viking1 .
-    rsync -azv --delete --partial isisdist.astrogeology.usgs.gov::isis3data/data/viking2 .
-=======
     cd $ISISDATA
     rsync -azv --delete --partial isisdist.astrogeology.usgs.gov::isisdata/data/viking1 .
     rsync -azv --delete --partial isisdist.astrogeology.usgs.gov::isisdata/data/viking2 .
->>>>>>> 228ed28c
 
 
 **Voyager Mission:**
 
-<<<<<<< HEAD
-    cd $ISIS3DATA
-    rsync -azv --delete --partial isisdist.astrogeology.usgs.gov::isis3data/data/voyager1 .
-    rsync -azv --delete --partial isisdist.astrogeology.usgs.gov::isis3data/data/voyager2 .
-=======
     cd $ISISDATA
     rsync -azv --delete --partial isisdist.astrogeology.usgs.gov::isisdata/data/voyager1 .
     rsync -azv --delete --partial isisdist.astrogeology.usgs.gov::isisdata/data/voyager2 .
->>>>>>> 228ed28c
 
 
 ## Installing older versions of ISIS

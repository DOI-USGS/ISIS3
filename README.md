<p align="center">
  <img src="rtd_docs/ISIS_Logo.svg" alt="ISIS" width=200> 
</p>

# ISIS

[![Join the chat at https://gitter.im/USGS-Astrogeology/isis3_cmake](https://badges.gitter.im/USGS-Astrogeology/isis3_cmake.svg)](https://gitter.im/USGS-Astrogeology/isis3_cmake?utm_source=badge&utm_medium=badge&utm_campaign=pr-badge&utm_content=badge)
[![Join the discourse at https://astrodiscuss.usgs.gov](https://img.shields.io/discourse/https/astrodiscuss.usgs.gov/topics.svg?style=flat)](https://astrodiscuss.usgs.gov/)
[![Anaconda-Server Badge](https://anaconda.org/usgs-astrogeology/isis3/badges/version.svg)](https://anaconda.org/usgs-astrogeology/isis3)
[![Anaconda-Server Badge](https://anaconda.org/usgs-astrogeology/isis/badges/version.svg)](https://anaconda.org/usgs-astrogeology/isis)
[![DOI](https://zenodo.org/badge/DOI/10.5281/zenodo.2563341.svg)](https://doi.org/10.5281/zenodo.2563341)

## Table of Contents

* [Requests for Comment](README.md#Requests-for-Comment)
* [FAQ](README.md#FAQ)
* [Installation](README.md#Installation)
* [ISIS Tutorials](README.md#ISIS-Tutorials)
* [Citing ISIS](README.md#Citing-ISIS)
* [Start Contributing](https://github.com/USGS-Astrogeology/ISIS3/wiki/How-to-Start-Contributing)
* [ISIS Data Area](README.md#The-ISIS-Data-Area)
* [ISIS Test Data](README.md#ISIS-Test-Data)
* [Installing Older Versions of ISIS](README.md#Installing-older-versions-of-ISIS)


## Requests for Comment
The ISIS project uses a Request for Comment (RFC) model whereby major potential changes to the code base, data area, or binary delivery process are proposed, iterated on by any interested parties, and potentially adopted. Right now, RFCs are being housed in this repository's [wiki](https://github.com/USGS-Astrogeology/ISIS3/wiki) with associated discussions occurring on [astrodiscuss](https://astrodiscuss.usgs.gov).

Current open RFCs:
  * No Requests for Comment are currently open

  We encourage all contributors and users to review open RFCs and comment as these proposed changes will impact use of the software.

## FAQ
We maintain a list of frequently encountered questions and issues. Before opening a new issue, please take a look at the [FAQ](https://github.com/USGS-Astrogeology/ISIS3/wiki/FAQ).

## Installation

This installation guide is for ISIS users interested in installing ISIS (3.6.0)+ through conda.

### ISIS Installation With Conda

1. Download either the Anaconda or Miniconda installation script for your OS platform. Anaconda is a much larger distribtion of packages supporting scientific python, while Miniconda is a minimal installation and not as large: [Anaconda installer](https://www.anaconda.com/download), [Miniconda installer](https://conda.io/miniconda.html)
1. If you are running on some variant of Linux, open a terminal window in the directory where you downloaded the script, and run the following commands. In this example, we chose to do a full install of Anaconda, and our OS is Linux-based. Your file name may be different depending on your environment.
    
    ```bash
    chmod +x Anaconda3-5.3.0-Linux-x86_64.sh
    ./Anaconda3-5.3.0-Linux-x86_64.sh
    ```
    This will start the Anaconda installer which will guide you through the installation process.

1. If you are running Mac OS X, a pkg file (which looks similar to Anaconda3-5.3.0-MacOSX-x86\_64.pkg) will be downloaded. Double-click on the file to start the installation process.
1. After the installation has finished, open up a bash prompt in your terminal window.
1. Next setup your Anaconda environment for ISIS. In the bash prompt, run the following commands:

    ```bash
    #Create a new conda environment to install ISIS in
    conda create -n isis

    #Activate the environment
    conda activate isis

    #Add the following channels to the environment
    conda config --env --add channels conda-forge
    conda config --env --add channels usgs-astrogeology

    #Verify you have the correct channels:
    conda config --show channels

    #You should see:

    channels:
        - usgs-astrogeology
        - conda-forge
        - defaults

    #The order is important.  If conda-forge is before usgs-astrogeology, you will need to run:

    conda config --env --add channels usgs-astrogeology
    
    #Then set channel_priority to flexible in case there is a global channel_priority=strict setting
    conda config --env --set channel_priority flexible
    ```

1. The environment is now ready to download ISIS and its dependencies:

    ```bash
    conda install -c usgs-astrogeology isis=7.0.0
    ```

1. Finally, setup the environment variables:

    ISIS requires several environment variables to be set in order to run correctly.
    The variables include: ISISROOT and ISISDATA.

    More information about the ISISDATA environment variable and the ISIS Data Area can be found [here](#The-ISIS-Data-Area).

    The following steps are only valid for versions of ISIS after 4.2.0.
    For older versions of ISIS follow the instructions in [this readme file.](https://github.com/USGS-Astrogeology/ISIS3/blob/adf52de0a04b087411d53f3fe1c9218b06dff92e/README.md)

    There are two methods to configure the environment variables for ISIS:

    1. Using `conda env config vars` *preferred*

       Conda has a built in method for configuring environment variables that are specific to a conda environment since version 4.8.
       This version number applies only to the conda package, not to the version of miniconda or anaconda that was installed.

       To determine if your version of conda is recent enough run:

           conda --version

       If the version number is less than 4.8, update conda to a newer version by running:

           conda update -n base conda

       The version number should now be greater than 4.8.

       To use the built in environment variable configuration feature, first activate the environment by first running:

           conda activate isis

       After activation, the environment variables can be set using the syntax: `conda config vars set KEY=VALUE`.
       To set all the environment variables ISIS requires, run the following command, updating the path to `ISISDATA` as needed:

           conda env config vars set ISISROOT=$CONDA_PREFIX ISISDATA=[path to data directory]

       To make these changes take effect, re-activate the isis environment by running:

           conda activate isis

       The environment variables are now set and ISIS is ready for use every time the isis environment is activated.

       **Note** This method will not enable tab completion for arguments in C-Shell.


    1. Using the provided isisVarInit.py script:

       To use the default values for: `$ISISROOT` and `$ISISDATA`, run the ISIS variable initialization script with default arguments:

           python $CONDA_PREFIX/scripts/isisVarInit.py

       Executing this script with no arguments will result in $ISISROOT=$CONDA\_PREFIX and $ISISDATA=$CONDA\_PREFIX/data. The user can specify different directories for `$ISISDATA` using the optional value:

           python $CONDA_PREFIX/scripts/isisVarInit.py --data-dir=[path to data directory]

       Now every time the isis environment is activated, $ISISROOT and $ISISDATA will be set to the values passed to isisVarInit.py.
       This does not happen retroactively, so re-activate the isis environment with one of the following commands:

           for Anaconda 3.4 and up - conda activate isis
           prior to Anaconda 3.4 - source activate isis


### Installation with Docker
The ISIS production Dockerfile automates the conda installation process above.
You can either build the Dockerfile yourself or use the
[usgsastro/isis](https://hub.docker.com/repository/docker/usgsastro/isis)
image from DockerHub.

#### To build the Dockerfile
1. Download [the production Docker file](./docker/production.dockerfile)
2. Build the Dockerfile
  ```
  docker build -t isis -f production.dockerfile .
  ```
3. Run the Dockerfile
  ```
  docker run -it isis bash
  ```

#### Run run the prebuilt image
```
docker run -it usgsastro/isis bash
```

#### Usage with the ISIS data area
Usually you'll want to mount an external directory containing the ISIS data.
The data is not included in the Docker image.

```
docker run -v /my/data/dir:/opt/conda/data -v /my/testdata/dir:/opt/conda/testData -it usgsastro/isis bash
```

Then [download the data](#the-isis-data-area) into /my/data/dir to make it accessible inside your
container.

### Practical Usage with other conda packages

If you don't use conda for anything else on your computer, you can
skip this section.

If you use conda to install other packages, you may run into
difficulties with adding the isis conda package to those environments
or adding other conda packages to the isis environment you just
created above.  This is because the isis conda package pins a number
of requirements that may clash with other packages.

At this time, we recommend creating the isis environment as detailed
above, and then not adding any other conda packages to it.  This
is similar to the best practice usage of not adding any conda
packages to your 'base' conda environment.

Instead, when you need to have a conda environment with other
packages that also needs to be able to run ISIS programs, we have
two different options.  In both cases, we'll assume that you create
a new environment called 'working' (but it could be named anything)
that you want to add some conda packages to, but from which you
also want ISIS access.

The first step is to create 'working' and add whatever conda packages you want.

#### Easy mode, with stacking

1.  `conda activate isis`

2.  `conda activate --stack working`

That's it.  Told you it was easy.

This activates the isis environment, gets it all set up, and
then it 'stacks' the new working environment on top of it.  To get
out, you'll have to `conda deactivate` two times to get out of
`working` and then out of `isis`.


#### Harder mode, with activation script hacking

The above stacking situation may have issues if you have a particularly
complicated set of packages or other dependencies.  The idea here is that
the only thing you *really* need in your 'working' environment are
the ISIS environment variables and the path to the ISIS executables.

If the above paragraph sounded like gibberish, please seek help
from your system administrator or local computer guru.

And we can do this via customizations in the conda environment's
activate.d/ and deactivate.d/ directories.  Adding these things can
also be done manually from the command line, but encoding them in
the activate.d/ and deactivate.d/ scripts is handy.

1.  Create your conda environment however you like, adding whatever
packages you need.  If you were reading the directions above, you've
already done this.

2.  Locate the path to your conda environments:

        conda activate
        echo $CONDA_PREFIX
        conda deactivate

    You'll probably get a directory that is in your home directory and
    is named `anaconda3` or `miniconda3` or something similar.  For the
    rest of this set of instructions, we'll refer to it as `$HOME/anaconda3`
    to represent a directory named `anaconda3` in your home directory, but
    this should be whatever you get from the above echo command.

3.  Locate the path to your ISIS conda environment:

        conda activate isis
        echo $CONDA_PREFIX
        conda deactivate

    This should probably be `$HOME/anaconda3/envs/isis`.  You can see
    that it starts with whatever you got from step 1, and ends in the
    name of your isis environment, if you followed the installation
    instructions above, you called that environment 'isis'.

    You can do the same thing to find the path to your new 'working'
    environment, but in this example, it will be at
    `$HOME/anaconda3/envs/working`.

4.  Copy the ISIS activation and deactivation scripts to your new
environment.  Please note that the directory names in the instructions
below are based on how you installed conda and what you named the
'isis' environment and the 'working' environment.  You may *not* be
able to just copy and paste these instructions directly, they are
an example.  Likewise, if your shell doesn't take the bash syntax
in the .sh files, then you may need to select one of the other
`env_vars.*` files in the isis directories.

        cd $HOME/anaconda3/envs/
        mkdir -p working/etc/conda/activate.d/
        mkdir -p working/etc/conda/deactivate.d/
        cp isis/etc/conda/activate.d/env_vars.sh working/etc/conda/activate.d/env_vars.sh
        cp isis/etc/conda/deactivate.d/env_vars.sh working/etc/conda/deactivate.d/env_vars.sh

5.  Edit the copied activation file in
`$HOME/anaconda3/envs/working/etc/conda/activate.d/` to add the
ISIS executable directory to the path, by adding this line at the
end:

        export PATH=$PATH:$ISISROOT/bin

    Or whatever is appropriate for your shell if you aren't using
    the .sh file.  No matter how you do it, it is important that
    you add `$ISISROOT/bin` to the end of the current path in your
    working environment, and not at the beginning.


6.  Edit the copied deactivation file in
`$HOME/anaconda3/envs/working/etc/conda/deactivate.d/` to remove
the path, by adding this line at the end:

        export PATH=`echo -n $PATH | awk -v RS=: -v ORS=: '/isis/ {next} {print}' | sed 's/:$//'`;`

    Or whatever is appropriate for your shell if you aren't using the
    .sh file.  If your ISIS environment is not called `isis`, then you
    need to replace that part in the awk line above.  You can look in
    the `activate.d/env_vars.sh` file to see what it should be.

Adding the lines in steps 5 and 6 manually adds the 'bin/'
directory of the ISIS environment to your path (step 5), and then
manually removes it (step 6) on deactivation.  If you are using
some other shell, you may need to use a different syntax to add and
remove these elements to and from your path.



### Updating

  To update to the newest version of ISIS, run `conda update -c usgs-astrogeology isis`

  To update to our latest release candidate , run `conda update -c usgs-astrogeology/label/RC isis`

  Note that for ISIS versions 3.10 and above, new versions and release candidates will only be
  available under the package name `isis` and `conda update isis3` and
  `conda update -c usgs-astrogeology -c usgs-astrogeology/label/RC isis3`
  will not work for additional updates. Instead, after installing an `isis` package,
  `conda update isis` should be used to update to a new version and
  `conda update -c usgs-astrogeology/label/RC isis` to update to a new release candidate.

### Operating System Requirements

ISIS runs on many UNIX variants. ISIS does not run natively on MS Windows, although it has been successfully run on Windows 10 using the Windows Subsystem for Linux (WSL). Instructions for doing this can be found [here](http://planetarygis.blogspot.com/2017/07/isis3-on-windows-10-bash.html). The UNIX variants ISIS has been successfully built on are:

-   Ubuntu 18.04 LTS
-   Mac OS X 10.13.6 High Sierra
-   Fedora 28
-   CentOS 7.2

ISIS may be run on other Linux or macOS operating systems then those listed above, but it has not been tested and is not supported.

### Hardware Requirements

Here are the minimum hardware requirements

-   64-bit (x86) processors
-   2 GB RAM
-   2.5 GB of disk space for ISIS binaries
-   10 GB to 510 GB disk space for ISIS data
-   10 GB to many TB disk space for processing images
-   A quality graphics card

To build and compile ISIS requires following the instructions listed below, which are given on the GitHub wiki page for the ISIS project:

-   [Getting Started With GitHub](https://github.com/USGS-Astrogeology/ISIS3/wiki/Developing-ISIS3-with-cmake#getting-started-with-github)
-   [Building ISIS With cmake](https://github.com/USGS-Astrogeology/ISIS3/wiki/Developing-ISIS3-with-cmake#building-isis3)
-   [New ISIS environmental variables and their meanings](https://github.com/USGS-Astrogeology/ISIS3/wiki/Developing-ISIS3-with-cmake#new-environmental-variable-meanings)
-   [Custom data and test directories](https://github.com/USGS-Astrogeology/ISIS3/wiki/Developing-ISIS3-with-cmake#custom-data-and-test-data-directories)
-   [Cleaning builds](https://github.com/USGS-Astrogeology/ISIS3/wiki/Developing-ISIS3-with-cmake#cleaning-builds)
-   [Building individual applications/objects](https://github.com/USGS-Astrogeology/ISIS3/wiki/Developing-ISIS3-with-cmake#building-individual-isis3-applicationsobjects)
-   [Building ISIS documentation](https://github.com/USGS-Astrogeology/ISIS3/wiki/Developing-ISIS3-with-cmake#building-isis3-documentation)
-   [What to do if you encounter any problems](https://github.com/USGS-Astrogeology/ISIS3/wiki/Developing-ISIS3-with-cmake#problems)

## ISIS Tutorials
Please refer to the GitHub wiki page [ISIS Online Workshops](https://github.com/USGS-Astrogeology/ISIS3/wiki/ISIS_Online_Workshops) for current ISIS tutorials.

## Citing ISIS
This project uses a [Zenodo](https://zenodo.org) generated DOI. The badge at the top of this README links to the DOI for the [latest release](https://doi.org/10.5281/zenodo.2563341). It is [good practice](https://help.zenodo.org) (See 'Which DOI Should I Use in Citations?') to cite the version of the software being used by the citing work. To obtain this DOI, one can follow the [link to the latest version](https://doi.org/10.5281/zenodo.2563341) and then check the right sidebar area titled **Versions** for a listing of all ISIS versions that currently have a Zenodo DOI.

## The ISIS Data Area

### Ancillary Data

Many ISIS applications require ancillary data. For example, calibration applications require flat files to do flat field corrections, and map projection applications require DTMs to accurately compute intersections. Due to its size, this data is stored in a separate directory called the ISIS Data Area. Any location can be used for the ISIS Data Area, the software simply requires that the ISISDATA environment variable is set to its location.

### Structure of the ISIS Data Area

Under the root directory of the ISIS Data Area pointed to by the ISISDATA/ISIS3DATA environment variable are a variety of sub-directories. Each mission supported by ISIS has a sub-directory that contains mission specific processing data such as flat files and mission specific SPICE. There are also data areas used by more generic applications. These sub-directories contain everything from templates to test data.

### Versions of the ISIS Data Area

In ISIS version 4.1.0 and later, several files previously stored in the data area closely associated with ISIS applications were moved into version control with the ISIS source code. To support the use of data in ISIS versions predating 4.1.0 the `downloadIsisData` application will need to download the data named `legacybase`. This is explained further in the [Full ISIS Data Download](README.md#Full-ISIS-Data-Download) section. 


### Size of the ISIS Data Area

If you plan to work with data from all missions, then the download will require about 520 GB for all the ancillary data. However, most of this volume is taken up by SPICE files. We have a [Web service](#isis-spice-web-service) that can be used in lieu of downloading all of the SPICE files. This reduces the total download size to about 10 GB.

### Full ISIS Data Download

> Warning: if you are looking to download ISIS data via rsync, this is no longer supported. The rsync server isisdist.astrogeology.usgs.gov was shutdown in November 30, 2022 and replaced with an Amazon S3 storage bucket specified in [rclone.conf](isis/config/rclone.conf). The outdated rsync download information can be found [here](https://github.com/USGS-Astrogeology/ISIS3/wiki/Outdated-ISIS-Data-Information) and updated instructions for downloading ISIS data are provided below.

The ISIS Data Area is hosted on a combination of AWS S3 buckets and public http servers e.g. NAIF, Jaxa, ESA and not through conda channels like the ISIS binaries. This requires using the `downloadIsisData` script from within a terminal window within your Unix distribution, or from within WSL if running Windows 10. Downloading all mission data requires over 520 GB of disk space. If you want to acquire only certain mission data [click here](#Mission-Specific-Data-Downloads). To download all ISIS data files, continue reading.

To download all ISIS data, use the following command:

    downloadIsisData all $ISISDATA

> Note: this applicaion takes in 3 parameters in the following order \<mission> \<download destination> \<rclone command>  
> For more usage, run `downloadIsisData --help` or `downloadIsisData -h`.

> Note: The above command downloads all ISIS data including the required base data area and all of the optional mission data areas.

### Partial Download of ISIS Base Data

This data area contains data that is common between multiple missions such as DEMS and leap second kernels. As of ISIS 4.1, the base data area is no longer required to run many applications as data such as icons and templates has been moved into the binary distribution. If you plan to work with any applications that use camera models (e.g., cam2map, campt, qview), it is still recommended you download the base data area. To download the base data area run the following commands:

    downloadIsisData base $ISISDATA

> Note: For accessing ISIS Data for versions of ISIS prior to ISIS 4.1.0, you must download the `legacybase` area and not the base area when using this application as shown below:

    downloadIsisData legacybase $ISISDATA
### Partial Download of Mission Specific Data

There are many missions supported by ISIS. If you are only working with a few missions then you can save disk space by downloading only those specific data areas. If you want to limit the download even further, read the next section about the SPICE Web Service. Otherwise [jump](#Mission-Specific-Data-Downloads) to the mission specific sections.

### ISIS SPICE Web Service

ISIS can now use a service to retrieve the SPICE data for all instruments ISIS supports via the internet. To use this service instead of your local SPICE data, click the WEB check box in the spiceinit program GUI or type spiceinit web=yes at the command line. Using the ISIS SPICE Web Service will significantly reduce the size of the downloads from our data area. If you want to use this new service, without having to download all the SPICE data, add the following argument to the mission-specific downloadIsisData command:

<<<<<<< HEAD
    --exclude='kernels/**'
=======
    --exclude="kernels/**"
>>>>>>> 4e39c980

For example:

<pre>
<<<<<<< HEAD
cd $ISISDATA
downloadIsisData <b>--exclude='kernels/**'</b> cassini $ISISDATA
=======
downloadIsisData cassini $ISISDATA --exclude="kernels/**"
>>>>>>> 4e39c980
</pre>

You can also use `include` argument to partially download specific kernels. For example, download only cks and fks of LRO mission:

    downloadIsisData lro $ISISDATA --include="{ck/**,fk/**}"

**WARNING:** Some instruments require mission data to be present for radiometric calibration, which is not supported by the SPICE Web Server, and some programs that are designed to run an image from ingestion through the mapping phase do not have an option to use the SPICE Web Service. For information specific to an instrument, see the documentation for radiometric calibration programs.

### Mission Specific Data Downloads

For versions of ISIS prior to ISIS 4.1.0, please use the `--legacy` flag

| Mission | Command |
| ------ | ------ |
| Apollo 15 | `downloadIsisData apollo15 $ISISDATA` |
| Apollo 16 | `downloadIsisData apollo16 $ISISDATA` |
| Apollo 17 | `downloadIsisData apollo17 $ISISDATA` |
| Cassini | `downloadIsisData cassini $ISISDATA` | 
| Chandrayaan 1 | `downloadIsisData chandrayaan1 $ISISDATA` |
| Clementine 1 | `downloadIsisData clementine1 $ISISDATA` |
| Dawn | `downloadIsisData dawn $ISISDATA` |
| ExoMars | `downloadIsisData tgo $ISISDATA` |
| Galileo | `downloadIsisData galileo $ISISDATA` | 
| Hayabusa 2 | `downloadIsisData hayabusa2 $ISISDATA` |
| Juno | `downloadIsisData juno $ISISDATA` |
| Kaguya | `downloadIsisData kaguya $ISISDATA` |
| Lunar Orbiter | `downloadIsisData lo $ISISDATA` |
| Lunar Reconnaissance Orbiter | `downloadIsisData lro $ISISDATA` |
| Mars Exploration Rover  | `downloadIsisData mer $ISISDATA` |
| Mariner10  | `downloadIsisData mariner10 $ISISDATA` |
| Messenger | `downloadIsisData messenger $ISISDATA` |
| Mars Express  | `downloadIsisData mex $ISISDATA` |
| Mars Global Surveyor  | `downloadIsisData mgs $ISISDATA` |
| Mars Reconnaissance Orbiter  | `downloadIsisData mro $ISISDATA` |
| Mars Science Laboratory  | `downloadIsisData msl $ISISDATA` |
| Mars Odyssey  | `downloadIsisData odyssey $ISISDATA` |
| Near  | `downloadIsisData near $ISISDATA` |
| New Horizons  | `downloadIsisData newhorizons $ISISDATA` |
| OSIRIS-REx  | `downloadIsisData osirisrex $ISISDATA` |
| Rolo  | `downloadIsisData rolo $ISISDATA` |
| Rosetta  | `downloadIsisData rosetta $ISISDATA` |
| Smart1  | `downloadIsisData smart1 $ISISDATA` |
| Viking 1 | `downloadIsisData viking1 $ISISDATA` |
| Viking 2 | `downloadIsisData viking2 $ISISDATA` |
| Voyager 1 | `downloadIsisData voyager1 $ISISDATA` |
| Voyager 2 | `downloadIsisData voyager2 $ISISDATA` |

### ISIS Test Data 
ISIS is comprised of two types of tests, custom Makefile based tests, and GTest based tests. Those that are GTest based, make economical use of data that exists on the ISIS3 repo along with the source, so no special data is required to run those other than the ISIS data area. The Makefile tests depend on a separate source of data that consists of a few gigabytes of input and expected output data used for testing ISIS applications. The Makefile based tests use the `ISISTESTDATA` environment variable to know where the required data are located. The total size of this test data decreases as we work towards converting Makefile tests to GTests.  
 
### How to download the ISIS test data with rclone  
Test data is hosted using Amazon S3 storage buckets. We recommend using rclone to pull the data into a local directory. You can download rclone using their instructions (see: https://rclone.org/downloads/) or by using an anaconda environment (see: https://docs.anaconda.com/anaconda/install/). If you already have an anaconda environment up, install rclone with: `conda install –c conda-forge rclone` 

Next, you will want to configure rclone using a default S3 configuration. See: https://rclone.org/s3/ for detailed information on how to configure S3, but for the purposes of downloading the ISIS3 test data, you simply run rclone config which will start an interactive menu. Press enter through it all except for these details: 

1. Set S3 as both your storage type and storage provider
2. Set us-west-2 as both your region to connect to and as the location constraint. 
3. Everything else, just leave as the default. 

Example output: https://gist.github.com/Kelvinrr/706bbd54b1c2c30d0ce3d12f7dcaa10a

Once rclone is configured, simply run: `rclone sync remote:asc-isisdata/isis_testData/ $ISISTESTDATA`
where:
  - $ISISTESTDATA is the environment variable defining the location of the ISISTESTDATA
  - remote: is the name of the configuration you created earlier. This can be whatever you want to name it, in this case it is named remote. 
  - asc-isisdata/isis_testData/ is the name of the S3 bucket you’re downloading from

$ISISTESTDATA should now contain a full clone of the ISIS test data for running Makefile based tests. 

Notes:
  - Users can download specific files from the bucket by adding path data or file information to the first argument, that is, to download only the ‘base’ folder from the isis_testData bucket, the user could call:
rclone sync remote:asc-isisdata/isis_testData/base
  - It is important that users understand the difference in rclone’s ‘sync’ and ‘copy’ methods.  ‘copy’ will overwrite all data in the destination with data from source.  ‘sync’ replaces only changed data.
  - Syncing / copying in either direction (local -> remote or remote -> local) results in any changed data being overwritten.  There is no warning message on overwrite.

## Installing older versions of ISIS
---------------------------------

### How do I install ISIS2?

If you are looking for ISIS2, please [refer to the ISIS 2 Installation Guide](http://isis.astrogeology.usgs.gov/Isis2/isis-bin/installation.cgi) for instructions on downloading and installing ISIS 2.

### How do I install ISIS3.5.2 or earlier?

If you are looking for a version of ISIS prior to 3.6.0, please [refer to the Legacy ISIS3 Installation Guide](https://isis.astrogeology.usgs.gov/documents/LegacyInstallGuide/index.html) for instructions on downloading and installing ISIS, versions prior to 3.6.0

### How do I access the ISISDATA download script with ISIS 7.0.0 or earlier 

You can download the script and config file from the repo:

```
# install rclone 
conda install -c conda-forge rclone

# download the script and rclone config file
curl -LJO https://github.com/USGS-Astrogeology/ISIS3/raw/dev/isis/scripts/downloadIsisData

curl -LJO https://github.com/USGS-Astrogeology/ISIS3/raw/dev/isis/config/rclone.conf

# run the script as normal, using --config to point to where you downloaded the config file 
python downloadIsisData --config rclone.conf <mission> $ISISDATA
```

> The script does not support python2, sometimes you need to explicitly use python3 with `python3 downloadIsisData <mission> $ISISDATA --config rclone.conf` <|MERGE_RESOLUTION|>--- conflicted
+++ resolved
@@ -418,22 +418,11 @@
 
 ISIS can now use a service to retrieve the SPICE data for all instruments ISIS supports via the internet. To use this service instead of your local SPICE data, click the WEB check box in the spiceinit program GUI or type spiceinit web=yes at the command line. Using the ISIS SPICE Web Service will significantly reduce the size of the downloads from our data area. If you want to use this new service, without having to download all the SPICE data, add the following argument to the mission-specific downloadIsisData command:
 
-<<<<<<< HEAD
-    --exclude='kernels/**'
-=======
     --exclude="kernels/**"
->>>>>>> 4e39c980
 
 For example:
 
-<pre>
-<<<<<<< HEAD
-cd $ISISDATA
-downloadIsisData <b>--exclude='kernels/**'</b> cassini $ISISDATA
-=======
-downloadIsisData cassini $ISISDATA --exclude="kernels/**"
->>>>>>> 4e39c980
-</pre>
+    downloadIsisData cassini $ISISDATA --exclude="kernels/**"
 
 You can also use `include` argument to partially download specific kernels. For example, download only cks and fks of LRO mission:
 

channels:
  - usgs-astrogeology
  - conda-forge
  - defaults

dependencies:
  - ale >=0.8.1
  - boost=1.68.0
  - armadillo
  - blas
  - bullet=2.86.1=0
  - bz2file
  - bzip2
  - cmake >=3.15
  - cspice
  - curl
  - doxygen
  - eigen
  - embree
  - geos>=3.7,<3.8
  - geotiff
  - gmm
  - gmp
  - gsl
  - hdf5
  - icu
  - jama
  - jpeg==9b
  - kakadu==1
  - krb5
  - libpng>=1.6.34
  - libprotobuf=3.9.1
  - libtiff
  - libxml2
  - make
  - mesalib
  - mysql
  - mysql-connector-c
  - nanoflann
  - nlohmann_json
  - ninja==1.7.2
<<<<<<< HEAD
  - conda-forge/label/gcc7::nn
  - opencv>=3.0.0,<=4.0.0
=======
  - nn
  - opencv=3.2
>>>>>>> 228ed28c
  - openssl>=1.0.0,<1.1.0
  - pcl
  - protobuf=3.9.1
  - qhull
  - qt=5.9.6
  - qwt=6.1.3
  - sqlite
  - suitesparse
  - superlu
  - tnt
  - x264=20131218
  - xalan-c
  - xerces-c
  - xorg-kbproto
  - xorg-libice
  - xorg-libsm
  - xorg-libx11
  - xorg-libxi
  - zlib<|MERGE_RESOLUTION|>--- conflicted
+++ resolved
@@ -39,13 +39,8 @@
   - nanoflann
   - nlohmann_json
   - ninja==1.7.2
-<<<<<<< HEAD
-  - conda-forge/label/gcc7::nn
-  - opencv>=3.0.0,<=4.0.0
-=======
   - nn
   - opencv=3.2
->>>>>>> 228ed28c
   - openssl>=1.0.0,<1.1.0
   - pcl
   - protobuf=3.9.1

channels:
  - usgs-astrogeology
  - conda-forge
  - probcomp
  - anaconda
  - defaults

dependencies:
<<<<<<< HEAD
  - pcl==1.8.1
  - geos==3.5.1
  - protobuf==3.5.2
  - libprotobuf==3.5.2
  - qwt=6.1.3
  - pyqt==5.6.0
  - sip==4.18
  - mysql==5.7.20
  - ninja==1.7.2=0
  - patchelf==0.9
  - pip==9.0.1
  - setuptools=38.5.1
  - wheel==0.30.0
  - xerces-c==3.1.4=0
  - zlib==1.2.11=0
  - blas==1.1=openblas
  - bzip2==1.0.6=1
  - cmake==3.9.1=0
  - cspice==66-0
  - curl==7.55.1
  - doxygen==1.8.14
  - eigen==3.3.3
  - embree==2.14.0
  - geotiff==1.4.2
  - gmp==6.1.2
  - gsl==2.2.1=blas_openblas_3
  - hdf5==1.8.18
  - icu==58.2
  - jpeg==9b
  - krb5==1.14.2
  - libpng==1.6.28
  - libtiff==4.0.9
  - libxml2==2.9.7
  - mesalib==17.2.0
  - mysql-connector-c==6.1.6
  - nn==1.86.0
  - numpy==1.13.3=py36_blas_openblas_200
  - openblas==0.2.19
  - opencv==3.3.0
  - nanoflann==1.2.2
  - gmm==5.0
  - jama==125
  - openssl==1.0.2n
  - python==3.6
  - sqlite==3.13.0
  - suitesparse==4.5.4=blas_openblas_200
  - superlu==5.2.1=blas_openblas_201
  - xorg-kbproto==1.0.7
  - xorg-libx11==1.6.4
  - bz2file==0.98
  - bullet==2.86.1
  - qhull==7.2.0
  - qt=5.6.2
  - qwt
  - tnt==126
=======
  - armadillo==8.200.0
  - blas==1.1=openblas
  - bullet==2.86.1=0
  - bz2file==0.98
  - bzip2==1.0.6=1
  - cmake==3.9.1=0
  - cspice==66=h470a237_3
  - curl==7.60.0=0
  - doxygen==1.8.14=0
  - eigen==3.3.3=0
  - embree==2.14.0=0
  - geos==3.5.1
  - geotiff==1.4.2=1
  - gmm==5.0
  - gmp==6.1.2=0
  - gsl==2.2.1=blas_openblas_3
  - hdf5==1.8.18=2
  - icu==58.2=0
  - jama==125
  - jpeg==9b=2
  - kakadu==1
  - krb5==1.14.2=0
  - libpng>=1.6.34
  - libprotobuf==3.5.2
  - libtiff==4.0.9=0
  - libxml2==2.9.7=0
  - make
  - mesalib==17.2.0=0
  - mysql==5.7.20
  - mysql-connector-c==6.1.6=0
  - nanoflann==1.2.2
  - ninja==1.7.2=0
  - conda-forge/label/gcc7::nn
  # - numpy==1.13.3=py36_blas_openblas_200
  - openblas==0.2.19=2
  - opencv
  - openssl==1.0.2n=0
  - patchelf==0.9
  - pcl==1.8.1
  - pip==9.0.1
  - protobuf==3.5.2
  # - pyqt==5.6.0
  - python==3.6
  - qhull==7.2.0=0
  - qt=5.9.6
  - qwt=6.1.3
  - setuptools=38.5.1
  - sip==4.18
  - sqlite==3.13.0=1
  - suitesparse==4.5.4=blas_openblas_200
  - superlu==5.2.1=blas_openblas_201
  - tnt==126=0
  - wheel==0.30.0
  - x264==20131218
>>>>>>> 23fa484a
  - xalan-c==1.11
  - xerces-c==3.1.4=0
  - xorg-kbproto==1.0.7=1
  - xorg-libice
  - xorg-libsm
  - xorg-libx11==1.6.4=6
  - xorg-libxi
  - zlib==1.2.11=0

prefix: /scratch/anaconda3/envs/isis<|MERGE_RESOLUTION|>--- conflicted
+++ resolved
@@ -6,81 +6,24 @@
   - defaults
 
 dependencies:
-<<<<<<< HEAD
-  - pcl==1.8.1
-  - geos==3.5.1
-  - protobuf==3.5.2
-  - libprotobuf==3.5.2
-  - qwt=6.1.3
-  - pyqt==5.6.0
-  - sip==4.18
-  - mysql==5.7.20
-  - ninja==1.7.2=0
-  - patchelf==0.9
-  - pip==9.0.1
-  - setuptools=38.5.1
-  - wheel==0.30.0
-  - xerces-c==3.1.4=0
-  - zlib==1.2.11=0
+  - armadillo==8.200.0
   - blas==1.1=openblas
-  - bzip2==1.0.6=1
-  - cmake==3.9.1=0
-  - cspice==66-0
-  - curl==7.55.1
+  - bullet==2.86.1
+  - bz2file==0.98
+  - bzip2==1.0.6
+  - cmake==3.9.1
+  - cspice==66=h470a237_3
+  - curl==7.60.0=0
   - doxygen==1.8.14
   - eigen==3.3.3
   - embree==2.14.0
-  - geotiff==1.4.2
-  - gmp==6.1.2
-  - gsl==2.2.1=blas_openblas_3
-  - hdf5==1.8.18
-  - icu==58.2
-  - jpeg==9b
-  - krb5==1.14.2
-  - libpng==1.6.28
-  - libtiff==4.0.9
-  - libxml2==2.9.7
-  - mesalib==17.2.0
-  - mysql-connector-c==6.1.6
-  - nn==1.86.0
-  - numpy==1.13.3=py36_blas_openblas_200
-  - openblas==0.2.19
-  - opencv==3.3.0
-  - nanoflann==1.2.2
-  - gmm==5.0
-  - jama==125
-  - openssl==1.0.2n
-  - python==3.6
-  - sqlite==3.13.0
-  - suitesparse==4.5.4=blas_openblas_200
-  - superlu==5.2.1=blas_openblas_201
-  - xorg-kbproto==1.0.7
-  - xorg-libx11==1.6.4
-  - bz2file==0.98
-  - bullet==2.86.1
-  - qhull==7.2.0
-  - qt=5.6.2
-  - qwt
-  - tnt==126
-=======
-  - armadillo==8.200.0
-  - blas==1.1=openblas
-  - bullet==2.86.1=0
-  - bz2file==0.98
-  - bzip2==1.0.6=1
-  - cmake==3.9.1=0
-  - cspice==66=h470a237_3
-  - curl==7.60.0=0
-  - doxygen==1.8.14=0
-  - eigen==3.3.3=0
-  - embree==2.14.0=0
   - geos==3.5.1
   - geotiff==1.4.2=1
   - gmm==5.0
   - gmp==6.1.2=0
   - gsl==2.2.1=blas_openblas_3
-  - hdf5==1.8.18=2
-  - icu==58.2=0
+  - hdf5==1.8.18
+  - icu==58.2
   - jama==125
   - jpeg==9b=2
   - kakadu==1
@@ -90,23 +33,23 @@
   - libtiff==4.0.9=0
   - libxml2==2.9.7=0
   - make
-  - mesalib==17.2.0=0
+  - mesalib==17.2.0
   - mysql==5.7.20
-  - mysql-connector-c==6.1.6=0
+  - mysql-connector-c==6.1.6
   - nanoflann==1.2.2
-  - ninja==1.7.2=0
+  - ninja==1.7.2
   - conda-forge/label/gcc7::nn
   # - numpy==1.13.3=py36_blas_openblas_200
-  - openblas==0.2.19=2
+  - openblas==0.2.19
   - opencv
-  - openssl==1.0.2n=0
+  - openssl==1.0.2n
   - patchelf==0.9
   - pcl==1.8.1
   - pip==9.0.1
   - protobuf==3.5.2
   # - pyqt==5.6.0
   - python==3.6
-  - qhull==7.2.0=0
+  - qhull==7.2.0
   - qt=5.9.6
   - qwt=6.1.3
   - setuptools=38.5.1
@@ -117,14 +60,13 @@
   - tnt==126=0
   - wheel==0.30.0
   - x264==20131218
->>>>>>> 23fa484a
   - xalan-c==1.11
-  - xerces-c==3.1.4=0
-  - xorg-kbproto==1.0.7=1
+  - xerces-c==3.1.4
+  - xorg-kbproto==1.0.7
   - xorg-libice
   - xorg-libsm
-  - xorg-libx11==1.6.4=6
+  - xorg-libx11==1.6.4
   - xorg-libxi
-  - zlib==1.2.11=0
+  - zlib==1.2.11
 
 prefix: /scratch/anaconda3/envs/isis
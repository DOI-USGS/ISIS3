# Ignore all
*

# Unignore all with extensions
!*.*

# Unignore all dirs
!*/

# Unignore Makefiles, and TestPreferences
!Makefile
!TestPreferences
!*/3rdParty/Makefile

*.cub
*.o
*.so
*.so.*
*.a
moc_*
*.pb.*
*.lbl
*.img
<<<<<<< HEAD
# ignore all files created by squish coco
*csmes

!TestPreferences

print.prt

=======
*.kate-swp
>>>>>>> ebb6af3a
object_script.*.Release
object_script.*.Debug
*_plugin_import.cpp
*.moc
ui_*.h

print.prt

*/3rdParty/*
*/inc/*
*/bin/*
*/lib/*
*/tsts/*/input/*
*/tsts/*/truth/*
*/tsts/*/output/*<|MERGE_RESOLUTION|>--- conflicted
+++ resolved
@@ -21,22 +21,15 @@
 *.pb.*
 *.lbl
 *.img
-<<<<<<< HEAD
-# ignore all files created by squish coco
-*csmes
-
-!TestPreferences
-
-print.prt
-
-=======
 *.kate-swp
->>>>>>> ebb6af3a
 object_script.*.Release
 object_script.*.Debug
 *_plugin_import.cpp
 *.moc
 ui_*.h
+
+# ignore all files created by squish coco
+*csmes
 
 print.prt
 

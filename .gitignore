# Ignore all
*

# Unignore all with extensions
!*.*

# Unignore all dirs
!*/

# Unignore Makefiles, and TestPreferences
!Makefile
!TestPreferences
!*/3rdParty/Makefile

# Unignore version file
!version

*.cub
*.o
*.so
*.so.*
*.a
moc_*
*.pb.*
*.lbl
*.img
*.kate-swp
object_script.*.Release
object_script.*.Debug
*_plugin_import.cpp
*.moc
ui_*.h
*html

# ignore all files created by squish coco
*csmes
*csexe

print.prt

*/3rdParty/*
*/inc/*
*/bin/*
*/lib/*
*/tsts/*/input/*
*/tsts/*/truth/*
*/tsts/*/output/*
*/build/
build/
install/
<<<<<<< HEAD
=======

# Unignore the documentation build
!isis/src/docsys/build
>>>>>>> 228ed28c

# Created by https://www.gitignore.io/api/macos
# Edit at https://www.gitignore.io/?templates=macos

### macOS ###
# General
.DS_Store
.AppleDouble
.LSOverride

# Icon must end with two \r
Icon

# Thumbnails
._*

# Files that might appear in the root of a volume
.DocumentRevisions-V100
.fseventsd
.Spotlight-V100
.TemporaryItems
.Trashes
.VolumeIcon.icns
.com.apple.timemachine.donotpresent

# Directories potentially created on remote AFP share
.AppleDB
.AppleDesktop
Network Trash Folder
Temporary Items
.apdisk

# End of https://www.gitignore.io/api/macos<|MERGE_RESOLUTION|>--- conflicted
+++ resolved
@@ -48,12 +48,9 @@
 */build/
 build/
 install/
-<<<<<<< HEAD
-=======
 
 # Unignore the documentation build
 !isis/src/docsys/build
->>>>>>> 228ed28c
 
 # Created by https://www.gitignore.io/api/macos
 # Edit at https://www.gitignore.io/?templates=macos

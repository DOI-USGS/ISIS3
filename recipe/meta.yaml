# When building ISIS for a public release, be sure that these variables are properly set to reflect
# your current build. Keep in mind that these values are how conda build names its .tar.bz2 build
# file, and so must be unique to other builds sitting in the USGS-Astrogeology channel on Anaconda
# Cloud, or they will be overwritten when you upload this current build. It is always a good idea to
# confirm that you will not be overwriting a file that has already been uploaded by checking the
# channel before building.

# Also keep in mind that there must already be a Release or a Tag by the name <version>_<build_number>
# on the USGS-Astrogeology/ISIS3 repo before invoking the conda build system as this will pull the
# tar.gz of that name to build. After pushing changes for a release build (so as to
# include these changes in the release), but before building using the conda build system, be
# sure to create this Release or Tag.

# This is the version of ISIS that you are building. (Please refer to
# RFC2 (https://github.com/USGS-Astrogeology/ISIS3/wiki/RFC2:-Release-Process) if you are not sure
# about what version you are building.)
# Examples:
#       A Public Release for ISIS3.6.1:                        {% set version = "3.6.1" %}
#       A Release Candidate for ISIS3.6.1:                     {% set version = "3.6.1_RC" %}
#       A custom build of ISIS3.6.1 for the CaSSIS mission:    {% set version = "3.6.1_cassis" %}
{% set version = "4.2.0" %}

# This is the build number for the current version you are building. If this is the first build of
# this version, the build number will be 0. It is incremented by 1 with every consecutive build of
# the same version.
{% set build_number = "0" %}

package:
  name: isis
  version: {{ version }}

source:
  git_url: 'https://github.com/USGS-Astrogeology/ISIS3.git'
  git_tag: {{ version }}
<<<<<<< HEAD
=======

>>>>>>> d6876164
  # url: 'https://github.com/USGS-Astrogeology/ISIS3/archive/{{ version }}.tar.gz'
  # sha256 is the prefered checksum -- you can get it for a file with:
  # `openssl sha256 <file name>`. Simply run this command with the .tar.gz
  # file specified in the "url" tag above.
  # sha256: '62b88bec88471588feb581e28afc2aa9248bd4e165ad83c448a4c5fa7b59a6e1'

build:
  number: {{ build_number }}

# Shotgun strat on requirements until we can narrow them down
requirements:
  build:
  - ale >=0.8.4
  - boost=1.68.0
  - armadillo==8.200.0
  - blas
  - bullet=2.86.1=0
  - bz2file
  - bzip2
  - cmake >=3.15
  - cspice
  - curl
  - eigen
  - embree
  - geos>=3.7,<3.8
  - geotiff
  - gmm
  - gmp
  - gsl
  - hdf5
  - icu
  - jama
  - jpeg==9b
  - kakadu==1
  - krb5
  - libpng>=1.6.34
  - libprotobuf=3.9.1
  - libtiff
  - libxml2
  - make
  - mesalib
  - mysql
  - mysql-connector-c
  - nanoflann
  - nlohmann_json
  - ninja==1.7.2
  - nn
  - opencv=3.2.0
  - openssl>=1.0.0,<1.1.0
  - pcl
  - protobuf=3.9.1
  - qhull
  - qt=5.9.6
  - qwt=6.1.3
  - sqlite
  - suitesparse
  - superlu
  - tnt
  - x264=20131218
  - xerces-c
  - xorg-kbproto
  - xorg-libice
  - xorg-libsm
  - xorg-libx11
  - xorg-libxi
  - zlib

  run:
  - ale >=0.8.1
  - boost=1.68.0
  - armadillo==8.200.0
  - blas
  - bullet=2.86.1=0
  - bz2file
  - bzip2
  - cspice
  - curl
  - eigen
  - embree
  - geos>=3.7,<3.8
  - geotiff
  - gmm
  - gmp
  - gsl
  - hdf5
  - icu
  - jama
  - jpeg==9b
  - kakadu==1
  - krb5
  - libpng>=1.6.34
  - libprotobuf=3.9.1
  - libtiff
  - libxml2
  - mesalib
  - mysql
  - mysql-connector-c
  - nanoflann
  - nlohmann_json
  - nn
  - opencv=3.2.0
  - openssl>=1.0.0,<1.1.0
  - pcl
  - protobuf=3.9.1
  - qhull
  - qt=5.9.6
  - qwt=6.1.3
  - sqlite
  - suitesparse
  - superlu
  - tnt
  - x264=20131218
  - xerces-c
  - xorg-kbproto
  - xorg-libice
  - xorg-libsm
  - xorg-libx11
  - xorg-libxi
  - zlib

test:
  commands:
    - test -e $PREFIX/lib/libisis${SHLIB_EXT}
    - test -e $PREFIX/include/isis/Isis.h


about:
  home: https://github.com/USGS-Astrogeology/ISIS3
  license: CC0-1.0
  license_file: LICENSE.md
  summary: "Integrated Software for Imagers and Spectrometers"<|MERGE_RESOLUTION|>--- conflicted
+++ resolved
@@ -32,10 +32,7 @@
 source:
   git_url: 'https://github.com/USGS-Astrogeology/ISIS3.git'
   git_tag: {{ version }}
-<<<<<<< HEAD
-=======
-
->>>>>>> d6876164
+  
   # url: 'https://github.com/USGS-Astrogeology/ISIS3/archive/{{ version }}.tar.gz'
   # sha256 is the prefered checksum -- you can get it for a file with:
   # `openssl sha256 <file name>`. Simply run this command with the .tar.gz

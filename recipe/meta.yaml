# When building ISIS for a public release, be sure that these variables are properly set to reflect
# your current build. Keep in mind that these values are how conda build names its .tar.bz2 build
# file, and so must be unique to other builds sitting in the USGS-Astrogeology channel on Anaconda
# Cloud, or they will be overwritten when you upload this current build. It is always a good idea to
# confirm that you will not be overwriting a file that has already been uploaded by checking the
# channel before building.

# Also keep in mind that there must already be a Release or a Tag by the name <version>_<build_number>
# on the USGS-Astrogeology/ISIS3 repo before invoking the conda build system as this will pull the
# tar.gz of that name to build. After pushing changes for a release build (so as to
# include these changes in the release), but before building using the conda build system, be
# sure to create this Release or Tag.

# This is the version of ISIS that you are building. (Please refer to
# RFC2 (https://github.com/USGS-Astrogeology/ISIS3/wiki/RFC2:-Release-Process) if you are not sure
# about what version you are building.)
# Examples:
#       A Public Release for ISIS3.6.1:                        {% set version = "3.6.1" %}
#       A Release Candidate for ISIS3.6.1:                     {% set version = "3.6.1_RC" %}
#       A custom build of ISIS3.6.1 for the CaSSIS mission:    {% set version = "3.6.1_cassis" %}
{% set version = "4.4.0" %}

# This is the build number for the current version you are building. If this is the first build of
# this version, the build number will be 0. It is incremented by 1 with every consecutive build of
# the same version.
{% set build_number = "0" %}

package:
  name: isis
  version: {{ version }}

source:
  git_url: 'https://github.com/USGS-Astrogeology/ISIS3.git'
  git_tag: {{ version }}

  # url: 'https://github.com/USGS-Astrogeology/ISIS3/archive/{{ version }}.tar.gz'
  # sha256 is the prefered checksum -- you can get it for a file with:
  # `openssl sha256 <file name>`. Simply run this command with the .tar.gz
  # file specified in the "url" tag above.
  # sha256: '62b88bec88471588feb581e28afc2aa9248bd4e165ad83c448a4c5fa7b59a6e1'

build:
  number: {{ build_number }}

# Shotgun strat on requirements until we can narrow them down
requirements:
  build:
<<<<<<< HEAD
  - ale >=0.8.5
  - armadillo >=9.200.4
=======
  - cmake >=3.15
  - doxygen
  - make
  - ninja==1.7.2
  - openssl>=1.0.0,<1.1.0
  - libprotobuf=3.9.1
  - xalan-c

  host:
  - armadillo
  - ale >=0.8.5
>>>>>>> 3fccb917
  - boost=1.68.0
  - blas
  - bullet=2.86.1=0
  - bz2file
  - bzip2
  - cspice
  - curl
  - eigen
  - embree
  - geos>=3.7,<3.8
  - geotiff
  - gmm
  - gmp
  - gsl>=2.6
  - hdf5
  - icu
  - jama
  - jpeg==9b
  - kakadu==1
  - krb5
  - libpng>=1.6.34
  - libtiff
  - libxml2
  - mesalib
  - mysql
  - mysql-connector-c
  - nanoflann
  - nlohmann_json
  - nn
  - opencv=3.2
  - pcl
  - protobuf=3.9.1
  - qhull
  - qt=5.9.6
  - qwt=6.1.3
  - sqlite
  - suitesparse
  - superlu
  - tnt
  - x264=20131218
  - xerces-c=3.1.4
  - xorg-kbproto
  - xorg-libice
  - xorg-libsm
  - xorg-libx11
  - xorg-libxi
  - zlib

  run:
  - ale >=0.8.5
<<<<<<< HEAD
  - armadillo >=9.200.4
=======
>>>>>>> 3fccb917
  - boost=1.68.0
  - blas
  - bullet=2.86.1=0
  - bz2file
  - cspice
  - curl
  - eigen
  - embree
  - geos>=3.7,<3.8
  - geotiff
  - gmm
  - gsl>=2.6
  - hdf5
  - icu
  - jama
  - jpeg==9b
  - kakadu==1
  - libpng>=1.6.34
  - mesalib
  - mysql
  - nanoflann
  - nlohmann_json
  - nn
  - opencv=3.2
  - pcl
  - protobuf=3.9.1
  - qhull
  - qt=5.9.6
  - qwt=6.1.3
  - superlu
  - tnt
  - x264=20131218
  - xerces-c=3.1.4
  - xorg-kbproto
  - xorg-libice
  - xorg-libsm
  - xorg-libx11
  - xorg-libxi

test:
  commands:
    - test -e $PREFIX/lib/libisis${SHLIB_EXT}
    - test -e $PREFIX/include/isis/Isis.h


about:
  home: https://github.com/USGS-Astrogeology/ISIS3
  license: CC0-1.0
  license_file: LICENSE.md
  summary: "Integrated Software for Imagers and Spectrometers"<|MERGE_RESOLUTION|>--- conflicted
+++ resolved
@@ -45,29 +45,17 @@
 # Shotgun strat on requirements until we can narrow them down
 requirements:
   build:
-<<<<<<< HEAD
   - ale >=0.8.5
   - armadillo >=9.200.4
-=======
-  - cmake >=3.15
-  - doxygen
-  - make
-  - ninja==1.7.2
-  - openssl>=1.0.0,<1.1.0
-  - libprotobuf=3.9.1
-  - xalan-c
-
-  host:
-  - armadillo
-  - ale >=0.8.5
->>>>>>> 3fccb917
   - boost=1.68.0
   - blas
   - bullet=2.86.1=0
   - bz2file
   - bzip2
+  - cmake >=3.15
   - cspice
   - curl
+  - doxygen
   - eigen
   - embree
   - geos>=3.7,<3.8
@@ -82,15 +70,19 @@
   - kakadu==1
   - krb5
   - libpng>=1.6.34
+  - libprotobuf=3.9.1
   - libtiff
   - libxml2
+  - make
   - mesalib
   - mysql
   - mysql-connector-c
   - nanoflann
+  - ninja==1.7.2
   - nlohmann_json
   - nn
   - opencv=3.2
+  - openssl>=1.0.0,<1.1.0
   - pcl
   - protobuf=3.9.1
   - qhull
@@ -111,10 +103,7 @@
 
   run:
   - ale >=0.8.5
-<<<<<<< HEAD
   - armadillo >=9.200.4
-=======
->>>>>>> 3fccb917
   - boost=1.68.0
   - blas
   - bullet=2.86.1=0

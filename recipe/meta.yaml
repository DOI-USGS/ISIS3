# When building ISIS for a public release, be sure that these variables are properly set to reflect
# your current build. Keep in mind that these values are how conda build names its .tar.bz2 build
# file, and so must be unique to other builds sitting in the USGS-Astrogeology channel on Anaconda
# Cloud, or they will be overwritten when you upload this current build. It is always a good idea to
# confirm that you will not be overwriting a file that has already been uploaded by checking the
# channel before building.

# Also keep in mind that there must already be a Release or a Tag by the name <version>_<build_number>
# on the USGS-Astrogeology/ISIS3 repo before invoking the conda build system as this will pull the
# tar.gz of that name to build. After pushing changes for a release build (so as to
# include these changes in the release), but before building using the conda build system, be
# sure to create this Release or Tag.

# This is the version of ISIS that you are building. (Please refer to
# RFC2 (https://github.com/USGS-Astrogeology/ISIS3/wiki/RFC2:-Release-Process) if you are not sure
# about what version you are building.) 
# Examples:
#       A Public Release for ISIS3.6.1:                        {% set version = "3.6.1" %}
#       A Release Candidate for ISIS3.6.1:                     {% set version = "3.6.1_RC" %}
#       A custom build of ISIS3.6.1 for the CaSSIS mission:    {% set version = "3.6.1_cassis" %}
<<<<<<< HEAD
{% set version = "3.7.0_RC2" %}
=======
{% set version = "3.7.0" %}
>>>>>>> 955cc58a

# This is the branch that conda build will pull from the ISIS repository. If you are building for a
# general public release, leave the branch as "release". If you are building a custom build, like
# for a mission for example, simply change the value to the branch of choice.
{% set git_branch = "dev" %}

# This is the build number for the current version you are building. If this is the first build of
# this version, the build number will be 0. It is incremented by 1 with every consecutive build of
# the same version.
{% set build_number = "0" %}

package:
  name: isis3
  version: {{ version }}

source:
<<<<<<< HEAD
  git_url: 'https://github.com/USGS-Astrogeology/ISIS3.git'
  git_branch: {{ git_branch }}
  # url: 'https://github.com/USGS-Astrogeology/ISIS3/archive/{{ version }}_{{ build_number }}.tar.gz'
  # # sha256 is the prefered checksum -- you can get it for a file with:
  # # `openssl sha256 <file name>`. Simply run this command with the .tar.gz
  # # file specified in the "url" tag above.
  # sha256: ''
=======
  # git_url: 'https://github.com/USGS-Astrogeology/ISIS3.git'
  # git_branch: {{ git_branch }}
  url: 'https://github.com/USGS-Astrogeology/ISIS3/archive/{{ version }}_{{ build_number }}.tar.gz'
  # sha256 is the prefered checksum -- you can get it for a file with:
  # `openssl sha256 <file name>`. Simply run this command with the .tar.gz
  # file specified in the "url" tag above.
  sha256: ''
>>>>>>> 955cc58a

build:
  number: {{ build_number }}

# Shotgun strat on requirements until we can narrow them down
requirements:
  build:
  - armadillo==8.200.0
  - blas==1.1
  - bullet==2.86.1
  - bz2file==0.98
  - bzip2==1.0.6
  - cmake=>3.10
  - cspice==66
  - curl==7.60.0
  - doxygen==1.8.14
  - eigen==3.3.3
  - embree==2.14.0
  - geos==3.5.1
  - geotiff==1.4.2
  - gmm==5.0
  - gmp==6.1.2
  - gsl==2.2.1
  - hdf5==1.8.18
  - icu==58.2
  - jama==125
  - jpeg==9b
  - kakadu==1
  - krb5==1.14.2
  - libpng>=1.6.34
  - libprotobuf==3.5.2
  - libtiff=>4.0.9
  - libxml2==2.9.7
  - make
  - mesalib==17.2.0
  - mysql==5.7.20
  - mysql-connector-c==6.1.6
  - nanoflann==1.2.2
  - ninja==1.7.2
  - nn
  - openblas==0.2.19
  - opencv==3.2.0|3.3.0
  - openssl==1.0.2n
  - patchelf==0.9
  - pcl==1.8.1
  - pip==9.0.1
  - protobuf==3.5.2
  - python==3.6
  - qhull==7.2.0=0
  - qt=5.9.6
  - qwt=6.1.3
  - setuptools=38.5.1
  - sip==4.18
  - sqlite==3.13.0
  - suitesparse==4.5.4
  - superlu==5.2.1
  - tnt==126=0
  - wheel==0.30.0
  - x264==20131218
  - xalan-c==1.11
  - xerces-c==3.1.4
  - xorg-kbproto==1.0.7
  - xorg-libice
  - xorg-libsm
  - xorg-libx11==1.6.4
  - xorg-libxi
  - zlib==1.2.11
  run:
  - armadillo==8.200.0
  - blas==1.1
  - bullet==2.86.1
  - bz2file==0.98
  - bzip2==1.0.6
  - cmake==3.9.1
  - cspice==66
  - curl==7.60.0
  - doxygen==1.8.14
  - eigen==3.3.3
  - embree==2.14.0
  - geos==3.5.1
  - geotiff==1.4.2
  - gmm==5.0
  - gmp==6.1.2
  - gsl==2.2.1
  - hdf5==1.8.18
  - icu==58.2
  - jama==125
  - jasper=1
  - jpeg==9b
  - kakadu==1
  - krb5==1.14.2
  - libpng>=1.6.34
  - libprotobuf==3.5.2
  - libtiff=>4.0.9
  - libxml2==2.9.7
  - make
  - mesalib==17.2.0
  - mysql==5.7.20
  - mysql-connector-c==6.1.6
  - nanoflann==1.2.2
  - ninja==1.7.2
  - conda-forge/label/gcc7::nn
  - openblas==0.2.19
  - opencv==3.2.0|3.3.0
  - openssl==1.0.2n
  - patchelf==0.9
  - pcl==1.8.1
  - pip==9.0.1
  - protobuf==3.5.2
  - python==3.6
  - qhull==7.2.0=0
  - qt=5.9.6
  - qwt=6.1.3
  - setuptools=38.5.1
  - sip==4.18
  - sqlite==3.13.0
  - suitesparse==4.5.4
  - superlu==5.2.1
  - tnt==126=0
  - wheel==0.30.0
  - x264==20131218
  - xalan-c==1.11
  - xerces-c==3.1.4
  - xorg-kbproto==1.0.7
  - xorg-libice
  - xorg-libsm
  - xorg-libx11==1.6.4
  - xorg-libxi
  - zlib==1.2.11
# Add the tests eventually
# test:
#

# about:
#   home: https://developers.google.com/protocol-buffers/
#   license: BSD 3-Clause
#   license_file: LICENSE
#   summary: "Protocol Buffers - Google's data interchange format."

# extra:
#   recipe-maintainers:<|MERGE_RESOLUTION|>--- conflicted
+++ resolved
@@ -18,11 +18,7 @@
 #       A Public Release for ISIS3.6.1:                        {% set version = "3.6.1" %}
 #       A Release Candidate for ISIS3.6.1:                     {% set version = "3.6.1_RC" %}
 #       A custom build of ISIS3.6.1 for the CaSSIS mission:    {% set version = "3.6.1_cassis" %}
-<<<<<<< HEAD
-{% set version = "3.7.0_RC2" %}
-=======
 {% set version = "3.7.0" %}
->>>>>>> 955cc58a
 
 # This is the branch that conda build will pull from the ISIS repository. If you are building for a
 # general public release, leave the branch as "release". If you are building a custom build, like
@@ -39,15 +35,6 @@
   version: {{ version }}
 
 source:
-<<<<<<< HEAD
-  git_url: 'https://github.com/USGS-Astrogeology/ISIS3.git'
-  git_branch: {{ git_branch }}
-  # url: 'https://github.com/USGS-Astrogeology/ISIS3/archive/{{ version }}_{{ build_number }}.tar.gz'
-  # # sha256 is the prefered checksum -- you can get it for a file with:
-  # # `openssl sha256 <file name>`. Simply run this command with the .tar.gz
-  # # file specified in the "url" tag above.
-  # sha256: ''
-=======
   # git_url: 'https://github.com/USGS-Astrogeology/ISIS3.git'
   # git_branch: {{ git_branch }}
   url: 'https://github.com/USGS-Astrogeology/ISIS3/archive/{{ version }}_{{ build_number }}.tar.gz'
@@ -55,7 +42,6 @@
   # `openssl sha256 <file name>`. Simply run this command with the .tar.gz
   # file specified in the "url" tag above.
   sha256: ''
->>>>>>> 955cc58a
 
 build:
   number: {{ build_number }}

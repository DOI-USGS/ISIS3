--- conflicted
+++ resolved
@@ -37,14 +37,11 @@
 ### Fixed
 
  - Equalizer now reports the correct equation and values used to perform the adjustment. [#3987](https://github.com/USGS-Astrogeology/ISIS3/issues/3987)
-<<<<<<< HEAD
  - For Histograms in ISIS, updated the math for calculating what bin data should be placed in and the min/max values of each bin to be more intuitive. In addition, the output of hist and cnethist were changed to display the min/max values of each bin instead of the middle pixel's DN. [#3882](https://github.com/USGS-Astrogeology/ISIS3/issues/3882)
-=======
  
  ### Added
  
  - A Gui Helper gear was added to hist to fill in the minimum and maximum parameters with what would have been automatically calculated. [#3880](https://github.com/USGS-Astrogeology/ISIS3/issues/3880) 
->>>>>>> 097622ec
 
 ## [4.2.0] - 2020-07-27
 

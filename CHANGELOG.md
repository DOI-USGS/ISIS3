--- conflicted
+++ resolved
@@ -35,21 +35,17 @@
 
 ## [Unreleased]
 
-<<<<<<< HEAD
 ### Added
 
 - CSMCamera can now read and use the body rotation from ALE produced ISDs [#5072](https://github.com/DOI-USGS/ISIS3/pull/5072)
 - CSMSkyMap added to CSMCamera for use with local rover projections in ISIS [#5072](https://github.com/DOI-USGS/ISIS3/pull/5072)
 
-## [8.1.0] - 2023-12-05
-=======
 ### Fixed
 - Fixed <i>noproj</i> bug where some temporary files were not deleted after call to cam2cam.  Issue: [#4813](https://github.com/USGS-Astrogeology/ISIS3/issues/4813)
 - Fixed <i>noproj</i> bug where missing shapemodel-related keywords (RayTraceEngine, BulletParts, Tolerance) are dropped when the output label is created. This resulted in the Bullet collision detection engine not being used. Issue: [#5377](https://github.com/USGS-Astrogeology/ISIS3/issues/5377)
 - Fixed ISIS failing to expand env variables with an "_" in them. [#5402](https://github.com/DOI-USGS/ISIS3/pull/5402)
 
 ## [8.1.0] - 2024-01-08
->>>>>>> 62ed4f65
 
 ### Changed
 - Cnetthinner has been refactored to be callable; old Makefile tests have been removed and replaced by gtests. Issue: [#5354](https://github.com/USGS-Astrogeology/ISIS3/issues/5354), 

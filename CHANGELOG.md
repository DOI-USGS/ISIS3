--- conflicted
+++ resolved
@@ -48,11 +48,8 @@
 ### Fixed
 - Updated History constructor to check for invalid BLOB before copying History BLOB to output cube [#4966](https://github.com/DOI-USGS/ISIS3/issues/4966)
 - Updated photomet MinnaertEmpirical model to support photemplate-style PVL format [#3621](https://github.com/DOI-USGS/ISIS3/issues/3621)
-<<<<<<< HEAD
 - Fixed downloadIsisData script copying existing files with every rclone download [#5245](https://github.com/DOI-USGS/ISIS3/issues/5245)
-=======
 - Fixed gaussstretch segmentation fault error and refactored gaussstretch files/tests to use gtest [#5240](https://github.com/DOI-USGS/ISIS3/issues/5240)
->>>>>>> 01bbe16a
 
 ## [8.0.0] - 2023-04-19
 

# Changelog

All changes that impact users of this project will be documented in this file.

The format is based on [Keep a Changelog](https://keepachangelog.com/en/1.0.0/),
and this project adheres to [Semantic Versioning](https://semver.org/spec/v2.0.0.html).

<!---
This document is intended for users of the applications and API. Changes to things
like tests should not be noted in this document.

When updating this file for a PR, add an entry for your change under Unreleased
and one of the following headings:
 - Added - for new features.
 - Changed - for changes in existing functionality.
 - Deprecated - for soon-to-be removed features.
 - Removed - for now removed features.
 - Fixed - for any bug fixes.
 - Security - in case of vulnerabilities.

If the heading does not yet exist under Unreleased, then add it as a 3rd heading,
with three #.


When preparing for a public release add a new 2nd heading, with two #, under
Unreleased with the version number and the release date, in year-month-day
format. Then, add a link for the new version at the bottom of this document and
update the Unreleased link so that it compares against the latest release tag.
-->

## [Unreleased]

### Changed

 - Isis2raw will now output straight to a 32bit file (no stretch) when stretch is set to None and bittype is set to 32bit. [#3878](https://github.com/USGS-Astrogeology/ISIS3/issues/3878)

### Fixed

 - Equalizer now reports the correct equation and values used to perform the adjustment. [#3987](https://github.com/USGS-Astrogeology/ISIS3/issues/3987)
 - Map2cam now works correctly when specifying bands for input cubes. [#3856](https://github.com/USGS-Astrogeology/ISIS3/issues/3856)
<<<<<<< HEAD
  - For Histograms in ISIS, updated the math for calculating what bin data should be placed in and the min/max values of each bin to be more intuitive. In addition, the output of hist and cnethist were changed to display the min/max values of each bin instead of the middle pixel's DN. [#3882](https://github.com/USGS-Astrogeology/ISIS3/issues/3882)
=======
 - mro/hideal2pds app now writes the correct SAMPLE_BIT_MASK values to the output label. [#3978](https://github.com/USGS-Astrogeology/ISIS3/issues/3978)
>>>>>>> 60d2c8b6

 ### Added
 
 - A Gui Helper gear was added to hist to fill in the minimum and maximum parameters with what would have been automatically calculated. [#3880](https://github.com/USGS-Astrogeology/ISIS3/issues/3880) 

## [4.2.0] - 2020-07-27

### Added

 - Added the ability to pass a list of coordinates to mappt similar to campt. [#3872](https://github.com/USGS-Astrogeology/ISIS3/issues/3872)

## [4.1.1] - 2020-06-15

### Changed

 - stats now reports "N/A" for pixel value statistics when the input cube contains only special pixels. [#3870](https://github.com/USGS-Astrogeology/ISIS3/issues/3870)

### Fixed

 - Mosaics whose tracking band was removed but still have a tracking table no longer repeatedly raise warnings in qview [#3685](https://github.com/USGS-Astrogeology/ISIS3/issues/3685)
 - Several programs now properly close cube files between each step of a batchlist run. [#3841](https://github.com/USGS-Astrogeology/ISIS3/issues/3841) & [#3842](https://github.com/USGS-Astrogeology/ISIS3/issues/3842)
 - Fixed several projection values in exported PDS4 PolarStereographic image labels. [#3869](https://github.com/USGS-Astrogeology/ISIS3/issues/3869)
 - qview now only updates stretches when they change. This was causing significant slow-down with some data sets. [#3854](https://github.com/USGS-Astrogeology/ISIS3/issues/3854)
 - isis2ascii uses more intelligent spacing when the input cube has negative pixel values. [#3859](https://github.com/USGS-Astrogeology/ISIS3/issues/3859)

## [4.1.0] - 2020-05-07

### Added

 - Preliminary Europa Imaging System support. [#3661](https://github.com/USGS-Astrogeology/ISIS3/issues/3661)
 - Stretches can now be saved to cube files so that they always open with a specific stretch in qview and the like. [#3717](https://github.com/USGS-Astrogeology/ISIS3/issues/3717)
 - kaguyatc2isis now supports data from the JAXA online archive. [#3670](https://github.com/USGS-Astrogeology/ISIS3/issues/3670) & [#1764](https://github.com/USGS-Astrogeology/ISIS3/issues/1764)
 - hyb2onc2isis now supports data from the JAXA online archive. [#3698](https://github.com/USGS-Astrogeology/ISIS3/issues/3698)
 - Smithed kernels for Cassini ISS observations of Enceladus are now available in the data area. [#3669](https://github.com/USGS-Astrogeology/ISIS3/issues/3669)
 - cam2map now outputs NULL pixels in occluded regions when using a 2.5D DEM. [#3757](https://github.com/USGS-Astrogeology/ISIS3/issues/3757)
 - jigsaw can now be configured to solve for different parameters for different observations and/or instruments in the same solution. [#3369](https://github.com/USGS-Astrogeology/ISIS3/issues/3369)

### Changed

 - Improved vimscal for Jupiter and Saturn spectra. [#3357](https://github.com/USGS-Astrogeology/ISIS3/issues/3357)
 - Changed the environment variables that specify where the data and test data areas are located from $ISIS3DATA and $ISIS3TESTDATA to just $ISISDATA and $ISISTESTDATA. [#3727](https://github.com/USGS-Astrogeology/ISIS3/issues/3727)
 - Moved the data used by applications for things like icons, templates, and translations into the distribution. The base data area is no longer needed to run some applications. [#3727](https://github.com/USGS-Astrogeology/ISIS3/issues/3727)
 - Improved pds2isis's documentation describing how it handles special pixel values. [#3648](https://github.com/USGS-Astrogeology/ISIS3/issues/3648)
 - Improved slpmap's documentation. [#3562](https://github.com/USGS-Astrogeology/ISIS3/issues/3562)

### Fixed

 - Enlarge no correctly reports output lines and samples. [#3659](https://github.com/USGS-Astrogeology/ISIS3/issues/3659)
 - The spiceinit web server no longer errors when using ISIS4+. [#3725](https://github.com/USGS-Astrogeology/ISIS3/issues/3725)
 - Fixed how some keywords were read in hyb2onccal. [#3698](https://github.com/USGS-Astrogeology/ISIS3/issues/3698)

## [4.0.1] - 2020-03-04

### Fixed

 - Grid lines in qmos now properly update when the map projection changes. [#3573](https://github.com/USGS-Astrogeology/ISIS3/issues/3573)
 - ddd2isis now properly ingests 32-bit files. [#3715](https://github.com/USGS-Astrogeology/ISIS3/issues/3715)

## [4.0.0] - 2020-02-04

### Changed

 - Moved much of the logic in spiceinit into a new library called [ALE](https://github.com/USGS-Astrogeology/ale). [#2370](https://github.com/USGS-Astrogeology/ISIS3/issues/2370)
 - lronaccal no longer requires SPICE data available locally if it has been attached to the input cube with spiceinit. [#1790](https://github.com/USGS-Astrogeology/ISIS3/issues/1790)

### Fixed

 - qview no longer crashes when a band has only one pixel value in it. [#3323](https://github.com/USGS-Astrogeology/ISIS3/issues/3323)
 - photomet now correctly reads array valued PvlKeywords. [#3608](https://github.com/USGS-Astrogeology/ISIS3/issues/3608)

## [3.9.1] - 2019-11-19

### Changed

 - Improved hijitreg's documentation.
 - Improved camdev's documentation.
 - voy2isis is less picky about the exact instrument name.
 - photomet now raises a warning when parameters are missing.
 - makeflat and cisscal now use ISIS variables in their report files intead of absolute paths.

### Fixed

 - qmos now properly handles both PositiveWest and PositiveEast longitude domains.
 - jigsaw's bundleout.txt output file now has proper alignment in its tables.
 - cam2map no longer runs indefinitely with certain parameters.
 - marci2isis no longer writes out a cube when it fails.
 - marcical now uses the correct variable exposure time from the image label instead of a constant exposure time.

## [3.9.0] - 2019-09-27

### Added

 - Users can now specify the output bit type for hideal2pds.
 - oblique resolution is now available in qview's advanced tracking tool.
 - oblique resolution statistics are now computed in caminfo.
 - PDS4 exported image labels now have more precise ground ranges.
 - PDS4 exported TGO CaSSIS image labels now contain additional fields.
 - kerneldbgen can now take an explicit list of kernel files instead of a directory and a filter.
 - FISH shell is now nominally supported.
 - kerneldbgen now works with kernels that have an extremely large number of intervals.

### Changed

 - cisscal now matches version 3.9.1 of the IDL program.
 - cisscal also now reports the matching IDL version.
 - Improved the format of jigsaw's bundleout.txt output file.
 - cam2map now uses better buffer sizes.
 - voycal now reports all missing coefficients instead of just the first one encountered.

## [3.8.1] - 2019-08-16

### Changed

 - Dawn FC's error message no longer tells users to bother Jeff Anderson.

### Fixed

 - caminfo now properly errors when passed a projected cube.
 - Filenames with months in them are now properly translated using the host system's local instead of US English.
 - findfeatures now properly resets the input images between algorithm runs when running in multi-algorithm mode.
 - qmos no longer hangs when drawing a grid over a projected image with positive west longitude domain.

## [3.8.0] - 2019-07-29

### Changed

 - Removed some dev tools from the installation environment.

### Fixed

 - Fixed ingestion of Rosetta VIRITIS lvl2 spectra.

## [3.7.1] - 2019-05-30

### Fixed

- Paths no longer break findfeature's algorithm parameter.

## [3.7.0] - 2019-04-30

### Added

 - Added tab completion for TCSH. [#3244](https://github.com/USGS-Astrogeology/ISIS3/pull/3244)
 - shadow now reports the pixel type of the output image.
 - phocube now reports right ascensions and declination for off-body pixels.
 - tgocassismos now supports mosaic tracking. [#2636](https://github.com/USGS-Astrogeology/ISIS3/issues/2636)

### Changed

 - cnetbin2pvl now always prints out the line and sample residual, even if they are 0. [#2698](https://github.com/USGS-Astrogeology/ISIS3/issues/2698)
 - Updated spiceinit's web server to work with ISIS3.5 and later.
 - Updated tgocassisrdrgen to the latest PDS4 standards. [#2635](https://github.com/USGS-Astrogeology/ISIS3/issues/2635)

### Fixed

 - gllssi2isis now properly attaches the original label to the ingested cube when running in summing mode. [#3226](https://github.com/USGS-Astrogeology/ISIS3/pull/3226)
 - findfeatures now reports an error instead of seg faulting when it tries to invert an empty matrix. [#557](https://github.com/USGS-Astrogeology/ISIS3/issues/557)
 - jigsaw now runs to completion when a measure does not project to a ground point with apriori parameters. [#2591](https://github.com/USGS-Astrogeology/ISIS3/issues/2591)
 - findrx now properly adds a history entry. [#3150](https://github.com/USGS-Astrogeology/ISIS3/issues/3150)
 - sumspice now properly adds a history entry.
 - Fixed a memory leak when using the Bullet library to intersect DSKs.
 - pds2hideal now returns a better error when attempting to export a compressed image.
 - Fixed summing mode keyword in tgocassis2isis. [#2634](https://github.com/USGS-Astrogeology/ISIS3/issues/2634)


## [3.6.2] - 2019-02-28

### Added

 - Multi-segment DSKs are now supported. [#2632](https://github.com/USGS-Astrogeology/ISIS3/issues/2632)

<!---
Below here are link definitions that compare each version against the last
version on github. The github comparison format is
{REPO_NAME}/compare/{NEW_VERSION_TAG}...{OLD_VERSION_TAG}

The unreleased comparison should always be
{REPO_NAME}/compare/{LAST_VERSION_TAG}...HEAD
-->

[unreleased]: https://github.com/USGS-Astrogeology/ISIS3/compare/4.2.0...HEAD
[4.2.0]: https://github.com/USGS-Astrogeology/ISIS3/compare/4.1.1...4.2.0
[4.1.1]: https://github.com/USGS-Astrogeology/ISIS3/compare/4.1.0...4.1.1
[4.1.0]: https://github.com/USGS-Astrogeology/ISIS3/compare/4.0.1...4.1.0
[4.0.1]: https://github.com/USGS-Astrogeology/ISIS3/compare/4.0.0...4.0.1
[4.0.0]: https://github.com/USGS-Astrogeology/ISIS3/compare/3.9.1...4.0.0
[3.9.1]: https://github.com/USGS-Astrogeology/ISIS3/compare/3.9.0...3.9.1
[3.9.0]: https://github.com/USGS-Astrogeology/ISIS3/compare/3.8.1...3.9.0
[3.8.1]: https://github.com/USGS-Astrogeology/ISIS3/compare/3.8.0...3.8.1
[3.8.0]: https://github.com/USGS-Astrogeology/ISIS3/compare/3.7.1...3.8.0
[3.7.1]: https://github.com/USGS-Astrogeology/ISIS3/compare/3.7.0_0...3.7.1
[3.7.0]: https://github.com/USGS-Astrogeology/ISIS3/compare/v3.6.2...3.7.0_0
[3.6.2]: https://github.com/USGS-Astrogeology/ISIS3/compare/3.6.1...v3.6.2<|MERGE_RESOLUTION|>--- conflicted
+++ resolved
@@ -38,15 +38,14 @@
 
  - Equalizer now reports the correct equation and values used to perform the adjustment. [#3987](https://github.com/USGS-Astrogeology/ISIS3/issues/3987)
  - Map2cam now works correctly when specifying bands for input cubes. [#3856](https://github.com/USGS-Astrogeology/ISIS3/issues/3856)
-<<<<<<< HEAD
+ 
+ - mro/hideal2pds app now writes the correct SAMPLE_BIT_MASK values to the output label. [#3978](https://github.com/USGS-Astrogeology/ISIS3/issues/3978)
+
   - For Histograms in ISIS, updated the math for calculating what bin data should be placed in and the min/max values of each bin to be more intuitive. In addition, the output of hist and cnethist were changed to display the min/max values of each bin instead of the middle pixel's DN. [#3882](https://github.com/USGS-Astrogeology/ISIS3/issues/3882)
-=======
- - mro/hideal2pds app now writes the correct SAMPLE_BIT_MASK values to the output label. [#3978](https://github.com/USGS-Astrogeology/ISIS3/issues/3978)
->>>>>>> 60d2c8b6
 
  ### Added
- 
- - A Gui Helper gear was added to hist to fill in the minimum and maximum parameters with what would have been automatically calculated. [#3880](https://github.com/USGS-Astrogeology/ISIS3/issues/3880) 
+
+ - A Gui Helper gear was added to hist to fill in the minimum and maximum parameters with what would have been automatically calculated. [#3880](https://github.com/USGS-Astrogeology/ISIS3/issues/3880)
 
 ## [4.2.0] - 2020-07-27
 

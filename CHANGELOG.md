# Changelog

All changes that impact users of this project will be documented in this file.

The format is based on [Keep a Changelog](https://keepachangelog.com/en/1.0.0/),
and this project adheres to [Semantic Versioning](https://semver.org/spec/v2.0.0.html).

<!---
This document is intended for users of the applications and API. Changes to things
like tests should not be noted in this document.

When updating this file for a PR, add an entry for your change under Unreleased
and one of the following headings:
 - Added - for new features.
 - Changed - for changes in existing functionality.
 - Deprecated - for soon-to-be removed features.
 - Removed - for now removed features.
 - Fixed - for any bug fixes.
 - Security - in case of vulnerabilities.

If the heading does not yet exist under Unreleased, then add it as a 3rd heading,
with three #.


When preparing for a public release candidate add a new 2nd heading, with two #, under
Unreleased with the version number and the release date, in year-month-day
format. Then, add a link for the new version at the bottom of this document and
update the Unreleased link so that it compares against the latest release tag.


When preparing for a bug fix release create a new 2nd heading above the Fixed
heading to indicate that only the bug fixes and security fixes are in the bug fix
release.
-->

## [Unreleased]

### Changed
- Changed `qwt` dependency version to 6.2.0 or below [#5498](https://github.com/DOI-USGS/ISIS3/issues/5498)
- Pinned `suitesparse` dependency version to maximum not including 7.7.0 [#5496](https://github.com/DOI-USGS/ISIS3/issues/5496)


### Fixed
- Fixed a bug in QVIEW's Stretch tool where the default min/max type was not an available option [#5289](https://github.com/DOI-USGS/ISIS3/issues/5289)
- Fixed a bug in QVIEW where images would double load if loaded from the commandline [#5505](https://github.com/DOI-USGS/ISIS3/pull/5505)

### Added
<<<<<<< HEAD
- Added option to save and apply bundle adjustment values in `jigsaw` [#4474](https://github.com/DOI-USGS/ISIS3/issues/4474)
=======
- Added versioned default values to lrowacphomap's PHOALGO and PHOPARCUBE parameters and updated lrowacphomap to handle them properly. [#5452](https://github.com/DOI-USGS/ISIS3/pull/5452)
>>>>>>> 625b7f0e

## [8.2.0] - 2024-04-18

### Changed
- Changed the default spiceinit url to https://astrogeology.usgs.gov/apis/ale/v0.9.1/spiceserver/ and added deprecation warning for use of https://services.isis.astrogeology.usgs.gov/cgi-bin/spiceinit.cgi url. [#5327](https://github.com/USGS-Astrogeology/ISIS3/issues/5327)
- Skypt has been refactored to be callable; old Makefile tests have been removed and replaced by gtests. Issue: [#5443](https://github.com/USGS-Astrogeology/ISIS3/issues/5443)

### Fixed
- Fixed a bug in which capital E was problematic for OSX / Ubuntu [#5466](https://github.com/DOI-USGS/ISIS3/pull/5466)
- Fixed bug in which not all references to 'version' file were replaced with new 'isis_version.txt' file [#5374](https://github.com/DOI-USGS/ISIS3/issues/5374)
- Fixed a bug in which the IrregularBodyCameraGroundMap unit test was removed but not the associated truth file. [#5461](https://github.com/DOI-USGS/ISIS3/issues/5461)
- Fixed a bug in which the histogram tool used the entire image to calculate bin size, which caused an issue with high dynamic range images. [#5371](https://github.com/DOI-USGS/ISIS3/issues/5371)
- Fixed a bug in which 'version' file was compiled as source and prevented subsequent ISIS recompilation [#5374](https://github.com/DOI-USGS/ISIS3/issues/5374)
- Fixed <i>noproj</i> bug where some temporary files were not deleted after call to cam2cam.  Issue: [#4813](https://github.com/USGS-Astrogeology/ISIS3/issues/4813)
- Fixed <i>noproj</i> bug where missing shapemodel-related keywords (RayTraceEngine, BulletParts, Tolerance) are dropped when the output label is created. This resulted in the Bullet collision detection engine not being used. Issue: [#5377](https://github.com/USGS-Astrogeology/ISIS3/issues/5377)
- Fixed ISIS failing to expand env variables with an "_" in them. [#5402](https://github.com/DOI-USGS/ISIS3/pull/5402)
- Fixed <i>noproj</i> bug where match cube not NULL when not specifying MATCH parameter [#5381](https://github.com/USGS-Astrogeology/ISIS3/issues/5381)
- Fixed findFeaturesSegment trying to merge networks when only 1 segmented network was successfully created [5416](https://github.com/DOI-USGS/ISIS3/issues/5416)
- Fixed rclone.conf/downloadIsisData pointing to old naif kernel location, updated to archived locations and https [5394](https://github.com/DOI-USGS/ISIS3/issues/5394)
- Fixed a parsing error in FitsToJson when an empty comment was reached. [#5469](https://github.com/DOI-USGS/ISIS3/pull/5469)
- Fixed TrackTool, FindTool, and AdvancedTrackTool not reporting RA and DEC for images targeting the Sky. [#5409](https://github.com/DOI-USGS/ISIS3/pull/5409)

### Added
- Added 8 new functions to the Sensor Utility Library: Slant Distance, Target Center Distance, Right Ascension Declination, Local Solar Time, Line Resolution, Sample Resolution, Pixel Resolution, and Solar Longitude.
- Added new option in `ctxcal` to use monthly computed flatfield files for "Frown" removal in CTX images. [#5338](https://github.com/DOI-USGS/ISIS3/pull/5338)
- CSMCamera can now read and use the body rotation from ALE produced ISDs [#5072](https://github.com/DOI-USGS/ISIS3/pull/5072)
- CSMSkyMap added to CSMCamera for use with local rover projections in ISIS [#5072](https://github.com/DOI-USGS/ISIS3/pull/5072)
- Added new Hayabusa2 translation for `SpacecraftName` to accept `HAYABUSA2` [#5395](https://github.com/DOI-USGS/ISIS3/issues/5395)
- Added ALLOWERROR parameter to campt [#5393](https://github.com/DOI-USGS/ISIS3/pull/5393)
- OSIRIS-REx Tagcams instrument support, tests, and test data added [#5424](https://github.com/DOI-USGS/ISIS3/issues/5424)
- Added min/max type drop-down selection option in QView's Stretch tool [#5289](https://github.com/DOI-USGS/ISIS3/issues/5289)

## [8.0.3] - 2024-04-18

### Changed
- Changed the default spiceinit url to https://astrogeology.usgs.gov/apis/ale/v0.9.1/spiceserver/ and added deprecation warning for use of https://services.isis.astrogeology.usgs.gov/cgi-bin/spiceinit.cgi url. [#5327](https://github.com/USGS-Astrogeology/ISIS3/issues/5327)
- Skypt has been refactored to be callable; old Makefile tests have been removed and replaced by gtests. Issue: [#5443](https://github.com/USGS-Astrogeology/ISIS3/issues/5443)

### Fixed
- Fixed a bug in which capital E was problematic for OSX / Ubuntu [#5466](https://github.com/DOI-USGS/ISIS3/pull/5466)
- Fixed bug in which not all references to 'version' file were replaced with new 'isis_version.txt' file [#5374](https://github.com/DOI-USGS/ISIS3/issues/5374)
- Fixed a bug in which the IrregularBodyCameraGroundMap unit test was removed but not the associated truth file. [#5461](https://github.com/DOI-USGS/ISIS3/issues/5461)
- Fixed a bug in which the histogram tool used the entire image to calculate bin size, which caused an issue with high dynamic range images. [#5371](https://github.com/DOI-USGS/ISIS3/issues/5371)
- Fixed a bug in which 'version' file was compiled as source and prevented subsequent ISIS recompilation [#5374](https://github.com/DOI-USGS/ISIS3/issues/5374)
- Fixed <i>noproj</i> bug where some temporary files were not deleted after call to cam2cam.  Issue: [#4813](https://github.com/USGS-Astrogeology/ISIS3/issues/4813)
- Fixed <i>noproj</i> bug where missing shapemodel-related keywords (RayTraceEngine, BulletParts, Tolerance) are dropped when the output label is created. This resulted in the Bullet collision detection engine not being used. Issue: [#5377](https://github.com/USGS-Astrogeology/ISIS3/issues/5377)
- Fixed ISIS failing to expand env variables with an "_" in them. [#5402](https://github.com/DOI-USGS/ISIS3/pull/5402)
- Fixed <i>noproj</i> bug where match cube not NULL when not specifying MATCH parameter [#5381](https://github.com/USGS-Astrogeology/ISIS3/issues/5381)
- Fixed rclone.conf/downloadIsisData pointing to old naif kernel location, updated to archived locations and https [5394](https://github.com/DOI-USGS/ISIS3/issues/5394)
- Fixed a parsing error in FitsToJson when an empty comment was reached. [#5469](https://github.com/DOI-USGS/ISIS3/pull/5469)

### Added
- Added new Hayabusa2 translation for `SpacecraftName` to accept `HAYABUSA2` [#5395](https://github.com/DOI-USGS/ISIS3/issues/5395)

## [8.0.2] - 2023-12-05

### Changed
- Cnetedit has been refactored to be callable; old Makefile tests have been removed and replaced by gtests. Issue: [#5346](https://github.com/USGS-Astrogeology/ISIS3/issues/5346), 
- Cnetdiff has been refactored to be callable; old Makefile tests have been removed and replaced by gtests. Issue: [#5322](https://github.com/USGS-Astrogeology/ISIS3/issues/5322), 
### Fixed
- Bug fix for Cnetthinner app resolving divide by zero in CnetManager.cpp. Issue: [#5354](https://github.com/USGS-Astrogeology/ISIS3/issues/5354), 
- Updated photomet MinnaertEmpirical model to support photemplate-style PVL format [#3621](https://github.com/DOI-USGS/ISIS3/issues/3621)
- Fixed target name translation for any dawn images with target "4 CERES" [#5294](https://github.com/DOI-USGS/ISIS3/pull/5294)
- Fixed exception pop ups in qview when viewing images created using the CSM Camera [#5259](https://github.com/DOI-USGS/ISIS3/pull/5295/files)
- Fixed shadowtau input file parseing errors when using example file [#5316](https://github.com/DOI-USGS/ISIS3/pull/5316)
- Fixed ProgramLauncher failing while reporting errors from launched programs [#5331](https://github.com/DOI-USGS/ISIS3/pull/5331)
- Fixed high/low filter functionality in trimfilter [#5311](https://github.com/DOI-USGS/ISIS3/issues/5311)
- Fixed downloadIsisData script excluding needed files in the calibration folder [#5272](https://github.com/DOI-USGS/ISIS3/issues/5272)

## [8.1.0] - 2024-01-08

### Changed
- Cnetthinner has been refactored to be callable; old Makefile tests have been removed and replaced by gtests. Issue: [#5354](https://github.com/USGS-Astrogeology/ISIS3/issues/5354), 
- Cnetedit has been refactored to be callable; old Makefile tests have been removed and replaced by gtests. Issue: [#5346](https://github.com/USGS-Astrogeology/ISIS3/issues/5346), 
- Cnetdiff has been refactored to be callable; old Makefile tests have been removed and replaced by gtests. Issue: [#5322](https://github.com/USGS-Astrogeology/ISIS3/issues/5322), 
- Removed the `.py` extention from the _isisdataeval_ tool `isisdata_mockup` for consistency and install it in $ISISROOT/bin; added the `--tojson` and `--hasher` option to _isisdata_mockup_ tool improve utility; updated the tool `README.md` documentation to reflect this change, removed help output and trimmed example results;  fixed paths to test data in `make_isisdata_mockup.sh`. [#5163](https://github.com/DOI-USGS/ISIS3/pull/5163)
- Significantly refactored FASTGEOM processing in <i>findfeatures</i> to accommodate stability and functionality. The scope of the algorithm was taken out of the ImageSource class and isolated to support this feature. [#4772](https://github.com/DOI-USGS/ISIS3/issues/4772)
- Report better information regarding the behavior of <i>findfeatures</i>, FASTGEOM algorithms, and creation of the output network. [#4772](https://github.com/DOI-USGS/ISIS3/issues/4772)
- Modified tgocassisstitch to optionally allow either a outputprefix or an
  outputsuffix, both, or neither for naming convention purposes. [#5162](https://github.com/DOI-USGS/ISIS3/pull/5162)
- Changed the default PCK load behavior to try and load mission specific PCKs, if that fails we default to the base PCKs [#5335](https://github.com/DOI-USGS/ISIS3/pull/5335)
- Disabled option to use web=true when running spiceinit with HRSC images. [#5223](https://github.com/DOI-USGS/ISIS3/issues/5223)
- Seperated `normal` and `localNormal` in ISIS shapemodels, now the local normal is stored in its own member variable with setters and getters. [#5345](https://github.com/DOI-USGS/ISIS3/pull/5345)
- Set build option `pybindings=ON` in `build.sh` to turn on python bindings. [#5389](https://github.com/DOI-USGS/ISIS3/pull/5389)
- Updated Ale to version 0.10.0 [#5399](https://github.com/DOI-USGS/ISIS3/pull/5399)

### Added
- Added rclone to run dependencies in meta.yaml [#5183](https://github.com/DOI-USGS/ISIS3/issues/5183)
- Add new program option <b>TONOGEOM</b> to <i>findfeatures</i> that logs captures geometry errors in the FASTGEOM algorithm and records them to the file provided in this parameter. These images are excluded from the matching process. References [#4772](https://github.com/DOI-USGS/ISIS3/issues/4772)
- Added a new Radial FASTGEOM transform mapping algorithm to <i>findfeatures</i> to address performance problems with the Grid algorithm. This is now the default algorithm if none are selected by the user (see the new <b>GLOBALS</b> parameter to specify the algorithm) [#4772](https://github.com/DOI-USGS/ISIS3/issues/4772)
- Added new parameter <b>GLOBALS</b> to make parameterization of <i>findfeatures</i> behavior significantly easier and convenient. Wrote significant documentation for the parameter and provide several examples showing its use. [#4772](https://github.com/DOI-USGS/ISIS3/issues/4772)
- Added two new examples demonstrating/documenting the use of FASTGEOM algorithm, parameterization using <b>GLOBALS</b> and creation of a regional mosaic using <i>findfeatures</i>. [#4772](https://github.com/DOI-USGS/ISIS3/issues/4772)
- Added new option <b>GEOMSOURCE=BOTH</b> to <i>findfeatures</i> to check both the MATCH and FROM/FROMLIST images for valid control measure geometry to produce better networks and prevent downstream processing errors. Ignore points that end up with no valid measures (but can be retained with use of <b>PreserveIgnoredControl</b> via GLOBALS parameterization). [#4772](https://github.com/DOI-USGS/ISIS3/issues/4772)
- Added new gtests for <i>findfeatures</i> that replaces all the old application tests. These tests are <i>FunctionalTestFindfeaturesFastGeomDefault</i>, <i>FunctionalTestFindfeaturesFastGeomRadialConfig</i>, <i>FunctionalTestFindfeaturesFastGeomGridDefault</i> and <i>FunctionalTestFindfeaturesFastGeomGridConfig</i>. [#4772](https://github.com/DOI-USGS/ISIS3/issues/4772)
- Added an optional cubename parameter to tgocassisstitch which lets the user
  override the timestamp style naming convention of the output cube with their
  own name; if not specified retains existing behavior [#5125](https://github.com/USGS-Astrogeology/ISIS3/issues/5162)
- Added new parameters <b>ONERROR</b>, <b>ERRORLOG</b>, and <b>ERRORLIST</b> to <i>mosrange</i> to provide better control over error behavior and provide diagnostics when problems are encountered processing the input file list.[#3606](https://github.com/DOI-USGS/ISIS3/issues/3606)
- Added ability to delegate calculation of nadir pointing to ALE [#5117](https://github.com/USGS-Astrogeology/ISIS3/issues/5117)
- Added --no-kernels flag to downloadIsisData [#5264](https://github.com/DOI-USGS/ISIS3/issues/5264)
- Added notice for depreciation to PvlObject::addLogGroup function which will be depreciated in favor of Application::appendAndLog(https://github.com/DOI-USGS/ISIS3/issues/5310)
- Added new csm plugins path to IsisPreferences [#5397](https://github.com/DOI-USGS/ISIS3/pull/5397)

### Deprecated

### Removed

### Fixed
- Bug fix for Cnetthinner app resolving divide by zero in CnetManager.cpp. Issue: [#5354](https://github.com/USGS-Astrogeology/ISIS3/issues/5354) 
- Updated photomet MinnaertEmpirical model to support photemplate-style PVL format [#3621](https://github.com/DOI-USGS/ISIS3/issues/3621)
- Fix matrix inversion errors in <i>findfeatures</i> due to bad FASTGEOM matrix transforms using a more robust implementation to detect these errors and throw exceptions. Images with these errors are captured and logged to the <b>TONOTMATCHED</b> file. Fixes [#4639](https://github.com/DOI-USGS/ISIS3/issues/4639)
- Fixed <i>findfeatures</i> use of projected mosaics with correct check for <b>TargetName</b> in the Mapping labels. [#4772](https://github.com/DOI-USGS/ISIS3/issues/4772)
- Fixed a bug in the <i>cnetwinnow</i> test that did not clean/remove it during test runs.
- Fixed <i>findfeatures</i> instantiation and use of projection classes to correctly return geometry data from projected images and mosaics. [#4772](https://github.com/DOI-USGS/ISIS3/issues/4772)
- Fixed target name translation for any dawn images with target "4 CERES" [#5294](https://github.com/DOI-USGS/ISIS3/pull/5294)
- Fixed exception pop ups in qview when viewing images created using the CSM Camera [#5259](https://github.com/DOI-USGS/ISIS3/pull/5295/files)
- Fixed shadowtau input file parseing errors when using example file [#5316](https://github.com/DOI-USGS/ISIS3/pull/5316)
- Fixed ProgramLauncher failing while reporting errors from launched programs [#5331](https://github.com/DOI-USGS/ISIS3/pull/5331)
- Fixed high/low filter functionality in trimfilter [#5311](https://github.com/DOI-USGS/ISIS3/issues/5311)
- Fixed downloadIsisData script excluding needed files in the calibration folder [#5272](https://github.com/DOI-USGS/ISIS3/issues/5272)
- Fixed tgocassis2isis cas_cal_sc ingest errors and added error for cas_raw_sc images [#5413](https://github.com/DOI-USGS/ISIS3/issues/5413)

## [8.0.1] - 2023-08-23

### Fixed
- Updated History constructor to check for invalid BLOB before copying History BLOB to output cube [#4966](https://github.com/DOI-USGS/ISIS3/issues/4966)
- Fixed downloadIsisData script copying existing files with every rclone download [#5245](https://github.com/DOI-USGS/ISIS3/issues/5245)
- Fixed gaussstretch segmentation fault error and refactored gaussstretch files/tests to use gtest [#5240](https://github.com/DOI-USGS/ISIS3/issues/5240)
- Fixed `cubeit` attribute error to allow attribute specification on the output cube filename [#5234](https://github.com/DOI-USGS/ISIS3/issues/5234)
- Fixed `campt` to handle input band selection attribute correctly [#5234](https://github.com/DOI-USGS/ISIS3/issues/5235)
- Fixed problem networks segfaulting in jigsaw by updating cholmod 32 bit calls to 64 bit calls [#5173](https://github.com/DOI-USGS/ISIS3/issues/5173) and [#5176](https://github.com/DOI-USGS/ISIS3/issues/5176)

## [8.0.0] - 2023-04-19

### Changed
- Updated download location for Dawn source files to include updated pck from HAMO Dawn mosaic [#4001](https://github.com/USGS-Astrogeology/ISIS3/issues/4001)
- Pinned cspice version to 67 [#5083](https://github.com/USGS-Astrogeology/ISIS3/issues/5083)
- Changed the `rsync` related commands in the ISIS SPICE Web Service document to `downloadIsisData` command
- Updated documentation for `tgocassisrdrgen` to be more descriptive and accurate.
- Updated Geos from version 3.7 to 3.9 [#3627](https://github.com/DOI-USGS/ISIS3/issues/3627)
- Updated Ale to version 0.9.1 [#5209](https://github.com/DOI-USGS/ISIS3/pull/5209)
- Changed buildCondaRelease.py numpy version from 1.23 to 1.22 to resolve spiceinit warning messages [#5224](https://github.com/DOI-USGS/ISIS3/issues/5224)

### Added
- Instructions on setting `channel_priority=flexible` for isis environment manually during installation [#5158](https://github.com/DOI-USGS/ISIS3/issues/5158)
- Added additional filters to downloadIsisData to reduce download of extraneous kernels [#5143](https://github.com/DOI-USGS/ISIS3/issues/5143)

### Deprecated

### Removed
- edrget application [#4665](https://github.com/DOI-USGS/ISIS3/issues/4665)

### Fixed
- Updated README.md to remove remaining references to downloading data from discontinued rsync server [#5152](https://github.com/DOI-USGS/ISIS3/issues/5152)
- Fixed users not being able to modify planetographic projections in qmos
- Modified spice::readValue to add check for numValuesRead to stop reading garbase values [#4928](https://github.com/USGS-Astrogeology/ISIS3/issues/4928)

## [7.2.0] - 2022-12-07

### Changed
- Updated Hayabusa2 mission name and updated translation files to make L2DShapeModelFileName, L2DPhaseFunctionFileName, L2CShapeModelFileName, and BandRegistration optional keywords.

### Added
- Added LatLonGrid Tool to Qview to view latitude and longitude lines if camera model information is present.
- Added a new application, _isisdataeval_, that validates/verifies ISISDATA installations and aids in the development and management of this resource. Users can use _isisdataeval_ to help resolve runtime problems related to ISIS kernels and calibration processing. In fact, it is designed to be used on any directory as it will create a detailed install volume inventory with file/volume hashes and is not restricted to ISIS use. [#5110](https://github.com/USGS-Astrogeology/ISIS3/issues/5110) [#5111](https://github.com/USGS-Astrogeology/ISIS3/pull/5111)

### Deprecated

### Fixed
- Fixed some wrong parameter types [#4780](https://github.com/USGS-Astrogeology/ISIS3/issues/4780)
- Added mapping group to track cube via processmosaic [#4810](https://github.com/USGS-Astrogeology/ISIS3/issues/4810)
- Fixed bugs in downloadIsisData script [#5024](https://github.com/USGS-Astrogeology/ISIS3/issues/5024)
- Fixed shadow shifting image by 2 pixels to the upper left corner. [#5035](https://github.com/USGS-Astrogeology/ISIS3/issues/5035)
- Fixed compiler warnings on ubuntu [#4911](https://github.com/USGS-Astrogeology/ISIS3/issues/4911)
- Fixes embree shape models not being from .BDS extension files [5064](https://github.com/USGS-Astrogeology/ISIS3/issues/5064)
- Fixed failing shapemodel parameters when bullet was the preferred ray tracing engine but could not be created. [#5062](https://github.com/USGS-Astrogeology/ISIS3/issues/5062)
- Fixed version for Qt to prevent depreciations. [#5070](https://github.com/USGS-Astrogeology/ISIS3/issues/5070)
- Fixed NaN velocities in spkwriter as a result of jigsaw position solves. [#4942](https://github.com/USGS-Astrogeology/ISIS3/issues/4942)

## [7.1.0] - 2022-07-27

### Changed
- Updated the LRO photometry application Lronacpho, to use by default the current 2019 photometric model (LROC_Empirical). The model's coefficients are found in the PVL file that exists in the LRO data/mission/calibration directory. If the old parameter file is provided, the old algorithm(2014) will be used. This functionality is desired for calculation comparisons. Issue: [#4512](https://github.com/USGS-Astrogeology/ISIS3/issues/4512), PR: [#4519](https://github.com/USGS-Astrogeology/ISIS3/pull/4519)
- Updated the LRO calibration application Lrowaccal to add a units label to the RadiometricType keyword of the Radiometry group in the output cube label if the RadiometricType parameter is Radiance. No functionality is changed if the RadiometricType parameter is IOF. Lrowaccal has also been refactored to be callable for testing purposes. Issue: [#4939](https://github.com/USGS-Astrogeology/ISIS3/issues/4939), PR: [#4940](https://github.com/USGS-Astrogeology/ISIS3/pull/4940)
- Changed how logs are reported so they no longer only printing at the end of the applications execution. [#4914](https://github.com/USGS-Astrogeology/ISIS3/issues/4914)
- Update marcical to include step 3 of the mission team's MARCI calibration process described [here](https://pds-imaging.jpl.nasa.gov/data/mro/mars_reconnaissance_orbiter/marci/mrom_1343/calib/marcical.txt). [#5004](https://github.com/USGS-Astrogeology/ISIS3/pull/5004)
- Updated center / width values for TGO CaSSIS as requested [here](https://github.com/USGS-Astrogeology/ISIS3/issues/5006)

### Added
- Improved functionality of msi2isis and MsiCamera model to support new Eros dataset, including support for Gaskell's SUMSPICE files that adjust timing, pointing and spacecraft position ephemeris. [#4886](https://github.com/USGS-Astrogeology/ISIS3/issues/4886)
- Added a new application, framestitch, for stitching even and odd push frame images back together prior to processing in other applications. [4924](https://github.com/USGS-Astrogeology/ISIS3/issues/4924)
- Re-added and refactored the LRO photometry application lrowacphomap to be callable for testing purposes. Issue: [#4960](https://github.com/USGS-Astrogeology/ISIS3/issues/4960), PR: [#4961](https://github.com/USGS-Astrogeology/ISIS3/pull/4961)
- Added check to determine if poles were a valid projection point in ImagePolygon when generating footprint for a map projected image. [#4390](https://github.com/USGS-Astrogeology/ISIS3/issues/4390)
- Added changes to lronaccal to use time-dependent dark files for dark correction and use of specific dark files for images with exp code of zero. Also added GTests for lronaccal and refactored code to make callable. Added 3 truth cubes to testing directory.  PR[#4520](https://github.com/USGS-Astrogeology/ISIS3/pull/4520)
- Added failure for images with missing original label in caminfo. [#4817](https://github.com/USGS-Astrogeology/ISIS3/pull/4817)

### Deprecated

### Fixed
- Added check to determine if poles were a valid projection point in ImagePolygon when generating footprint for a map projected image. [#4390](https://github.com/USGS-Astrogeology/ISIS3/issues/4390)
- Fixed the Mars Express HRSC SRC camera and serial number to use the StartTime instead of the StartClockCount  [#4803](https://github.com/USGS-Astrogeology/ISIS3/issues/4803)
- Fixed algorithm for applying rolling shutter jitter. Matches implementation in USGSCSM.
- Fixed isis2std incorrectly outputing signed 16 bit tiff files. [#4897](https://github.com/USGS-Astrogeology/ISIS3/issues/4897)
- Fixed CNetCombinePt logging functionality such that only merged points are included in the log. [#4973](https://github.com/USGS-Astrogeology/ISIS3/issues/4973)
- Removed SpkCenterId functions in Cassini camera models due to spkwriter writing positions of Cassini relative to Titan but labeling
it in the kernel as the position relative to the Saturn Barycenter. [#4942](https://github.com/USGS-Astrogeology/ISIS3/issues/4942)
- Corrected issue where footprintinit would fail with a segmentation error. [4943](https://github.com/USGS-Astrogeology/ISIS3/issues/4943)


## [7.0.0] - 2022-02-11

### Changed
- Disabled SURF algorithm for findfeatures, latest version of opencv no longer provides SURF as part of the base library [#3885](https://github.com/USGS-Astrogeology/ISIS3/issues/3885)
- Changed caminfo's parameter default values for MAXEMISSION and MAXINCIDENCE to be
synchronized with footprintinit default values of the same parameters.
This corrects inconsistencies of footprint generation failing in caminfo
but passing in footprintinit. [#4651](https://github.com/USGS-Astrogeology/ISIS3/issues/4651).
- Changed the internal logic of ObliqueDataResolution() to use LocalEmission angle rather than Emission angle.
This will cause differences in output; new values will be more accurate because they use DEM rather than
ellipsoid. The cost to compute the local emissoin will increase by approximately x1.5. [#3600](https://github.com/USGS-Astrogeology/ISIS3/issues/3600)
- Changed website layout to better surface relevant documents.
[#4839](https://github.com/USGS-Astrogeology/ISIS3/pull/4839)
[#4847](https://github.com/USGS-Astrogeology/ISIS3/pull/4847)
[#4851](https://github.com/USGS-Astrogeology/ISIS3/pull/4851)
[#4852](https://github.com/USGS-Astrogeology/ISIS3/pull/4852)
[#4856](https://github.com/USGS-Astrogeology/ISIS3/pull/4856)
[#4865](https://github.com/USGS-Astrogeology/ISIS3/pull/4865)
[#4859](https://github.com/USGS-Astrogeology/ISIS3/pull/4859)
[#4872](https://github.com/USGS-Astrogeology/ISIS3/pull/4872)
[#4871](https://github.com/USGS-Astrogeology/ISIS3/pull/4871)

### Added
- Added the USECAMSTATSTBL option to caminfo. This allows caminfo to extract existing
camera statistics from the CameraStatistics Table of the input cube instead
of recalculating CameraStatistics. Updated caminfo to output all CameraStatistics
Keywords when running CAMSTATS.  [#3605](https://github.com/USGS-Astrogeology/ISIS3/issues/3605).
- Added the ability to search filenames in measure's drop down boxes in Qnet Point Editor. [#4581](https://github.com/USGS-Astrogeology/ISIS3/issues/4581)
- Added slope, local normal, and ellipsoid normal calculations to phocube. [#3635](https://github.com/USGS-Astrogeology/ISIS3/issues/3645)
- Added additional translation files for TGO CaSSiS in order to support PSA compliant labels. [#4567](https://github.com/USGS-Astrogeology/ISIS3/issues/4567)
- Added support for KaguyaTC SP Support data ingest. [#4668](https://github.com/USGS-Astrogeology/ISIS3/issues/4668)
- Added examples to the jigsaw documentation. [#4718](https://github.com/USGS-Astrogeology/ISIS3/issues/4718)
- Added ALLDNS option to phocube. [#3877](https://github.com/USGS-Astrogeology/ISIS3/issues/3877)
- Added import templates for isisimport, Cassini ISS, Cassini Vims, Kaguya TC Kaguya MI, Dawn FC, Dawn VIR, LROC NAC, LO HRC, MGS MOC, MER MI, MRO CTX, Rosetta Osiris, Viking VIS [#4606](https://github.com/USGS-Astrogeology/ISIS3/issues/4606)
- Added export templates for isisexport, LROC NAC EDR [#4606](https://github.com/USGS-Astrogeology/ISIS3/issues/4606)
- Added optional JSON data output parameter, DATA, for debugging template engine failures [#4606](https://github.com/USGS-Astrogeology/ISIS3/issues/4606)
- Added new documentatin for contributing code.
[#4859](https://github.com/USGS-Astrogeology/ISIS3/pull/4859)
[#4871](https://github.com/USGS-Astrogeology/ISIS3/pull/4871)
- Added versioning to website documentation.
[#4852](https://github.com/USGS-Astrogeology/ISIS3/pull/4852)
[#4872](https://github.com/USGS-Astrogeology/ISIS3/pull/4872)

### Deprecated
- Deprecated edrget as discussed in [#3313](https://github.com/USGS-Astrogeology/ISIS3/issues/3313).

### Fixed
- Fixed Maptrim failures when mode=both for PositiveWest longitude direction. [#4646](https://github.com/USGS-Astrogeology/ISIS3/issues/4646)
- Fixed the Vesta target name not being translated properly in dawnfc2isis. [#4638](https://github.com/USGS-Astrogeology/ISIS3/issues/4638)
- Fixed a bug where the measure residuals reported in the bundleout.txt file were incorrect. [#4655](https://github.com/USGS-Astrogeology/ISIS3/issues/4655)
- Fixed a bug where jigsaw would raise an error when solving for framing camera pointing in observation mode. [#4686](https://github.com/USGS-Astrogeology/ISIS3/issues/4686)
- Fixed slow runs of automos when the priority was BAND. [#4793](https://github.com/USGS-Astrogeology/ISIS3/pull/4793)
- Fixed qview crashing when attempting to load image DNs. [4818](https://github.com/USGS-Astrogeology/ISIS3/issues/4818)
- Fixed qnet crashing when entering an invalid image name in the measure selection box. [#4581](https://github.com/USGS-Astrogeology/ISIS3/issues/4581)
- Modified cnetcheck noLatLonCheck logic to correctly exclude ignored measures. [#4649](https://github.com/USGS-Astrogeology/ISIS3/issues/4649)
- Fixed bug where the original label was not attached to stereo HRSC images on import [#4816](https://github.com/USGS-Astrogeology/ISIS3/issues/4816)

## [6.0.0] - 2021-08-27

### Added
- Added a new application, isisimport. The application is designed to be a replacement for many of the mission/instrument specific import applications. It does not contain the templates for those applications at this time. It uses a templateing engine instead of the translation files.
- Added a new dark current correction to hical that works with the higher temperatures recent images are captured at. Use the new config file, $ISISDATA/mro/calibration/hical.0023_darkrate.conf, to enable the new dark current correction over the old dark current correction. Runs of hical without the new dark current correction will also produce an extra line in the output log indicating that the ZeroDarkRate module is disabled. [#4324](https://github.com/USGS-Astrogeology/ISIS3/issues/4324)
- Added the ability to bundle adjust CSM models in jigsaw. Use the new CSMSOLVESET, CSMSOLVETYPE, and CSMSOLVELIST arguments to specify what you solve for. [#4537](https://github.com/USGS-Astrogeology/ISIS3/pull/4537)

### Changed
- Added the ability to export footprint information from a CaSSIS ISIS Cube label to the generated output PDS4 label in tgocassisrdrgen. [#4473](https://github.com/USGS-Astrogeology/ISIS3/issues/4473)
- isisVarInit.py no longer writes a "cat" statement by default to the activate scripts which cause the ISIS version information to be written on conda activate.  This can be included in those scripts via a command line option to isisVarInit.py.  Also, a quiet option is provided to isisVarInit.py to suppress its own writing to standard out, if needed.
- Changed how the images.csv file is output in jigsaw when there are multiple models. Now each sensor model will have its own images.csv file so that column headers can all be correct. For example, a solution involving LRONAC pairs and Apollo Metric images would generate three images.csv files: LRONAC Left, LRONAC Right, and Apollo Metric. [#4324](https://github.com/USGS-Astrogeology/ISIS3/issues/4324)
- Changed the API of many Bundle utility classes as part of CSM support in jigsaw. [#4324](https://github.com/USGS-Astrogeology/ISIS3/issues/4324)

## [5.0.2] - 2021-07-30

### Fixed
- Fixed logging in FindFeatures where we were trying to get a non-existent Pvl group from the Pvl log. [#4375](https://github.com/USGS-Astrogeology/ISIS3/issues/4375)
- Fixed an Minimum|Maximum calculation error when comparing all equal data in the qview statstics tool. [#4433](https://github.com/USGS-Astrogeology/ISIS3/issues/4414)
- Fixed ISIS docs for incorrect path and -WEBHELP issues [#4510](https://github.com/USGS-Astrogeology/ISIS3/issues/4510)
- Fixed a bug where writing out updated positions for framing cameras in jigsaw caused an error. [#4545](https://github.com/USGS-Astrogeology/ISIS3/issues/4545)
- Fixed a bug where comments on BLOB labels were not written out. [#4442](https://github.com/USGS-Astrogeology/ISIS3/issues/4442)

## [5.0.1] - 2021-06-10

### Fixed
- Fixed an arccos evaluating a double close to either 1, -1 when calculating the ground azimuth in camera.cpp. [#4393](https://github.com/USGS-Astrogeology/ISIS3/issues/4393)
- Fixed hist outputs to N/A when all DNs are special pixels. [#3709](https://github.com/USGS-Astrogeology/ISIS3/issues/3709)
- Fixed SolarLon to compute from Table if cube is spiceinited. [#3703](https://github.com/USGS-Astrogeology/ISIS3/issues/3703)
- Fixed GUI alignment to be top aligned rather than centered to make parameters less ambiguous. [#3710](https://github.com/USGS-Astrogeology/ISIS3/issues/3710)
- Fixed hideal2pds bug where parameterizing for 8-bit output create 18-bit output. [#4006](https://github.com/USGS-Astrogeology/ISIS3/issues/4006)
- Fixed Thm2isis to properly use output attributes [#4213](https://github.com/USGS-Astrogeology/ISIS3/issues/4213)
- Fixed caminfo uselabel SegFault. [#4401](https://github.com/USGS-Astrogeology/ISIS3/issues/4401)

### Changed
- isisVarInit.py no longer writes a "cat" statement by default to the activate scripts which cause the ISIS version information to be written on conda activate.  This can be included in those scripts via a command line option to isisVarInit.py.  Also, a quiet option is provided to isisVarInit.py to suppress its own writing to standard out, if needed.
- Changed the name of topds4 to isisexport. The application is designed to be a replacement for many of the mission/instrument specific export applications. It uses a templateing engine instead of the translation files.


## [5.0.0] - 2021-04-01

### Added
- Added the ability to read MiMAP v3 images through mimap2isis from the Kaguya data set. [#2067](https://github.com/USGS-Astrogeology/ISIS3/issues/2067)
- The following calibration applications were updated to not require local mission-specific SPICE kernels when working with spiceinited cubes: amicacal, ctxcal, lrowaccal, moccal, mdiscal, hical, hicalbeta, vikcal, and gllssical. This makes it possible to first run spiceinit using the spice server and then run these calibration applications without ever needing to download mission-specific kernels. If spiceinit has not been run on the input cube, these apps will still require the kernels area to run. [#4303](https://github.com/USGS-Astrogeology/ISIS3/issues/4303)
- Added the new csminit application and CSM Library loading to the IsisPreferences file. Together these allow users to get CSM state strings from ISD files. Once CSM camera model support is added, these will be used to setup a Cube to use a CSM camera model.
- Added a new application, topds4, which generates an output PDS4 XML label and a PDS4-compliant ISIS Cube from an input Cube, a PDS4 label template, and optionally additional input XML, PVL, or JSON data. The Inja templating engine is used to render the output PDS4 label from the label template. [#4246](https://github.com/USGS-Astrogeology/ISIS3/pull/4246)
- Added the ability to use a Community Sensor Model (CSM) instead of an ISIS camera model. To use a CSM sensor model with a Cube run the csminit application on the Cube instead of spiceinit.

### Fixed

- Fixed relative paths not being properly converted to absolute paths in isisVarInit.py [4274](https://github.com/USGS-Astrogeology/ISIS3/issues/4274)
- Fixed issue where serial numbers for Kaguya TC and MI image could not be generated. [4235](https://github.com/USGS-Astrogeology/ISIS3/issues/4235)
- Fixed hardcoded file naming in the hijitter app dealing with output from pipeline. [#4372](https://github.com/USGS-Astrogeology/ISIS3/pull/4372)
- Fixed "About Qview" to point to website documentation. [4333](https://github.com/USGS-Astrogeology/ISIS3/issues/4333)

### Changed

- Updated the FileList object to handle files that do not contain a trailing new line character. [#4372](https://github.com/USGS-Astrogeology/ISIS3/pull/4372)
- Refactored Blob class to be used by classes that serialize to a Cube instead of inherited from. Impacted classes are GisBlob, History, ImagePolygon, OriginalLabel, OriginalXmlLabel, StrethBlob, StringBlob, and Table. [#4082](https://github.com/USGS-Astrogeology/ISIS3/issues/4082)
- Fixed hi2isis MRO:ADC_TIMING_SETTINGS label conversion issue [4290](https://github.com/USGS-Astrogeology/ISIS3/issues/4290)
- Changed csv2table to identify headers with arrays and create table fields as arrays instead of single fields for each element [3676](https://github.com/USGS-Astrogeology/ISIS3/issues/3676)

## [4.4.0] - 2021-02-11

### Added

- Added warning to ocams2isis about the model being out of date. [#4200](https://github.com/USGS-Astrogeology/ISIS3/issues/4200)
- Added documentation to lronaccal and lrowaccal to describe why there are negative DNs in I/F calibrated images. [#3860](https://github.com/USGS-Astrogeology/ISIS3/issues/3860)
- Update qview MeasureTool to add an option to calculate distances using RA/DEC and update qview to show DEC/RA rather than LAT/LON in lower-right corner [#3371](https://github.com/USGS-Astrogeology/ISIS3/issues/3371)
- Updated spiceinit so that a user can specify a shape model and use the spice web service without any errors. [#1986](https://github.com/USGS-Astrogeology/ISIS3/issues/1986)

### Fixed

- Fixed lrowaccal so required SPICE files are reported instead of continuing without them. [#4038](https://github.com/USGS-Astrogeology/ISIS3/issues/4038)
- Fixed not being able to enable USECOORDLIST argument in mappt. [#4150](https://github.com/USGS-Astrogeology/ISIS3/issues/4150)
- Fixed history entry not being added to a cube when running spiceinit with web=true. [4040](https://github.com/USGS-Astrogeology/ISIS3/issues/4040)
- Updated wavelength and bandbin values in translation files for the TGO CaSSIS BandBin group. [4147](https://github.com/USGS-Astrogeology/ISIS3/issues/4147)
- Fixed the JunoCam serialNumber translation using an old keyword. [4341](https://github.com/USGS-Astrogeology/ISIS3/issues/4341)
- Fixed map2map bug where small images would return all null image [#632](https://github.com/USGS-Astrogeology/ISIS3/issues/631)

## [4.3.0] - 2020-10-02

### Changed

 - Camera models now use the ALE library to interpolate states and orientations. Users will likely see very small changes in sensor ephemerides. These were tested and are within existing interpolation tolerances. [#2370](https://github.com/USGS-Astrogeology/ISIS3/issues/2370)
 - The isis3VarInit script is now just called isisVarInit and allows for more robust paths. [#3945](https://github.com/USGS-Astrogeology/ISIS3/pull/3945)
 - Isis2raw will now output straight to a 32bit file (no stretch) when stretch is set to None and bittype is set to 32bit. [#3878](https://github.com/USGS-Astrogeology/ISIS3/issues/3878)
 - Findimageoverlaps can now have calculations and writes happen at the same time or sequentially. [#4047](https://github.com/USGS-Astrogeology/ISIS3/pull/4047)
 - IsisPreferences has had the default path to Osirisrex updated to point to new kernels released by NAIF [#4060](https://github.com/USGS-Astrogeology/ISIS3/issues/4060)

### Fixed

 - Fixed some line scan images using the incorrect state interpolation. [#3928](https://github.com/USGS-Astrogeology/ISIS3/issues/3928)
 - The ISIS library now has the correct version suffix. [#3365](https://github.com/USGS-Astrogeology/ISIS3/issues/3365)
 - Equalizer now reports the correct equation and values used to perform the adjustment. [#3987](https://github.com/USGS-Astrogeology/ISIS3/issues/3987)
 - Map2cam now works correctly when specifying bands for input cubes. [#3856](https://github.com/USGS-Astrogeology/ISIS3/issues/3856)

 - mro/hideal2pds app now writes the correct SAMPLE_BIT_MASK values to the output label. [#3978](https://github.com/USGS-Astrogeology/ISIS3/issues/3978)

 - For Histograms in ISIS, updated the math for calculating what bin data should be placed in and the min/max values of each bin to be more intuitive. In addition, the output of hist and cnethist were changed to display the min/max values of each bin instead of the middle pixel's DN. [#3882](https://github.com/USGS-Astrogeology/ISIS3/issues/3882)

### Added

 - A Gui Helper gear was added to hist to fill in the minimum and maximum parameters with what would have been automatically calculated. [#3880](https://github.com/USGS-Astrogeology/ISIS3/issues/3880)

- Added some Python programs (in isis/scripts/) to manage the authoritative .zenodo.json file
  which contains the ISIS authors, and to generate the AUTHORS.rst file from it.


## [4.2.0] - 2020-07-27

### Added

 - Added the ability to pass a list of coordinates to mappt similar to campt. [#3872](https://github.com/USGS-Astrogeology/ISIS3/issues/3872)

## [4.1.1] - 2020-06-15

### Changed

 - stats now reports "N/A" for pixel value statistics when the input cube contains only special pixels. [#3870](https://github.com/USGS-Astrogeology/ISIS3/issues/3870)

### Fixed

 - Mosaics whose tracking band was removed but still have a tracking table no longer repeatedly raise warnings in qview [#3685](https://github.com/USGS-Astrogeology/ISIS3/issues/3685)
 - Several programs now properly close cube files between each step of a batchlist run. [#3841](https://github.com/USGS-Astrogeology/ISIS3/issues/3841) & [#3842](https://github.com/USGS-Astrogeology/ISIS3/issues/3842)
 - Fixed several projection values in exported PDS4 PolarStereographic image labels. [#3869](https://github.com/USGS-Astrogeology/ISIS3/issues/3869)
 - qview now only updates stretches when they change. This was causing significant slow-down with some data sets. [#3854](https://github.com/USGS-Astrogeology/ISIS3/issues/3854)
 - isis2ascii uses more intelligent spacing when the input cube has negative pixel values. [#3859](https://github.com/USGS-Astrogeology/ISIS3/issues/3859)

## [4.1.0] - 2020-05-07

### Added

 - Preliminary Europa Imaging System support. [#3661](https://github.com/USGS-Astrogeology/ISIS3/issues/3661)
 - Stretches can now be saved to cube files so that they always open with a specific stretch in qview and the like. [#3717](https://github.com/USGS-Astrogeology/ISIS3/issues/3717)
 - kaguyatc2isis now supports data from the JAXA online archive. [#3670](https://github.com/USGS-Astrogeology/ISIS3/issues/3670) & [#1764](https://github.com/USGS-Astrogeology/ISIS3/issues/1764)
 - hyb2onc2isis now supports data from the JAXA online archive. [#3698](https://github.com/USGS-Astrogeology/ISIS3/issues/3698)
 - Smithed kernels for Cassini ISS observations of Enceladus are now available in the data area. [#3669](https://github.com/USGS-Astrogeology/ISIS3/issues/3669)
 - cam2map now outputs NULL pixels in occluded regions when using a 2.5D DEM. [#3757](https://github.com/USGS-Astrogeology/ISIS3/issues/3757)
 - jigsaw can now be configured to solve for different parameters for different observations and/or instruments in the same solution. [#3369](https://github.com/USGS-Astrogeology/ISIS3/issues/3369)

### Changed

 - Improved vimscal for Jupiter and Saturn spectra. [#3357](https://github.com/USGS-Astrogeology/ISIS3/issues/3357)
 - Changed the environment variables that specify where the data and test data areas are located from $ISIS3DATA and $ISIS3TESTDATA to just $ISISDATA and $ISISTESTDATA. [#3727](https://github.com/USGS-Astrogeology/ISIS3/issues/3727)
 - Moved the data used by applications for things like icons, templates, and translations into the distribution. The base data area is no longer needed to run some applications. [#3727](https://github.com/USGS-Astrogeology/ISIS3/issues/3727)
 - Improved pds2isis's documentation describing how it handles special pixel values. [#3648](https://github.com/USGS-Astrogeology/ISIS3/issues/3648)
 - Improved slpmap's documentation. [#3562](https://github.com/USGS-Astrogeology/ISIS3/issues/3562)

### Fixed

 - Enlarge no correctly reports output lines and samples. [#3659](https://github.com/USGS-Astrogeology/ISIS3/issues/3659)
 - The spiceinit web server no longer errors when using ISIS4+. [#3725](https://github.com/USGS-Astrogeology/ISIS3/issues/3725)
 - Fixed how some keywords were read in hyb2onccal. [#3698](https://github.com/USGS-Astrogeology/ISIS3/issues/3698)

## [4.0.1] - 2020-03-04

### Fixed

 - Grid lines in qmos now properly update when the map projection changes. [#3573](https://github.com/USGS-Astrogeology/ISIS3/issues/3573)
 - ddd2isis now properly ingests 32-bit files. [#3715](https://github.com/USGS-Astrogeology/ISIS3/issues/3715)

## [4.0.0] - 2020-02-04

### Changed

 - Moved much of the logic in spiceinit into a new library called [ALE](https://github.com/USGS-Astrogeology/ale). [#2370](https://github.com/USGS-Astrogeology/ISIS3/issues/2370)
 - lronaccal no longer requires SPICE data available locally if it has been attached to the input cube with spiceinit. [#1790](https://github.com/USGS-Astrogeology/ISIS3/issues/1790)

### Fixed

 - qview no longer crashes when a band has only one pixel value in it. [#3323](https://github.com/USGS-Astrogeology/ISIS3/issues/3323)
 - photomet now correctly reads array valued PvlKeywords. [#3608](https://github.com/USGS-Astrogeology/ISIS3/issues/3608)

## [3.9.1] - 2019-11-19

### Changed

 - Improved hijitreg's documentation.
 - Improved camdev's documentation.
 - voy2isis is less picky about the exact instrument name.
 - photomet now raises a warning when parameters are missing.
 - makeflat and cisscal now use ISIS variables in their report files intead of absolute paths.

### Fixed

 - qmos now properly handles both PositiveWest and PositiveEast longitude domains.
 - jigsaw's bundleout.txt output file now has proper alignment in its tables.
 - cam2map no longer runs indefinitely with certain parameters.
 - marci2isis no longer writes out a cube when it fails.
 - marcical now uses the correct variable exposure time from the image label instead of a constant exposure time.

## [3.9.0] - 2019-09-27

### Added

 - Users can now specify the output bit type for hideal2pds.
 - oblique resolution is now available in qview's advanced tracking tool.
 - oblique resolution statistics are now computed in caminfo.
 - PDS4 exported image labels now have more precise ground ranges.
 - PDS4 exported TGO CaSSIS image labels now contain additional fields.
 - kerneldbgen can now take an explicit list of kernel files instead of a directory and a filter.
 - FISH shell is now nominally supported.
 - kerneldbgen now works with kernels that have an extremely large number of intervals.

### Changed

 - cisscal now matches version 3.9.1 of the IDL program.
 - cisscal also now reports the matching IDL version.
 - Improved the format of jigsaw's bundleout.txt output file.
 - cam2map now uses better buffer sizes.
 - voycal now reports all missing coefficients instead of just the first one encountered.

## [3.8.1] - 2019-08-16

### Changed

 - Dawn FC's error message no longer tells users to bother Jeff Anderson.

### Fixed

 - caminfo now properly errors when passed a projected cube.
 - Filenames with months in them are now properly translated using the host system's local instead of US English.
 - findfeatures now properly resets the input images between algorithm runs when running in multi-algorithm mode.
 - qmos no longer hangs when drawing a grid over a projected image with positive west longitude domain.

## [3.8.0] - 2019-07-29

### Changed

 - Removed some dev tools from the installation environment.

### Fixed

 - Fixed ingestion of Rosetta VIRITIS lvl2 spectra.

## [3.7.1] - 2019-05-30

### Fixed

- Paths no longer break findfeature's algorithm parameter.

## [3.7.0] - 2019-04-30

### Added

 - Added tab completion for TCSH. [#3244](https://github.com/USGS-Astrogeology/ISIS3/pull/3244)
 - shadow now reports the pixel type of the output image.
 - phocube now reports right ascensions and declination for off-body pixels.
 - tgocassismos now supports mosaic tracking. [#2636](https://github.com/USGS-Astrogeology/ISIS3/issues/2636)

### Changed

 - cnetbin2pvl now always prints out the line and sample residual, even if they are 0. [#2698](https://github.com/USGS-Astrogeology/ISIS3/issues/2698)
 - Updated spiceinit's web server to work with ISIS3.5 and later.
 - Updated tgocassisrdrgen to the latest PDS4 standards. [#2635](https://github.com/USGS-Astrogeology/ISIS3/issues/2635)

### Fixed

 - gllssi2isis now properly attaches the original label to the ingested cube when running in summing mode. [#3226](https://github.com/USGS-Astrogeology/ISIS3/pull/3226)
 - findfeatures now reports an error instead of seg faulting when it tries to invert an empty matrix. [#557](https://github.com/USGS-Astrogeology/ISIS3/issues/557)
 - jigsaw now runs to completion when a measure does not project to a ground point with apriori parameters. [#2591](https://github.com/USGS-Astrogeology/ISIS3/issues/2591)
 - findrx now properly adds a history entry. [#3150](https://github.com/USGS-Astrogeology/ISIS3/issues/3150)
 - sumspice now properly adds a history entry.
 - Fixed a memory leak when using the Bullet library to intersect DSKs.
 - pds2hideal now returns a better error when attempting to export a compressed image.
 - Fixed summing mode keyword in tgocassis2isis. [#2634](https://github.com/USGS-Astrogeology/ISIS3/issues/2634)


## [3.6.2] - 2019-02-28

### Added

 - Multi-segment DSKs are now supported. [#2632](https://github.com/USGS-Astrogeology/ISIS3/issues/2632)

<!---
Below here are link definitions that compare each version against the last
version on github. The github comparison format is
{REPO_NAME}/compare/{NEW_VERSION_TAG}...{OLD_VERSION_TAG}

The unreleased comparison should always be
{REPO_NAME}/compare/{LAST_VERSION_TAG}...HEAD
-->

[unreleased]: https://github.com/USGS-Astrogeology/ISIS3/compare/7.0.0...HEAD
[7.0.0]: https://github.com/USGS-Astrogeology/ISIS3/compare/6.0.0...7.0.0
[6.0.0]: https://github.com/USGS-Astrogeology/ISIS3/compare/5.0.2...6.0.0
[5.0.2]: https://github.com/USGS-Astrogeology/ISIS3/compare/5.0.1...5.0.2
[5.0.1]: https://github.com/USGS-Astrogeology/ISIS3/compare/5.0.0...5.0.1
[5.0.0]: https://github.com/USGS-Astrogeology/ISIS3/compare/4.4.0...5.0.0
[4.4.0]: https://github.com/USGS-Astrogeology/ISIS3/compare/4.3.0...4.4.0
[4.3.0]: https://github.com/USGS-Astrogeology/ISIS3/compare/4.2.0...4.3.0
[4.2.0]: https://github.com/USGS-Astrogeology/ISIS3/compare/4.1.1...4.2.0
[4.1.1]: https://github.com/USGS-Astrogeology/ISIS3/compare/4.1.0...4.1.1
[4.1.0]: https://github.com/USGS-Astrogeology/ISIS3/compare/4.0.1...4.1.0
[4.0.1]: https://github.com/USGS-Astrogeology/ISIS3/compare/4.0.0...4.0.1
[4.0.0]: https://github.com/USGS-Astrogeology/ISIS3/compare/3.9.1...4.0.0
[3.9.1]: https://github.com/USGS-Astrogeology/ISIS3/compare/3.9.0...3.9.1
[3.9.0]: https://github.com/USGS-Astrogeology/ISIS3/compare/3.8.1...3.9.0
[3.8.1]: https://github.com/USGS-Astrogeology/ISIS3/compare/3.8.0...3.8.1
[3.8.0]: https://github.com/USGS-Astrogeology/ISIS3/compare/3.7.1...3.8.0
[3.7.1]: https://github.com/USGS-Astrogeology/ISIS3/compare/3.7.0_0...3.7.1
[3.7.0]: https://github.com/USGS-Astrogeology/ISIS3/compare/v3.6.2...3.7.0_0
[3.6.2]: https://github.com/USGS-Astrogeology/ISIS3/compare/3.6.1...v3.6.2<|MERGE_RESOLUTION|>--- conflicted
+++ resolved
@@ -45,11 +45,8 @@
 - Fixed a bug in QVIEW where images would double load if loaded from the commandline [#5505](https://github.com/DOI-USGS/ISIS3/pull/5505)
 
 ### Added
-<<<<<<< HEAD
 - Added option to save and apply bundle adjustment values in `jigsaw` [#4474](https://github.com/DOI-USGS/ISIS3/issues/4474)
-=======
 - Added versioned default values to lrowacphomap's PHOALGO and PHOPARCUBE parameters and updated lrowacphomap to handle them properly. [#5452](https://github.com/DOI-USGS/ISIS3/pull/5452)
->>>>>>> 625b7f0e
 
 ## [8.2.0] - 2024-04-18
 

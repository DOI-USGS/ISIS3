--- conflicted
+++ resolved
@@ -37,14 +37,9 @@
 ### Fixed
 
  - Equalizer now reports the correct equation and values used to perform the adjustment. [#3987](https://github.com/USGS-Astrogeology/ISIS3/issues/3987)
-<<<<<<< HEAD
+ - Map2cam now works correctly when specifying bands for input cubes. [#3856](https://github.com/USGS-Astrogeology/ISIS3/issues/3856)
  - mro/hideal2pds app now writes the correct SAMPLE_BIT_MASK values to the output label. [#3978](https://github.com/USGS-Astrogeology/ISIS3/issues/3978)
 
- 
-=======
- - Map2cam now works correctly when specifying bands for input cubes. [#3856](https://github.com/USGS-Astrogeology/ISIS3/issues/3856)
-
->>>>>>> 734aee02
  ### Added
  
  - A Gui Helper gear was added to hist to fill in the minimum and maximum parameters with what would have been automatically calculated. [#3880](https://github.com/USGS-Astrogeology/ISIS3/issues/3880) 

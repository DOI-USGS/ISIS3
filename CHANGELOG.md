# Changelog

All changes that impact users of this project will be documented in this file.

The format is based on [Keep a Changelog](https://keepachangelog.com/en/1.0.0/),
and this project adheres to [Semantic Versioning](https://semver.org/spec/v2.0.0.html).

<!---
This document is intended for users of the applications and API. Changes to things
like tests should not be noted in this document.

When updating this file for a PR, add an entry for your change under Unreleased
and one of the following headings:
 - Added - for new features.
 - Changed - for changes in existing functionality.
 - Deprecated - for soon-to-be removed features.
 - Removed - for now removed features.
 - Fixed - for any bug fixes.
 - Security - in case of vulnerabilities.

If the heading does not yet exist under Unreleased, then add it as a 3rd heading,
with three #.


When preparing for a public release candidate add a new 2nd heading, with two #, under
Unreleased with the version number and the release date, in year-month-day
format. Then, add a link for the new version at the bottom of this document and
update the Unreleased link so that it compares against the latest release tag.


When preparing for a bug fix release create a new 2nd heading above the Fixed
heading to indicate that only the bug fixes and security fixes are in the bug fix
release.
-->

## [Unreleased]

### Changed
- Changed `qwt` dependency version to 6.2.0 or below [#5498](https://github.com/DOI-USGS/ISIS3/issues/5498)
- Pinned `suitesparse` dependency version to maximum not including 7.7.0 [#5496](https://github.com/DOI-USGS/ISIS3/issues/5496)


### Fixed
- Fixed a bug in QVIEW's Stretch tool where the default min/max type was not an available option [#5289](https://github.com/DOI-USGS/ISIS3/issues/5289)
- Fixed a bug in QVIEW where images would double load if loaded from the commandline [#5505](https://github.com/DOI-USGS/ISIS3/pull/5505)

## [8.2.0] - 2024-04-18

### Changed
- Changed the default spiceinit url to https://astrogeology.usgs.gov/apis/ale/v0.9.1/spiceserver/ and added deprecation warning for use of https://services.isis.astrogeology.usgs.gov/cgi-bin/spiceinit.cgi url. [#5327](https://github.com/USGS-Astrogeology/ISIS3/issues/5327)
- Skypt has been refactored to be callable; old Makefile tests have been removed and replaced by gtests. Issue: [#5443](https://github.com/USGS-Astrogeology/ISIS3/issues/5443)

### Fixed
- Fixed a bug in which capital E was problematic for OSX / Ubuntu [#5466](https://github.com/DOI-USGS/ISIS3/pull/5466)
- Fixed bug in which not all references to 'version' file were replaced with new 'isis_version.txt' file [#5374](https://github.com/DOI-USGS/ISIS3/issues/5374)
- Fixed a bug in which the IrregularBodyCameraGroundMap unit test was removed but not the associated truth file. [#5461](https://github.com/DOI-USGS/ISIS3/issues/5461)
- Fixed a bug in which the histogram tool used the entire image to calculate bin size, which caused an issue with high dynamic range images. [#5371](https://github.com/DOI-USGS/ISIS3/issues/5371)
- Fixed a bug in which 'version' file was compiled as source and prevented subsequent ISIS recompilation [#5374](https://github.com/DOI-USGS/ISIS3/issues/5374)
- Fixed <i>noproj</i> bug where some temporary files were not deleted after call to cam2cam.  Issue: [#4813](https://github.com/USGS-Astrogeology/ISIS3/issues/4813)
- Fixed <i>noproj</i> bug where missing shapemodel-related keywords (RayTraceEngine, BulletParts, Tolerance) are dropped when the output label is created. This resulted in the Bullet collision detection engine not being used. Issue: [#5377](https://github.com/USGS-Astrogeology/ISIS3/issues/5377)
- Fixed ISIS failing to expand env variables with an "_" in them. [#5402](https://github.com/DOI-USGS/ISIS3/pull/5402)
- Fixed <i>noproj</i> bug where match cube not NULL when not specifying MATCH parameter [#5381](https://github.com/USGS-Astrogeology/ISIS3/issues/5381)
- Fixed findFeaturesSegment trying to merge networks when only 1 segmented network was successfully created [5416](https://github.com/DOI-USGS/ISIS3/issues/5416)
- Fixed rclone.conf/downloadIsisData pointing to old naif kernel location, updated to archived locations and https [5394](https://github.com/DOI-USGS/ISIS3/issues/5394)
- Fixed a parsing error in FitsToJson when an empty comment was reached. [#5469](https://github.com/DOI-USGS/ISIS3/pull/5469)
- Fixed TrackTool, FindTool, and AdvancedTrackTool not reporting RA and DEC for images targeting the Sky. [#5409](https://github.com/DOI-USGS/ISIS3/pull/5409)

### Added
- Added 8 new functions to the Sensor Utility Library: Slant Distance, Target Center Distance, Right Ascension Declination, Local Solar Time, Line Resolution, Sample Resolution, Pixel Resolution, and Solar Longitude.
- Added new option in `ctxcal` to use monthly computed flatfield files for "Frown" removal in CTX images. [#5338](https://github.com/DOI-USGS/ISIS3/pull/5338)
- CSMCamera can now read and use the body rotation from ALE produced ISDs [#5072](https://github.com/DOI-USGS/ISIS3/pull/5072)
- CSMSkyMap added to CSMCamera for use with local rover projections in ISIS [#5072](https://github.com/DOI-USGS/ISIS3/pull/5072)
<<<<<<< HEAD
- Cneteditor can now display point coordinates and sigmas in either lat/lon/radius or XYZ
format. A priori coordinate sigmas can now be edited in both formats. New filters have been implemented for coordinates and sigmas in XYZ. [#5421](https://github.com/DOI-USGS/ISIS3/issues/5421)
=======
- Added new Hayabusa2 translation for `SpacecraftName` to accept `HAYABUSA2` [#5395](https://github.com/DOI-USGS/ISIS3/issues/5395)
- Added ALLOWERROR parameter to campt [#5393](https://github.com/DOI-USGS/ISIS3/pull/5393)
- OSIRIS-REx Tagcams instrument support, tests, and test data added [#5424](https://github.com/DOI-USGS/ISIS3/issues/5424)
- Added min/max type drop-down selection option in QView's Stretch tool [#5289](https://github.com/DOI-USGS/ISIS3/issues/5289)

## [8.0.3] - 2024-04-18

### Changed
- Changed the default spiceinit url to https://astrogeology.usgs.gov/apis/ale/v0.9.1/spiceserver/ and added deprecation warning for use of https://services.isis.astrogeology.usgs.gov/cgi-bin/spiceinit.cgi url. [#5327](https://github.com/USGS-Astrogeology/ISIS3/issues/5327)
- Skypt has been refactored to be callable; old Makefile tests have been removed and replaced by gtests. Issue: [#5443](https://github.com/USGS-Astrogeology/ISIS3/issues/5443)
>>>>>>> dce1406b

### Fixed
- Fixed a bug in which capital E was problematic for OSX / Ubuntu [#5466](https://github.com/DOI-USGS/ISIS3/pull/5466)
- Fixed bug in which not all references to 'version' file were replaced with new 'isis_version.txt' file [#5374](https://github.com/DOI-USGS/ISIS3/issues/5374)
- Fixed a bug in which the IrregularBodyCameraGroundMap unit test was removed but not the associated truth file. [#5461](https://github.com/DOI-USGS/ISIS3/issues/5461)
- Fixed a bug in which the histogram tool used the entire image to calculate bin size, which caused an issue with high dynamic range images. [#5371](https://github.com/DOI-USGS/ISIS3/issues/5371)
- Fixed a bug in which 'version' file was compiled as source and prevented subsequent ISIS recompilation [#5374](https://github.com/DOI-USGS/ISIS3/issues/5374)
- Fixed <i>noproj</i> bug where some temporary files were not deleted after call to cam2cam.  Issue: [#4813](https://github.com/USGS-Astrogeology/ISIS3/issues/4813)
- Fixed <i>noproj</i> bug where missing shapemodel-related keywords (RayTraceEngine, BulletParts, Tolerance) are dropped when the output label is created. This resulted in the Bullet collision detection engine not being used. Issue: [#5377](https://github.com/USGS-Astrogeology/ISIS3/issues/5377)
- Fixed ISIS failing to expand env variables with an "_" in them. [#5402](https://github.com/DOI-USGS/ISIS3/pull/5402)
- Fixed <i>noproj</i> bug where match cube not NULL when not specifying MATCH parameter [#5381](https://github.com/USGS-Astrogeology/ISIS3/issues/5381)
- Fixed rclone.conf/downloadIsisData pointing to old naif kernel location, updated to archived locations and https [5394](https://github.com/DOI-USGS/ISIS3/issues/5394)
- Fixed a parsing error in FitsToJson when an empty comment was reached. [#5469](https://github.com/DOI-USGS/ISIS3/pull/5469)

### Added
- Added new Hayabusa2 translation for `SpacecraftName` to accept `HAYABUSA2` [#5395](https://github.com/DOI-USGS/ISIS3/issues/5395)

## [8.0.2] - 2023-12-05

### Changed
- Cnetedit has been refactored to be callable; old Makefile tests have been removed and replaced by gtests. Issue: [#5346](https://github.com/USGS-Astrogeology/ISIS3/issues/5346), 
- Cnetdiff has been refactored to be callable; old Makefile tests have been removed and replaced by gtests. Issue: [#5322](https://github.com/USGS-Astrogeology/ISIS3/issues/5322), 
### Fixed
- Bug fix for Cnetthinner app resolving divide by zero in CnetManager.cpp. Issue: [#5354](https://github.com/USGS-Astrogeology/ISIS3/issues/5354), 
- Updated photomet MinnaertEmpirical model to support photemplate-style PVL format [#3621](https://github.com/DOI-USGS/ISIS3/issues/3621)
- Fixed target name translation for any dawn images with target "4 CERES" [#5294](https://github.com/DOI-USGS/ISIS3/pull/5294)
- Fixed exception pop ups in qview when viewing images created using the CSM Camera [#5259](https://github.com/DOI-USGS/ISIS3/pull/5295/files)
- Fixed shadowtau input file parseing errors when using example file [#5316](https://github.com/DOI-USGS/ISIS3/pull/5316)
- Fixed ProgramLauncher failing while reporting errors from launched programs [#5331](https://github.com/DOI-USGS/ISIS3/pull/5331)
- Fixed high/low filter functionality in trimfilter [#5311](https://github.com/DOI-USGS/ISIS3/issues/5311)
- Fixed downloadIsisData script excluding needed files in the calibration folder [#5272](https://github.com/DOI-USGS/ISIS3/issues/5272)

## [8.1.0] - 2024-01-08

### Changed
- Cnetthinner has been refactored to be callable; old Makefile tests have been removed and replaced by gtests. Issue: [#5354](https://github.com/USGS-Astrogeology/ISIS3/issues/5354), 
- Cnetedit has been refactored to be callable; old Makefile tests have been removed and replaced by gtests. Issue: [#5346](https://github.com/USGS-Astrogeology/ISIS3/issues/5346), 
- Cnetdiff has been refactored to be callable; old Makefile tests have been removed and replaced by gtests. Issue: [#5322](https://github.com/USGS-Astrogeology/ISIS3/issues/5322), 
- Removed the `.py` extention from the _isisdataeval_ tool `isisdata_mockup` for consistency and install it in $ISISROOT/bin; added the `--tojson` and `--hasher` option to _isisdata_mockup_ tool improve utility; updated the tool `README.md` documentation to reflect this change, removed help output and trimmed example results;  fixed paths to test data in `make_isisdata_mockup.sh`. [#5163](https://github.com/DOI-USGS/ISIS3/pull/5163)
- Significantly refactored FASTGEOM processing in <i>findfeatures</i> to accommodate stability and functionality. The scope of the algorithm was taken out of the ImageSource class and isolated to support this feature. [#4772](https://github.com/DOI-USGS/ISIS3/issues/4772)
- Report better information regarding the behavior of <i>findfeatures</i>, FASTGEOM algorithms, and creation of the output network. [#4772](https://github.com/DOI-USGS/ISIS3/issues/4772)
- Modified tgocassisstitch to optionally allow either a outputprefix or an
  outputsuffix, both, or neither for naming convention purposes. [#5162](https://github.com/DOI-USGS/ISIS3/pull/5162)
- Changed the default PCK load behavior to try and load mission specific PCKs, if that fails we default to the base PCKs [#5335](https://github.com/DOI-USGS/ISIS3/pull/5335)
- Disabled option to use web=true when running spiceinit with HRSC images. [#5223](https://github.com/DOI-USGS/ISIS3/issues/5223)
- Seperated `normal` and `localNormal` in ISIS shapemodels, now the local normal is stored in its own member variable with setters and getters. [#5345](https://github.com/DOI-USGS/ISIS3/pull/5345)
- Set build option `pybindings=ON` in `build.sh` to turn on python bindings. [#5389](https://github.com/DOI-USGS/ISIS3/pull/5389)
- Updated Ale to version 0.10.0 [#5399](https://github.com/DOI-USGS/ISIS3/pull/5399)

### Added
- Added rclone to run dependencies in meta.yaml [#5183](https://github.com/DOI-USGS/ISIS3/issues/5183)
- Add new program option <b>TONOGEOM</b> to <i>findfeatures</i> that logs captures geometry errors in the FASTGEOM algorithm and records them to the file provided in this parameter. These images are excluded from the matching process. References [#4772](https://github.com/DOI-USGS/ISIS3/issues/4772)
- Added a new Radial FASTGEOM transform mapping algorithm to <i>findfeatures</i> to address performance problems with the Grid algorithm. This is now the default algorithm if none are selected by the user (see the new <b>GLOBALS</b> parameter to specify the algorithm) [#4772](https://github.com/DOI-USGS/ISIS3/issues/4772)
- Added new parameter <b>GLOBALS</b> to make parameterization of <i>findfeatures</i> behavior significantly easier and convenient. Wrote significant documentation for the parameter and provide several examples showing its use. [#4772](https://github.com/DOI-USGS/ISIS3/issues/4772)
- Added two new examples demonstrating/documenting the use of FASTGEOM algorithm, parameterization using <b>GLOBALS</b> and creation of a regional mosaic using <i>findfeatures</i>. [#4772](https://github.com/DOI-USGS/ISIS3/issues/4772)
- Added new option <b>GEOMSOURCE=BOTH</b> to <i>findfeatures</i> to check both the MATCH and FROM/FROMLIST images for valid control measure geometry to produce better networks and prevent downstream processing errors. Ignore points that end up with no valid measures (but can be retained with use of <b>PreserveIgnoredControl</b> via GLOBALS parameterization). [#4772](https://github.com/DOI-USGS/ISIS3/issues/4772)
- Added new gtests for <i>findfeatures</i> that replaces all the old application tests. These tests are <i>FunctionalTestFindfeaturesFastGeomDefault</i>, <i>FunctionalTestFindfeaturesFastGeomRadialConfig</i>, <i>FunctionalTestFindfeaturesFastGeomGridDefault</i> and <i>FunctionalTestFindfeaturesFastGeomGridConfig</i>. [#4772](https://github.com/DOI-USGS/ISIS3/issues/4772)
- Added an optional cubename parameter to tgocassisstitch which lets the user
  override the timestamp style naming convention of the output cube with their
  own name; if not specified retains existing behavior [#5125](https://github.com/USGS-Astrogeology/ISIS3/issues/5162)
- Added new parameters <b>ONERROR</b>, <b>ERRORLOG</b>, and <b>ERRORLIST</b> to <i>mosrange</i> to provide better control over error behavior and provide diagnostics when problems are encountered processing the input file list.[#3606](https://github.com/DOI-USGS/ISIS3/issues/3606)
- Added ability to delegate calculation of nadir pointing to ALE [#5117](https://github.com/USGS-Astrogeology/ISIS3/issues/5117)
- Added --no-kernels flag to downloadIsisData [#5264](https://github.com/DOI-USGS/ISIS3/issues/5264)
- Added notice for depreciation to PvlObject::addLogGroup function which will be depreciated in favor of Application::appendAndLog(https://github.com/DOI-USGS/ISIS3/issues/5310)
- Added new csm plugins path to IsisPreferences [#5397](https://github.com/DOI-USGS/ISIS3/pull/5397)

### Deprecated

### Removed

### Fixed
- Bug fix for Cnetthinner app resolving divide by zero in CnetManager.cpp. Issue: [#5354](https://github.com/USGS-Astrogeology/ISIS3/issues/5354) 
- Updated photomet MinnaertEmpirical model to support photemplate-style PVL format [#3621](https://github.com/DOI-USGS/ISIS3/issues/3621)
- Fix matrix inversion errors in <i>findfeatures</i> due to bad FASTGEOM matrix transforms using a more robust implementation to detect these errors and throw exceptions. Images with these errors are captured and logged to the <b>TONOTMATCHED</b> file. Fixes [#4639](https://github.com/DOI-USGS/ISIS3/issues/4639)
- Fixed <i>findfeatures</i> use of projected mosaics with correct check for <b>TargetName</b> in the Mapping labels. [#4772](https://github.com/DOI-USGS/ISIS3/issues/4772)
- Fixed a bug in the <i>cnetwinnow</i> test that did not clean/remove it during test runs.
- Fixed <i>findfeatures</i> instantiation and use of projection classes to correctly return geometry data from projected images and mosaics. [#4772](https://github.com/DOI-USGS/ISIS3/issues/4772)
- Fixed target name translation for any dawn images with target "4 CERES" [#5294](https://github.com/DOI-USGS/ISIS3/pull/5294)
- Fixed exception pop ups in qview when viewing images created using the CSM Camera [#5259](https://github.com/DOI-USGS/ISIS3/pull/5295/files)
- Fixed shadowtau input file parseing errors when using example file [#5316](https://github.com/DOI-USGS/ISIS3/pull/5316)
- Fixed ProgramLauncher failing while reporting errors from launched programs [#5331](https://github.com/DOI-USGS/ISIS3/pull/5331)
- Fixed high/low filter functionality in trimfilter [#5311](https://github.com/DOI-USGS/ISIS3/issues/5311)
- Fixed downloadIsisData script excluding needed files in the calibration folder [#5272](https://github.com/DOI-USGS/ISIS3/issues/5272)
- Fixed tgocassis2isis cas_cal_sc ingest errors and added error for cas_raw_sc images [#5413](https://github.com/DOI-USGS/ISIS3/issues/5413)

## [8.0.1] - 2023-08-23

### Fixed
- Updated History constructor to check for invalid BLOB before copying History BLOB to output cube [#4966](https://github.com/DOI-USGS/ISIS3/issues/4966)
- Fixed downloadIsisData script copying existing files with every rclone download [#5245](https://github.com/DOI-USGS/ISIS3/issues/5245)
- Fixed gaussstretch segmentation fault error and refactored gaussstretch files/tests to use gtest [#5240](https://github.com/DOI-USGS/ISIS3/issues/5240)
- Fixed `cubeit` attribute error to allow attribute specification on the output cube filename [#5234](https://github.com/DOI-USGS/ISIS3/issues/5234)
- Fixed `campt` to handle input band selection attribute correctly [#5234](https://github.com/DOI-USGS/ISIS3/issues/5235)
- Fixed problem networks segfaulting in jigsaw by updating cholmod 32 bit calls to 64 bit calls [#5173](https://github.com/DOI-USGS/ISIS3/issues/5173) and [#5176](https://github.com/DOI-USGS/ISIS3/issues/5176)

## [8.0.0] - 2023-04-19

### Changed
- Updated download location for Dawn source files to include updated pck from HAMO Dawn mosaic [#4001](https://github.com/USGS-Astrogeology/ISIS3/issues/4001)
- Pinned cspice version to 67 [#5083](https://github.com/USGS-Astrogeology/ISIS3/issues/5083)
- Changed the `rsync` related commands in the ISIS SPICE Web Service document to `downloadIsisData` command
- Updated documentation for `tgocassisrdrgen` to be more descriptive and accurate.
- Updated Geos from version 3.7 to 3.9 [#3627](https://github.com/DOI-USGS/ISIS3/issues/3627)
- Updated Ale to version 0.9.1 [#5209](https://github.com/DOI-USGS/ISIS3/pull/5209)
- Changed buildCondaRelease.py numpy version from 1.23 to 1.22 to resolve spiceinit warning messages [#5224](https://github.com/DOI-USGS/ISIS3/issues/5224)

### Added
- Instructions on setting `channel_priority=flexible` for isis environment manually during installation [#5158](https://github.com/DOI-USGS/ISIS3/issues/5158)
- Added additional filters to downloadIsisData to reduce download of extraneous kernels [#5143](https://github.com/DOI-USGS/ISIS3/issues/5143)

### Deprecated

### Removed
- edrget application [#4665](https://github.com/DOI-USGS/ISIS3/issues/4665)

### Fixed
- Updated README.md to remove remaining references to downloading data from discontinued rsync server [#5152](https://github.com/DOI-USGS/ISIS3/issues/5152)
- Fixed users not being able to modify planetographic projections in qmos
- Modified spice::readValue to add check for numValuesRead to stop reading garbase values [#4928](https://github.com/USGS-Astrogeology/ISIS3/issues/4928)

## [7.2.0] - 2022-12-07

### Changed
- Updated Hayabusa2 mission name and updated translation files to make L2DShapeModelFileName, L2DPhaseFunctionFileName, L2CShapeModelFileName, and BandRegistration optional keywords.

### Added
- Added LatLonGrid Tool to Qview to view latitude and longitude lines if camera model information is present.
- Added a new application, _isisdataeval_, that validates/verifies ISISDATA installations and aids in the development and management of this resource. Users can use _isisdataeval_ to help resolve runtime problems related to ISIS kernels and calibration processing. In fact, it is designed to be used on any directory as it will create a detailed install volume inventory with file/volume hashes and is not restricted to ISIS use. [#5110](https://github.com/USGS-Astrogeology/ISIS3/issues/5110) [#5111](https://github.com/USGS-Astrogeology/ISIS3/pull/5111)

### Deprecated

### Fixed
- Fixed some wrong parameter types [#4780](https://github.com/USGS-Astrogeology/ISIS3/issues/4780)
- Added mapping group to track cube via processmosaic [#4810](https://github.com/USGS-Astrogeology/ISIS3/issues/4810)
- Fixed bugs in downloadIsisData script [#5024](https://github.com/USGS-Astrogeology/ISIS3/issues/5024)
- Fixed shadow shifting image by 2 pixels to the upper left corner. [#5035](https://github.com/USGS-Astrogeology/ISIS3/issues/5035)
- Fixed compiler warnings on ubuntu [#4911](https://github.com/USGS-Astrogeology/ISIS3/issues/4911)
- Fixes embree shape models not being from .BDS extension files [5064](https://github.com/USGS-Astrogeology/ISIS3/issues/5064)
- Fixed failing shapemodel parameters when bullet was the preferred ray tracing engine but could not be created. [#5062](https://github.com/USGS-Astrogeology/ISIS3/issues/5062)
- Fixed version for Qt to prevent depreciations. [#5070](https://github.com/USGS-Astrogeology/ISIS3/issues/5070)
- Fixed NaN velocities in spkwriter as a result of jigsaw position solves. [#4942](https://github.com/USGS-Astrogeology/ISIS3/issues/4942)

## [7.1.0] - 2022-07-27

### Changed
- Updated the LRO photometry application Lronacpho, to use by default the current 2019 photometric model (LROC_Empirical). The model's coefficients are found in the PVL file that exists in the LRO data/mission/calibration directory. If the old parameter file is provided, the old algorithm(2014) will be used. This functionality is desired for calculation comparisons. Issue: [#4512](https://github.com/USGS-Astrogeology/ISIS3/issues/4512), PR: [#4519](https://github.com/USGS-Astrogeology/ISIS3/pull/4519)
- Updated the LRO calibration application Lrowaccal to add a units label to the RadiometricType keyword of the Radiometry group in the output cube label if the RadiometricType parameter is Radiance. No functionality is changed if the RadiometricType parameter is IOF. Lrowaccal has also been refactored to be callable for testing purposes. Issue: [#4939](https://github.com/USGS-Astrogeology/ISIS3/issues/4939), PR: [#4940](https://github.com/USGS-Astrogeology/ISIS3/pull/4940)
- Changed how logs are reported so they no longer only printing at the end of the applications execution. [#4914](https://github.com/USGS-Astrogeology/ISIS3/issues/4914)
- Update marcical to include step 3 of the mission team's MARCI calibration process described [here](https://pds-imaging.jpl.nasa.gov/data/mro/mars_reconnaissance_orbiter/marci/mrom_1343/calib/marcical.txt). [#5004](https://github.com/USGS-Astrogeology/ISIS3/pull/5004)
- Updated center / width values for TGO CaSSIS as requested [here](https://github.com/USGS-Astrogeology/ISIS3/issues/5006)

### Added
- Improved functionality of msi2isis and MsiCamera model to support new Eros dataset, including support for Gaskell's SUMSPICE files that adjust timing, pointing and spacecraft position ephemeris. [#4886](https://github.com/USGS-Astrogeology/ISIS3/issues/4886)
- Added a new application, framestitch, for stitching even and odd push frame images back together prior to processing in other applications. [4924](https://github.com/USGS-Astrogeology/ISIS3/issues/4924)
- Re-added and refactored the LRO photometry application lrowacphomap to be callable for testing purposes. Issue: [#4960](https://github.com/USGS-Astrogeology/ISIS3/issues/4960), PR: [#4961](https://github.com/USGS-Astrogeology/ISIS3/pull/4961)
- Added check to determine if poles were a valid projection point in ImagePolygon when generating footprint for a map projected image. [#4390](https://github.com/USGS-Astrogeology/ISIS3/issues/4390)
- Added changes to lronaccal to use time-dependent dark files for dark correction and use of specific dark files for images with exp code of zero. Also added GTests for lronaccal and refactored code to make callable. Added 3 truth cubes to testing directory.  PR[#4520](https://github.com/USGS-Astrogeology/ISIS3/pull/4520)
- Added failure for images with missing original label in caminfo. [#4817](https://github.com/USGS-Astrogeology/ISIS3/pull/4817)

### Deprecated

### Fixed
- Added check to determine if poles were a valid projection point in ImagePolygon when generating footprint for a map projected image. [#4390](https://github.com/USGS-Astrogeology/ISIS3/issues/4390)
- Fixed the Mars Express HRSC SRC camera and serial number to use the StartTime instead of the StartClockCount  [#4803](https://github.com/USGS-Astrogeology/ISIS3/issues/4803)
- Fixed algorithm for applying rolling shutter jitter. Matches implementation in USGSCSM.
- Fixed isis2std incorrectly outputing signed 16 bit tiff files. [#4897](https://github.com/USGS-Astrogeology/ISIS3/issues/4897)
- Fixed CNetCombinePt logging functionality such that only merged points are included in the log. [#4973](https://github.com/USGS-Astrogeology/ISIS3/issues/4973)
- Removed SpkCenterId functions in Cassini camera models due to spkwriter writing positions of Cassini relative to Titan but labeling
it in the kernel as the position relative to the Saturn Barycenter. [#4942](https://github.com/USGS-Astrogeology/ISIS3/issues/4942)
- Corrected issue where footprintinit would fail with a segmentation error. [4943](https://github.com/USGS-Astrogeology/ISIS3/issues/4943)


## [7.0.0] - 2022-02-11

### Changed
- Disabled SURF algorithm for findfeatures, latest version of opencv no longer provides SURF as part of the base library [#3885](https://github.com/USGS-Astrogeology/ISIS3/issues/3885)
- Changed caminfo's parameter default values for MAXEMISSION and MAXINCIDENCE to be
synchronized with footprintinit default values of the same parameters.
This corrects inconsistencies of footprint generation failing in caminfo
but passing in footprintinit. [#4651](https://github.com/USGS-Astrogeology/ISIS3/issues/4651).
- Changed the internal logic of ObliqueDataResolution() to use LocalEmission angle rather than Emission angle.
This will cause differences in output; new values will be more accurate because they use DEM rather than
ellipsoid. The cost to compute the local emissoin will increase by approximately x1.5. [#3600](https://github.com/USGS-Astrogeology/ISIS3/issues/3600)
- Changed website layout to better surface relevant documents.
[#4839](https://github.com/USGS-Astrogeology/ISIS3/pull/4839)
[#4847](https://github.com/USGS-Astrogeology/ISIS3/pull/4847)
[#4851](https://github.com/USGS-Astrogeology/ISIS3/pull/4851)
[#4852](https://github.com/USGS-Astrogeology/ISIS3/pull/4852)
[#4856](https://github.com/USGS-Astrogeology/ISIS3/pull/4856)
[#4865](https://github.com/USGS-Astrogeology/ISIS3/pull/4865)
[#4859](https://github.com/USGS-Astrogeology/ISIS3/pull/4859)
[#4872](https://github.com/USGS-Astrogeology/ISIS3/pull/4872)
[#4871](https://github.com/USGS-Astrogeology/ISIS3/pull/4871)

### Added
- Added the USECAMSTATSTBL option to caminfo. This allows caminfo to extract existing
camera statistics from the CameraStatistics Table of the input cube instead
of recalculating CameraStatistics. Updated caminfo to output all CameraStatistics
Keywords when running CAMSTATS.  [#3605](https://github.com/USGS-Astrogeology/ISIS3/issues/3605).
- Added the ability to search filenames in measure's drop down boxes in Qnet Point Editor. [#4581](https://github.com/USGS-Astrogeology/ISIS3/issues/4581)
- Added slope, local normal, and ellipsoid normal calculations to phocube. [#3635](https://github.com/USGS-Astrogeology/ISIS3/issues/3645)
- Added additional translation files for TGO CaSSiS in order to support PSA compliant labels. [#4567](https://github.com/USGS-Astrogeology/ISIS3/issues/4567)
- Added support for KaguyaTC SP Support data ingest. [#4668](https://github.com/USGS-Astrogeology/ISIS3/issues/4668)
- Added examples to the jigsaw documentation. [#4718](https://github.com/USGS-Astrogeology/ISIS3/issues/4718)
- Added ALLDNS option to phocube. [#3877](https://github.com/USGS-Astrogeology/ISIS3/issues/3877)
- Added import templates for isisimport, Cassini ISS, Cassini Vims, Kaguya TC Kaguya MI, Dawn FC, Dawn VIR, LROC NAC, LO HRC, MGS MOC, MER MI, MRO CTX, Rosetta Osiris, Viking VIS [#4606](https://github.com/USGS-Astrogeology/ISIS3/issues/4606)
- Added export templates for isisexport, LROC NAC EDR [#4606](https://github.com/USGS-Astrogeology/ISIS3/issues/4606)
- Added optional JSON data output parameter, DATA, for debugging template engine failures [#4606](https://github.com/USGS-Astrogeology/ISIS3/issues/4606)
- Added new documentatin for contributing code.
[#4859](https://github.com/USGS-Astrogeology/ISIS3/pull/4859)
[#4871](https://github.com/USGS-Astrogeology/ISIS3/pull/4871)
- Added versioning to website documentation.
[#4852](https://github.com/USGS-Astrogeology/ISIS3/pull/4852)
[#4872](https://github.com/USGS-Astrogeology/ISIS3/pull/4872)

### Deprecated
- Deprecated edrget as discussed in [#3313](https://github.com/USGS-Astrogeology/ISIS3/issues/3313).

### Fixed
- Fixed Maptrim failures when mode=both for PositiveWest longitude direction. [#4646](https://github.com/USGS-Astrogeology/ISIS3/issues/4646)
- Fixed the Vesta target name not being translated properly in dawnfc2isis. [#4638](https://github.com/USGS-Astrogeology/ISIS3/issues/4638)
- Fixed a bug where the measure residuals reported in the bundleout.txt file were incorrect. [#4655](https://github.com/USGS-Astrogeology/ISIS3/issues/4655)
- Fixed a bug where jigsaw would raise an error when solving for framing camera pointing in observation mode. [#4686](https://github.com/USGS-Astrogeology/ISIS3/issues/4686)
- Fixed slow runs of automos when the priority was BAND. [#4793](https://github.com/USGS-Astrogeology/ISIS3/pull/4793)
- Fixed qview crashing when attempting to load image DNs. [4818](https://github.com/USGS-Astrogeology/ISIS3/issues/4818)
- Fixed qnet crashing when entering an invalid image name in the measure selection box. [#4581](https://github.com/USGS-Astrogeology/ISIS3/issues/4581)
- Modified cnetcheck noLatLonCheck logic to correctly exclude ignored measures. [#4649](https://github.com/USGS-Astrogeology/ISIS3/issues/4649)
- Fixed bug where the original label was not attached to stereo HRSC images on import [#4816](https://github.com/USGS-Astrogeology/ISIS3/issues/4816)

## [6.0.0] - 2021-08-27

### Added
- Added a new application, isisimport. The application is designed to be a replacement for many of the mission/instrument specific import applications. It does not contain the templates for those applications at this time. It uses a templateing engine instead of the translation files.
- Added a new dark current correction to hical that works with the higher temperatures recent images are captured at. Use the new config file, $ISISDATA/mro/calibration/hical.0023_darkrate.conf, to enable the new dark current correction over the old dark current correction. Runs of hical without the new dark current correction will also produce an extra line in the output log indicating that the ZeroDarkRate module is disabled. [#4324](https://github.com/USGS-Astrogeology/ISIS3/issues/4324)
- Added the ability to bundle adjust CSM models in jigsaw. Use the new CSMSOLVESET, CSMSOLVETYPE, and CSMSOLVELIST arguments to specify what you solve for. [#4537](https://github.com/USGS-Astrogeology/ISIS3/pull/4537)

### Changed
- Added the ability to export footprint information from a CaSSIS ISIS Cube label to the generated output PDS4 label in tgocassisrdrgen. [#4473](https://github.com/USGS-Astrogeology/ISIS3/issues/4473)
- isisVarInit.py no longer writes a "cat" statement by default to the activate scripts which cause the ISIS version information to be written on conda activate.  This can be included in those scripts via a command line option to isisVarInit.py.  Also, a quiet option is provided to isisVarInit.py to suppress its own writing to standard out, if needed.
- Changed how the images.csv file is output in jigsaw when there are multiple models. Now each sensor model will have its own images.csv file so that column headers can all be correct. For example, a solution involving LRONAC pairs and Apollo Metric images would generate three images.csv files: LRONAC Left, LRONAC Right, and Apollo Metric. [#4324](https://github.com/USGS-Astrogeology/ISIS3/issues/4324)
- Changed the API of many Bundle utility classes as part of CSM support in jigsaw. [#4324](https://github.com/USGS-Astrogeology/ISIS3/issues/4324)

## [5.0.2] - 2021-07-30

### Fixed
- Fixed logging in FindFeatures where we were trying to get a non-existent Pvl group from the Pvl log. [#4375](https://github.com/USGS-Astrogeology/ISIS3/issues/4375)
- Fixed an Minimum|Maximum calculation error when comparing all equal data in the qview statstics tool. [#4433](https://github.com/USGS-Astrogeology/ISIS3/issues/4414)
- Fixed ISIS docs for incorrect path and -WEBHELP issues [#4510](https://github.com/USGS-Astrogeology/ISIS3/issues/4510)
- Fixed a bug where writing out updated positions for framing cameras in jigsaw caused an error. [#4545](https://github.com/USGS-Astrogeology/ISIS3/issues/4545)
- Fixed a bug where comments on BLOB labels were not written out. [#4442](https://github.com/USGS-Astrogeology/ISIS3/issues/4442)

## [5.0.1] - 2021-06-10

### Fixed
- Fixed an arccos evaluating a double close to either 1, -1 when calculating the ground azimuth in camera.cpp. [#4393](https://github.com/USGS-Astrogeology/ISIS3/issues/4393)
- Fixed hist outputs to N/A when all DNs are special pixels. [#3709](https://github.com/USGS-Astrogeology/ISIS3/issues/3709)
- Fixed SolarLon to compute from Table if cube is spiceinited. [#3703](https://github.com/USGS-Astrogeology/ISIS3/issues/3703)
- Fixed GUI alignment to be top aligned rather than centered to make parameters less ambiguous. [#3710](https://github.com/USGS-Astrogeology/ISIS3/issues/3710)
- Fixed hideal2pds bug where parameterizing for 8-bit output create 18-bit output. [#4006](https://github.com/USGS-Astrogeology/ISIS3/issues/4006)
- Fixed Thm2isis to properly use output attributes [#4213](https://github.com/USGS-Astrogeology/ISIS3/issues/4213)
- Fixed caminfo uselabel SegFault. [#4401](https://github.com/USGS-Astrogeology/ISIS3/issues/4401)

### Changed
- isisVarInit.py no longer writes a "cat" statement by default to the activate scripts which cause the ISIS version information to be written on conda activate.  This can be included in those scripts via a command line option to isisVarInit.py.  Also, a quiet option is provided to isisVarInit.py to suppress its own writing to standard out, if needed.
- Changed the name of topds4 to isisexport. The application is designed to be a replacement for many of the mission/instrument specific export applications. It uses a templateing engine instead of the translation files.


## [5.0.0] - 2021-04-01

### Added
- Added the ability to read MiMAP v3 images through mimap2isis from the Kaguya data set. [#2067](https://github.com/USGS-Astrogeology/ISIS3/issues/2067)
- The following calibration applications were updated to not require local mission-specific SPICE kernels when working with spiceinited cubes: amicacal, ctxcal, lrowaccal, moccal, mdiscal, hical, hicalbeta, vikcal, and gllssical. This makes it possible to first run spiceinit using the spice server and then run these calibration applications without ever needing to download mission-specific kernels. If spiceinit has not been run on the input cube, these apps will still require the kernels area to run. [#4303](https://github.com/USGS-Astrogeology/ISIS3/issues/4303)
- Added the new csminit application and CSM Library loading to the IsisPreferences file. Together these allow users to get CSM state strings from ISD files. Once CSM camera model support is added, these will be used to setup a Cube to use a CSM camera model.
- Added a new application, topds4, which generates an output PDS4 XML label and a PDS4-compliant ISIS Cube from an input Cube, a PDS4 label template, and optionally additional input XML, PVL, or JSON data. The Inja templating engine is used to render the output PDS4 label from the label template. [#4246](https://github.com/USGS-Astrogeology/ISIS3/pull/4246)
- Added the ability to use a Community Sensor Model (CSM) instead of an ISIS camera model. To use a CSM sensor model with a Cube run the csminit application on the Cube instead of spiceinit.

### Fixed

- Fixed relative paths not being properly converted to absolute paths in isisVarInit.py [4274](https://github.com/USGS-Astrogeology/ISIS3/issues/4274)
- Fixed issue where serial numbers for Kaguya TC and MI image could not be generated. [4235](https://github.com/USGS-Astrogeology/ISIS3/issues/4235)
- Fixed hardcoded file naming in the hijitter app dealing with output from pipeline. [#4372](https://github.com/USGS-Astrogeology/ISIS3/pull/4372)
- Fixed "About Qview" to point to website documentation. [4333](https://github.com/USGS-Astrogeology/ISIS3/issues/4333)

### Changed

- Updated the FileList object to handle files that do not contain a trailing new line character. [#4372](https://github.com/USGS-Astrogeology/ISIS3/pull/4372)
- Refactored Blob class to be used by classes that serialize to a Cube instead of inherited from. Impacted classes are GisBlob, History, ImagePolygon, OriginalLabel, OriginalXmlLabel, StrethBlob, StringBlob, and Table. [#4082](https://github.com/USGS-Astrogeology/ISIS3/issues/4082)
- Fixed hi2isis MRO:ADC_TIMING_SETTINGS label conversion issue [4290](https://github.com/USGS-Astrogeology/ISIS3/issues/4290)
- Changed csv2table to identify headers with arrays and create table fields as arrays instead of single fields for each element [3676](https://github.com/USGS-Astrogeology/ISIS3/issues/3676)

## [4.4.0] - 2021-02-11

### Added

- Added warning to ocams2isis about the model being out of date. [#4200](https://github.com/USGS-Astrogeology/ISIS3/issues/4200)
- Added documentation to lronaccal and lrowaccal to describe why there are negative DNs in I/F calibrated images. [#3860](https://github.com/USGS-Astrogeology/ISIS3/issues/3860)
- Update qview MeasureTool to add an option to calculate distances using RA/DEC and update qview to show DEC/RA rather than LAT/LON in lower-right corner [#3371](https://github.com/USGS-Astrogeology/ISIS3/issues/3371)
- Updated spiceinit so that a user can specify a shape model and use the spice web service without any errors. [#1986](https://github.com/USGS-Astrogeology/ISIS3/issues/1986)

### Fixed

- Fixed lrowaccal so required SPICE files are reported instead of continuing without them. [#4038](https://github.com/USGS-Astrogeology/ISIS3/issues/4038)
- Fixed not being able to enable USECOORDLIST argument in mappt. [#4150](https://github.com/USGS-Astrogeology/ISIS3/issues/4150)
- Fixed history entry not being added to a cube when running spiceinit with web=true. [4040](https://github.com/USGS-Astrogeology/ISIS3/issues/4040)
- Updated wavelength and bandbin values in translation files for the TGO CaSSIS BandBin group. [4147](https://github.com/USGS-Astrogeology/ISIS3/issues/4147)
- Fixed the JunoCam serialNumber translation using an old keyword. [4341](https://github.com/USGS-Astrogeology/ISIS3/issues/4341)
- Fixed map2map bug where small images would return all null image [#632](https://github.com/USGS-Astrogeology/ISIS3/issues/631)

## [4.3.0] - 2020-10-02

### Changed

 - Camera models now use the ALE library to interpolate states and orientations. Users will likely see very small changes in sensor ephemerides. These were tested and are within existing interpolation tolerances. [#2370](https://github.com/USGS-Astrogeology/ISIS3/issues/2370)
 - The isis3VarInit script is now just called isisVarInit and allows for more robust paths. [#3945](https://github.com/USGS-Astrogeology/ISIS3/pull/3945)
 - Isis2raw will now output straight to a 32bit file (no stretch) when stretch is set to None and bittype is set to 32bit. [#3878](https://github.com/USGS-Astrogeology/ISIS3/issues/3878)
 - Findimageoverlaps can now have calculations and writes happen at the same time or sequentially. [#4047](https://github.com/USGS-Astrogeology/ISIS3/pull/4047)
 - IsisPreferences has had the default path to Osirisrex updated to point to new kernels released by NAIF [#4060](https://github.com/USGS-Astrogeology/ISIS3/issues/4060)

### Fixed

 - Fixed some line scan images using the incorrect state interpolation. [#3928](https://github.com/USGS-Astrogeology/ISIS3/issues/3928)
 - The ISIS library now has the correct version suffix. [#3365](https://github.com/USGS-Astrogeology/ISIS3/issues/3365)
 - Equalizer now reports the correct equation and values used to perform the adjustment. [#3987](https://github.com/USGS-Astrogeology/ISIS3/issues/3987)
 - Map2cam now works correctly when specifying bands for input cubes. [#3856](https://github.com/USGS-Astrogeology/ISIS3/issues/3856)

 - mro/hideal2pds app now writes the correct SAMPLE_BIT_MASK values to the output label. [#3978](https://github.com/USGS-Astrogeology/ISIS3/issues/3978)

 - For Histograms in ISIS, updated the math for calculating what bin data should be placed in and the min/max values of each bin to be more intuitive. In addition, the output of hist and cnethist were changed to display the min/max values of each bin instead of the middle pixel's DN. [#3882](https://github.com/USGS-Astrogeology/ISIS3/issues/3882)

### Added

 - A Gui Helper gear was added to hist to fill in the minimum and maximum parameters with what would have been automatically calculated. [#3880](https://github.com/USGS-Astrogeology/ISIS3/issues/3880)

- Added some Python programs (in isis/scripts/) to manage the authoritative .zenodo.json file
  which contains the ISIS authors, and to generate the AUTHORS.rst file from it.


## [4.2.0] - 2020-07-27

### Added

 - Added the ability to pass a list of coordinates to mappt similar to campt. [#3872](https://github.com/USGS-Astrogeology/ISIS3/issues/3872)

## [4.1.1] - 2020-06-15

### Changed

 - stats now reports "N/A" for pixel value statistics when the input cube contains only special pixels. [#3870](https://github.com/USGS-Astrogeology/ISIS3/issues/3870)

### Fixed

 - Mosaics whose tracking band was removed but still have a tracking table no longer repeatedly raise warnings in qview [#3685](https://github.com/USGS-Astrogeology/ISIS3/issues/3685)
 - Several programs now properly close cube files between each step of a batchlist run. [#3841](https://github.com/USGS-Astrogeology/ISIS3/issues/3841) & [#3842](https://github.com/USGS-Astrogeology/ISIS3/issues/3842)
 - Fixed several projection values in exported PDS4 PolarStereographic image labels. [#3869](https://github.com/USGS-Astrogeology/ISIS3/issues/3869)
 - qview now only updates stretches when they change. This was causing significant slow-down with some data sets. [#3854](https://github.com/USGS-Astrogeology/ISIS3/issues/3854)
 - isis2ascii uses more intelligent spacing when the input cube has negative pixel values. [#3859](https://github.com/USGS-Astrogeology/ISIS3/issues/3859)

## [4.1.0] - 2020-05-07

### Added

 - Preliminary Europa Imaging System support. [#3661](https://github.com/USGS-Astrogeology/ISIS3/issues/3661)
 - Stretches can now be saved to cube files so that they always open with a specific stretch in qview and the like. [#3717](https://github.com/USGS-Astrogeology/ISIS3/issues/3717)
 - kaguyatc2isis now supports data from the JAXA online archive. [#3670](https://github.com/USGS-Astrogeology/ISIS3/issues/3670) & [#1764](https://github.com/USGS-Astrogeology/ISIS3/issues/1764)
 - hyb2onc2isis now supports data from the JAXA online archive. [#3698](https://github.com/USGS-Astrogeology/ISIS3/issues/3698)
 - Smithed kernels for Cassini ISS observations of Enceladus are now available in the data area. [#3669](https://github.com/USGS-Astrogeology/ISIS3/issues/3669)
 - cam2map now outputs NULL pixels in occluded regions when using a 2.5D DEM. [#3757](https://github.com/USGS-Astrogeology/ISIS3/issues/3757)
 - jigsaw can now be configured to solve for different parameters for different observations and/or instruments in the same solution. [#3369](https://github.com/USGS-Astrogeology/ISIS3/issues/3369)

### Changed

 - Improved vimscal for Jupiter and Saturn spectra. [#3357](https://github.com/USGS-Astrogeology/ISIS3/issues/3357)
 - Changed the environment variables that specify where the data and test data areas are located from $ISIS3DATA and $ISIS3TESTDATA to just $ISISDATA and $ISISTESTDATA. [#3727](https://github.com/USGS-Astrogeology/ISIS3/issues/3727)
 - Moved the data used by applications for things like icons, templates, and translations into the distribution. The base data area is no longer needed to run some applications. [#3727](https://github.com/USGS-Astrogeology/ISIS3/issues/3727)
 - Improved pds2isis's documentation describing how it handles special pixel values. [#3648](https://github.com/USGS-Astrogeology/ISIS3/issues/3648)
 - Improved slpmap's documentation. [#3562](https://github.com/USGS-Astrogeology/ISIS3/issues/3562)

### Fixed

 - Enlarge no correctly reports output lines and samples. [#3659](https://github.com/USGS-Astrogeology/ISIS3/issues/3659)
 - The spiceinit web server no longer errors when using ISIS4+. [#3725](https://github.com/USGS-Astrogeology/ISIS3/issues/3725)
 - Fixed how some keywords were read in hyb2onccal. [#3698](https://github.com/USGS-Astrogeology/ISIS3/issues/3698)

## [4.0.1] - 2020-03-04

### Fixed

 - Grid lines in qmos now properly update when the map projection changes. [#3573](https://github.com/USGS-Astrogeology/ISIS3/issues/3573)
 - ddd2isis now properly ingests 32-bit files. [#3715](https://github.com/USGS-Astrogeology/ISIS3/issues/3715)

## [4.0.0] - 2020-02-04

### Changed

 - Moved much of the logic in spiceinit into a new library called [ALE](https://github.com/USGS-Astrogeology/ale). [#2370](https://github.com/USGS-Astrogeology/ISIS3/issues/2370)
 - lronaccal no longer requires SPICE data available locally if it has been attached to the input cube with spiceinit. [#1790](https://github.com/USGS-Astrogeology/ISIS3/issues/1790)

### Fixed

 - qview no longer crashes when a band has only one pixel value in it. [#3323](https://github.com/USGS-Astrogeology/ISIS3/issues/3323)
 - photomet now correctly reads array valued PvlKeywords. [#3608](https://github.com/USGS-Astrogeology/ISIS3/issues/3608)

## [3.9.1] - 2019-11-19

### Changed

 - Improved hijitreg's documentation.
 - Improved camdev's documentation.
 - voy2isis is less picky about the exact instrument name.
 - photomet now raises a warning when parameters are missing.
 - makeflat and cisscal now use ISIS variables in their report files intead of absolute paths.

### Fixed

 - qmos now properly handles both PositiveWest and PositiveEast longitude domains.
 - jigsaw's bundleout.txt output file now has proper alignment in its tables.
 - cam2map no longer runs indefinitely with certain parameters.
 - marci2isis no longer writes out a cube when it fails.
 - marcical now uses the correct variable exposure time from the image label instead of a constant exposure time.

## [3.9.0] - 2019-09-27

### Added

 - Users can now specify the output bit type for hideal2pds.
 - oblique resolution is now available in qview's advanced tracking tool.
 - oblique resolution statistics are now computed in caminfo.
 - PDS4 exported image labels now have more precise ground ranges.
 - PDS4 exported TGO CaSSIS image labels now contain additional fields.
 - kerneldbgen can now take an explicit list of kernel files instead of a directory and a filter.
 - FISH shell is now nominally supported.
 - kerneldbgen now works with kernels that have an extremely large number of intervals.

### Changed

 - cisscal now matches version 3.9.1 of the IDL program.
 - cisscal also now reports the matching IDL version.
 - Improved the format of jigsaw's bundleout.txt output file.
 - cam2map now uses better buffer sizes.
 - voycal now reports all missing coefficients instead of just the first one encountered.

## [3.8.1] - 2019-08-16

### Changed

 - Dawn FC's error message no longer tells users to bother Jeff Anderson.

### Fixed

 - caminfo now properly errors when passed a projected cube.
 - Filenames with months in them are now properly translated using the host system's local instead of US English.
 - findfeatures now properly resets the input images between algorithm runs when running in multi-algorithm mode.
 - qmos no longer hangs when drawing a grid over a projected image with positive west longitude domain.

## [3.8.0] - 2019-07-29

### Changed

 - Removed some dev tools from the installation environment.

### Fixed

 - Fixed ingestion of Rosetta VIRITIS lvl2 spectra.

## [3.7.1] - 2019-05-30

### Fixed

- Paths no longer break findfeature's algorithm parameter.

## [3.7.0] - 2019-04-30

### Added

 - Added tab completion for TCSH. [#3244](https://github.com/USGS-Astrogeology/ISIS3/pull/3244)
 - shadow now reports the pixel type of the output image.
 - phocube now reports right ascensions and declination for off-body pixels.
 - tgocassismos now supports mosaic tracking. [#2636](https://github.com/USGS-Astrogeology/ISIS3/issues/2636)

### Changed

 - cnetbin2pvl now always prints out the line and sample residual, even if they are 0. [#2698](https://github.com/USGS-Astrogeology/ISIS3/issues/2698)
 - Updated spiceinit's web server to work with ISIS3.5 and later.
 - Updated tgocassisrdrgen to the latest PDS4 standards. [#2635](https://github.com/USGS-Astrogeology/ISIS3/issues/2635)

### Fixed

 - gllssi2isis now properly attaches the original label to the ingested cube when running in summing mode. [#3226](https://github.com/USGS-Astrogeology/ISIS3/pull/3226)
 - findfeatures now reports an error instead of seg faulting when it tries to invert an empty matrix. [#557](https://github.com/USGS-Astrogeology/ISIS3/issues/557)
 - jigsaw now runs to completion when a measure does not project to a ground point with apriori parameters. [#2591](https://github.com/USGS-Astrogeology/ISIS3/issues/2591)
 - findrx now properly adds a history entry. [#3150](https://github.com/USGS-Astrogeology/ISIS3/issues/3150)
 - sumspice now properly adds a history entry.
 - Fixed a memory leak when using the Bullet library to intersect DSKs.
 - pds2hideal now returns a better error when attempting to export a compressed image.
 - Fixed summing mode keyword in tgocassis2isis. [#2634](https://github.com/USGS-Astrogeology/ISIS3/issues/2634)


## [3.6.2] - 2019-02-28

### Added

 - Multi-segment DSKs are now supported. [#2632](https://github.com/USGS-Astrogeology/ISIS3/issues/2632)

<!---
Below here are link definitions that compare each version against the last
version on github. The github comparison format is
{REPO_NAME}/compare/{NEW_VERSION_TAG}...{OLD_VERSION_TAG}

The unreleased comparison should always be
{REPO_NAME}/compare/{LAST_VERSION_TAG}...HEAD
-->

[unreleased]: https://github.com/USGS-Astrogeology/ISIS3/compare/7.0.0...HEAD
[7.0.0]: https://github.com/USGS-Astrogeology/ISIS3/compare/6.0.0...7.0.0
[6.0.0]: https://github.com/USGS-Astrogeology/ISIS3/compare/5.0.2...6.0.0
[5.0.2]: https://github.com/USGS-Astrogeology/ISIS3/compare/5.0.1...5.0.2
[5.0.1]: https://github.com/USGS-Astrogeology/ISIS3/compare/5.0.0...5.0.1
[5.0.0]: https://github.com/USGS-Astrogeology/ISIS3/compare/4.4.0...5.0.0
[4.4.0]: https://github.com/USGS-Astrogeology/ISIS3/compare/4.3.0...4.4.0
[4.3.0]: https://github.com/USGS-Astrogeology/ISIS3/compare/4.2.0...4.3.0
[4.2.0]: https://github.com/USGS-Astrogeology/ISIS3/compare/4.1.1...4.2.0
[4.1.1]: https://github.com/USGS-Astrogeology/ISIS3/compare/4.1.0...4.1.1
[4.1.0]: https://github.com/USGS-Astrogeology/ISIS3/compare/4.0.1...4.1.0
[4.0.1]: https://github.com/USGS-Astrogeology/ISIS3/compare/4.0.0...4.0.1
[4.0.0]: https://github.com/USGS-Astrogeology/ISIS3/compare/3.9.1...4.0.0
[3.9.1]: https://github.com/USGS-Astrogeology/ISIS3/compare/3.9.0...3.9.1
[3.9.0]: https://github.com/USGS-Astrogeology/ISIS3/compare/3.8.1...3.9.0
[3.8.1]: https://github.com/USGS-Astrogeology/ISIS3/compare/3.8.0...3.8.1
[3.8.0]: https://github.com/USGS-Astrogeology/ISIS3/compare/3.7.1...3.8.0
[3.7.1]: https://github.com/USGS-Astrogeology/ISIS3/compare/3.7.0_0...3.7.1
[3.7.0]: https://github.com/USGS-Astrogeology/ISIS3/compare/v3.6.2...3.7.0_0
[3.6.2]: https://github.com/USGS-Astrogeology/ISIS3/compare/3.6.1...v3.6.2<|MERGE_RESOLUTION|>--- conflicted
+++ resolved
@@ -70,10 +70,10 @@
 - Added new option in `ctxcal` to use monthly computed flatfield files for "Frown" removal in CTX images. [#5338](https://github.com/DOI-USGS/ISIS3/pull/5338)
 - CSMCamera can now read and use the body rotation from ALE produced ISDs [#5072](https://github.com/DOI-USGS/ISIS3/pull/5072)
 - CSMSkyMap added to CSMCamera for use with local rover projections in ISIS [#5072](https://github.com/DOI-USGS/ISIS3/pull/5072)
-<<<<<<< HEAD
+
 - Cneteditor can now display point coordinates and sigmas in either lat/lon/radius or XYZ
 format. A priori coordinate sigmas can now be edited in both formats. New filters have been implemented for coordinates and sigmas in XYZ. [#5421](https://github.com/DOI-USGS/ISIS3/issues/5421)
-=======
+
 - Added new Hayabusa2 translation for `SpacecraftName` to accept `HAYABUSA2` [#5395](https://github.com/DOI-USGS/ISIS3/issues/5395)
 - Added ALLOWERROR parameter to campt [#5393](https://github.com/DOI-USGS/ISIS3/pull/5393)
 - OSIRIS-REx Tagcams instrument support, tests, and test data added [#5424](https://github.com/DOI-USGS/ISIS3/issues/5424)
@@ -84,7 +84,6 @@
 ### Changed
 - Changed the default spiceinit url to https://astrogeology.usgs.gov/apis/ale/v0.9.1/spiceserver/ and added deprecation warning for use of https://services.isis.astrogeology.usgs.gov/cgi-bin/spiceinit.cgi url. [#5327](https://github.com/USGS-Astrogeology/ISIS3/issues/5327)
 - Skypt has been refactored to be callable; old Makefile tests have been removed and replaced by gtests. Issue: [#5443](https://github.com/USGS-Astrogeology/ISIS3/issues/5443)
->>>>>>> dce1406b
 
 ### Fixed
 - Fixed a bug in which capital E was problematic for OSX / Ubuntu [#5466](https://github.com/DOI-USGS/ISIS3/pull/5466)

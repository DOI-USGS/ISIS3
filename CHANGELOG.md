# Changelog

All changes that impact users of this project will be documented in this file.

The format is based on [Keep a Changelog](https://keepachangelog.com/en/1.0.0/),
and this project adheres to [Semantic Versioning](https://semver.org/spec/v2.0.0.html).

<!---
This document is intended for users of the applications and API. Changes to things
like tests should not be noted in this document.

When updating this file for a PR, add an entry for your change under Unreleased
and one of the following headings:
 - Added - for new features.
 - Changed - for changes in existing functionality.
 - Deprecated - for soon-to-be removed features.
 - Removed - for now removed features.
 - Fixed - for any bug fixes.
 - Security - in case of vulnerabilities.

If the heading does not yet exist under Unreleased, then add it as a 3rd heading,
with three #.


When preparing for a public release candidate add a new 2nd heading, with two #, under
Unreleased with the version number and the release date, in year-month-day
format. Then, add a link for the new version at the bottom of this document and
update the Unreleased link so that it compares against the latest release tag.


When preparing for a bug fix release create a new 2nd heading above the Fixed
heading to indicate that only the bug fixes and security fixes are in the bug fix
release.
-->

## [Unreleased]

### Changed
- Cnetedit has been refactored to be callable; old Makefile tests have been removed and replaced by gtests. Issue: [#5322](https://github.com/USGS-Astrogeology/ISIS3/issues/5322), 
- Removed the `.py` extention from the _isisdataeval_ tool `isisdata_mockup` for consistency and install it in $ISISROOT/bin; added the `--tojson` and `--hasher` option to _isisdata_mockup_ tool improve utility; updated the tool `README.md` documentation to reflect this change, removed help output and trimmed example results;  fixed paths to test data in `make_isisdata_mockup.sh`. [#5163](https://github.com/DOI-USGS/ISIS3/pull/5163)
- Significantly refactored FASTGEOM processing in <i>findfeatures</i> to accommodate stability and functionality. The scope of the algorithm was taken out of the ImageSource class and isolated to support this feature. [#4772](https://github.com/DOI-USGS/ISIS3/issues/4772)
- Report better information regarding the behavior of <i>findfeatures</i>, FASTGEOM algorithms, and creation of the output network. [#4772](https://github.com/DOI-USGS/ISIS3/issues/4772)
- Modified tgocassisstitch to optionally allow either a outputprefix or an
  outputsuffix, both, or neither for naming convention purposes. [#5162](https://github.com/DOI-USGS/ISIS3/pull/5162)
- Changed the default PCK load behavior to try and load mission specific PCKs, if that fails we default to the base PCKs [#5335](https://github.com/DOI-USGS/ISIS3/pull/5335)
- Disabled option to use web=true when running spiceinit with HRSC images. [#5223](https://github.com/DOI-USGS/ISIS3/issues/5223)

### Added
- Added rclone to run dependencies in meta.yaml [#5183](https://github.com/DOI-USGS/ISIS3/issues/5183)
- Add new program option <b>TONOGEOM</b> to <i>findfeatures</i> that logs captures geometry errors in the FASTGEOM algorithm and records them to the file provided in this parameter. These images are excluded from the matching process. References [#4772](https://github.com/DOI-USGS/ISIS3/issues/4772)
- Added a new Radial FASTGEOM transform mapping algorithm to <i>findfeatures</i> to address performance problems with the Grid algorithm. This is now the default algorithm if none are selected by the user (see the new <b>GLOBALS</b> parameter to specify the algorithm) [#4772](https://github.com/DOI-USGS/ISIS3/issues/4772)
- Added new parameter <b>GLOBALS</b> to make parameterization of <i>findfeatures</i> behavior significantly easier and convenient. Wrote significant documentation for the parameter and provide several examples showing its use. [#4772](https://github.com/DOI-USGS/ISIS3/issues/4772)
- Added two new examples demonstrating/documenting the use of FASTGEOM algorithm, parameterization using <b>GLOBALS</b> and creation of a regional mosaic using <i>findfeatures</i>. [#4772](https://github.com/DOI-USGS/ISIS3/issues/4772)
- Added new option <b>GEOMSOURCE=BOTH</b> to <i>findfeatures</i> to check both the MATCH and FROM/FROMLIST images for valid control measure geometry to produce better networks and prevent downstream processing errors. Ignore points that end up with no valid measures (but can be retained with use of <b>PreserveIgnoredControl</b> via GLOBALS parameterization). [#4772](https://github.com/DOI-USGS/ISIS3/issues/4772)
- Added new gtests for <i>findfeatures</i> that replaces all the old application tests. These tests are <i>FunctionalTestFindfeaturesFastGeomDefault</i>, <i>FunctionalTestFindfeaturesFastGeomRadialConfig</i>, <i>FunctionalTestFindfeaturesFastGeomGridDefault</i> and <i>FunctionalTestFindfeaturesFastGeomGridConfig</i>. [#4772](https://github.com/DOI-USGS/ISIS3/issues/4772)
- Added an optional cubename parameter to tgocassisstitch which lets the user
  override the timestamp style naming convention of the output cube with their
  own name; if not specified retains existing behavior [#5125](https://github.com/USGS-Astrogeology/ISIS3/issues/5162)
- Added new parameters <b>ONERROR</b>, <b>ERRORLOG</b>, and <b>ERRORLIST</b> to <i>mosrange</i> to provide better control over error behavior and provide diagnostics when problems are encountered processing the input file list.[#3606](https://github.com/DOI-USGS/ISIS3/issues/3606)
- Added ability to delegate calculation of nadir pointing to ALE [#5117](https://github.com/USGS-Astrogeology/ISIS3/issues/5117)
- Added --no-kernels flag to downloadIsisData [#5264](https://github.com/DOI-USGS/ISIS3/issues/5264)

### Deprecated

### Removed

### Fixed
- Updated photomet MinnaertEmpirical model to support photemplate-style PVL format [#3621](https://github.com/DOI-USGS/ISIS3/issues/3621)
- Fix matrix inversion errors in <i>findfeatures</i> due to bad FASTGEOM matrix transforms using a more robust implementation to detect these errors and throw exceptions. Images with these errors are captured and logged to the <b>TONOTMATCHED</b> file. Fixes [#4639](https://github.com/DOI-USGS/ISIS3/issues/4639)
- Fixed <i>findfeatures</i> use of projected mosaics with correct check for <b>TargetName</b> in the Mapping labels. [#4772](https://github.com/DOI-USGS/ISIS3/issues/4772)
- Fixed a bug in the <i>cnetwinnow</i> test that did not clean/remove it during test runs.
- Fixed <i>findfeatures</i> instantiation and use of projection classes to correctly return geometry data from projected images and mosaics. [#4772](https://github.com/DOI-USGS/ISIS3/issues/4772)
- Fixed target name translation for any dawn images with target "4 CERES" [#5294](https://github.com/DOI-USGS/ISIS3/pull/5294)
- Fixed exception pop ups in qview when viewing images created using the CSM Camera [#5259](https://github.com/DOI-USGS/ISIS3/pull/5295/files)
- Fixed shadowtau input file parseing errors when using example file [#5316](https://github.com/DOI-USGS/ISIS3/pull/5316)
<<<<<<< HEAD
- Fixed high/low filter functionality in trimfilter [#5311](https://github.com/DOI-USGS/ISIS3/issues/5311)
=======
- Fixed ProgramLauncher failing while reporting errors from launched programs [#5331](https://github.com/DOI-USGS/ISIS3/pull/5331)

>>>>>>> 50d5d980
## [8.0.1] - 2023-08-23

### Fixed
- Updated History constructor to check for invalid BLOB before copying History BLOB to output cube [#4966](https://github.com/DOI-USGS/ISIS3/issues/4966)
- Fixed downloadIsisData script copying existing files with every rclone download [#5245](https://github.com/DOI-USGS/ISIS3/issues/5245)
- Fixed gaussstretch segmentation fault error and refactored gaussstretch files/tests to use gtest [#5240](https://github.com/DOI-USGS/ISIS3/issues/5240)
- Fixed `cubeit` attribute error to allow attribute specification on the output cube filename [#5234](https://github.com/DOI-USGS/ISIS3/issues/5234)
- Fixed `campt` to handle input band selection attribute correctly [#5234](https://github.com/DOI-USGS/ISIS3/issues/5235)
- Fixed problem networks segfaulting in jigsaw by updating cholmod 32 bit calls to 64 bit calls [#5173](https://github.com/DOI-USGS/ISIS3/issues/5173) and [#5176](https://github.com/DOI-USGS/ISIS3/issues/5176)

## [8.0.0] - 2023-04-19

### Changed
- Updated download location for Dawn source files to include updated pck from HAMO Dawn mosaic [#4001](https://github.com/USGS-Astrogeology/ISIS3/issues/4001)
- Pinned cspice version to 67 [#5083](https://github.com/USGS-Astrogeology/ISIS3/issues/5083)
- Changed the `rsync` related commands in the ISIS SPICE Web Service document to `downloadIsisData` command
- Updated documentation for `tgocassisrdrgen` to be more descriptive and accurate.
- Updated Geos from version 3.7 to 3.9 [#3627](https://github.com/DOI-USGS/ISIS3/issues/3627)
- Updated Ale to version 0.9.1 [#5209](https://github.com/DOI-USGS/ISIS3/pull/5209)
- Changed buildCondaRelease.py numpy version from 1.23 to 1.22 to resolve spiceinit warning messages [#5224](https://github.com/DOI-USGS/ISIS3/issues/5224)

### Added
- Instructions on setting `channel_priority=flexible` for isis environment manually during installation [#5158](https://github.com/DOI-USGS/ISIS3/issues/5158)
- Added additional filters to downloadIsisData to reduce download of extraneous kernels [#5143](https://github.com/DOI-USGS/ISIS3/issues/5143)

### Deprecated

### Removed
- edrget application [#4665](https://github.com/DOI-USGS/ISIS3/issues/4665)

### Fixed
- Updated README.md to remove remaining references to downloading data from discontinued rsync server [#5152](https://github.com/DOI-USGS/ISIS3/issues/5152)
- Fixed users not being able to modify planetographic projections in qmos
- Modified spice::readValue to add check for numValuesRead to stop reading garbase values [#4928](https://github.com/USGS-Astrogeology/ISIS3/issues/4928)

## [7.2.0] - 2022-12-07

### Changed
- Updated Hayabusa2 mission name and updated translation files to make L2DShapeModelFileName, L2DPhaseFunctionFileName, L2CShapeModelFileName, and BandRegistration optional keywords.

### Added
- Added LatLonGrid Tool to Qview to view latitude and longitude lines if camera model information is present.
- Added a new application, _isisdataeval_, that validates/verifies ISISDATA installations and aids in the development and management of this resource. Users can use _isisdataeval_ to help resolve runtime problems related to ISIS kernels and calibration processing. In fact, it is designed to be used on any directory as it will create a detailed install volume inventory with file/volume hashes and is not restricted to ISIS use. [#5110](https://github.com/USGS-Astrogeology/ISIS3/issues/5110) [#5111](https://github.com/USGS-Astrogeology/ISIS3/pull/5111)

### Deprecated

### Fixed
- Fixed some wrong parameter types [#4780](https://github.com/USGS-Astrogeology/ISIS3/issues/4780)
- Added mapping group to track cube via processmosaic [#4810](https://github.com/USGS-Astrogeology/ISIS3/issues/4810)
- Fixed bugs in downloadIsisData script [#5024](https://github.com/USGS-Astrogeology/ISIS3/issues/5024)
- Fixed shadow shifting image by 2 pixels to the upper left corner. [#5035](https://github.com/USGS-Astrogeology/ISIS3/issues/5035)
- Fixed compiler warnings on ubuntu [#4911](https://github.com/USGS-Astrogeology/ISIS3/issues/4911)
- Fixes embree shape models not being from .BDS extension files [5064](https://github.com/USGS-Astrogeology/ISIS3/issues/5064)
- Fixed failing shapemodel parameters when bullet was the preferred ray tracing engine but could not be created. [#5062](https://github.com/USGS-Astrogeology/ISIS3/issues/5062)
- Fixed version for Qt to prevent depreciations. [#5070](https://github.com/USGS-Astrogeology/ISIS3/issues/5070)
- Fixed NaN velocities in spkwriter as a result of jigsaw position solves. [#4942](https://github.com/USGS-Astrogeology/ISIS3/issues/4942)

## [7.1.0] - 2022-07-27

### Changed
- Updated the LRO photometry application Lronacpho, to use by default the current 2019 photometric model (LROC_Empirical). The model's coefficients are found in the PVL file that exists in the LRO data/mission/calibration directory. If the old parameter file is provided, the old algorithm(2014) will be used. This functionality is desired for calculation comparisons. Issue: [#4512](https://github.com/USGS-Astrogeology/ISIS3/issues/4512), PR: [#4519](https://github.com/USGS-Astrogeology/ISIS3/pull/4519)
- Updated the LRO calibration application Lrowaccal to add a units label to the RadiometricType keyword of the Radiometry group in the output cube label if the RadiometricType parameter is Radiance. No functionality is changed if the RadiometricType parameter is IOF. Lrowaccal has also been refactored to be callable for testing purposes. Issue: [#4939](https://github.com/USGS-Astrogeology/ISIS3/issues/4939), PR: [#4940](https://github.com/USGS-Astrogeology/ISIS3/pull/4940)
- Changed how logs are reported so they no longer only printing at the end of the applications execution. [#4914](https://github.com/USGS-Astrogeology/ISIS3/issues/4914)
- Update marcical to include step 3 of the mission team's MARCI calibration process described [here](https://pds-imaging.jpl.nasa.gov/data/mro/mars_reconnaissance_orbiter/marci/mrom_1343/calib/marcical.txt). [#5004](https://github.com/USGS-Astrogeology/ISIS3/pull/5004)
- Updated center / width values for TGO CaSSIS as requested [here](https://github.com/USGS-Astrogeology/ISIS3/issues/5006)

### Added
- Improved functionality of msi2isis and MsiCamera model to support new Eros dataset, including support for Gaskell's SUMSPICE files that adjust timing, pointing and spacecraft position ephemeris. [#4886](https://github.com/USGS-Astrogeology/ISIS3/issues/4886)
- Added a new application, framestitch, for stitching even and odd push frame images back together prior to processing in other applications. [4924](https://github.com/USGS-Astrogeology/ISIS3/issues/4924)
- Re-added and refactored the LRO photometry application lrowacphomap to be callable for testing purposes. Issue: [#4960](https://github.com/USGS-Astrogeology/ISIS3/issues/4960), PR: [#4961](https://github.com/USGS-Astrogeology/ISIS3/pull/4961)
- Added check to determine if poles were a valid projection point in ImagePolygon when generating footprint for a map projected image. [#4390](https://github.com/USGS-Astrogeology/ISIS3/issues/4390)
- Added changes to lronaccal to use time-dependent dark files for dark correction and use of specific dark files for images with exp code of zero. Also added GTests for lronaccal and refactored code to make callable. Added 3 truth cubes to testing directory.  PR[#4520](https://github.com/USGS-Astrogeology/ISIS3/pull/4520)
- Added failure for images with missing original label in caminfo. [#4817](https://github.com/USGS-Astrogeology/ISIS3/pull/4817)

### Deprecated

### Fixed
- Added check to determine if poles were a valid projection point in ImagePolygon when generating footprint for a map projected image. [#4390](https://github.com/USGS-Astrogeology/ISIS3/issues/4390)
- Fixed the Mars Express HRSC SRC camera and serial number to use the StartTime instead of the StartClockCount  [#4803](https://github.com/USGS-Astrogeology/ISIS3/issues/4803)
- Fixed algorithm for applying rolling shutter jitter. Matches implementation in USGSCSM.
- Fixed isis2std incorrectly outputing signed 16 bit tiff files. [#4897](https://github.com/USGS-Astrogeology/ISIS3/issues/4897)
- Fixed CNetCombinePt logging functionality such that only merged points are included in the log. [#4973](https://github.com/USGS-Astrogeology/ISIS3/issues/4973)
- Removed SpkCenterId functions in Cassini camera models due to spkwriter writing positions of Cassini relative to Titan but labeling
it in the kernel as the position relative to the Saturn Barycenter. [#4942](https://github.com/USGS-Astrogeology/ISIS3/issues/4942)
- Corrected issue where footprintinit would fail with a segmentation error. [4943](https://github.com/USGS-Astrogeology/ISIS3/issues/4943)


## [7.0.0] - 2022-02-11

### Changed
- Disabled SURF algorithm for findfeatures, latest version of opencv no longer provides SURF as part of the base library [#3885](https://github.com/USGS-Astrogeology/ISIS3/issues/3885)
- Changed caminfo's parameter default values for MAXEMISSION and MAXINCIDENCE to be
synchronized with footprintinit default values of the same parameters.
This corrects inconsistencies of footprint generation failing in caminfo
but passing in footprintinit. [#4651](https://github.com/USGS-Astrogeology/ISIS3/issues/4651).
- Changed the internal logic of ObliqueDataResolution() to use LocalEmission angle rather than Emission angle.
This will cause differences in output; new values will be more accurate because they use DEM rather than
ellipsoid. The cost to compute the local emissoin will increase by approximately x1.5. [#3600](https://github.com/USGS-Astrogeology/ISIS3/issues/3600)
- Changed website layout to better surface relevant documents.
[#4839](https://github.com/USGS-Astrogeology/ISIS3/pull/4839)
[#4847](https://github.com/USGS-Astrogeology/ISIS3/pull/4847)
[#4851](https://github.com/USGS-Astrogeology/ISIS3/pull/4851)
[#4852](https://github.com/USGS-Astrogeology/ISIS3/pull/4852)
[#4856](https://github.com/USGS-Astrogeology/ISIS3/pull/4856)
[#4865](https://github.com/USGS-Astrogeology/ISIS3/pull/4865)
[#4859](https://github.com/USGS-Astrogeology/ISIS3/pull/4859)
[#4872](https://github.com/USGS-Astrogeology/ISIS3/pull/4872)
[#4871](https://github.com/USGS-Astrogeology/ISIS3/pull/4871)

### Added
- Added the USECAMSTATSTBL option to caminfo. This allows caminfo to extract existing
camera statistics from the CameraStatistics Table of the input cube instead
of recalculating CameraStatistics. Updated caminfo to output all CameraStatistics
Keywords when running CAMSTATS.  [#3605](https://github.com/USGS-Astrogeology/ISIS3/issues/3605).
- Added the ability to search filenames in measure's drop down boxes in Qnet Point Editor. [#4581](https://github.com/USGS-Astrogeology/ISIS3/issues/4581)
- Added slope, local normal, and ellipsoid normal calculations to phocube. [#3635](https://github.com/USGS-Astrogeology/ISIS3/issues/3645)
- Added additional translation files for TGO CaSSiS in order to support PSA compliant labels. [#4567](https://github.com/USGS-Astrogeology/ISIS3/issues/4567)
- Added support for KaguyaTC SP Support data ingest. [#4668](https://github.com/USGS-Astrogeology/ISIS3/issues/4668)
- Added examples to the jigsaw documentation. [#4718](https://github.com/USGS-Astrogeology/ISIS3/issues/4718)
- Added ALLDNS option to phocube. [#3877](https://github.com/USGS-Astrogeology/ISIS3/issues/3877)
- Added import templates for isisimport, Cassini ISS, Cassini Vims, Kaguya TC Kaguya MI, Dawn FC, Dawn VIR, LROC NAC, LO HRC, MGS MOC, MER MI, MRO CTX, Rosetta Osiris, Viking VIS [#4606](https://github.com/USGS-Astrogeology/ISIS3/issues/4606)
- Added export templates for isisexport, LROC NAC EDR [#4606](https://github.com/USGS-Astrogeology/ISIS3/issues/4606)
- Added optional JSON data output parameter, DATA, for debugging template engine failures [#4606](https://github.com/USGS-Astrogeology/ISIS3/issues/4606)
- Added new documentatin for contributing code.
[#4859](https://github.com/USGS-Astrogeology/ISIS3/pull/4859)
[#4871](https://github.com/USGS-Astrogeology/ISIS3/pull/4871)
- Added versioning to website documentation.
[#4852](https://github.com/USGS-Astrogeology/ISIS3/pull/4852)
[#4872](https://github.com/USGS-Astrogeology/ISIS3/pull/4872)

### Deprecated
- Deprecated edrget as discussed in [#3313](https://github.com/USGS-Astrogeology/ISIS3/issues/3313).

### Fixed
- Fixed Maptrim failures when mode=both for PositiveWest longitude direction. [#4646](https://github.com/USGS-Astrogeology/ISIS3/issues/4646)
- Fixed the Vesta target name not being translated properly in dawnfc2isis. [#4638](https://github.com/USGS-Astrogeology/ISIS3/issues/4638)
- Fixed a bug where the measure residuals reported in the bundleout.txt file were incorrect. [#4655](https://github.com/USGS-Astrogeology/ISIS3/issues/4655)
- Fixed a bug where jigsaw would raise an error when solving for framing camera pointing in observation mode. [#4686](https://github.com/USGS-Astrogeology/ISIS3/issues/4686)
- Fixed slow runs of automos when the priority was BAND. [#4793](https://github.com/USGS-Astrogeology/ISIS3/pull/4793)
- Fixed qview crashing when attempting to load image DNs. [4818](https://github.com/USGS-Astrogeology/ISIS3/issues/4818)
- Fixed qnet crashing when entering an invalid image name in the measure selection box. [#4581](https://github.com/USGS-Astrogeology/ISIS3/issues/4581)
- Modified cnetcheck noLatLonCheck logic to correctly exclude ignored measures. [#4649](https://github.com/USGS-Astrogeology/ISIS3/issues/4649)
- Fixed bug where the original label was not attached to stereo HRSC images on import [#4816](https://github.com/USGS-Astrogeology/ISIS3/issues/4816)

## [6.0.0] - 2021-08-27

### Added
- Added a new application, isisimport. The application is designed to be a replacement for many of the mission/instrument specific import applications. It does not contain the templates for those applications at this time. It uses a templateing engine instead of the translation files.
- Added a new dark current correction to hical that works with the higher temperatures recent images are captured at. Use the new config file, $ISISDATA/mro/calibration/hical.0023_darkrate.conf, to enable the new dark current correction over the old dark current correction. Runs of hical without the new dark current correction will also produce an extra line in the output log indicating that the ZeroDarkRate module is disabled. [#4324](https://github.com/USGS-Astrogeology/ISIS3/issues/4324)
- Added the ability to bundle adjust CSM models in jigsaw. Use the new CSMSOLVESET, CSMSOLVETYPE, and CSMSOLVELIST arguments to specify what you solve for. [#4537](https://github.com/USGS-Astrogeology/ISIS3/pull/4537)

### Changed
- Added the ability to export footprint information from a CaSSIS ISIS Cube label to the generated output PDS4 label in tgocassisrdrgen. [#4473](https://github.com/USGS-Astrogeology/ISIS3/issues/4473)
- isisVarInit.py no longer writes a "cat" statement by default to the activate scripts which cause the ISIS version information to be written on conda activate.  This can be included in those scripts via a command line option to isisVarInit.py.  Also, a quiet option is provided to isisVarInit.py to suppress its own writing to standard out, if needed.
- Changed how the images.csv file is output in jigsaw when there are multiple models. Now each sensor model will have its own images.csv file so that column headers can all be correct. For example, a solution involving LRONAC pairs and Apollo Metric images would generate three images.csv files: LRONAC Left, LRONAC Right, and Apollo Metric. [#4324](https://github.com/USGS-Astrogeology/ISIS3/issues/4324)
- Changed the API of many Bundle utility classes as part of CSM support in jigsaw. [#4324](https://github.com/USGS-Astrogeology/ISIS3/issues/4324)

## [5.0.2] - 2021-07-30

### Fixed
- Fixed logging in FindFeatures where we were trying to get a non-existent Pvl group from the Pvl log. [#4375](https://github.com/USGS-Astrogeology/ISIS3/issues/4375)
- Fixed an Minimum|Maximum calculation error when comparing all equal data in the qview statstics tool. [#4433](https://github.com/USGS-Astrogeology/ISIS3/issues/4414)
- Fixed ISIS docs for incorrect path and -WEBHELP issues [#4510](https://github.com/USGS-Astrogeology/ISIS3/issues/4510)
- Fixed a bug where writing out updated positions for framing cameras in jigsaw caused an error. [#4545](https://github.com/USGS-Astrogeology/ISIS3/issues/4545)
- Fixed a bug where comments on BLOB labels were not written out. [#4442](https://github.com/USGS-Astrogeology/ISIS3/issues/4442)

## [5.0.1] - 2021-06-10

### Fixed
- Fixed an arccos evaluating a double close to either 1, -1 when calculating the ground azimuth in camera.cpp. [#4393](https://github.com/USGS-Astrogeology/ISIS3/issues/4393)
- Fixed hist outputs to N/A when all DNs are special pixels. [#3709](https://github.com/USGS-Astrogeology/ISIS3/issues/3709)
- Fixed SolarLon to compute from Table if cube is spiceinited. [#3703](https://github.com/USGS-Astrogeology/ISIS3/issues/3703)
- Fixed GUI alignment to be top aligned rather than centered to make parameters less ambiguous. [#3710](https://github.com/USGS-Astrogeology/ISIS3/issues/3710)
- Fixed hideal2pds bug where parameterizing for 8-bit output create 18-bit output. [#4006](https://github.com/USGS-Astrogeology/ISIS3/issues/4006)
- Fixed Thm2isis to properly use output attributes [#4213](https://github.com/USGS-Astrogeology/ISIS3/issues/4213)
- Fixed caminfo uselabel SegFault. [#4401](https://github.com/USGS-Astrogeology/ISIS3/issues/4401)

### Changed
- isisVarInit.py no longer writes a "cat" statement by default to the activate scripts which cause the ISIS version information to be written on conda activate.  This can be included in those scripts via a command line option to isisVarInit.py.  Also, a quiet option is provided to isisVarInit.py to suppress its own writing to standard out, if needed.
- Changed the name of topds4 to isisexport. The application is designed to be a replacement for many of the mission/instrument specific export applications. It uses a templateing engine instead of the translation files.


## [5.0.0] - 2021-04-01

### Added
- Added the ability to read MiMAP v3 images through mimap2isis from the Kaguya data set. [#2067](https://github.com/USGS-Astrogeology/ISIS3/issues/2067)
- The following calibration applications were updated to not require local mission-specific SPICE kernels when working with spiceinited cubes: amicacal, ctxcal, lrowaccal, moccal, mdiscal, hical, hicalbeta, vikcal, and gllssical. This makes it possible to first run spiceinit using the spice server and then run these calibration applications without ever needing to download mission-specific kernels. If spiceinit has not been run on the input cube, these apps will still require the kernels area to run. [#4303](https://github.com/USGS-Astrogeology/ISIS3/issues/4303)
- Added the new csminit application and CSM Library loading to the IsisPreferences file. Together these allow users to get CSM state strings from ISD files. Once CSM camera model support is added, these will be used to setup a Cube to use a CSM camera model.
- Added a new application, topds4, which generates an output PDS4 XML label and a PDS4-compliant ISIS Cube from an input Cube, a PDS4 label template, and optionally additional input XML, PVL, or JSON data. The Inja templating engine is used to render the output PDS4 label from the label template. [#4246](https://github.com/USGS-Astrogeology/ISIS3/pull/4246)
- Added the ability to use a Community Sensor Model (CSM) instead of an ISIS camera model. To use a CSM sensor model with a Cube run the csminit application on the Cube instead of spiceinit.

### Fixed

- Fixed relative paths not being properly converted to absolute paths in isisVarInit.py [4274](https://github.com/USGS-Astrogeology/ISIS3/issues/4274)
- Fixed issue where serial numbers for Kaguya TC and MI image could not be generated. [4235](https://github.com/USGS-Astrogeology/ISIS3/issues/4235)
- Fixed hardcoded file naming in the hijitter app dealing with output from pipeline. [#4372](https://github.com/USGS-Astrogeology/ISIS3/pull/4372)
- Fixed "About Qview" to point to website documentation. [4333](https://github.com/USGS-Astrogeology/ISIS3/issues/4333)

### Changed

- Updated the FileList object to handle files that do not contain a trailing new line character. [#4372](https://github.com/USGS-Astrogeology/ISIS3/pull/4372)
- Refactored Blob class to be used by classes that serialize to a Cube instead of inherited from. Impacted classes are GisBlob, History, ImagePolygon, OriginalLabel, OriginalXmlLabel, StrethBlob, StringBlob, and Table. [#4082](https://github.com/USGS-Astrogeology/ISIS3/issues/4082)
- Fixed hi2isis MRO:ADC_TIMING_SETTINGS label conversion issue [4290](https://github.com/USGS-Astrogeology/ISIS3/issues/4290)
- Changed csv2table to identify headers with arrays and create table fields as arrays instead of single fields for each element [3676](https://github.com/USGS-Astrogeology/ISIS3/issues/3676)

## [4.4.0] - 2021-02-11

### Added

- Added warning to ocams2isis about the model being out of date. [#4200](https://github.com/USGS-Astrogeology/ISIS3/issues/4200)
- Added documentation to lronaccal and lrowaccal to describe why there are negative DNs in I/F calibrated images. [#3860](https://github.com/USGS-Astrogeology/ISIS3/issues/3860)
- Update qview MeasureTool to add an option to calculate distances using RA/DEC and update qview to show DEC/RA rather than LAT/LON in lower-right corner [#3371](https://github.com/USGS-Astrogeology/ISIS3/issues/3371)
- Updated spiceinit so that a user can specify a shape model and use the spice web service without any errors. [#1986](https://github.com/USGS-Astrogeology/ISIS3/issues/1986)

### Fixed

- Fixed lrowaccal so required SPICE files are reported instead of continuing without them. [#4038](https://github.com/USGS-Astrogeology/ISIS3/issues/4038)
- Fixed not being able to enable USECOORDLIST argument in mappt. [#4150](https://github.com/USGS-Astrogeology/ISIS3/issues/4150)
- Fixed history entry not being added to a cube when running spiceinit with web=true. [4040](https://github.com/USGS-Astrogeology/ISIS3/issues/4040)
- Updated wavelength and bandbin values in translation files for the TGO CaSSIS BandBin group. [4147](https://github.com/USGS-Astrogeology/ISIS3/issues/4147)
- Fixed the JunoCam serialNumber translation using an old keyword. [4341](https://github.com/USGS-Astrogeology/ISIS3/issues/4341)
- Fixed map2map bug where small images would return all null image [#632](https://github.com/USGS-Astrogeology/ISIS3/issues/631)

## [4.3.0] - 2020-10-02

### Changed

 - Camera models now use the ALE library to interpolate states and orientations. Users will likely see very small changes in sensor ephemerides. These were tested and are within existing interpolation tolerances. [#2370](https://github.com/USGS-Astrogeology/ISIS3/issues/2370)
 - The isis3VarInit script is now just called isisVarInit and allows for more robust paths. [#3945](https://github.com/USGS-Astrogeology/ISIS3/pull/3945)
 - Isis2raw will now output straight to a 32bit file (no stretch) when stretch is set to None and bittype is set to 32bit. [#3878](https://github.com/USGS-Astrogeology/ISIS3/issues/3878)
 - Findimageoverlaps can now have calculations and writes happen at the same time or sequentially. [#4047](https://github.com/USGS-Astrogeology/ISIS3/pull/4047)
 - IsisPreferences has had the default path to Osirisrex updated to point to new kernels released by NAIF [#4060](https://github.com/USGS-Astrogeology/ISIS3/issues/4060)

### Fixed

 - Fixed some line scan images using the incorrect state interpolation. [#3928](https://github.com/USGS-Astrogeology/ISIS3/issues/3928)
 - The ISIS library now has the correct version suffix. [#3365](https://github.com/USGS-Astrogeology/ISIS3/issues/3365)
 - Equalizer now reports the correct equation and values used to perform the adjustment. [#3987](https://github.com/USGS-Astrogeology/ISIS3/issues/3987)
 - Map2cam now works correctly when specifying bands for input cubes. [#3856](https://github.com/USGS-Astrogeology/ISIS3/issues/3856)

 - mro/hideal2pds app now writes the correct SAMPLE_BIT_MASK values to the output label. [#3978](https://github.com/USGS-Astrogeology/ISIS3/issues/3978)

 - For Histograms in ISIS, updated the math for calculating what bin data should be placed in and the min/max values of each bin to be more intuitive. In addition, the output of hist and cnethist were changed to display the min/max values of each bin instead of the middle pixel's DN. [#3882](https://github.com/USGS-Astrogeology/ISIS3/issues/3882)

### Added

 - A Gui Helper gear was added to hist to fill in the minimum and maximum parameters with what would have been automatically calculated. [#3880](https://github.com/USGS-Astrogeology/ISIS3/issues/3880)

- Added some Python programs (in isis/scripts/) to manage the authoritative .zenodo.json file
  which contains the ISIS authors, and to generate the AUTHORS.rst file from it.


## [4.2.0] - 2020-07-27

### Added

 - Added the ability to pass a list of coordinates to mappt similar to campt. [#3872](https://github.com/USGS-Astrogeology/ISIS3/issues/3872)

## [4.1.1] - 2020-06-15

### Changed

 - stats now reports "N/A" for pixel value statistics when the input cube contains only special pixels. [#3870](https://github.com/USGS-Astrogeology/ISIS3/issues/3870)

### Fixed

 - Mosaics whose tracking band was removed but still have a tracking table no longer repeatedly raise warnings in qview [#3685](https://github.com/USGS-Astrogeology/ISIS3/issues/3685)
 - Several programs now properly close cube files between each step of a batchlist run. [#3841](https://github.com/USGS-Astrogeology/ISIS3/issues/3841) & [#3842](https://github.com/USGS-Astrogeology/ISIS3/issues/3842)
 - Fixed several projection values in exported PDS4 PolarStereographic image labels. [#3869](https://github.com/USGS-Astrogeology/ISIS3/issues/3869)
 - qview now only updates stretches when they change. This was causing significant slow-down with some data sets. [#3854](https://github.com/USGS-Astrogeology/ISIS3/issues/3854)
 - isis2ascii uses more intelligent spacing when the input cube has negative pixel values. [#3859](https://github.com/USGS-Astrogeology/ISIS3/issues/3859)

## [4.1.0] - 2020-05-07

### Added

 - Preliminary Europa Imaging System support. [#3661](https://github.com/USGS-Astrogeology/ISIS3/issues/3661)
 - Stretches can now be saved to cube files so that they always open with a specific stretch in qview and the like. [#3717](https://github.com/USGS-Astrogeology/ISIS3/issues/3717)
 - kaguyatc2isis now supports data from the JAXA online archive. [#3670](https://github.com/USGS-Astrogeology/ISIS3/issues/3670) & [#1764](https://github.com/USGS-Astrogeology/ISIS3/issues/1764)
 - hyb2onc2isis now supports data from the JAXA online archive. [#3698](https://github.com/USGS-Astrogeology/ISIS3/issues/3698)
 - Smithed kernels for Cassini ISS observations of Enceladus are now available in the data area. [#3669](https://github.com/USGS-Astrogeology/ISIS3/issues/3669)
 - cam2map now outputs NULL pixels in occluded regions when using a 2.5D DEM. [#3757](https://github.com/USGS-Astrogeology/ISIS3/issues/3757)
 - jigsaw can now be configured to solve for different parameters for different observations and/or instruments in the same solution. [#3369](https://github.com/USGS-Astrogeology/ISIS3/issues/3369)

### Changed

 - Improved vimscal for Jupiter and Saturn spectra. [#3357](https://github.com/USGS-Astrogeology/ISIS3/issues/3357)
 - Changed the environment variables that specify where the data and test data areas are located from $ISIS3DATA and $ISIS3TESTDATA to just $ISISDATA and $ISISTESTDATA. [#3727](https://github.com/USGS-Astrogeology/ISIS3/issues/3727)
 - Moved the data used by applications for things like icons, templates, and translations into the distribution. The base data area is no longer needed to run some applications. [#3727](https://github.com/USGS-Astrogeology/ISIS3/issues/3727)
 - Improved pds2isis's documentation describing how it handles special pixel values. [#3648](https://github.com/USGS-Astrogeology/ISIS3/issues/3648)
 - Improved slpmap's documentation. [#3562](https://github.com/USGS-Astrogeology/ISIS3/issues/3562)

### Fixed

 - Enlarge no correctly reports output lines and samples. [#3659](https://github.com/USGS-Astrogeology/ISIS3/issues/3659)
 - The spiceinit web server no longer errors when using ISIS4+. [#3725](https://github.com/USGS-Astrogeology/ISIS3/issues/3725)
 - Fixed how some keywords were read in hyb2onccal. [#3698](https://github.com/USGS-Astrogeology/ISIS3/issues/3698)

## [4.0.1] - 2020-03-04

### Fixed

 - Grid lines in qmos now properly update when the map projection changes. [#3573](https://github.com/USGS-Astrogeology/ISIS3/issues/3573)
 - ddd2isis now properly ingests 32-bit files. [#3715](https://github.com/USGS-Astrogeology/ISIS3/issues/3715)

## [4.0.0] - 2020-02-04

### Changed

 - Moved much of the logic in spiceinit into a new library called [ALE](https://github.com/USGS-Astrogeology/ale). [#2370](https://github.com/USGS-Astrogeology/ISIS3/issues/2370)
 - lronaccal no longer requires SPICE data available locally if it has been attached to the input cube with spiceinit. [#1790](https://github.com/USGS-Astrogeology/ISIS3/issues/1790)

### Fixed

 - qview no longer crashes when a band has only one pixel value in it. [#3323](https://github.com/USGS-Astrogeology/ISIS3/issues/3323)
 - photomet now correctly reads array valued PvlKeywords. [#3608](https://github.com/USGS-Astrogeology/ISIS3/issues/3608)

## [3.9.1] - 2019-11-19

### Changed

 - Improved hijitreg's documentation.
 - Improved camdev's documentation.
 - voy2isis is less picky about the exact instrument name.
 - photomet now raises a warning when parameters are missing.
 - makeflat and cisscal now use ISIS variables in their report files intead of absolute paths.

### Fixed

 - qmos now properly handles both PositiveWest and PositiveEast longitude domains.
 - jigsaw's bundleout.txt output file now has proper alignment in its tables.
 - cam2map no longer runs indefinitely with certain parameters.
 - marci2isis no longer writes out a cube when it fails.
 - marcical now uses the correct variable exposure time from the image label instead of a constant exposure time.

## [3.9.0] - 2019-09-27

### Added

 - Users can now specify the output bit type for hideal2pds.
 - oblique resolution is now available in qview's advanced tracking tool.
 - oblique resolution statistics are now computed in caminfo.
 - PDS4 exported image labels now have more precise ground ranges.
 - PDS4 exported TGO CaSSIS image labels now contain additional fields.
 - kerneldbgen can now take an explicit list of kernel files instead of a directory and a filter.
 - FISH shell is now nominally supported.
 - kerneldbgen now works with kernels that have an extremely large number of intervals.

### Changed

 - cisscal now matches version 3.9.1 of the IDL program.
 - cisscal also now reports the matching IDL version.
 - Improved the format of jigsaw's bundleout.txt output file.
 - cam2map now uses better buffer sizes.
 - voycal now reports all missing coefficients instead of just the first one encountered.

## [3.8.1] - 2019-08-16

### Changed

 - Dawn FC's error message no longer tells users to bother Jeff Anderson.

### Fixed

 - caminfo now properly errors when passed a projected cube.
 - Filenames with months in them are now properly translated using the host system's local instead of US English.
 - findfeatures now properly resets the input images between algorithm runs when running in multi-algorithm mode.
 - qmos no longer hangs when drawing a grid over a projected image with positive west longitude domain.

## [3.8.0] - 2019-07-29

### Changed

 - Removed some dev tools from the installation environment.

### Fixed

 - Fixed ingestion of Rosetta VIRITIS lvl2 spectra.

## [3.7.1] - 2019-05-30

### Fixed

- Paths no longer break findfeature's algorithm parameter.

## [3.7.0] - 2019-04-30

### Added

 - Added tab completion for TCSH. [#3244](https://github.com/USGS-Astrogeology/ISIS3/pull/3244)
 - shadow now reports the pixel type of the output image.
 - phocube now reports right ascensions and declination for off-body pixels.
 - tgocassismos now supports mosaic tracking. [#2636](https://github.com/USGS-Astrogeology/ISIS3/issues/2636)

### Changed

 - cnetbin2pvl now always prints out the line and sample residual, even if they are 0. [#2698](https://github.com/USGS-Astrogeology/ISIS3/issues/2698)
 - Updated spiceinit's web server to work with ISIS3.5 and later.
 - Updated tgocassisrdrgen to the latest PDS4 standards. [#2635](https://github.com/USGS-Astrogeology/ISIS3/issues/2635)

### Fixed

 - gllssi2isis now properly attaches the original label to the ingested cube when running in summing mode. [#3226](https://github.com/USGS-Astrogeology/ISIS3/pull/3226)
 - findfeatures now reports an error instead of seg faulting when it tries to invert an empty matrix. [#557](https://github.com/USGS-Astrogeology/ISIS3/issues/557)
 - jigsaw now runs to completion when a measure does not project to a ground point with apriori parameters. [#2591](https://github.com/USGS-Astrogeology/ISIS3/issues/2591)
 - findrx now properly adds a history entry. [#3150](https://github.com/USGS-Astrogeology/ISIS3/issues/3150)
 - sumspice now properly adds a history entry.
 - Fixed a memory leak when using the Bullet library to intersect DSKs.
 - pds2hideal now returns a better error when attempting to export a compressed image.
 - Fixed summing mode keyword in tgocassis2isis. [#2634](https://github.com/USGS-Astrogeology/ISIS3/issues/2634)


## [3.6.2] - 2019-02-28

### Added

 - Multi-segment DSKs are now supported. [#2632](https://github.com/USGS-Astrogeology/ISIS3/issues/2632)

<!---
Below here are link definitions that compare each version against the last
version on github. The github comparison format is
{REPO_NAME}/compare/{NEW_VERSION_TAG}...{OLD_VERSION_TAG}

The unreleased comparison should always be
{REPO_NAME}/compare/{LAST_VERSION_TAG}...HEAD
-->

[unreleased]: https://github.com/USGS-Astrogeology/ISIS3/compare/7.0.0...HEAD
[7.0.0]: https://github.com/USGS-Astrogeology/ISIS3/compare/6.0.0...7.0.0
[6.0.0]: https://github.com/USGS-Astrogeology/ISIS3/compare/5.0.2...6.0.0
[5.0.2]: https://github.com/USGS-Astrogeology/ISIS3/compare/5.0.1...5.0.2
[5.0.1]: https://github.com/USGS-Astrogeology/ISIS3/compare/5.0.0...5.0.1
[5.0.0]: https://github.com/USGS-Astrogeology/ISIS3/compare/4.4.0...5.0.0
[4.4.0]: https://github.com/USGS-Astrogeology/ISIS3/compare/4.3.0...4.4.0
[4.3.0]: https://github.com/USGS-Astrogeology/ISIS3/compare/4.2.0...4.3.0
[4.2.0]: https://github.com/USGS-Astrogeology/ISIS3/compare/4.1.1...4.2.0
[4.1.1]: https://github.com/USGS-Astrogeology/ISIS3/compare/4.1.0...4.1.1
[4.1.0]: https://github.com/USGS-Astrogeology/ISIS3/compare/4.0.1...4.1.0
[4.0.1]: https://github.com/USGS-Astrogeology/ISIS3/compare/4.0.0...4.0.1
[4.0.0]: https://github.com/USGS-Astrogeology/ISIS3/compare/3.9.1...4.0.0
[3.9.1]: https://github.com/USGS-Astrogeology/ISIS3/compare/3.9.0...3.9.1
[3.9.0]: https://github.com/USGS-Astrogeology/ISIS3/compare/3.8.1...3.9.0
[3.8.1]: https://github.com/USGS-Astrogeology/ISIS3/compare/3.8.0...3.8.1
[3.8.0]: https://github.com/USGS-Astrogeology/ISIS3/compare/3.7.1...3.8.0
[3.7.1]: https://github.com/USGS-Astrogeology/ISIS3/compare/3.7.0_0...3.7.1
[3.7.0]: https://github.com/USGS-Astrogeology/ISIS3/compare/v3.6.2...3.7.0_0
[3.6.2]: https://github.com/USGS-Astrogeology/ISIS3/compare/3.6.1...v3.6.2<|MERGE_RESOLUTION|>--- conflicted
+++ resolved
@@ -73,12 +73,9 @@
 - Fixed target name translation for any dawn images with target "4 CERES" [#5294](https://github.com/DOI-USGS/ISIS3/pull/5294)
 - Fixed exception pop ups in qview when viewing images created using the CSM Camera [#5259](https://github.com/DOI-USGS/ISIS3/pull/5295/files)
 - Fixed shadowtau input file parseing errors when using example file [#5316](https://github.com/DOI-USGS/ISIS3/pull/5316)
-<<<<<<< HEAD
+- Fixed ProgramLauncher failing while reporting errors from launched programs [#5331](https://github.com/DOI-USGS/ISIS3/pull/5331)
 - Fixed high/low filter functionality in trimfilter [#5311](https://github.com/DOI-USGS/ISIS3/issues/5311)
-=======
-- Fixed ProgramLauncher failing while reporting errors from launched programs [#5331](https://github.com/DOI-USGS/ISIS3/pull/5331)
-
->>>>>>> 50d5d980
+
 ## [8.0.1] - 2023-08-23
 
 ### Fixed

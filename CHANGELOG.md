--- conflicted
+++ resolved
@@ -36,7 +36,6 @@
 ## [Unreleased]
 
 ### Added
-<<<<<<< HEAD
 - Added the USECAMSTATSTBL option to caminfo. This allows caminfo to extract existing
 camera statistics from the CameraStatistics Table of the input cube instead
 of recalculating CameraStatistics. Updated caminfo to output all CameraStatistics
@@ -44,9 +43,7 @@
 
 ### Fixed
 - Fixed AspectRationMinimum typo in CameraStatistics. Fixes [#3605](https://github.com/USGS-Astrogeology/ISIS3/issues/3605).
-=======
 - Added the ability to search filenames in measure's drop down boxes in Qnet Point Editor. [#4581](https://github.com/USGS-Astrogeology/ISIS3/issues/4581)
->>>>>>> b8f2b813
 
 ## [6.0.0] - 2021-08-27
 

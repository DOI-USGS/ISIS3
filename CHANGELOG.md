--- conflicted
+++ resolved
@@ -49,6 +49,8 @@
 ### Added
 - Added 8 new functions to the Sensor Utility Library: Slant Distance, Target Center Distance, Right Ascension Declination, Local Solar Time, Line Resolution, Sample Resolution, Pixel Resolution, and Solar Longitude.
 - Fixed TrackTool, FindTool, and AdvancedTrackTool not reporting RA and DEC for images targeting the Sky. [#5409](https://github.com/DOI-USGS/ISIS3/pull/5409) 
+- Added new option in `ctxcal` to use monthly computed flatfield files for "Frown" removal in CTX images. [#5338](https://github.com/DOI-USGS/ISIS3/pull/5338)
+
 
 ## [8.1.0] - 2024-01-08
 
@@ -81,12 +83,8 @@
 - Added new parameters <b>ONERROR</b>, <b>ERRORLOG</b>, and <b>ERRORLIST</b> to <i>mosrange</i> to provide better control over error behavior and provide diagnostics when problems are encountered processing the input file list.[#3606](https://github.com/DOI-USGS/ISIS3/issues/3606)
 - Added ability to delegate calculation of nadir pointing to ALE [#5117](https://github.com/USGS-Astrogeology/ISIS3/issues/5117)
 - Added --no-kernels flag to downloadIsisData [#5264](https://github.com/DOI-USGS/ISIS3/issues/5264)
-<<<<<<< HEAD
-- Added new option in `ctxcal` to use monthly computed flatfield files for "Frown" removal in CTX images. [#5338](https://github.com/DOI-USGS/ISIS3/pull/5338)
-=======
 - Added notice for depreciation to PvlObject::addLogGroup function which will be depreciated in favor of Application::appendAndLog(https://github.com/DOI-USGS/ISIS3/issues/5310)
 - Added new csm plugins path to IsisPreferences [#5397](https://github.com/DOI-USGS/ISIS3/pull/5397)
->>>>>>> c70dd7ce
 
 ### Deprecated
 

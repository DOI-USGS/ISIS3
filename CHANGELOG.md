# Changelog

All changes that impact users of this project will be documented in this file.

The format is based on [Keep a Changelog](https://keepachangelog.com/en/1.0.0/),
and this project adheres to [Semantic Versioning](https://semver.org/spec/v2.0.0.html).

<!---
This document is intended for users of the applications and API. Changes to things
like tests should not be noted in this document.

When updating this file for a PR, add an entry for your change under Unreleased
and one of the following headings:
 - Added - for new features.
 - Changed - for changes in existing functionality.
 - Deprecated - for soon-to-be removed features.
 - Removed - for now removed features.
 - Fixed - for any bug fixes.
 - Security - in case of vulnerabilities.

If the heading does not yet exist under Unreleased, then add it as a 3rd heading,
with three #.


When preparing for a public release add a new 2nd heading, with two #, under
Unreleased with the version number and the release date, in year-month-day
format. Then, add a link for the new version at the bottom of this document and
update the Unreleased link so that it compares against the latest release tag.
-->

## [Unreleased]

### Added

<<<<<<< HEAD
 - Added the new csminit application and CSM Library loading to the IsisPreferences file. Together these allow users to get CSM state strings from ISD files. Once CSM camera model support is added, these will be used to setup a Cube to use a CSM camera model.

=======
- Added documentation to lronaccal and lrowaccal to describe why there are negative DNs in I/F calibrated images. [#3860](https://github.com/USGS-Astrogeology/ISIS3/issues/3860)
- Update qview MeasureTool to add an option to calculate distances using RA/DEC and update qview to show DEC/RA rather than LAT/LON in lower-right corner [#3371](https://github.com/USGS-Astrogeology/ISIS3/issues/3371)

### Fixed
>>>>>>> 5622f85e

- Fixed lrowaccal so required SPICE files are reported instead of continuing without them. [#4038](https://github.com/USGS-Astrogeology/ISIS3/issues/4038)
- Fixed not being able to enable USECOORDLIST argument in mappt. [#4150](https://github.com/USGS-Astrogeology/ISIS3/issues/4150)

## [4.3.0] - 2020-10-02

### Changed

 - Camera models now use the ALE library to interpolate states and orientations. Users will likely see very small changes in sensor ephemerides. These were tested and are within existing interpolation tolerances. [#2370](https://github.com/USGS-Astrogeology/ISIS3/issues/2370)
 - The isis3VarInit script is now just called isisVarInit and allows for more robust paths. [#3945](https://github.com/USGS-Astrogeology/ISIS3/pull/3945)
 - Isis2raw will now output straight to a 32bit file (no stretch) when stretch is set to None and bittype is set to 32bit. [#3878](https://github.com/USGS-Astrogeology/ISIS3/issues/3878)
 - Findimageoverlaps can now have calculations and writes happen at the same time or sequentially. [#4047](https://github.com/USGS-Astrogeology/ISIS3/pull/4047)

### Fixed

 - Fixed some line scan images using the incorrect state interpolation. [#3928](https://github.com/USGS-Astrogeology/ISIS3/issues/3928)
 - The ISIS library now has the correct version suffix. [#3365](https://github.com/USGS-Astrogeology/ISIS3/issues/3365)
 - Equalizer now reports the correct equation and values used to perform the adjustment. [#3987](https://github.com/USGS-Astrogeology/ISIS3/issues/3987)
 - Map2cam now works correctly when specifying bands for input cubes. [#3856](https://github.com/USGS-Astrogeology/ISIS3/issues/3856)

 - mro/hideal2pds app now writes the correct SAMPLE_BIT_MASK values to the output label. [#3978](https://github.com/USGS-Astrogeology/ISIS3/issues/3978)

 - For Histograms in ISIS, updated the math for calculating what bin data should be placed in and the min/max values of each bin to be more intuitive. In addition, the output of hist and cnethist were changed to display the min/max values of each bin instead of the middle pixel's DN. [#3882](https://github.com/USGS-Astrogeology/ISIS3/issues/3882)

### Added

 - A Gui Helper gear was added to hist to fill in the minimum and maximum parameters with what would have been automatically calculated. [#3880](https://github.com/USGS-Astrogeology/ISIS3/issues/3880)

- Added some Python programs (in isis/scripts/) to manage the authoritative .zenodo.json file
  which contains the ISIS authors, and to generate the AUTHORS.rst file from it.


## [4.2.0] - 2020-07-27

### Added

 - Added the ability to pass a list of coordinates to mappt similar to campt. [#3872](https://github.com/USGS-Astrogeology/ISIS3/issues/3872)

## [4.1.1] - 2020-06-15

### Changed

 - stats now reports "N/A" for pixel value statistics when the input cube contains only special pixels. [#3870](https://github.com/USGS-Astrogeology/ISIS3/issues/3870)

### Fixed

 - Mosaics whose tracking band was removed but still have a tracking table no longer repeatedly raise warnings in qview [#3685](https://github.com/USGS-Astrogeology/ISIS3/issues/3685)
 - Several programs now properly close cube files between each step of a batchlist run. [#3841](https://github.com/USGS-Astrogeology/ISIS3/issues/3841) & [#3842](https://github.com/USGS-Astrogeology/ISIS3/issues/3842)
 - Fixed several projection values in exported PDS4 PolarStereographic image labels. [#3869](https://github.com/USGS-Astrogeology/ISIS3/issues/3869)
 - qview now only updates stretches when they change. This was causing significant slow-down with some data sets. [#3854](https://github.com/USGS-Astrogeology/ISIS3/issues/3854)
 - isis2ascii uses more intelligent spacing when the input cube has negative pixel values. [#3859](https://github.com/USGS-Astrogeology/ISIS3/issues/3859)

## [4.1.0] - 2020-05-07

### Added

 - Preliminary Europa Imaging System support. [#3661](https://github.com/USGS-Astrogeology/ISIS3/issues/3661)
 - Stretches can now be saved to cube files so that they always open with a specific stretch in qview and the like. [#3717](https://github.com/USGS-Astrogeology/ISIS3/issues/3717)
 - kaguyatc2isis now supports data from the JAXA online archive. [#3670](https://github.com/USGS-Astrogeology/ISIS3/issues/3670) & [#1764](https://github.com/USGS-Astrogeology/ISIS3/issues/1764)
 - hyb2onc2isis now supports data from the JAXA online archive. [#3698](https://github.com/USGS-Astrogeology/ISIS3/issues/3698)
 - Smithed kernels for Cassini ISS observations of Enceladus are now available in the data area. [#3669](https://github.com/USGS-Astrogeology/ISIS3/issues/3669)
 - cam2map now outputs NULL pixels in occluded regions when using a 2.5D DEM. [#3757](https://github.com/USGS-Astrogeology/ISIS3/issues/3757)
 - jigsaw can now be configured to solve for different parameters for different observations and/or instruments in the same solution. [#3369](https://github.com/USGS-Astrogeology/ISIS3/issues/3369)

### Changed

 - Improved vimscal for Jupiter and Saturn spectra. [#3357](https://github.com/USGS-Astrogeology/ISIS3/issues/3357)
 - Changed the environment variables that specify where the data and test data areas are located from $ISIS3DATA and $ISIS3TESTDATA to just $ISISDATA and $ISISTESTDATA. [#3727](https://github.com/USGS-Astrogeology/ISIS3/issues/3727)
 - Moved the data used by applications for things like icons, templates, and translations into the distribution. The base data area is no longer needed to run some applications. [#3727](https://github.com/USGS-Astrogeology/ISIS3/issues/3727)
 - Improved pds2isis's documentation describing how it handles special pixel values. [#3648](https://github.com/USGS-Astrogeology/ISIS3/issues/3648)
 - Improved slpmap's documentation. [#3562](https://github.com/USGS-Astrogeology/ISIS3/issues/3562)

### Fixed

 - Enlarge no correctly reports output lines and samples. [#3659](https://github.com/USGS-Astrogeology/ISIS3/issues/3659)
 - The spiceinit web server no longer errors when using ISIS4+. [#3725](https://github.com/USGS-Astrogeology/ISIS3/issues/3725)
 - Fixed how some keywords were read in hyb2onccal. [#3698](https://github.com/USGS-Astrogeology/ISIS3/issues/3698)

## [4.0.1] - 2020-03-04

### Fixed

 - Grid lines in qmos now properly update when the map projection changes. [#3573](https://github.com/USGS-Astrogeology/ISIS3/issues/3573)
 - ddd2isis now properly ingests 32-bit files. [#3715](https://github.com/USGS-Astrogeology/ISIS3/issues/3715)

## [4.0.0] - 2020-02-04

### Changed

 - Moved much of the logic in spiceinit into a new library called [ALE](https://github.com/USGS-Astrogeology/ale). [#2370](https://github.com/USGS-Astrogeology/ISIS3/issues/2370)
 - lronaccal no longer requires SPICE data available locally if it has been attached to the input cube with spiceinit. [#1790](https://github.com/USGS-Astrogeology/ISIS3/issues/1790)

### Fixed

 - qview no longer crashes when a band has only one pixel value in it. [#3323](https://github.com/USGS-Astrogeology/ISIS3/issues/3323)
 - photomet now correctly reads array valued PvlKeywords. [#3608](https://github.com/USGS-Astrogeology/ISIS3/issues/3608)

## [3.9.1] - 2019-11-19

### Changed

 - Improved hijitreg's documentation.
 - Improved camdev's documentation.
 - voy2isis is less picky about the exact instrument name.
 - photomet now raises a warning when parameters are missing.
 - makeflat and cisscal now use ISIS variables in their report files intead of absolute paths.

### Fixed

 - qmos now properly handles both PositiveWest and PositiveEast longitude domains.
 - jigsaw's bundleout.txt output file now has proper alignment in its tables.
 - cam2map no longer runs indefinitely with certain parameters.
 - marci2isis no longer writes out a cube when it fails.
 - marcical now uses the correct variable exposure time from the image label instead of a constant exposure time.

## [3.9.0] - 2019-09-27

### Added

 - Users can now specify the output bit type for hideal2pds.
 - oblique resolution is now available in qview's advanced tracking tool.
 - oblique resolution statistics are now computed in caminfo.
 - PDS4 exported image labels now have more precise ground ranges.
 - PDS4 exported TGO CaSSIS image labels now contain additional fields.
 - kerneldbgen can now take an explicit list of kernel files instead of a directory and a filter.
 - FISH shell is now nominally supported.
 - kerneldbgen now works with kernels that have an extremely large number of intervals.

### Changed

 - cisscal now matches version 3.9.1 of the IDL program.
 - cisscal also now reports the matching IDL version.
 - Improved the format of jigsaw's bundleout.txt output file.
 - cam2map now uses better buffer sizes.
 - voycal now reports all missing coefficients instead of just the first one encountered.

## [3.8.1] - 2019-08-16

### Changed

 - Dawn FC's error message no longer tells users to bother Jeff Anderson.

### Fixed

 - caminfo now properly errors when passed a projected cube.
 - Filenames with months in them are now properly translated using the host system's local instead of US English.
 - findfeatures now properly resets the input images between algorithm runs when running in multi-algorithm mode.
 - qmos no longer hangs when drawing a grid over a projected image with positive west longitude domain.

## [3.8.0] - 2019-07-29

### Changed

 - Removed some dev tools from the installation environment.

### Fixed

 - Fixed ingestion of Rosetta VIRITIS lvl2 spectra.

## [3.7.1] - 2019-05-30

### Fixed

- Paths no longer break findfeature's algorithm parameter.

## [3.7.0] - 2019-04-30

### Added

 - Added tab completion for TCSH. [#3244](https://github.com/USGS-Astrogeology/ISIS3/pull/3244)
 - shadow now reports the pixel type of the output image.
 - phocube now reports right ascensions and declination for off-body pixels.
 - tgocassismos now supports mosaic tracking. [#2636](https://github.com/USGS-Astrogeology/ISIS3/issues/2636)

### Changed

 - cnetbin2pvl now always prints out the line and sample residual, even if they are 0. [#2698](https://github.com/USGS-Astrogeology/ISIS3/issues/2698)
 - Updated spiceinit's web server to work with ISIS3.5 and later.
 - Updated tgocassisrdrgen to the latest PDS4 standards. [#2635](https://github.com/USGS-Astrogeology/ISIS3/issues/2635)

### Fixed

 - gllssi2isis now properly attaches the original label to the ingested cube when running in summing mode. [#3226](https://github.com/USGS-Astrogeology/ISIS3/pull/3226)
 - findfeatures now reports an error instead of seg faulting when it tries to invert an empty matrix. [#557](https://github.com/USGS-Astrogeology/ISIS3/issues/557)
 - jigsaw now runs to completion when a measure does not project to a ground point with apriori parameters. [#2591](https://github.com/USGS-Astrogeology/ISIS3/issues/2591)
 - findrx now properly adds a history entry. [#3150](https://github.com/USGS-Astrogeology/ISIS3/issues/3150)
 - sumspice now properly adds a history entry.
 - Fixed a memory leak when using the Bullet library to intersect DSKs.
 - pds2hideal now returns a better error when attempting to export a compressed image.
 - Fixed summing mode keyword in tgocassis2isis. [#2634](https://github.com/USGS-Astrogeology/ISIS3/issues/2634)


## [3.6.2] - 2019-02-28

### Added

 - Multi-segment DSKs are now supported. [#2632](https://github.com/USGS-Astrogeology/ISIS3/issues/2632)

<!---
Below here are link definitions that compare each version against the last
version on github. The github comparison format is
{REPO_NAME}/compare/{NEW_VERSION_TAG}...{OLD_VERSION_TAG}

The unreleased comparison should always be
{REPO_NAME}/compare/{LAST_VERSION_TAG}...HEAD
-->

[unreleased]: https://github.com/USGS-Astrogeology/ISIS3/compare/4.3.0...HEAD
[4.3.0]: https://github.com/USGS-Astrogeology/ISIS3/compare/4.2.0...4.3.0
[4.2.0]: https://github.com/USGS-Astrogeology/ISIS3/compare/4.1.1...4.2.0
[4.1.1]: https://github.com/USGS-Astrogeology/ISIS3/compare/4.1.0...4.1.1
[4.1.0]: https://github.com/USGS-Astrogeology/ISIS3/compare/4.0.1...4.1.0
[4.0.1]: https://github.com/USGS-Astrogeology/ISIS3/compare/4.0.0...4.0.1
[4.0.0]: https://github.com/USGS-Astrogeology/ISIS3/compare/3.9.1...4.0.0
[3.9.1]: https://github.com/USGS-Astrogeology/ISIS3/compare/3.9.0...3.9.1
[3.9.0]: https://github.com/USGS-Astrogeology/ISIS3/compare/3.8.1...3.9.0
[3.8.1]: https://github.com/USGS-Astrogeology/ISIS3/compare/3.8.0...3.8.1
[3.8.0]: https://github.com/USGS-Astrogeology/ISIS3/compare/3.7.1...3.8.0
[3.7.1]: https://github.com/USGS-Astrogeology/ISIS3/compare/3.7.0_0...3.7.1
[3.7.0]: https://github.com/USGS-Astrogeology/ISIS3/compare/v3.6.2...3.7.0_0
[3.6.2]: https://github.com/USGS-Astrogeology/ISIS3/compare/3.6.1...v3.6.2<|MERGE_RESOLUTION|>--- conflicted
+++ resolved
@@ -32,15 +32,11 @@
 
 ### Added
 
-<<<<<<< HEAD
- - Added the new csminit application and CSM Library loading to the IsisPreferences file. Together these allow users to get CSM state strings from ISD files. Once CSM camera model support is added, these will be used to setup a Cube to use a CSM camera model.
-
-=======
 - Added documentation to lronaccal and lrowaccal to describe why there are negative DNs in I/F calibrated images. [#3860](https://github.com/USGS-Astrogeology/ISIS3/issues/3860)
 - Update qview MeasureTool to add an option to calculate distances using RA/DEC and update qview to show DEC/RA rather than LAT/LON in lower-right corner [#3371](https://github.com/USGS-Astrogeology/ISIS3/issues/3371)
-
-### Fixed
->>>>>>> 5622f85e
+- Added the new csminit application and CSM Library loading to the IsisPreferences file. Together these allow users to get CSM state strings from ISD files. Once CSM camera model support is added, these will be used to setup a Cube to use a CSM camera model.
+
+### Fixed
 
 - Fixed lrowaccal so required SPICE files are reported instead of continuing without them. [#4038](https://github.com/USGS-Astrogeology/ISIS3/issues/4038)
 - Fixed not being able to enable USECOORDLIST argument in mappt. [#4150](https://github.com/USGS-Astrogeology/ISIS3/issues/4150)

# Changelog

All changes that impact users of this project will be documented in this file.

The format is based on [Keep a Changelog](https://keepachangelog.com/en/1.0.0/),
and this project adheres to [Semantic Versioning](https://semver.org/spec/v2.0.0.html).

<!---
This document is intended for users of the applications and API. Changes to things
like tests should not be noted in this document.

When updating this file for a PR, add an entry for your change under Unreleased
and one of the following headings:
 - Added - for new features.
 - Changed - for changes in existing functionality.
 - Deprecated - for soon-to-be removed features.
 - Removed - for now removed features.
 - Fixed - for any bug fixes.
 - Security - in case of vulnerabilities.

If the heading does not yet exist under Unreleased, then add it as a 3rd heading,
with three #.


When preparing for a public release candidate add a new 2nd heading, with two #, under
Unreleased with the version number and the release date, in year-month-day
format. Then, add a link for the new version at the bottom of this document and
update the Unreleased link so that it compares against the latest release tag.


When preparing for a bug fix release create a new 2nd heading above the Fixed
heading to indicate that only the bug fixes and security fixes are in the bug fix
release.
-->

## [Unreleased]

### Changed
- Changed the default spiceinit url to https://astrogeology.usgs.gov/apis/ale/v0.9.1/spiceserver/ and added deprecation warning for use of https://services.isis.astrogeology.usgs.gov/cgi-bin/spiceinit.cgi url. [#5327](https://github.com/USGS-Astrogeology/ISIS3/issues/5327)
- Skypt has been refactored to be callable; old Makefile tests have been removed and replaced by gtests. Issue: [#5443](https://github.com/USGS-Astrogeology/ISIS3/issues/5443)

### Fixed
- Fixed a bug in which the histogram tool used the entire image to calculate bin size, which caused an issue with high dynamic range images. [#5371](https://github.com/DOI-USGS/ISIS3/issues/5371)
- Fixed a bug in which 'version' file was compiled as source and prevented subsequent ISIS recompilation [#5374](https://github.com/DOI-USGS/ISIS3/issues/5374)
- Fixed <i>noproj</i> bug where some temporary files were not deleted after call to cam2cam.  Issue: [#4813](https://github.com/USGS-Astrogeology/ISIS3/issues/4813)
- Fixed <i>noproj</i> bug where missing shapemodel-related keywords (RayTraceEngine, BulletParts, Tolerance) are dropped when the output label is created. This resulted in the Bullet collision detection engine not being used. Issue: [#5377](https://github.com/USGS-Astrogeology/ISIS3/issues/5377)
- Fixed ISIS failing to expand env variables with an "_" in them. [#5402](https://github.com/DOI-USGS/ISIS3/pull/5402)
- Fixed <i>noproj</i> bug where match cube not NULL when not specifying MATCH parameter [#5381](https://github.com/USGS-Astrogeology/ISIS3/issues/5381)
- Fixed findFeaturesSegment trying to merge networks when only 1 segmented network was successfully created [5416](https://github.com/DOI-USGS/ISIS3/issues/5416)
- Fixed rclone.conf/downloadIsisData pointing to old naif kernel location, updated to archived locations and https [5394](https://github.com/DOI-USGS/ISIS3/issues/5394)

### Added
- Added 8 new functions to the Sensor Utility Library: Slant Distance, Target Center Distance, Right Ascension Declination, Local Solar Time, Line Resolution, Sample Resolution, Pixel Resolution, and Solar Longitude.
- Fixed TrackTool, FindTool, and AdvancedTrackTool not reporting RA and DEC for images targeting the Sky. [#5409](https://github.com/DOI-USGS/ISIS3/pull/5409) 
- Added new option in `ctxcal` to use monthly computed flatfield files for "Frown" removal in CTX images. [#5338](https://github.com/DOI-USGS/ISIS3/pull/5338)
- CSMCamera can now read and use the body rotation from ALE produced ISDs [#5072](https://github.com/DOI-USGS/ISIS3/pull/5072)
- CSMSkyMap added to CSMCamera for use with local rover projections in ISIS [#5072](https://github.com/DOI-USGS/ISIS3/pull/5072)
<<<<<<< HEAD
- Added new Hayabusa2 translation for `SpacecraftName` to accept `HAYABUSA2` [#5395](https://github.com/DOI-USGS/ISIS3/issues/5395)
=======
- OSIRIS-REx Tagcams instrument support, tests, and test data added [#5424](https://github.com/DOI-USGS/ISIS3/issues/5424)
>>>>>>> d9e91ffc


## [8.1.0] - 2024-01-08

### Changed
- Cnetthinner has been refactored to be callable; old Makefile tests have been removed and replaced by gtests. Issue: [#5354](https://github.com/USGS-Astrogeology/ISIS3/issues/5354), 
- Cnetedit has been refactored to be callable; old Makefile tests have been removed and replaced by gtests. Issue: [#5346](https://github.com/USGS-Astrogeology/ISIS3/issues/5346), 
- Cnetdiff has been refactored to be callable; old Makefile tests have been removed and replaced by gtests. Issue: [#5322](https://github.com/USGS-Astrogeology/ISIS3/issues/5322), 
- Removed the `.py` extention from the _isisdataeval_ tool `isisdata_mockup` for consistency and install it in $ISISROOT/bin; added the `--tojson` and `--hasher` option to _isisdata_mockup_ tool improve utility; updated the tool `README.md` documentation to reflect this change, removed help output and trimmed example results;  fixed paths to test data in `make_isisdata_mockup.sh`. [#5163](https://github.com/DOI-USGS/ISIS3/pull/5163)
- Significantly refactored FASTGEOM processing in <i>findfeatures</i> to accommodate stability and functionality. The scope of the algorithm was taken out of the ImageSource class and isolated to support this feature. [#4772](https://github.com/DOI-USGS/ISIS3/issues/4772)
- Report better information regarding the behavior of <i>findfeatures</i>, FASTGEOM algorithms, and creation of the output network. [#4772](https://github.com/DOI-USGS/ISIS3/issues/4772)
- Modified tgocassisstitch to optionally allow either a outputprefix or an
  outputsuffix, both, or neither for naming convention purposes. [#5162](https://github.com/DOI-USGS/ISIS3/pull/5162)
- Changed the default PCK load behavior to try and load mission specific PCKs, if that fails we default to the base PCKs [#5335](https://github.com/DOI-USGS/ISIS3/pull/5335)
- Disabled option to use web=true when running spiceinit with HRSC images. [#5223](https://github.com/DOI-USGS/ISIS3/issues/5223)
- Seperated `normal` and `localNormal` in ISIS shapemodels, now the local normal is stored in its own member variable with setters and getters. [#5345](https://github.com/DOI-USGS/ISIS3/pull/5345)
- Set build option `pybindings=ON` in `build.sh` to turn on python bindings. [#5389](https://github.com/DOI-USGS/ISIS3/pull/5389)
- Updated Ale to version 0.10.0 [#5399](https://github.com/DOI-USGS/ISIS3/pull/5399)

### Added
- Added rclone to run dependencies in meta.yaml [#5183](https://github.com/DOI-USGS/ISIS3/issues/5183)
- Add new program option <b>TONOGEOM</b> to <i>findfeatures</i> that logs captures geometry errors in the FASTGEOM algorithm and records them to the file provided in this parameter. These images are excluded from the matching process. References [#4772](https://github.com/DOI-USGS/ISIS3/issues/4772)
- Added a new Radial FASTGEOM transform mapping algorithm to <i>findfeatures</i> to address performance problems with the Grid algorithm. This is now the default algorithm if none are selected by the user (see the new <b>GLOBALS</b> parameter to specify the algorithm) [#4772](https://github.com/DOI-USGS/ISIS3/issues/4772)
- Added new parameter <b>GLOBALS</b> to make parameterization of <i>findfeatures</i> behavior significantly easier and convenient. Wrote significant documentation for the parameter and provide several examples showing its use. [#4772](https://github.com/DOI-USGS/ISIS3/issues/4772)
- Added two new examples demonstrating/documenting the use of FASTGEOM algorithm, parameterization using <b>GLOBALS</b> and creation of a regional mosaic using <i>findfeatures</i>. [#4772](https://github.com/DOI-USGS/ISIS3/issues/4772)
- Added new option <b>GEOMSOURCE=BOTH</b> to <i>findfeatures</i> to check both the MATCH and FROM/FROMLIST images for valid control measure geometry to produce better networks and prevent downstream processing errors. Ignore points that end up with no valid measures (but can be retained with use of <b>PreserveIgnoredControl</b> via GLOBALS parameterization). [#4772](https://github.com/DOI-USGS/ISIS3/issues/4772)
- Added new gtests for <i>findfeatures</i> that replaces all the old application tests. These tests are <i>FunctionalTestFindfeaturesFastGeomDefault</i>, <i>FunctionalTestFindfeaturesFastGeomRadialConfig</i>, <i>FunctionalTestFindfeaturesFastGeomGridDefault</i> and <i>FunctionalTestFindfeaturesFastGeomGridConfig</i>. [#4772](https://github.com/DOI-USGS/ISIS3/issues/4772)
- Added an optional cubename parameter to tgocassisstitch which lets the user
  override the timestamp style naming convention of the output cube with their
  own name; if not specified retains existing behavior [#5125](https://github.com/USGS-Astrogeology/ISIS3/issues/5162)
- Added new parameters <b>ONERROR</b>, <b>ERRORLOG</b>, and <b>ERRORLIST</b> to <i>mosrange</i> to provide better control over error behavior and provide diagnostics when problems are encountered processing the input file list.[#3606](https://github.com/DOI-USGS/ISIS3/issues/3606)
- Added ability to delegate calculation of nadir pointing to ALE [#5117](https://github.com/USGS-Astrogeology/ISIS3/issues/5117)
- Added --no-kernels flag to downloadIsisData [#5264](https://github.com/DOI-USGS/ISIS3/issues/5264)
- Added notice for depreciation to PvlObject::addLogGroup function which will be depreciated in favor of Application::appendAndLog(https://github.com/DOI-USGS/ISIS3/issues/5310)
- Added new csm plugins path to IsisPreferences [#5397](https://github.com/DOI-USGS/ISIS3/pull/5397)

### Deprecated

### Removed

### Fixed
- Bug fix for Cnetthinner app resolving divide by zero in CnetManager.cpp. Issue: [#5354](https://github.com/USGS-Astrogeology/ISIS3/issues/5354) 
- Updated photomet MinnaertEmpirical model to support photemplate-style PVL format [#3621](https://github.com/DOI-USGS/ISIS3/issues/3621)
- Fix matrix inversion errors in <i>findfeatures</i> due to bad FASTGEOM matrix transforms using a more robust implementation to detect these errors and throw exceptions. Images with these errors are captured and logged to the <b>TONOTMATCHED</b> file. Fixes [#4639](https://github.com/DOI-USGS/ISIS3/issues/4639)
- Fixed <i>findfeatures</i> use of projected mosaics with correct check for <b>TargetName</b> in the Mapping labels. [#4772](https://github.com/DOI-USGS/ISIS3/issues/4772)
- Fixed a bug in the <i>cnetwinnow</i> test that did not clean/remove it during test runs.
- Fixed <i>findfeatures</i> instantiation and use of projection classes to correctly return geometry data from projected images and mosaics. [#4772](https://github.com/DOI-USGS/ISIS3/issues/4772)
- Fixed target name translation for any dawn images with target "4 CERES" [#5294](https://github.com/DOI-USGS/ISIS3/pull/5294)
- Fixed exception pop ups in qview when viewing images created using the CSM Camera [#5259](https://github.com/DOI-USGS/ISIS3/pull/5295/files)
- Fixed shadowtau input file parseing errors when using example file [#5316](https://github.com/DOI-USGS/ISIS3/pull/5316)
- Fixed ProgramLauncher failing while reporting errors from launched programs [#5331](https://github.com/DOI-USGS/ISIS3/pull/5331)
- Fixed high/low filter functionality in trimfilter [#5311](https://github.com/DOI-USGS/ISIS3/issues/5311)
- Fixed downloadIsisData script excluding needed files in the calibration folder [#5272](https://github.com/DOI-USGS/ISIS3/issues/5272)
- Fixed tgocassis2isis cas_cal_sc ingest errors and added error for cas_raw_sc images [#5413](https://github.com/DOI-USGS/ISIS3/issues/5413)

## [8.0.1] - 2023-08-23

### Fixed
- Updated History constructor to check for invalid BLOB before copying History BLOB to output cube [#4966](https://github.com/DOI-USGS/ISIS3/issues/4966)
- Fixed downloadIsisData script copying existing files with every rclone download [#5245](https://github.com/DOI-USGS/ISIS3/issues/5245)
- Fixed gaussstretch segmentation fault error and refactored gaussstretch files/tests to use gtest [#5240](https://github.com/DOI-USGS/ISIS3/issues/5240)
- Fixed `cubeit` attribute error to allow attribute specification on the output cube filename [#5234](https://github.com/DOI-USGS/ISIS3/issues/5234)
- Fixed `campt` to handle input band selection attribute correctly [#5234](https://github.com/DOI-USGS/ISIS3/issues/5235)
- Fixed problem networks segfaulting in jigsaw by updating cholmod 32 bit calls to 64 bit calls [#5173](https://github.com/DOI-USGS/ISIS3/issues/5173) and [#5176](https://github.com/DOI-USGS/ISIS3/issues/5176)

## [8.0.0] - 2023-04-19

### Changed
- Updated download location for Dawn source files to include updated pck from HAMO Dawn mosaic [#4001](https://github.com/USGS-Astrogeology/ISIS3/issues/4001)
- Pinned cspice version to 67 [#5083](https://github.com/USGS-Astrogeology/ISIS3/issues/5083)
- Changed the `rsync` related commands in the ISIS SPICE Web Service document to `downloadIsisData` command
- Updated documentation for `tgocassisrdrgen` to be more descriptive and accurate.
- Updated Geos from version 3.7 to 3.9 [#3627](https://github.com/DOI-USGS/ISIS3/issues/3627)
- Updated Ale to version 0.9.1 [#5209](https://github.com/DOI-USGS/ISIS3/pull/5209)
- Changed buildCondaRelease.py numpy version from 1.23 to 1.22 to resolve spiceinit warning messages [#5224](https://github.com/DOI-USGS/ISIS3/issues/5224)

### Added
- Instructions on setting `channel_priority=flexible` for isis environment manually during installation [#5158](https://github.com/DOI-USGS/ISIS3/issues/5158)
- Added additional filters to downloadIsisData to reduce download of extraneous kernels [#5143](https://github.com/DOI-USGS/ISIS3/issues/5143)

### Deprecated

### Removed
- edrget application [#4665](https://github.com/DOI-USGS/ISIS3/issues/4665)

### Fixed
- Updated README.md to remove remaining references to downloading data from discontinued rsync server [#5152](https://github.com/DOI-USGS/ISIS3/issues/5152)
- Fixed users not being able to modify planetographic projections in qmos
- Modified spice::readValue to add check for numValuesRead to stop reading garbase values [#4928](https://github.com/USGS-Astrogeology/ISIS3/issues/4928)

## [7.2.0] - 2022-12-07

### Changed
- Updated Hayabusa2 mission name and updated translation files to make L2DShapeModelFileName, L2DPhaseFunctionFileName, L2CShapeModelFileName, and BandRegistration optional keywords.

### Added
- Added LatLonGrid Tool to Qview to view latitude and longitude lines if camera model information is present.
- Added a new application, _isisdataeval_, that validates/verifies ISISDATA installations and aids in the development and management of this resource. Users can use _isisdataeval_ to help resolve runtime problems related to ISIS kernels and calibration processing. In fact, it is designed to be used on any directory as it will create a detailed install volume inventory with file/volume hashes and is not restricted to ISIS use. [#5110](https://github.com/USGS-Astrogeology/ISIS3/issues/5110) [#5111](https://github.com/USGS-Astrogeology/ISIS3/pull/5111)

### Deprecated

### Fixed
- Fixed some wrong parameter types [#4780](https://github.com/USGS-Astrogeology/ISIS3/issues/4780)
- Added mapping group to track cube via processmosaic [#4810](https://github.com/USGS-Astrogeology/ISIS3/issues/4810)
- Fixed bugs in downloadIsisData script [#5024](https://github.com/USGS-Astrogeology/ISIS3/issues/5024)
- Fixed shadow shifting image by 2 pixels to the upper left corner. [#5035](https://github.com/USGS-Astrogeology/ISIS3/issues/5035)
- Fixed compiler warnings on ubuntu [#4911](https://github.com/USGS-Astrogeology/ISIS3/issues/4911)
- Fixes embree shape models not being from .BDS extension files [5064](https://github.com/USGS-Astrogeology/ISIS3/issues/5064)
- Fixed failing shapemodel parameters when bullet was the preferred ray tracing engine but could not be created. [#5062](https://github.com/USGS-Astrogeology/ISIS3/issues/5062)
- Fixed version for Qt to prevent depreciations. [#5070](https://github.com/USGS-Astrogeology/ISIS3/issues/5070)
- Fixed NaN velocities in spkwriter as a result of jigsaw position solves. [#4942](https://github.com/USGS-Astrogeology/ISIS3/issues/4942)

## [7.1.0] - 2022-07-27

### Changed
- Updated the LRO photometry application Lronacpho, to use by default the current 2019 photometric model (LROC_Empirical). The model's coefficients are found in the PVL file that exists in the LRO data/mission/calibration directory. If the old parameter file is provided, the old algorithm(2014) will be used. This functionality is desired for calculation comparisons. Issue: [#4512](https://github.com/USGS-Astrogeology/ISIS3/issues/4512), PR: [#4519](https://github.com/USGS-Astrogeology/ISIS3/pull/4519)
- Updated the LRO calibration application Lrowaccal to add a units label to the RadiometricType keyword of the Radiometry group in the output cube label if the RadiometricType parameter is Radiance. No functionality is changed if the RadiometricType parameter is IOF. Lrowaccal has also been refactored to be callable for testing purposes. Issue: [#4939](https://github.com/USGS-Astrogeology/ISIS3/issues/4939), PR: [#4940](https://github.com/USGS-Astrogeology/ISIS3/pull/4940)
- Changed how logs are reported so they no longer only printing at the end of the applications execution. [#4914](https://github.com/USGS-Astrogeology/ISIS3/issues/4914)
- Update marcical to include step 3 of the mission team's MARCI calibration process described [here](https://pds-imaging.jpl.nasa.gov/data/mro/mars_reconnaissance_orbiter/marci/mrom_1343/calib/marcical.txt). [#5004](https://github.com/USGS-Astrogeology/ISIS3/pull/5004)
- Updated center / width values for TGO CaSSIS as requested [here](https://github.com/USGS-Astrogeology/ISIS3/issues/5006)

### Added
- Improved functionality of msi2isis and MsiCamera model to support new Eros dataset, including support for Gaskell's SUMSPICE files that adjust timing, pointing and spacecraft position ephemeris. [#4886](https://github.com/USGS-Astrogeology/ISIS3/issues/4886)
- Added a new application, framestitch, for stitching even and odd push frame images back together prior to processing in other applications. [4924](https://github.com/USGS-Astrogeology/ISIS3/issues/4924)
- Re-added and refactored the LRO photometry application lrowacphomap to be callable for testing purposes. Issue: [#4960](https://github.com/USGS-Astrogeology/ISIS3/issues/4960), PR: [#4961](https://github.com/USGS-Astrogeology/ISIS3/pull/4961)
- Added check to determine if poles were a valid projection point in ImagePolygon when generating footprint for a map projected image. [#4390](https://github.com/USGS-Astrogeology/ISIS3/issues/4390)
- Added changes to lronaccal to use time-dependent dark files for dark correction and use of specific dark files for images with exp code of zero. Also added GTests for lronaccal and refactored code to make callable. Added 3 truth cubes to testing directory.  PR[#4520](https://github.com/USGS-Astrogeology/ISIS3/pull/4520)
- Added failure for images with missing original label in caminfo. [#4817](https://github.com/USGS-Astrogeology/ISIS3/pull/4817)

### Deprecated

### Fixed
- Added check to determine if poles were a valid projection point in ImagePolygon when generating footprint for a map projected image. [#4390](https://github.com/USGS-Astrogeology/ISIS3/issues/4390)
- Fixed the Mars Express HRSC SRC camera and serial number to use the StartTime instead of the StartClockCount  [#4803](https://github.com/USGS-Astrogeology/ISIS3/issues/4803)
- Fixed algorithm for applying rolling shutter jitter. Matches implementation in USGSCSM.
- Fixed isis2std incorrectly outputing signed 16 bit tiff files. [#4897](https://github.com/USGS-Astrogeology/ISIS3/issues/4897)
- Fixed CNetCombinePt logging functionality such that only merged points are included in the log. [#4973](https://github.com/USGS-Astrogeology/ISIS3/issues/4973)
- Removed SpkCenterId functions in Cassini camera models due to spkwriter writing positions of Cassini relative to Titan but labeling
it in the kernel as the position relative to the Saturn Barycenter. [#4942](https://github.com/USGS-Astrogeology/ISIS3/issues/4942)
- Corrected issue where footprintinit would fail with a segmentation error. [4943](https://github.com/USGS-Astrogeology/ISIS3/issues/4943)


## [7.0.0] - 2022-02-11

### Changed
- Disabled SURF algorithm for findfeatures, latest version of opencv no longer provides SURF as part of the base library [#3885](https://github.com/USGS-Astrogeology/ISIS3/issues/3885)
- Changed caminfo's parameter default values for MAXEMISSION and MAXINCIDENCE to be
synchronized with footprintinit default values of the same parameters.
This corrects inconsistencies of footprint generation failing in caminfo
but passing in footprintinit. [#4651](https://github.com/USGS-Astrogeology/ISIS3/issues/4651).
- Changed the internal logic of ObliqueDataResolution() to use LocalEmission angle rather than Emission angle.
This will cause differences in output; new values will be more accurate because they use DEM rather than
ellipsoid. The cost to compute the local emissoin will increase by approximately x1.5. [#3600](https://github.com/USGS-Astrogeology/ISIS3/issues/3600)
- Changed website layout to better surface relevant documents.
[#4839](https://github.com/USGS-Astrogeology/ISIS3/pull/4839)
[#4847](https://github.com/USGS-Astrogeology/ISIS3/pull/4847)
[#4851](https://github.com/USGS-Astrogeology/ISIS3/pull/4851)
[#4852](https://github.com/USGS-Astrogeology/ISIS3/pull/4852)
[#4856](https://github.com/USGS-Astrogeology/ISIS3/pull/4856)
[#4865](https://github.com/USGS-Astrogeology/ISIS3/pull/4865)
[#4859](https://github.com/USGS-Astrogeology/ISIS3/pull/4859)
[#4872](https://github.com/USGS-Astrogeology/ISIS3/pull/4872)
[#4871](https://github.com/USGS-Astrogeology/ISIS3/pull/4871)

### Added
- Added the USECAMSTATSTBL option to caminfo. This allows caminfo to extract existing
camera statistics from the CameraStatistics Table of the input cube instead
of recalculating CameraStatistics. Updated caminfo to output all CameraStatistics
Keywords when running CAMSTATS.  [#3605](https://github.com/USGS-Astrogeology/ISIS3/issues/3605).
- Added the ability to search filenames in measure's drop down boxes in Qnet Point Editor. [#4581](https://github.com/USGS-Astrogeology/ISIS3/issues/4581)
- Added slope, local normal, and ellipsoid normal calculations to phocube. [#3635](https://github.com/USGS-Astrogeology/ISIS3/issues/3645)
- Added additional translation files for TGO CaSSiS in order to support PSA compliant labels. [#4567](https://github.com/USGS-Astrogeology/ISIS3/issues/4567)
- Added support for KaguyaTC SP Support data ingest. [#4668](https://github.com/USGS-Astrogeology/ISIS3/issues/4668)
- Added examples to the jigsaw documentation. [#4718](https://github.com/USGS-Astrogeology/ISIS3/issues/4718)
- Added ALLDNS option to phocube. [#3877](https://github.com/USGS-Astrogeology/ISIS3/issues/3877)
- Added import templates for isisimport, Cassini ISS, Cassini Vims, Kaguya TC Kaguya MI, Dawn FC, Dawn VIR, LROC NAC, LO HRC, MGS MOC, MER MI, MRO CTX, Rosetta Osiris, Viking VIS [#4606](https://github.com/USGS-Astrogeology/ISIS3/issues/4606)
- Added export templates for isisexport, LROC NAC EDR [#4606](https://github.com/USGS-Astrogeology/ISIS3/issues/4606)
- Added optional JSON data output parameter, DATA, for debugging template engine failures [#4606](https://github.com/USGS-Astrogeology/ISIS3/issues/4606)
- Added new documentatin for contributing code.
[#4859](https://github.com/USGS-Astrogeology/ISIS3/pull/4859)
[#4871](https://github.com/USGS-Astrogeology/ISIS3/pull/4871)
- Added versioning to website documentation.
[#4852](https://github.com/USGS-Astrogeology/ISIS3/pull/4852)
[#4872](https://github.com/USGS-Astrogeology/ISIS3/pull/4872)

### Deprecated
- Deprecated edrget as discussed in [#3313](https://github.com/USGS-Astrogeology/ISIS3/issues/3313).

### Fixed
- Fixed Maptrim failures when mode=both for PositiveWest longitude direction. [#4646](https://github.com/USGS-Astrogeology/ISIS3/issues/4646)
- Fixed the Vesta target name not being translated properly in dawnfc2isis. [#4638](https://github.com/USGS-Astrogeology/ISIS3/issues/4638)
- Fixed a bug where the measure residuals reported in the bundleout.txt file were incorrect. [#4655](https://github.com/USGS-Astrogeology/ISIS3/issues/4655)
- Fixed a bug where jigsaw would raise an error when solving for framing camera pointing in observation mode. [#4686](https://github.com/USGS-Astrogeology/ISIS3/issues/4686)
- Fixed slow runs of automos when the priority was BAND. [#4793](https://github.com/USGS-Astrogeology/ISIS3/pull/4793)
- Fixed qview crashing when attempting to load image DNs. [4818](https://github.com/USGS-Astrogeology/ISIS3/issues/4818)
- Fixed qnet crashing when entering an invalid image name in the measure selection box. [#4581](https://github.com/USGS-Astrogeology/ISIS3/issues/4581)
- Modified cnetcheck noLatLonCheck logic to correctly exclude ignored measures. [#4649](https://github.com/USGS-Astrogeology/ISIS3/issues/4649)
- Fixed bug where the original label was not attached to stereo HRSC images on import [#4816](https://github.com/USGS-Astrogeology/ISIS3/issues/4816)

## [6.0.0] - 2021-08-27

### Added
- Added a new application, isisimport. The application is designed to be a replacement for many of the mission/instrument specific import applications. It does not contain the templates for those applications at this time. It uses a templateing engine instead of the translation files.
- Added a new dark current correction to hical that works with the higher temperatures recent images are captured at. Use the new config file, $ISISDATA/mro/calibration/hical.0023_darkrate.conf, to enable the new dark current correction over the old dark current correction. Runs of hical without the new dark current correction will also produce an extra line in the output log indicating that the ZeroDarkRate module is disabled. [#4324](https://github.com/USGS-Astrogeology/ISIS3/issues/4324)
- Added the ability to bundle adjust CSM models in jigsaw. Use the new CSMSOLVESET, CSMSOLVETYPE, and CSMSOLVELIST arguments to specify what you solve for. [#4537](https://github.com/USGS-Astrogeology/ISIS3/pull/4537)

### Changed
- Added the ability to export footprint information from a CaSSIS ISIS Cube label to the generated output PDS4 label in tgocassisrdrgen. [#4473](https://github.com/USGS-Astrogeology/ISIS3/issues/4473)
- isisVarInit.py no longer writes a "cat" statement by default to the activate scripts which cause the ISIS version information to be written on conda activate.  This can be included in those scripts via a command line option to isisVarInit.py.  Also, a quiet option is provided to isisVarInit.py to suppress its own writing to standard out, if needed.
- Changed how the images.csv file is output in jigsaw when there are multiple models. Now each sensor model will have its own images.csv file so that column headers can all be correct. For example, a solution involving LRONAC pairs and Apollo Metric images would generate three images.csv files: LRONAC Left, LRONAC Right, and Apollo Metric. [#4324](https://github.com/USGS-Astrogeology/ISIS3/issues/4324)
- Changed the API of many Bundle utility classes as part of CSM support in jigsaw. [#4324](https://github.com/USGS-Astrogeology/ISIS3/issues/4324)

## [5.0.2] - 2021-07-30

### Fixed
- Fixed logging in FindFeatures where we were trying to get a non-existent Pvl group from the Pvl log. [#4375](https://github.com/USGS-Astrogeology/ISIS3/issues/4375)
- Fixed an Minimum|Maximum calculation error when comparing all equal data in the qview statstics tool. [#4433](https://github.com/USGS-Astrogeology/ISIS3/issues/4414)
- Fixed ISIS docs for incorrect path and -WEBHELP issues [#4510](https://github.com/USGS-Astrogeology/ISIS3/issues/4510)
- Fixed a bug where writing out updated positions for framing cameras in jigsaw caused an error. [#4545](https://github.com/USGS-Astrogeology/ISIS3/issues/4545)
- Fixed a bug where comments on BLOB labels were not written out. [#4442](https://github.com/USGS-Astrogeology/ISIS3/issues/4442)

## [5.0.1] - 2021-06-10

### Fixed
- Fixed an arccos evaluating a double close to either 1, -1 when calculating the ground azimuth in camera.cpp. [#4393](https://github.com/USGS-Astrogeology/ISIS3/issues/4393)
- Fixed hist outputs to N/A when all DNs are special pixels. [#3709](https://github.com/USGS-Astrogeology/ISIS3/issues/3709)
- Fixed SolarLon to compute from Table if cube is spiceinited. [#3703](https://github.com/USGS-Astrogeology/ISIS3/issues/3703)
- Fixed GUI alignment to be top aligned rather than centered to make parameters less ambiguous. [#3710](https://github.com/USGS-Astrogeology/ISIS3/issues/3710)
- Fixed hideal2pds bug where parameterizing for 8-bit output create 18-bit output. [#4006](https://github.com/USGS-Astrogeology/ISIS3/issues/4006)
- Fixed Thm2isis to properly use output attributes [#4213](https://github.com/USGS-Astrogeology/ISIS3/issues/4213)
- Fixed caminfo uselabel SegFault. [#4401](https://github.com/USGS-Astrogeology/ISIS3/issues/4401)

### Changed
- isisVarInit.py no longer writes a "cat" statement by default to the activate scripts which cause the ISIS version information to be written on conda activate.  This can be included in those scripts via a command line option to isisVarInit.py.  Also, a quiet option is provided to isisVarInit.py to suppress its own writing to standard out, if needed.
- Changed the name of topds4 to isisexport. The application is designed to be a replacement for many of the mission/instrument specific export applications. It uses a templateing engine instead of the translation files.


## [5.0.0] - 2021-04-01

### Added
- Added the ability to read MiMAP v3 images through mimap2isis from the Kaguya data set. [#2067](https://github.com/USGS-Astrogeology/ISIS3/issues/2067)
- The following calibration applications were updated to not require local mission-specific SPICE kernels when working with spiceinited cubes: amicacal, ctxcal, lrowaccal, moccal, mdiscal, hical, hicalbeta, vikcal, and gllssical. This makes it possible to first run spiceinit using the spice server and then run these calibration applications without ever needing to download mission-specific kernels. If spiceinit has not been run on the input cube, these apps will still require the kernels area to run. [#4303](https://github.com/USGS-Astrogeology/ISIS3/issues/4303)
- Added the new csminit application and CSM Library loading to the IsisPreferences file. Together these allow users to get CSM state strings from ISD files. Once CSM camera model support is added, these will be used to setup a Cube to use a CSM camera model.
- Added a new application, topds4, which generates an output PDS4 XML label and a PDS4-compliant ISIS Cube from an input Cube, a PDS4 label template, and optionally additional input XML, PVL, or JSON data. The Inja templating engine is used to render the output PDS4 label from the label template. [#4246](https://github.com/USGS-Astrogeology/ISIS3/pull/4246)
- Added the ability to use a Community Sensor Model (CSM) instead of an ISIS camera model. To use a CSM sensor model with a Cube run the csminit application on the Cube instead of spiceinit.

### Fixed

- Fixed relative paths not being properly converted to absolute paths in isisVarInit.py [4274](https://github.com/USGS-Astrogeology/ISIS3/issues/4274)
- Fixed issue where serial numbers for Kaguya TC and MI image could not be generated. [4235](https://github.com/USGS-Astrogeology/ISIS3/issues/4235)
- Fixed hardcoded file naming in the hijitter app dealing with output from pipeline. [#4372](https://github.com/USGS-Astrogeology/ISIS3/pull/4372)
- Fixed "About Qview" to point to website documentation. [4333](https://github.com/USGS-Astrogeology/ISIS3/issues/4333)

### Changed

- Updated the FileList object to handle files that do not contain a trailing new line character. [#4372](https://github.com/USGS-Astrogeology/ISIS3/pull/4372)
- Refactored Blob class to be used by classes that serialize to a Cube instead of inherited from. Impacted classes are GisBlob, History, ImagePolygon, OriginalLabel, OriginalXmlLabel, StrethBlob, StringBlob, and Table. [#4082](https://github.com/USGS-Astrogeology/ISIS3/issues/4082)
- Fixed hi2isis MRO:ADC_TIMING_SETTINGS label conversion issue [4290](https://github.com/USGS-Astrogeology/ISIS3/issues/4290)
- Changed csv2table to identify headers with arrays and create table fields as arrays instead of single fields for each element [3676](https://github.com/USGS-Astrogeology/ISIS3/issues/3676)

## [4.4.0] - 2021-02-11

### Added

- Added warning to ocams2isis about the model being out of date. [#4200](https://github.com/USGS-Astrogeology/ISIS3/issues/4200)
- Added documentation to lronaccal and lrowaccal to describe why there are negative DNs in I/F calibrated images. [#3860](https://github.com/USGS-Astrogeology/ISIS3/issues/3860)
- Update qview MeasureTool to add an option to calculate distances using RA/DEC and update qview to show DEC/RA rather than LAT/LON in lower-right corner [#3371](https://github.com/USGS-Astrogeology/ISIS3/issues/3371)
- Updated spiceinit so that a user can specify a shape model and use the spice web service without any errors. [#1986](https://github.com/USGS-Astrogeology/ISIS3/issues/1986)

### Fixed

- Fixed lrowaccal so required SPICE files are reported instead of continuing without them. [#4038](https://github.com/USGS-Astrogeology/ISIS3/issues/4038)
- Fixed not being able to enable USECOORDLIST argument in mappt. [#4150](https://github.com/USGS-Astrogeology/ISIS3/issues/4150)
- Fixed history entry not being added to a cube when running spiceinit with web=true. [4040](https://github.com/USGS-Astrogeology/ISIS3/issues/4040)
- Updated wavelength and bandbin values in translation files for the TGO CaSSIS BandBin group. [4147](https://github.com/USGS-Astrogeology/ISIS3/issues/4147)
- Fixed the JunoCam serialNumber translation using an old keyword. [4341](https://github.com/USGS-Astrogeology/ISIS3/issues/4341)
- Fixed map2map bug where small images would return all null image [#632](https://github.com/USGS-Astrogeology/ISIS3/issues/631)

## [4.3.0] - 2020-10-02

### Changed

 - Camera models now use the ALE library to interpolate states and orientations. Users will likely see very small changes in sensor ephemerides. These were tested and are within existing interpolation tolerances. [#2370](https://github.com/USGS-Astrogeology/ISIS3/issues/2370)
 - The isis3VarInit script is now just called isisVarInit and allows for more robust paths. [#3945](https://github.com/USGS-Astrogeology/ISIS3/pull/3945)
 - Isis2raw will now output straight to a 32bit file (no stretch) when stretch is set to None and bittype is set to 32bit. [#3878](https://github.com/USGS-Astrogeology/ISIS3/issues/3878)
 - Findimageoverlaps can now have calculations and writes happen at the same time or sequentially. [#4047](https://github.com/USGS-Astrogeology/ISIS3/pull/4047)
 - IsisPreferences has had the default path to Osirisrex updated to point to new kernels released by NAIF [#4060](https://github.com/USGS-Astrogeology/ISIS3/issues/4060)

### Fixed

 - Fixed some line scan images using the incorrect state interpolation. [#3928](https://github.com/USGS-Astrogeology/ISIS3/issues/3928)
 - The ISIS library now has the correct version suffix. [#3365](https://github.com/USGS-Astrogeology/ISIS3/issues/3365)
 - Equalizer now reports the correct equation and values used to perform the adjustment. [#3987](https://github.com/USGS-Astrogeology/ISIS3/issues/3987)
 - Map2cam now works correctly when specifying bands for input cubes. [#3856](https://github.com/USGS-Astrogeology/ISIS3/issues/3856)

 - mro/hideal2pds app now writes the correct SAMPLE_BIT_MASK values to the output label. [#3978](https://github.com/USGS-Astrogeology/ISIS3/issues/3978)

 - For Histograms in ISIS, updated the math for calculating what bin data should be placed in and the min/max values of each bin to be more intuitive. In addition, the output of hist and cnethist were changed to display the min/max values of each bin instead of the middle pixel's DN. [#3882](https://github.com/USGS-Astrogeology/ISIS3/issues/3882)

### Added

 - A Gui Helper gear was added to hist to fill in the minimum and maximum parameters with what would have been automatically calculated. [#3880](https://github.com/USGS-Astrogeology/ISIS3/issues/3880)

- Added some Python programs (in isis/scripts/) to manage the authoritative .zenodo.json file
  which contains the ISIS authors, and to generate the AUTHORS.rst file from it.


## [4.2.0] - 2020-07-27

### Added

 - Added the ability to pass a list of coordinates to mappt similar to campt. [#3872](https://github.com/USGS-Astrogeology/ISIS3/issues/3872)

## [4.1.1] - 2020-06-15

### Changed

 - stats now reports "N/A" for pixel value statistics when the input cube contains only special pixels. [#3870](https://github.com/USGS-Astrogeology/ISIS3/issues/3870)

### Fixed

 - Mosaics whose tracking band was removed but still have a tracking table no longer repeatedly raise warnings in qview [#3685](https://github.com/USGS-Astrogeology/ISIS3/issues/3685)
 - Several programs now properly close cube files between each step of a batchlist run. [#3841](https://github.com/USGS-Astrogeology/ISIS3/issues/3841) & [#3842](https://github.com/USGS-Astrogeology/ISIS3/issues/3842)
 - Fixed several projection values in exported PDS4 PolarStereographic image labels. [#3869](https://github.com/USGS-Astrogeology/ISIS3/issues/3869)
 - qview now only updates stretches when they change. This was causing significant slow-down with some data sets. [#3854](https://github.com/USGS-Astrogeology/ISIS3/issues/3854)
 - isis2ascii uses more intelligent spacing when the input cube has negative pixel values. [#3859](https://github.com/USGS-Astrogeology/ISIS3/issues/3859)

## [4.1.0] - 2020-05-07

### Added

 - Preliminary Europa Imaging System support. [#3661](https://github.com/USGS-Astrogeology/ISIS3/issues/3661)
 - Stretches can now be saved to cube files so that they always open with a specific stretch in qview and the like. [#3717](https://github.com/USGS-Astrogeology/ISIS3/issues/3717)
 - kaguyatc2isis now supports data from the JAXA online archive. [#3670](https://github.com/USGS-Astrogeology/ISIS3/issues/3670) & [#1764](https://github.com/USGS-Astrogeology/ISIS3/issues/1764)
 - hyb2onc2isis now supports data from the JAXA online archive. [#3698](https://github.com/USGS-Astrogeology/ISIS3/issues/3698)
 - Smithed kernels for Cassini ISS observations of Enceladus are now available in the data area. [#3669](https://github.com/USGS-Astrogeology/ISIS3/issues/3669)
 - cam2map now outputs NULL pixels in occluded regions when using a 2.5D DEM. [#3757](https://github.com/USGS-Astrogeology/ISIS3/issues/3757)
 - jigsaw can now be configured to solve for different parameters for different observations and/or instruments in the same solution. [#3369](https://github.com/USGS-Astrogeology/ISIS3/issues/3369)

### Changed

 - Improved vimscal for Jupiter and Saturn spectra. [#3357](https://github.com/USGS-Astrogeology/ISIS3/issues/3357)
 - Changed the environment variables that specify where the data and test data areas are located from $ISIS3DATA and $ISIS3TESTDATA to just $ISISDATA and $ISISTESTDATA. [#3727](https://github.com/USGS-Astrogeology/ISIS3/issues/3727)
 - Moved the data used by applications for things like icons, templates, and translations into the distribution. The base data area is no longer needed to run some applications. [#3727](https://github.com/USGS-Astrogeology/ISIS3/issues/3727)
 - Improved pds2isis's documentation describing how it handles special pixel values. [#3648](https://github.com/USGS-Astrogeology/ISIS3/issues/3648)
 - Improved slpmap's documentation. [#3562](https://github.com/USGS-Astrogeology/ISIS3/issues/3562)

### Fixed

 - Enlarge no correctly reports output lines and samples. [#3659](https://github.com/USGS-Astrogeology/ISIS3/issues/3659)
 - The spiceinit web server no longer errors when using ISIS4+. [#3725](https://github.com/USGS-Astrogeology/ISIS3/issues/3725)
 - Fixed how some keywords were read in hyb2onccal. [#3698](https://github.com/USGS-Astrogeology/ISIS3/issues/3698)

## [4.0.1] - 2020-03-04

### Fixed

 - Grid lines in qmos now properly update when the map projection changes. [#3573](https://github.com/USGS-Astrogeology/ISIS3/issues/3573)
 - ddd2isis now properly ingests 32-bit files. [#3715](https://github.com/USGS-Astrogeology/ISIS3/issues/3715)

## [4.0.0] - 2020-02-04

### Changed

 - Moved much of the logic in spiceinit into a new library called [ALE](https://github.com/USGS-Astrogeology/ale). [#2370](https://github.com/USGS-Astrogeology/ISIS3/issues/2370)
 - lronaccal no longer requires SPICE data available locally if it has been attached to the input cube with spiceinit. [#1790](https://github.com/USGS-Astrogeology/ISIS3/issues/1790)

### Fixed

 - qview no longer crashes when a band has only one pixel value in it. [#3323](https://github.com/USGS-Astrogeology/ISIS3/issues/3323)
 - photomet now correctly reads array valued PvlKeywords. [#3608](https://github.com/USGS-Astrogeology/ISIS3/issues/3608)

## [3.9.1] - 2019-11-19

### Changed

 - Improved hijitreg's documentation.
 - Improved camdev's documentation.
 - voy2isis is less picky about the exact instrument name.
 - photomet now raises a warning when parameters are missing.
 - makeflat and cisscal now use ISIS variables in their report files intead of absolute paths.

### Fixed

 - qmos now properly handles both PositiveWest and PositiveEast longitude domains.
 - jigsaw's bundleout.txt output file now has proper alignment in its tables.
 - cam2map no longer runs indefinitely with certain parameters.
 - marci2isis no longer writes out a cube when it fails.
 - marcical now uses the correct variable exposure time from the image label instead of a constant exposure time.

## [3.9.0] - 2019-09-27

### Added

 - Users can now specify the output bit type for hideal2pds.
 - oblique resolution is now available in qview's advanced tracking tool.
 - oblique resolution statistics are now computed in caminfo.
 - PDS4 exported image labels now have more precise ground ranges.
 - PDS4 exported TGO CaSSIS image labels now contain additional fields.
 - kerneldbgen can now take an explicit list of kernel files instead of a directory and a filter.
 - FISH shell is now nominally supported.
 - kerneldbgen now works with kernels that have an extremely large number of intervals.

### Changed

 - cisscal now matches version 3.9.1 of the IDL program.
 - cisscal also now reports the matching IDL version.
 - Improved the format of jigsaw's bundleout.txt output file.
 - cam2map now uses better buffer sizes.
 - voycal now reports all missing coefficients instead of just the first one encountered.

## [3.8.1] - 2019-08-16

### Changed

 - Dawn FC's error message no longer tells users to bother Jeff Anderson.

### Fixed

 - caminfo now properly errors when passed a projected cube.
 - Filenames with months in them are now properly translated using the host system's local instead of US English.
 - findfeatures now properly resets the input images between algorithm runs when running in multi-algorithm mode.
 - qmos no longer hangs when drawing a grid over a projected image with positive west longitude domain.

## [3.8.0] - 2019-07-29

### Changed

 - Removed some dev tools from the installation environment.

### Fixed

 - Fixed ingestion of Rosetta VIRITIS lvl2 spectra.

## [3.7.1] - 2019-05-30

### Fixed

- Paths no longer break findfeature's algorithm parameter.

## [3.7.0] - 2019-04-30

### Added

 - Added tab completion for TCSH. [#3244](https://github.com/USGS-Astrogeology/ISIS3/pull/3244)
 - shadow now reports the pixel type of the output image.
 - phocube now reports right ascensions and declination for off-body pixels.
 - tgocassismos now supports mosaic tracking. [#2636](https://github.com/USGS-Astrogeology/ISIS3/issues/2636)

### Changed

 - cnetbin2pvl now always prints out the line and sample residual, even if they are 0. [#2698](https://github.com/USGS-Astrogeology/ISIS3/issues/2698)
 - Updated spiceinit's web server to work with ISIS3.5 and later.
 - Updated tgocassisrdrgen to the latest PDS4 standards. [#2635](https://github.com/USGS-Astrogeology/ISIS3/issues/2635)

### Fixed

 - gllssi2isis now properly attaches the original label to the ingested cube when running in summing mode. [#3226](https://github.com/USGS-Astrogeology/ISIS3/pull/3226)
 - findfeatures now reports an error instead of seg faulting when it tries to invert an empty matrix. [#557](https://github.com/USGS-Astrogeology/ISIS3/issues/557)
 - jigsaw now runs to completion when a measure does not project to a ground point with apriori parameters. [#2591](https://github.com/USGS-Astrogeology/ISIS3/issues/2591)
 - findrx now properly adds a history entry. [#3150](https://github.com/USGS-Astrogeology/ISIS3/issues/3150)
 - sumspice now properly adds a history entry.
 - Fixed a memory leak when using the Bullet library to intersect DSKs.
 - pds2hideal now returns a better error when attempting to export a compressed image.
 - Fixed summing mode keyword in tgocassis2isis. [#2634](https://github.com/USGS-Astrogeology/ISIS3/issues/2634)


## [3.6.2] - 2019-02-28

### Added

 - Multi-segment DSKs are now supported. [#2632](https://github.com/USGS-Astrogeology/ISIS3/issues/2632)

<!---
Below here are link definitions that compare each version against the last
version on github. The github comparison format is
{REPO_NAME}/compare/{NEW_VERSION_TAG}...{OLD_VERSION_TAG}

The unreleased comparison should always be
{REPO_NAME}/compare/{LAST_VERSION_TAG}...HEAD
-->

[unreleased]: https://github.com/USGS-Astrogeology/ISIS3/compare/7.0.0...HEAD
[7.0.0]: https://github.com/USGS-Astrogeology/ISIS3/compare/6.0.0...7.0.0
[6.0.0]: https://github.com/USGS-Astrogeology/ISIS3/compare/5.0.2...6.0.0
[5.0.2]: https://github.com/USGS-Astrogeology/ISIS3/compare/5.0.1...5.0.2
[5.0.1]: https://github.com/USGS-Astrogeology/ISIS3/compare/5.0.0...5.0.1
[5.0.0]: https://github.com/USGS-Astrogeology/ISIS3/compare/4.4.0...5.0.0
[4.4.0]: https://github.com/USGS-Astrogeology/ISIS3/compare/4.3.0...4.4.0
[4.3.0]: https://github.com/USGS-Astrogeology/ISIS3/compare/4.2.0...4.3.0
[4.2.0]: https://github.com/USGS-Astrogeology/ISIS3/compare/4.1.1...4.2.0
[4.1.1]: https://github.com/USGS-Astrogeology/ISIS3/compare/4.1.0...4.1.1
[4.1.0]: https://github.com/USGS-Astrogeology/ISIS3/compare/4.0.1...4.1.0
[4.0.1]: https://github.com/USGS-Astrogeology/ISIS3/compare/4.0.0...4.0.1
[4.0.0]: https://github.com/USGS-Astrogeology/ISIS3/compare/3.9.1...4.0.0
[3.9.1]: https://github.com/USGS-Astrogeology/ISIS3/compare/3.9.0...3.9.1
[3.9.0]: https://github.com/USGS-Astrogeology/ISIS3/compare/3.8.1...3.9.0
[3.8.1]: https://github.com/USGS-Astrogeology/ISIS3/compare/3.8.0...3.8.1
[3.8.0]: https://github.com/USGS-Astrogeology/ISIS3/compare/3.7.1...3.8.0
[3.7.1]: https://github.com/USGS-Astrogeology/ISIS3/compare/3.7.0_0...3.7.1
[3.7.0]: https://github.com/USGS-Astrogeology/ISIS3/compare/v3.6.2...3.7.0_0
[3.6.2]: https://github.com/USGS-Astrogeology/ISIS3/compare/3.6.1...v3.6.2<|MERGE_RESOLUTION|>--- conflicted
+++ resolved
@@ -55,11 +55,8 @@
 - Added new option in `ctxcal` to use monthly computed flatfield files for "Frown" removal in CTX images. [#5338](https://github.com/DOI-USGS/ISIS3/pull/5338)
 - CSMCamera can now read and use the body rotation from ALE produced ISDs [#5072](https://github.com/DOI-USGS/ISIS3/pull/5072)
 - CSMSkyMap added to CSMCamera for use with local rover projections in ISIS [#5072](https://github.com/DOI-USGS/ISIS3/pull/5072)
-<<<<<<< HEAD
 - Added new Hayabusa2 translation for `SpacecraftName` to accept `HAYABUSA2` [#5395](https://github.com/DOI-USGS/ISIS3/issues/5395)
-=======
 - OSIRIS-REx Tagcams instrument support, tests, and test data added [#5424](https://github.com/DOI-USGS/ISIS3/issues/5424)
->>>>>>> d9e91ffc
 
 
 ## [8.1.0] - 2024-01-08

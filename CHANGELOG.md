# Changelog

All changes that impact users of this project will be documented in this file.

The format is based on [Keep a Changelog](https://keepachangelog.com/en/1.0.0/),
and this project adheres to [Semantic Versioning](https://semver.org/spec/v2.0.0.html).

<!---
This document is intended for users of the applications and API. Changes to things
like tests should not be noted in this document.

When updating this file for a PR, add an entry for your change under Unreleased
and one of the following headings:
 - Added - for new features.
 - Changed - for changes in existing functionality.
 - Deprecated - for soon-to-be removed features.
 - Removed - for now removed features.
 - Fixed - for any bug fixes.
 - Security - in case of vulnerabilities.

If the heading does not yet exist under Unreleased, then add it as a 3rd heading,
with three #.


When preparing for a public release candidate add a new 2nd heading, with two #, under
Unreleased with the version number and the release date, in year-month-day
format. Then, add a link for the new version at the bottom of this document and
update the Unreleased link so that it compares against the latest release tag.


When preparing for a bug fix release create a new 2nd heading above the Fixed
heading to indicate that only the bug fixes and security fixes are in the bug fix
release.
-->

## [Unreleased]

### Fixed

- Fixed a bug in kaguyasp2isis that doesn't work for data with a detached label.

## [8.3.0] - 2024-08-16

### Added
- Added backplane options for SunIllumination and SurfaceObliqueDetectorResolution to phocube [#5467](https://github.com/DOI-USGS/ISIS3/issues/5467)

### Changed
<<<<<<< HEAD
- Noseam has been refactored to be callable; old Makefile test has been removed and replaced by a gtest. Issue: [#5599](https://github.com/USGS-Astrogeology/ISIS3/issues/5599)
=======
- Algebra has been refactored to be callable; old Makefile tests have been removed and replaced by gtests. Issue: [#5594](https://github.com/USGS-Astrogeology/ISIS3/issues/5594)
>>>>>>> 60e884f2
- Photrim has been refactored to be callable; old Makefile tests have been removed and replaced by gtests. Issue: [#5581](https://github.com/USGS-Astrogeology/ISIS3/issues/5581)
- Bandtrim has been refactored to be callable; old Makefile tests have been removed and replaced by gtests. Issue: [#5571](https://github.com/USGS-Astrogeology/ISIS3/issues/5571)
- Modified kaguyasp2isis to work with new (detached) data [#5436](https://github.com/DOI-USGS/ISIS3/issues/5436)
- Added jigsaw error message for csminit'd images without csm parameters[#5486](https://github.com/DOI-USGS/ISIS3/issues/5486)
- Changed `qwt` dependency version to 6.2.0 or below [#5498](https://github.com/DOI-USGS/ISIS3/issues/5498)
- Pinned `suitesparse` dependency version to maximum not including 7.7.0 [#5496](https://github.com/DOI-USGS/ISIS3/issues/5496)

### Fixed
- Fixed a bug in noproj.cpp which left a persisent lbl file after running noproj. [#5577] (https://github.com/DOI-USGS/ISIS3/issues/5577)
- Fixed a bug in QVIEW's FindTool in which camera was prioritized over projction [#5508](https://github.com/DOI-USGS/ISIS3/issues/5508)
- Fixed a bug in PolygonTools in which the program exited before attempting to fix an invalid Polygon [#5520](https://github.com/DOI-USGS/ISIS3/issues/5520)
- Fixed a bug in QVIEW's Stretch tool where the default min/max type was not an available option [#5289](https://github.com/DOI-USGS/ISIS3/issues/5289)
- Fixed a bug in QVIEW where images would double load if loaded from the commandline [#5505](https://github.com/DOI-USGS/ISIS3/pull/5505)
- Fixed qmos segfault under GEOS 3.12 [#5539](https://github.com/DOI-USGS/ISIS3/issues/5539)
- Fixed CSMSerialNumber.trn typo [#5485](https://github.com/DOI-USGS/ISIS3/issues/5485)
- Fixed CSMSerialNumber.trn to be PVL compliant [#5484](https://github.com/DOI-USGS/ISIS3/issues/5484)
- Fixed hrsc2isis to support level 3 hrsc images [#5497](https://github.com/DOI-USGS/ISIS3/issues/5497)
- Fixed gllssi2isis to support V1.1 data [#5396](https://github.com/DOI-USGS/ISIS3/issues/5396)

### Added
- Added versioned default values to lrowacphomap's PHOALGO and PHOPARCUBE parameters and updated lrowacphomap to handle them properly. [#5452](https://github.com/DOI-USGS/ISIS3/pull/5452)

## [8.2.0] - 2024-04-18

### Changed
- Changed the default spiceinit url to https://astrogeology.usgs.gov/apis/ale/v0.9.1/spiceserver/ and added deprecation warning for use of https://services.isis.astrogeology.usgs.gov/cgi-bin/spiceinit.cgi url. [#5327](https://github.com/USGS-Astrogeology/ISIS3/issues/5327)
- Skypt has been refactored to be callable; old Makefile tests have been removed and replaced by gtests. Issue: [#5443](https://github.com/USGS-Astrogeology/ISIS3/issues/5443)

### Fixed
- Fixed a bug in which capital E was problematic for OSX / Ubuntu [#5466](https://github.com/DOI-USGS/ISIS3/pull/5466)
- Fixed bug in which not all references to 'version' file were replaced with new 'isis_version.txt' file [#5374](https://github.com/DOI-USGS/ISIS3/issues/5374)
- Fixed a bug in which the IrregularBodyCameraGroundMap unit test was removed but not the associated truth file. [#5461](https://github.com/DOI-USGS/ISIS3/issues/5461)
- Fixed a bug in which the histogram tool used the entire image to calculate bin size, which caused an issue with high dynamic range images. [#5371](https://github.com/DOI-USGS/ISIS3/issues/5371)
- Fixed a bug in which 'version' file was compiled as source and prevented subsequent ISIS recompilation [#5374](https://github.com/DOI-USGS/ISIS3/issues/5374)
- Fixed <i>noproj</i> bug where some temporary files were not deleted after call to cam2cam.  Issue: [#4813](https://github.com/USGS-Astrogeology/ISIS3/issues/4813)
- Fixed <i>noproj</i> bug where missing shapemodel-related keywords (RayTraceEngine, BulletParts, Tolerance) are dropped when the output label is created. This resulted in the Bullet collision detection engine not being used. Issue: [#5377](https://github.com/USGS-Astrogeology/ISIS3/issues/5377)
- Fixed ISIS failing to expand env variables with an "_" in them. [#5402](https://github.com/DOI-USGS/ISIS3/pull/5402)
- Fixed <i>noproj</i> bug where match cube not NULL when not specifying MATCH parameter [#5381](https://github.com/USGS-Astrogeology/ISIS3/issues/5381)
- Fixed findFeaturesSegment trying to merge networks when only 1 segmented network was successfully created [5416](https://github.com/DOI-USGS/ISIS3/issues/5416)
- Fixed rclone.conf/downloadIsisData pointing to old naif kernel location, updated to archived locations and https [5394](https://github.com/DOI-USGS/ISIS3/issues/5394)
- Fixed a parsing error in FitsToJson when an empty comment was reached. [#5469](https://github.com/DOI-USGS/ISIS3/pull/5469)
- Fixed TrackTool, FindTool, and AdvancedTrackTool not reporting RA and DEC for images targeting the Sky. [#5409](https://github.com/DOI-USGS/ISIS3/pull/5409)

### Added
- Added 8 new functions to the Sensor Utility Library: Slant Distance, Target Center Distance, Right Ascension Declination, Local Solar Time, Line Resolution, Sample Resolution, Pixel Resolution, and Solar Longitude.
- Added new option in `ctxcal` to use monthly computed flatfield files for "Frown" removal in CTX images. [#5338](https://github.com/DOI-USGS/ISIS3/pull/5338)
- CSMCamera can now read and use the body rotation from ALE produced ISDs [#5072](https://github.com/DOI-USGS/ISIS3/pull/5072)
- CSMSkyMap added to CSMCamera for use with local rover projections in ISIS [#5072](https://github.com/DOI-USGS/ISIS3/pull/5072)

- Cneteditor can now display point coordinates and sigmas in either lat/lon/radius or XYZ
format. A priori coordinate sigmas can now be edited in both formats. New filters have been implemented for coordinates and sigmas in XYZ. [#5421](https://github.com/DOI-USGS/ISIS3/issues/5421)

- Added new Hayabusa2 translation for `SpacecraftName` to accept `HAYABUSA2` [#5395](https://github.com/DOI-USGS/ISIS3/issues/5395)
- Added ALLOWERROR parameter to campt [#5393](https://github.com/DOI-USGS/ISIS3/pull/5393)
- OSIRIS-REx Tagcams instrument support, tests, and test data added [#5424](https://github.com/DOI-USGS/ISIS3/issues/5424)
- Added min/max type drop-down selection option in QView's Stretch tool [#5289](https://github.com/DOI-USGS/ISIS3/issues/5289)

## [8.0.3] - 2024-04-18

### Changed
- Changed the default spiceinit url to https://astrogeology.usgs.gov/apis/ale/v0.9.1/spiceserver/ and added deprecation warning for use of https://services.isis.astrogeology.usgs.gov/cgi-bin/spiceinit.cgi url. [#5327](https://github.com/USGS-Astrogeology/ISIS3/issues/5327)
- Skypt has been refactored to be callable; old Makefile tests have been removed and replaced by gtests. Issue: [#5443](https://github.com/USGS-Astrogeology/ISIS3/issues/5443)

### Fixed
- Fixed a bug in which capital E was problematic for OSX / Ubuntu [#5466](https://github.com/DOI-USGS/ISIS3/pull/5466)
- Fixed bug in which not all references to 'version' file were replaced with new 'isis_version.txt' file [#5374](https://github.com/DOI-USGS/ISIS3/issues/5374)
- Fixed a bug in which the IrregularBodyCameraGroundMap unit test was removed but not the associated truth file. [#5461](https://github.com/DOI-USGS/ISIS3/issues/5461)
- Fixed a bug in which the histogram tool used the entire image to calculate bin size, which caused an issue with high dynamic range images. [#5371](https://github.com/DOI-USGS/ISIS3/issues/5371)
- Fixed a bug in which 'version' file was compiled as source and prevented subsequent ISIS recompilation [#5374](https://github.com/DOI-USGS/ISIS3/issues/5374)
- Fixed <i>noproj</i> bug where some temporary files were not deleted after call to cam2cam.  Issue: [#4813](https://github.com/USGS-Astrogeology/ISIS3/issues/4813)
- Fixed <i>noproj</i> bug where missing shapemodel-related keywords (RayTraceEngine, BulletParts, Tolerance) are dropped when the output label is created. This resulted in the Bullet collision detection engine not being used. Issue: [#5377](https://github.com/USGS-Astrogeology/ISIS3/issues/5377)
- Fixed ISIS failing to expand env variables with an "_" in them. [#5402](https://github.com/DOI-USGS/ISIS3/pull/5402)
- Fixed <i>noproj</i> bug where match cube not NULL when not specifying MATCH parameter [#5381](https://github.com/USGS-Astrogeology/ISIS3/issues/5381)
- Fixed rclone.conf/downloadIsisData pointing to old naif kernel location, updated to archived locations and https [5394](https://github.com/DOI-USGS/ISIS3/issues/5394)
- Fixed a parsing error in FitsToJson when an empty comment was reached. [#5469](https://github.com/DOI-USGS/ISIS3/pull/5469)

### Added
- Added new Hayabusa2 translation for `SpacecraftName` to accept `HAYABUSA2` [#5395](https://github.com/DOI-USGS/ISIS3/issues/5395)

## [8.0.2] - 2023-12-05

### Changed
- Cnetedit has been refactored to be callable; old Makefile tests have been removed and replaced by gtests. Issue: [#5346](https://github.com/USGS-Astrogeology/ISIS3/issues/5346), 
- Cnetdiff has been refactored to be callable; old Makefile tests have been removed and replaced by gtests. Issue: [#5322](https://github.com/USGS-Astrogeology/ISIS3/issues/5322), 
### Fixed
- Bug fix for Cnetthinner app resolving divide by zero in CnetManager.cpp. Issue: [#5354](https://github.com/USGS-Astrogeology/ISIS3/issues/5354), 
- Updated photomet MinnaertEmpirical model to support photemplate-style PVL format [#3621](https://github.com/DOI-USGS/ISIS3/issues/3621)
- Fixed target name translation for any dawn images with target "4 CERES" [#5294](https://github.com/DOI-USGS/ISIS3/pull/5294)
- Fixed exception pop ups in qview when viewing images created using the CSM Camera [#5259](https://github.com/DOI-USGS/ISIS3/pull/5295/files)
- Fixed shadowtau input file parseing errors when using example file [#5316](https://github.com/DOI-USGS/ISIS3/pull/5316)
- Fixed ProgramLauncher failing while reporting errors from launched programs [#5331](https://github.com/DOI-USGS/ISIS3/pull/5331)
- Fixed high/low filter functionality in trimfilter [#5311](https://github.com/DOI-USGS/ISIS3/issues/5311)
- Fixed downloadIsisData script excluding needed files in the calibration folder [#5272](https://github.com/DOI-USGS/ISIS3/issues/5272)

## [8.1.0] - 2024-01-08

### Changed
- Cnetthinner has been refactored to be callable; old Makefile tests have been removed and replaced by gtests. Issue: [#5354](https://github.com/USGS-Astrogeology/ISIS3/issues/5354), 
- Cnetedit has been refactored to be callable; old Makefile tests have been removed and replaced by gtests. Issue: [#5346](https://github.com/USGS-Astrogeology/ISIS3/issues/5346), 
- Cnetdiff has been refactored to be callable; old Makefile tests have been removed and replaced by gtests. Issue: [#5322](https://github.com/USGS-Astrogeology/ISIS3/issues/5322), 
- Removed the `.py` extention from the _isisdataeval_ tool `isisdata_mockup` for consistency and install it in $ISISROOT/bin; added the `--tojson` and `--hasher` option to _isisdata_mockup_ tool improve utility; updated the tool `README.md` documentation to reflect this change, removed help output and trimmed example results;  fixed paths to test data in `make_isisdata_mockup.sh`. [#5163](https://github.com/DOI-USGS/ISIS3/pull/5163)
- Significantly refactored FASTGEOM processing in <i>findfeatures</i> to accommodate stability and functionality. The scope of the algorithm was taken out of the ImageSource class and isolated to support this feature. [#4772](https://github.com/DOI-USGS/ISIS3/issues/4772)
- Report better information regarding the behavior of <i>findfeatures</i>, FASTGEOM algorithms, and creation of the output network. [#4772](https://github.com/DOI-USGS/ISIS3/issues/4772)
- Modified tgocassisstitch to optionally allow either a outputprefix or an
  outputsuffix, both, or neither for naming convention purposes. [#5162](https://github.com/DOI-USGS/ISIS3/pull/5162)
- Changed the default PCK load behavior to try and load mission specific PCKs, if that fails we default to the base PCKs [#5335](https://github.com/DOI-USGS/ISIS3/pull/5335)
- Disabled option to use web=true when running spiceinit with HRSC images. [#5223](https://github.com/DOI-USGS/ISIS3/issues/5223)
- Seperated `normal` and `localNormal` in ISIS shapemodels, now the local normal is stored in its own member variable with setters and getters. [#5345](https://github.com/DOI-USGS/ISIS3/pull/5345)
- Set build option `pybindings=ON` in `build.sh` to turn on python bindings. [#5389](https://github.com/DOI-USGS/ISIS3/pull/5389)
- Updated Ale to version 0.10.0 [#5399](https://github.com/DOI-USGS/ISIS3/pull/5399)

### Added
- Added rclone to run dependencies in meta.yaml [#5183](https://github.com/DOI-USGS/ISIS3/issues/5183)
- Add new program option <b>TONOGEOM</b> to <i>findfeatures</i> that logs captures geometry errors in the FASTGEOM algorithm and records them to the file provided in this parameter. These images are excluded from the matching process. References [#4772](https://github.com/DOI-USGS/ISIS3/issues/4772)
- Added a new Radial FASTGEOM transform mapping algorithm to <i>findfeatures</i> to address performance problems with the Grid algorithm. This is now the default algorithm if none are selected by the user (see the new <b>GLOBALS</b> parameter to specify the algorithm) [#4772](https://github.com/DOI-USGS/ISIS3/issues/4772)
- Added new parameter <b>GLOBALS</b> to make parameterization of <i>findfeatures</i> behavior significantly easier and convenient. Wrote significant documentation for the parameter and provide several examples showing its use. [#4772](https://github.com/DOI-USGS/ISIS3/issues/4772)
- Added two new examples demonstrating/documenting the use of FASTGEOM algorithm, parameterization using <b>GLOBALS</b> and creation of a regional mosaic using <i>findfeatures</i>. [#4772](https://github.com/DOI-USGS/ISIS3/issues/4772)
- Added new option <b>GEOMSOURCE=BOTH</b> to <i>findfeatures</i> to check both the MATCH and FROM/FROMLIST images for valid control measure geometry to produce better networks and prevent downstream processing errors. Ignore points that end up with no valid measures (but can be retained with use of <b>PreserveIgnoredControl</b> via GLOBALS parameterization). [#4772](https://github.com/DOI-USGS/ISIS3/issues/4772)
- Added new gtests for <i>findfeatures</i> that replaces all the old application tests. These tests are <i>FunctionalTestFindfeaturesFastGeomDefault</i>, <i>FunctionalTestFindfeaturesFastGeomRadialConfig</i>, <i>FunctionalTestFindfeaturesFastGeomGridDefault</i> and <i>FunctionalTestFindfeaturesFastGeomGridConfig</i>. [#4772](https://github.com/DOI-USGS/ISIS3/issues/4772)
- Added an optional cubename parameter to tgocassisstitch which lets the user
  override the timestamp style naming convention of the output cube with their
  own name; if not specified retains existing behavior [#5125](https://github.com/USGS-Astrogeology/ISIS3/issues/5162)
- Added new parameters <b>ONERROR</b>, <b>ERRORLOG</b>, and <b>ERRORLIST</b> to <i>mosrange</i> to provide better control over error behavior and provide diagnostics when problems are encountered processing the input file list.[#3606](https://github.com/DOI-USGS/ISIS3/issues/3606)
- Added ability to delegate calculation of nadir pointing to ALE [#5117](https://github.com/USGS-Astrogeology/ISIS3/issues/5117)
- Added --no-kernels flag to downloadIsisData [#5264](https://github.com/DOI-USGS/ISIS3/issues/5264)
- Added notice for depreciation to PvlObject::addLogGroup function which will be depreciated in favor of Application::appendAndLog(https://github.com/DOI-USGS/ISIS3/issues/5310)
- Added new csm plugins path to IsisPreferences [#5397](https://github.com/DOI-USGS/ISIS3/pull/5397)

### Deprecated

### Removed

### Fixed
- Bug fix for Cnetthinner app resolving divide by zero in CnetManager.cpp. Issue: [#5354](https://github.com/USGS-Astrogeology/ISIS3/issues/5354) 
- Updated photomet MinnaertEmpirical model to support photemplate-style PVL format [#3621](https://github.com/DOI-USGS/ISIS3/issues/3621)
- Fix matrix inversion errors in <i>findfeatures</i> due to bad FASTGEOM matrix transforms using a more robust implementation to detect these errors and throw exceptions. Images with these errors are captured and logged to the <b>TONOTMATCHED</b> file. Fixes [#4639](https://github.com/DOI-USGS/ISIS3/issues/4639)
- Fixed <i>findfeatures</i> use of projected mosaics with correct check for <b>TargetName</b> in the Mapping labels. [#4772](https://github.com/DOI-USGS/ISIS3/issues/4772)
- Fixed a bug in the <i>cnetwinnow</i> test that did not clean/remove it during test runs.
- Fixed <i>findfeatures</i> instantiation and use of projection classes to correctly return geometry data from projected images and mosaics. [#4772](https://github.com/DOI-USGS/ISIS3/issues/4772)
- Fixed target name translation for any dawn images with target "4 CERES" [#5294](https://github.com/DOI-USGS/ISIS3/pull/5294)
- Fixed exception pop ups in qview when viewing images created using the CSM Camera [#5259](https://github.com/DOI-USGS/ISIS3/pull/5295/files)
- Fixed shadowtau input file parseing errors when using example file [#5316](https://github.com/DOI-USGS/ISIS3/pull/5316)
- Fixed ProgramLauncher failing while reporting errors from launched programs [#5331](https://github.com/DOI-USGS/ISIS3/pull/5331)
- Fixed high/low filter functionality in trimfilter [#5311](https://github.com/DOI-USGS/ISIS3/issues/5311)
- Fixed downloadIsisData script excluding needed files in the calibration folder [#5272](https://github.com/DOI-USGS/ISIS3/issues/5272)
- Fixed tgocassis2isis cas_cal_sc ingest errors and added error for cas_raw_sc images [#5413](https://github.com/DOI-USGS/ISIS3/issues/5413)

## [8.0.1] - 2023-08-23

### Fixed
- Updated History constructor to check for invalid BLOB before copying History BLOB to output cube [#4966](https://github.com/DOI-USGS/ISIS3/issues/4966)
- Fixed downloadIsisData script copying existing files with every rclone download [#5245](https://github.com/DOI-USGS/ISIS3/issues/5245)
- Fixed gaussstretch segmentation fault error and refactored gaussstretch files/tests to use gtest [#5240](https://github.com/DOI-USGS/ISIS3/issues/5240)
- Fixed `cubeit` attribute error to allow attribute specification on the output cube filename [#5234](https://github.com/DOI-USGS/ISIS3/issues/5234)
- Fixed `campt` to handle input band selection attribute correctly [#5234](https://github.com/DOI-USGS/ISIS3/issues/5235)
- Fixed problem networks segfaulting in jigsaw by updating cholmod 32 bit calls to 64 bit calls [#5173](https://github.com/DOI-USGS/ISIS3/issues/5173) and [#5176](https://github.com/DOI-USGS/ISIS3/issues/5176)

## [8.0.0] - 2023-04-19

### Changed
- Updated download location for Dawn source files to include updated pck from HAMO Dawn mosaic [#4001](https://github.com/USGS-Astrogeology/ISIS3/issues/4001)
- Pinned cspice version to 67 [#5083](https://github.com/USGS-Astrogeology/ISIS3/issues/5083)
- Changed the `rsync` related commands in the ISIS SPICE Web Service document to `downloadIsisData` command
- Updated documentation for `tgocassisrdrgen` to be more descriptive and accurate.
- Updated Geos from version 3.7 to 3.9 [#3627](https://github.com/DOI-USGS/ISIS3/issues/3627)
- Updated Ale to version 0.9.1 [#5209](https://github.com/DOI-USGS/ISIS3/pull/5209)
- Changed buildCondaRelease.py numpy version from 1.23 to 1.22 to resolve spiceinit warning messages [#5224](https://github.com/DOI-USGS/ISIS3/issues/5224)

### Added
- Instructions on setting `channel_priority=flexible` for isis environment manually during installation [#5158](https://github.com/DOI-USGS/ISIS3/issues/5158)
- Added additional filters to downloadIsisData to reduce download of extraneous kernels [#5143](https://github.com/DOI-USGS/ISIS3/issues/5143)

### Deprecated

### Removed
- edrget application [#4665](https://github.com/DOI-USGS/ISIS3/issues/4665)

### Fixed
- Updated README.md to remove remaining references to downloading data from discontinued rsync server [#5152](https://github.com/DOI-USGS/ISIS3/issues/5152)
- Fixed users not being able to modify planetographic projections in qmos
- Modified spice::readValue to add check for numValuesRead to stop reading garbase values [#4928](https://github.com/USGS-Astrogeology/ISIS3/issues/4928)

## [7.2.0] - 2022-12-07

### Changed
- Updated Hayabusa2 mission name and updated translation files to make L2DShapeModelFileName, L2DPhaseFunctionFileName, L2CShapeModelFileName, and BandRegistration optional keywords.

### Added
- Added LatLonGrid Tool to Qview to view latitude and longitude lines if camera model information is present.
- Added a new application, _isisdataeval_, that validates/verifies ISISDATA installations and aids in the development and management of this resource. Users can use _isisdataeval_ to help resolve runtime problems related to ISIS kernels and calibration processing. In fact, it is designed to be used on any directory as it will create a detailed install volume inventory with file/volume hashes and is not restricted to ISIS use. [#5110](https://github.com/USGS-Astrogeology/ISIS3/issues/5110) [#5111](https://github.com/USGS-Astrogeology/ISIS3/pull/5111)

### Deprecated

### Fixed
- Fixed some wrong parameter types [#4780](https://github.com/USGS-Astrogeology/ISIS3/issues/4780)
- Added mapping group to track cube via processmosaic [#4810](https://github.com/USGS-Astrogeology/ISIS3/issues/4810)
- Fixed bugs in downloadIsisData script [#5024](https://github.com/USGS-Astrogeology/ISIS3/issues/5024)
- Fixed shadow shifting image by 2 pixels to the upper left corner. [#5035](https://github.com/USGS-Astrogeology/ISIS3/issues/5035)
- Fixed compiler warnings on ubuntu [#4911](https://github.com/USGS-Astrogeology/ISIS3/issues/4911)
- Fixes embree shape models not being from .BDS extension files [5064](https://github.com/USGS-Astrogeology/ISIS3/issues/5064)
- Fixed failing shapemodel parameters when bullet was the preferred ray tracing engine but could not be created. [#5062](https://github.com/USGS-Astrogeology/ISIS3/issues/5062)
- Fixed version for Qt to prevent depreciations. [#5070](https://github.com/USGS-Astrogeology/ISIS3/issues/5070)
- Fixed NaN velocities in spkwriter as a result of jigsaw position solves. [#4942](https://github.com/USGS-Astrogeology/ISIS3/issues/4942)

## [7.1.0] - 2022-07-27

### Changed
- Updated the LRO photometry application Lronacpho, to use by default the current 2019 photometric model (LROC_Empirical). The model's coefficients are found in the PVL file that exists in the LRO data/mission/calibration directory. If the old parameter file is provided, the old algorithm(2014) will be used. This functionality is desired for calculation comparisons. Issue: [#4512](https://github.com/USGS-Astrogeology/ISIS3/issues/4512), PR: [#4519](https://github.com/USGS-Astrogeology/ISIS3/pull/4519)
- Updated the LRO calibration application Lrowaccal to add a units label to the RadiometricType keyword of the Radiometry group in the output cube label if the RadiometricType parameter is Radiance. No functionality is changed if the RadiometricType parameter is IOF. Lrowaccal has also been refactored to be callable for testing purposes. Issue: [#4939](https://github.com/USGS-Astrogeology/ISIS3/issues/4939), PR: [#4940](https://github.com/USGS-Astrogeology/ISIS3/pull/4940)
- Changed how logs are reported so they no longer only printing at the end of the applications execution. [#4914](https://github.com/USGS-Astrogeology/ISIS3/issues/4914)
- Update marcical to include step 3 of the mission team's MARCI calibration process described [here](https://pds-imaging.jpl.nasa.gov/data/mro/mars_reconnaissance_orbiter/marci/mrom_1343/calib/marcical.txt). [#5004](https://github.com/USGS-Astrogeology/ISIS3/pull/5004)
- Updated center / width values for TGO CaSSIS as requested [here](https://github.com/USGS-Astrogeology/ISIS3/issues/5006)

### Added
- Improved functionality of msi2isis and MsiCamera model to support new Eros dataset, including support for Gaskell's SUMSPICE files that adjust timing, pointing and spacecraft position ephemeris. [#4886](https://github.com/USGS-Astrogeology/ISIS3/issues/4886)
- Added a new application, framestitch, for stitching even and odd push frame images back together prior to processing in other applications. [4924](https://github.com/USGS-Astrogeology/ISIS3/issues/4924)
- Re-added and refactored the LRO photometry application lrowacphomap to be callable for testing purposes. Issue: [#4960](https://github.com/USGS-Astrogeology/ISIS3/issues/4960), PR: [#4961](https://github.com/USGS-Astrogeology/ISIS3/pull/4961)
- Added check to determine if poles were a valid projection point in ImagePolygon when generating footprint for a map projected image. [#4390](https://github.com/USGS-Astrogeology/ISIS3/issues/4390)
- Added changes to lronaccal to use time-dependent dark files for dark correction and use of specific dark files for images with exp code of zero. Also added GTests for lronaccal and refactored code to make callable. Added 3 truth cubes to testing directory.  PR[#4520](https://github.com/USGS-Astrogeology/ISIS3/pull/4520)
- Added failure for images with missing original label in caminfo. [#4817](https://github.com/USGS-Astrogeology/ISIS3/pull/4817)

### Deprecated

### Fixed
- Added check to determine if poles were a valid projection point in ImagePolygon when generating footprint for a map projected image. [#4390](https://github.com/USGS-Astrogeology/ISIS3/issues/4390)
- Fixed the Mars Express HRSC SRC camera and serial number to use the StartTime instead of the StartClockCount  [#4803](https://github.com/USGS-Astrogeology/ISIS3/issues/4803)
- Fixed algorithm for applying rolling shutter jitter. Matches implementation in USGSCSM.
- Fixed isis2std incorrectly outputing signed 16 bit tiff files. [#4897](https://github.com/USGS-Astrogeology/ISIS3/issues/4897)
- Fixed CNetCombinePt logging functionality such that only merged points are included in the log. [#4973](https://github.com/USGS-Astrogeology/ISIS3/issues/4973)
- Removed SpkCenterId functions in Cassini camera models due to spkwriter writing positions of Cassini relative to Titan but labeling
it in the kernel as the position relative to the Saturn Barycenter. [#4942](https://github.com/USGS-Astrogeology/ISIS3/issues/4942)
- Corrected issue where footprintinit would fail with a segmentation error. [4943](https://github.com/USGS-Astrogeology/ISIS3/issues/4943)


## [7.0.0] - 2022-02-11

### Changed
- Disabled SURF algorithm for findfeatures, latest version of opencv no longer provides SURF as part of the base library [#3885](https://github.com/USGS-Astrogeology/ISIS3/issues/3885)
- Changed caminfo's parameter default values for MAXEMISSION and MAXINCIDENCE to be
synchronized with footprintinit default values of the same parameters.
This corrects inconsistencies of footprint generation failing in caminfo
but passing in footprintinit. [#4651](https://github.com/USGS-Astrogeology/ISIS3/issues/4651).
- Changed the internal logic of ObliqueDataResolution() to use LocalEmission angle rather than Emission angle.
This will cause differences in output; new values will be more accurate because they use DEM rather than
ellipsoid. The cost to compute the local emissoin will increase by approximately x1.5. [#3600](https://github.com/USGS-Astrogeology/ISIS3/issues/3600)
- Changed website layout to better surface relevant documents.
[#4839](https://github.com/USGS-Astrogeology/ISIS3/pull/4839)
[#4847](https://github.com/USGS-Astrogeology/ISIS3/pull/4847)
[#4851](https://github.com/USGS-Astrogeology/ISIS3/pull/4851)
[#4852](https://github.com/USGS-Astrogeology/ISIS3/pull/4852)
[#4856](https://github.com/USGS-Astrogeology/ISIS3/pull/4856)
[#4865](https://github.com/USGS-Astrogeology/ISIS3/pull/4865)
[#4859](https://github.com/USGS-Astrogeology/ISIS3/pull/4859)
[#4872](https://github.com/USGS-Astrogeology/ISIS3/pull/4872)
[#4871](https://github.com/USGS-Astrogeology/ISIS3/pull/4871)

### Added
- Added the USECAMSTATSTBL option to caminfo. This allows caminfo to extract existing
camera statistics from the CameraStatistics Table of the input cube instead
of recalculating CameraStatistics. Updated caminfo to output all CameraStatistics
Keywords when running CAMSTATS.  [#3605](https://github.com/USGS-Astrogeology/ISIS3/issues/3605).
- Added the ability to search filenames in measure's drop down boxes in Qnet Point Editor. [#4581](https://github.com/USGS-Astrogeology/ISIS3/issues/4581)
- Added slope, local normal, and ellipsoid normal calculations to phocube. [#3635](https://github.com/USGS-Astrogeology/ISIS3/issues/3645)
- Added additional translation files for TGO CaSSiS in order to support PSA compliant labels. [#4567](https://github.com/USGS-Astrogeology/ISIS3/issues/4567)
- Added support for KaguyaTC SP Support data ingest. [#4668](https://github.com/USGS-Astrogeology/ISIS3/issues/4668)
- Added examples to the jigsaw documentation. [#4718](https://github.com/USGS-Astrogeology/ISIS3/issues/4718)
- Added ALLDNS option to phocube. [#3877](https://github.com/USGS-Astrogeology/ISIS3/issues/3877)
- Added import templates for isisimport, Cassini ISS, Cassini Vims, Kaguya TC Kaguya MI, Dawn FC, Dawn VIR, LROC NAC, LO HRC, MGS MOC, MER MI, MRO CTX, Rosetta Osiris, Viking VIS [#4606](https://github.com/USGS-Astrogeology/ISIS3/issues/4606)
- Added export templates for isisexport, LROC NAC EDR [#4606](https://github.com/USGS-Astrogeology/ISIS3/issues/4606)
- Added optional JSON data output parameter, DATA, for debugging template engine failures [#4606](https://github.com/USGS-Astrogeology/ISIS3/issues/4606)
- Added new documentatin for contributing code.
[#4859](https://github.com/USGS-Astrogeology/ISIS3/pull/4859)
[#4871](https://github.com/USGS-Astrogeology/ISIS3/pull/4871)
- Added versioning to website documentation.
[#4852](https://github.com/USGS-Astrogeology/ISIS3/pull/4852)
[#4872](https://github.com/USGS-Astrogeology/ISIS3/pull/4872)

### Deprecated
- Deprecated edrget as discussed in [#3313](https://github.com/USGS-Astrogeology/ISIS3/issues/3313).

### Fixed
- Fixed Maptrim failures when mode=both for PositiveWest longitude direction. [#4646](https://github.com/USGS-Astrogeology/ISIS3/issues/4646)
- Fixed the Vesta target name not being translated properly in dawnfc2isis. [#4638](https://github.com/USGS-Astrogeology/ISIS3/issues/4638)
- Fixed a bug where the measure residuals reported in the bundleout.txt file were incorrect. [#4655](https://github.com/USGS-Astrogeology/ISIS3/issues/4655)
- Fixed a bug where jigsaw would raise an error when solving for framing camera pointing in observation mode. [#4686](https://github.com/USGS-Astrogeology/ISIS3/issues/4686)
- Fixed slow runs of automos when the priority was BAND. [#4793](https://github.com/USGS-Astrogeology/ISIS3/pull/4793)
- Fixed qview crashing when attempting to load image DNs. [4818](https://github.com/USGS-Astrogeology/ISIS3/issues/4818)
- Fixed qnet crashing when entering an invalid image name in the measure selection box. [#4581](https://github.com/USGS-Astrogeology/ISIS3/issues/4581)
- Modified cnetcheck noLatLonCheck logic to correctly exclude ignored measures. [#4649](https://github.com/USGS-Astrogeology/ISIS3/issues/4649)
- Fixed bug where the original label was not attached to stereo HRSC images on import [#4816](https://github.com/USGS-Astrogeology/ISIS3/issues/4816)

## [6.0.0] - 2021-08-27

### Added
- Added a new application, isisimport. The application is designed to be a replacement for many of the mission/instrument specific import applications. It does not contain the templates for those applications at this time. It uses a templateing engine instead of the translation files.
- Added a new dark current correction to hical that works with the higher temperatures recent images are captured at. Use the new config file, $ISISDATA/mro/calibration/hical.0023_darkrate.conf, to enable the new dark current correction over the old dark current correction. Runs of hical without the new dark current correction will also produce an extra line in the output log indicating that the ZeroDarkRate module is disabled. [#4324](https://github.com/USGS-Astrogeology/ISIS3/issues/4324)
- Added the ability to bundle adjust CSM models in jigsaw. Use the new CSMSOLVESET, CSMSOLVETYPE, and CSMSOLVELIST arguments to specify what you solve for. [#4537](https://github.com/USGS-Astrogeology/ISIS3/pull/4537)

### Changed
- Added the ability to export footprint information from a CaSSIS ISIS Cube label to the generated output PDS4 label in tgocassisrdrgen. [#4473](https://github.com/USGS-Astrogeology/ISIS3/issues/4473)
- isisVarInit.py no longer writes a "cat" statement by default to the activate scripts which cause the ISIS version information to be written on conda activate.  This can be included in those scripts via a command line option to isisVarInit.py.  Also, a quiet option is provided to isisVarInit.py to suppress its own writing to standard out, if needed.
- Changed how the images.csv file is output in jigsaw when there are multiple models. Now each sensor model will have its own images.csv file so that column headers can all be correct. For example, a solution involving LRONAC pairs and Apollo Metric images would generate three images.csv files: LRONAC Left, LRONAC Right, and Apollo Metric. [#4324](https://github.com/USGS-Astrogeology/ISIS3/issues/4324)
- Changed the API of many Bundle utility classes as part of CSM support in jigsaw. [#4324](https://github.com/USGS-Astrogeology/ISIS3/issues/4324)

## [5.0.2] - 2021-07-30

### Fixed
- Fixed logging in FindFeatures where we were trying to get a non-existent Pvl group from the Pvl log. [#4375](https://github.com/USGS-Astrogeology/ISIS3/issues/4375)
- Fixed an Minimum|Maximum calculation error when comparing all equal data in the qview statstics tool. [#4433](https://github.com/USGS-Astrogeology/ISIS3/issues/4414)
- Fixed ISIS docs for incorrect path and -WEBHELP issues [#4510](https://github.com/USGS-Astrogeology/ISIS3/issues/4510)
- Fixed a bug where writing out updated positions for framing cameras in jigsaw caused an error. [#4545](https://github.com/USGS-Astrogeology/ISIS3/issues/4545)
- Fixed a bug where comments on BLOB labels were not written out. [#4442](https://github.com/USGS-Astrogeology/ISIS3/issues/4442)

## [5.0.1] - 2021-06-10

### Fixed
- Fixed an arccos evaluating a double close to either 1, -1 when calculating the ground azimuth in camera.cpp. [#4393](https://github.com/USGS-Astrogeology/ISIS3/issues/4393)
- Fixed hist outputs to N/A when all DNs are special pixels. [#3709](https://github.com/USGS-Astrogeology/ISIS3/issues/3709)
- Fixed SolarLon to compute from Table if cube is spiceinited. [#3703](https://github.com/USGS-Astrogeology/ISIS3/issues/3703)
- Fixed GUI alignment to be top aligned rather than centered to make parameters less ambiguous. [#3710](https://github.com/USGS-Astrogeology/ISIS3/issues/3710)
- Fixed hideal2pds bug where parameterizing for 8-bit output create 18-bit output. [#4006](https://github.com/USGS-Astrogeology/ISIS3/issues/4006)
- Fixed Thm2isis to properly use output attributes [#4213](https://github.com/USGS-Astrogeology/ISIS3/issues/4213)
- Fixed caminfo uselabel SegFault. [#4401](https://github.com/USGS-Astrogeology/ISIS3/issues/4401)

### Changed
- isisVarInit.py no longer writes a "cat" statement by default to the activate scripts which cause the ISIS version information to be written on conda activate.  This can be included in those scripts via a command line option to isisVarInit.py.  Also, a quiet option is provided to isisVarInit.py to suppress its own writing to standard out, if needed.
- Changed the name of topds4 to isisexport. The application is designed to be a replacement for many of the mission/instrument specific export applications. It uses a templateing engine instead of the translation files.


## [5.0.0] - 2021-04-01

### Added
- Added the ability to read MiMAP v3 images through mimap2isis from the Kaguya data set. [#2067](https://github.com/USGS-Astrogeology/ISIS3/issues/2067)
- The following calibration applications were updated to not require local mission-specific SPICE kernels when working with spiceinited cubes: amicacal, ctxcal, lrowaccal, moccal, mdiscal, hical, hicalbeta, vikcal, and gllssical. This makes it possible to first run spiceinit using the spice server and then run these calibration applications without ever needing to download mission-specific kernels. If spiceinit has not been run on the input cube, these apps will still require the kernels area to run. [#4303](https://github.com/USGS-Astrogeology/ISIS3/issues/4303)
- Added the new csminit application and CSM Library loading to the IsisPreferences file. Together these allow users to get CSM state strings from ISD files. Once CSM camera model support is added, these will be used to setup a Cube to use a CSM camera model.
- Added a new application, topds4, which generates an output PDS4 XML label and a PDS4-compliant ISIS Cube from an input Cube, a PDS4 label template, and optionally additional input XML, PVL, or JSON data. The Inja templating engine is used to render the output PDS4 label from the label template. [#4246](https://github.com/USGS-Astrogeology/ISIS3/pull/4246)
- Added the ability to use a Community Sensor Model (CSM) instead of an ISIS camera model. To use a CSM sensor model with a Cube run the csminit application on the Cube instead of spiceinit.

### Fixed

- Fixed relative paths not being properly converted to absolute paths in isisVarInit.py [4274](https://github.com/USGS-Astrogeology/ISIS3/issues/4274)
- Fixed issue where serial numbers for Kaguya TC and MI image could not be generated. [4235](https://github.com/USGS-Astrogeology/ISIS3/issues/4235)
- Fixed hardcoded file naming in the hijitter app dealing with output from pipeline. [#4372](https://github.com/USGS-Astrogeology/ISIS3/pull/4372)
- Fixed "About Qview" to point to website documentation. [4333](https://github.com/USGS-Astrogeology/ISIS3/issues/4333)

### Changed

- Updated the FileList object to handle files that do not contain a trailing new line character. [#4372](https://github.com/USGS-Astrogeology/ISIS3/pull/4372)
- Refactored Blob class to be used by classes that serialize to a Cube instead of inherited from. Impacted classes are GisBlob, History, ImagePolygon, OriginalLabel, OriginalXmlLabel, StrethBlob, StringBlob, and Table. [#4082](https://github.com/USGS-Astrogeology/ISIS3/issues/4082)
- Fixed hi2isis MRO:ADC_TIMING_SETTINGS label conversion issue [4290](https://github.com/USGS-Astrogeology/ISIS3/issues/4290)
- Changed csv2table to identify headers with arrays and create table fields as arrays instead of single fields for each element [3676](https://github.com/USGS-Astrogeology/ISIS3/issues/3676)

## [4.4.0] - 2021-02-11

### Added

- Added warning to ocams2isis about the model being out of date. [#4200](https://github.com/USGS-Astrogeology/ISIS3/issues/4200)
- Added documentation to lronaccal and lrowaccal to describe why there are negative DNs in I/F calibrated images. [#3860](https://github.com/USGS-Astrogeology/ISIS3/issues/3860)
- Update qview MeasureTool to add an option to calculate distances using RA/DEC and update qview to show DEC/RA rather than LAT/LON in lower-right corner [#3371](https://github.com/USGS-Astrogeology/ISIS3/issues/3371)
- Updated spiceinit so that a user can specify a shape model and use the spice web service without any errors. [#1986](https://github.com/USGS-Astrogeology/ISIS3/issues/1986)

### Fixed

- Fixed lrowaccal so required SPICE files are reported instead of continuing without them. [#4038](https://github.com/USGS-Astrogeology/ISIS3/issues/4038)
- Fixed not being able to enable USECOORDLIST argument in mappt. [#4150](https://github.com/USGS-Astrogeology/ISIS3/issues/4150)
- Fixed history entry not being added to a cube when running spiceinit with web=true. [4040](https://github.com/USGS-Astrogeology/ISIS3/issues/4040)
- Updated wavelength and bandbin values in translation files for the TGO CaSSIS BandBin group. [4147](https://github.com/USGS-Astrogeology/ISIS3/issues/4147)
- Fixed the JunoCam serialNumber translation using an old keyword. [4341](https://github.com/USGS-Astrogeology/ISIS3/issues/4341)
- Fixed map2map bug where small images would return all null image [#632](https://github.com/USGS-Astrogeology/ISIS3/issues/631)

## [4.3.0] - 2020-10-02

### Changed

 - Camera models now use the ALE library to interpolate states and orientations. Users will likely see very small changes in sensor ephemerides. These were tested and are within existing interpolation tolerances. [#2370](https://github.com/USGS-Astrogeology/ISIS3/issues/2370)
 - The isis3VarInit script is now just called isisVarInit and allows for more robust paths. [#3945](https://github.com/USGS-Astrogeology/ISIS3/pull/3945)
 - Isis2raw will now output straight to a 32bit file (no stretch) when stretch is set to None and bittype is set to 32bit. [#3878](https://github.com/USGS-Astrogeology/ISIS3/issues/3878)
 - Findimageoverlaps can now have calculations and writes happen at the same time or sequentially. [#4047](https://github.com/USGS-Astrogeology/ISIS3/pull/4047)
 - IsisPreferences has had the default path to Osirisrex updated to point to new kernels released by NAIF [#4060](https://github.com/USGS-Astrogeology/ISIS3/issues/4060)

### Fixed

 - Fixed some line scan images using the incorrect state interpolation. [#3928](https://github.com/USGS-Astrogeology/ISIS3/issues/3928)
 - The ISIS library now has the correct version suffix. [#3365](https://github.com/USGS-Astrogeology/ISIS3/issues/3365)
 - Equalizer now reports the correct equation and values used to perform the adjustment. [#3987](https://github.com/USGS-Astrogeology/ISIS3/issues/3987)
 - Map2cam now works correctly when specifying bands for input cubes. [#3856](https://github.com/USGS-Astrogeology/ISIS3/issues/3856)

 - mro/hideal2pds app now writes the correct SAMPLE_BIT_MASK values to the output label. [#3978](https://github.com/USGS-Astrogeology/ISIS3/issues/3978)

 - For Histograms in ISIS, updated the math for calculating what bin data should be placed in and the min/max values of each bin to be more intuitive. In addition, the output of hist and cnethist were changed to display the min/max values of each bin instead of the middle pixel's DN. [#3882](https://github.com/USGS-Astrogeology/ISIS3/issues/3882)

### Added

 - A Gui Helper gear was added to hist to fill in the minimum and maximum parameters with what would have been automatically calculated. [#3880](https://github.com/USGS-Astrogeology/ISIS3/issues/3880)

- Added some Python programs (in isis/scripts/) to manage the authoritative .zenodo.json file
  which contains the ISIS authors, and to generate the AUTHORS.rst file from it.


## [4.2.0] - 2020-07-27

### Added

 - Added the ability to pass a list of coordinates to mappt similar to campt. [#3872](https://github.com/USGS-Astrogeology/ISIS3/issues/3872)

## [4.1.1] - 2020-06-15

### Changed

 - stats now reports "N/A" for pixel value statistics when the input cube contains only special pixels. [#3870](https://github.com/USGS-Astrogeology/ISIS3/issues/3870)

### Fixed

 - Mosaics whose tracking band was removed but still have a tracking table no longer repeatedly raise warnings in qview [#3685](https://github.com/USGS-Astrogeology/ISIS3/issues/3685)
 - Several programs now properly close cube files between each step of a batchlist run. [#3841](https://github.com/USGS-Astrogeology/ISIS3/issues/3841) & [#3842](https://github.com/USGS-Astrogeology/ISIS3/issues/3842)
 - Fixed several projection values in exported PDS4 PolarStereographic image labels. [#3869](https://github.com/USGS-Astrogeology/ISIS3/issues/3869)
 - qview now only updates stretches when they change. This was causing significant slow-down with some data sets. [#3854](https://github.com/USGS-Astrogeology/ISIS3/issues/3854)
 - isis2ascii uses more intelligent spacing when the input cube has negative pixel values. [#3859](https://github.com/USGS-Astrogeology/ISIS3/issues/3859)

## [4.1.0] - 2020-05-07

### Added

 - Preliminary Europa Imaging System support. [#3661](https://github.com/USGS-Astrogeology/ISIS3/issues/3661)
 - Stretches can now be saved to cube files so that they always open with a specific stretch in qview and the like. [#3717](https://github.com/USGS-Astrogeology/ISIS3/issues/3717)
 - kaguyatc2isis now supports data from the JAXA online archive. [#3670](https://github.com/USGS-Astrogeology/ISIS3/issues/3670) & [#1764](https://github.com/USGS-Astrogeology/ISIS3/issues/1764)
 - hyb2onc2isis now supports data from the JAXA online archive. [#3698](https://github.com/USGS-Astrogeology/ISIS3/issues/3698)
 - Smithed kernels for Cassini ISS observations of Enceladus are now available in the data area. [#3669](https://github.com/USGS-Astrogeology/ISIS3/issues/3669)
 - cam2map now outputs NULL pixels in occluded regions when using a 2.5D DEM. [#3757](https://github.com/USGS-Astrogeology/ISIS3/issues/3757)
 - jigsaw can now be configured to solve for different parameters for different observations and/or instruments in the same solution. [#3369](https://github.com/USGS-Astrogeology/ISIS3/issues/3369)

### Changed

 - Improved vimscal for Jupiter and Saturn spectra. [#3357](https://github.com/USGS-Astrogeology/ISIS3/issues/3357)
 - Changed the environment variables that specify where the data and test data areas are located from $ISIS3DATA and $ISIS3TESTDATA to just $ISISDATA and $ISISTESTDATA. [#3727](https://github.com/USGS-Astrogeology/ISIS3/issues/3727)
 - Moved the data used by applications for things like icons, templates, and translations into the distribution. The base data area is no longer needed to run some applications. [#3727](https://github.com/USGS-Astrogeology/ISIS3/issues/3727)
 - Improved pds2isis's documentation describing how it handles special pixel values. [#3648](https://github.com/USGS-Astrogeology/ISIS3/issues/3648)
 - Improved slpmap's documentation. [#3562](https://github.com/USGS-Astrogeology/ISIS3/issues/3562)

### Fixed

 - Enlarge no correctly reports output lines and samples. [#3659](https://github.com/USGS-Astrogeology/ISIS3/issues/3659)
 - The spiceinit web server no longer errors when using ISIS4+. [#3725](https://github.com/USGS-Astrogeology/ISIS3/issues/3725)
 - Fixed how some keywords were read in hyb2onccal. [#3698](https://github.com/USGS-Astrogeology/ISIS3/issues/3698)

## [4.0.1] - 2020-03-04

### Fixed

 - Grid lines in qmos now properly update when the map projection changes. [#3573](https://github.com/USGS-Astrogeology/ISIS3/issues/3573)
 - ddd2isis now properly ingests 32-bit files. [#3715](https://github.com/USGS-Astrogeology/ISIS3/issues/3715)

## [4.0.0] - 2020-02-04

### Changed

 - Moved much of the logic in spiceinit into a new library called [ALE](https://github.com/USGS-Astrogeology/ale). [#2370](https://github.com/USGS-Astrogeology/ISIS3/issues/2370)
 - lronaccal no longer requires SPICE data available locally if it has been attached to the input cube with spiceinit. [#1790](https://github.com/USGS-Astrogeology/ISIS3/issues/1790)

### Fixed

 - qview no longer crashes when a band has only one pixel value in it. [#3323](https://github.com/USGS-Astrogeology/ISIS3/issues/3323)
 - photomet now correctly reads array valued PvlKeywords. [#3608](https://github.com/USGS-Astrogeology/ISIS3/issues/3608)

## [3.9.1] - 2019-11-19

### Changed

 - Improved hijitreg's documentation.
 - Improved camdev's documentation.
 - voy2isis is less picky about the exact instrument name.
 - photomet now raises a warning when parameters are missing.
 - makeflat and cisscal now use ISIS variables in their report files intead of absolute paths.

### Fixed

 - qmos now properly handles both PositiveWest and PositiveEast longitude domains.
 - jigsaw's bundleout.txt output file now has proper alignment in its tables.
 - cam2map no longer runs indefinitely with certain parameters.
 - marci2isis no longer writes out a cube when it fails.
 - marcical now uses the correct variable exposure time from the image label instead of a constant exposure time.

## [3.9.0] - 2019-09-27

### Added

 - Users can now specify the output bit type for hideal2pds.
 - oblique resolution is now available in qview's advanced tracking tool.
 - oblique resolution statistics are now computed in caminfo.
 - PDS4 exported image labels now have more precise ground ranges.
 - PDS4 exported TGO CaSSIS image labels now contain additional fields.
 - kerneldbgen can now take an explicit list of kernel files instead of a directory and a filter.
 - FISH shell is now nominally supported.
 - kerneldbgen now works with kernels that have an extremely large number of intervals.

### Changed

 - cisscal now matches version 3.9.1 of the IDL program.
 - cisscal also now reports the matching IDL version.
 - Improved the format of jigsaw's bundleout.txt output file.
 - cam2map now uses better buffer sizes.
 - voycal now reports all missing coefficients instead of just the first one encountered.

## [3.8.1] - 2019-08-16

### Changed

 - Dawn FC's error message no longer tells users to bother Jeff Anderson.

### Fixed

 - caminfo now properly errors when passed a projected cube.
 - Filenames with months in them are now properly translated using the host system's local instead of US English.
 - findfeatures now properly resets the input images between algorithm runs when running in multi-algorithm mode.
 - qmos no longer hangs when drawing a grid over a projected image with positive west longitude domain.

## [3.8.0] - 2019-07-29

### Changed

 - Removed some dev tools from the installation environment.

### Fixed

 - Fixed ingestion of Rosetta VIRITIS lvl2 spectra.

## [3.7.1] - 2019-05-30

### Fixed

- Paths no longer break findfeature's algorithm parameter.

## [3.7.0] - 2019-04-30

### Added

 - Added tab completion for TCSH. [#3244](https://github.com/USGS-Astrogeology/ISIS3/pull/3244)
 - shadow now reports the pixel type of the output image.
 - phocube now reports right ascensions and declination for off-body pixels.
 - tgocassismos now supports mosaic tracking. [#2636](https://github.com/USGS-Astrogeology/ISIS3/issues/2636)

### Changed

 - cnetbin2pvl now always prints out the line and sample residual, even if they are 0. [#2698](https://github.com/USGS-Astrogeology/ISIS3/issues/2698)
 - Updated spiceinit's web server to work with ISIS3.5 and later.
 - Updated tgocassisrdrgen to the latest PDS4 standards. [#2635](https://github.com/USGS-Astrogeology/ISIS3/issues/2635)

### Fixed

 - gllssi2isis now properly attaches the original label to the ingested cube when running in summing mode. [#3226](https://github.com/USGS-Astrogeology/ISIS3/pull/3226)
 - findfeatures now reports an error instead of seg faulting when it tries to invert an empty matrix. [#557](https://github.com/USGS-Astrogeology/ISIS3/issues/557)
 - jigsaw now runs to completion when a measure does not project to a ground point with apriori parameters. [#2591](https://github.com/USGS-Astrogeology/ISIS3/issues/2591)
 - findrx now properly adds a history entry. [#3150](https://github.com/USGS-Astrogeology/ISIS3/issues/3150)
 - sumspice now properly adds a history entry.
 - Fixed a memory leak when using the Bullet library to intersect DSKs.
 - pds2hideal now returns a better error when attempting to export a compressed image.
 - Fixed summing mode keyword in tgocassis2isis. [#2634](https://github.com/USGS-Astrogeology/ISIS3/issues/2634)


## [3.6.2] - 2019-02-28

### Added

 - Multi-segment DSKs are now supported. [#2632](https://github.com/USGS-Astrogeology/ISIS3/issues/2632)

<!---
Below here are link definitions that compare each version against the last
version on github. The github comparison format is
{REPO_NAME}/compare/{NEW_VERSION_TAG}...{OLD_VERSION_TAG}

The unreleased comparison should always be
{REPO_NAME}/compare/{LAST_VERSION_TAG}...HEAD
-->

[unreleased]: https://github.com/USGS-Astrogeology/ISIS3/compare/7.0.0...HEAD
[7.0.0]: https://github.com/USGS-Astrogeology/ISIS3/compare/6.0.0...7.0.0
[6.0.0]: https://github.com/USGS-Astrogeology/ISIS3/compare/5.0.2...6.0.0
[5.0.2]: https://github.com/USGS-Astrogeology/ISIS3/compare/5.0.1...5.0.2
[5.0.1]: https://github.com/USGS-Astrogeology/ISIS3/compare/5.0.0...5.0.1
[5.0.0]: https://github.com/USGS-Astrogeology/ISIS3/compare/4.4.0...5.0.0
[4.4.0]: https://github.com/USGS-Astrogeology/ISIS3/compare/4.3.0...4.4.0
[4.3.0]: https://github.com/USGS-Astrogeology/ISIS3/compare/4.2.0...4.3.0
[4.2.0]: https://github.com/USGS-Astrogeology/ISIS3/compare/4.1.1...4.2.0
[4.1.1]: https://github.com/USGS-Astrogeology/ISIS3/compare/4.1.0...4.1.1
[4.1.0]: https://github.com/USGS-Astrogeology/ISIS3/compare/4.0.1...4.1.0
[4.0.1]: https://github.com/USGS-Astrogeology/ISIS3/compare/4.0.0...4.0.1
[4.0.0]: https://github.com/USGS-Astrogeology/ISIS3/compare/3.9.1...4.0.0
[3.9.1]: https://github.com/USGS-Astrogeology/ISIS3/compare/3.9.0...3.9.1
[3.9.0]: https://github.com/USGS-Astrogeology/ISIS3/compare/3.8.1...3.9.0
[3.8.1]: https://github.com/USGS-Astrogeology/ISIS3/compare/3.8.0...3.8.1
[3.8.0]: https://github.com/USGS-Astrogeology/ISIS3/compare/3.7.1...3.8.0
[3.7.1]: https://github.com/USGS-Astrogeology/ISIS3/compare/3.7.0_0...3.7.1
[3.7.0]: https://github.com/USGS-Astrogeology/ISIS3/compare/v3.6.2...3.7.0_0
[3.6.2]: https://github.com/USGS-Astrogeology/ISIS3/compare/3.6.1...v3.6.2<|MERGE_RESOLUTION|>--- conflicted
+++ resolved
@@ -45,11 +45,8 @@
 - Added backplane options for SunIllumination and SurfaceObliqueDetectorResolution to phocube [#5467](https://github.com/DOI-USGS/ISIS3/issues/5467)
 
 ### Changed
-<<<<<<< HEAD
 - Noseam has been refactored to be callable; old Makefile test has been removed and replaced by a gtest. Issue: [#5599](https://github.com/USGS-Astrogeology/ISIS3/issues/5599)
-=======
 - Algebra has been refactored to be callable; old Makefile tests have been removed and replaced by gtests. Issue: [#5594](https://github.com/USGS-Astrogeology/ISIS3/issues/5594)
->>>>>>> 60e884f2
 - Photrim has been refactored to be callable; old Makefile tests have been removed and replaced by gtests. Issue: [#5581](https://github.com/USGS-Astrogeology/ISIS3/issues/5581)
 - Bandtrim has been refactored to be callable; old Makefile tests have been removed and replaced by gtests. Issue: [#5571](https://github.com/USGS-Astrogeology/ISIS3/issues/5571)
 - Modified kaguyasp2isis to work with new (detached) data [#5436](https://github.com/DOI-USGS/ISIS3/issues/5436)

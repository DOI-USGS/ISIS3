# Changelog

All changes that impact users of this project will be documented in this file.

The format is based on [Keep a Changelog](https://keepachangelog.com/en/1.0.0/),
and this project adheres to [Semantic Versioning](https://semver.org/spec/v2.0.0.html).

<!---
This document is intended for users of the applications and API. Changes to things
like tests should not be noted in this document.

When updating this file for a PR, add an entry for your change under Unreleased
and one of the following headings:
 - Added - for new features.
 - Changed - for changes in existing functionality.
 - Deprecated - for soon-to-be removed features.
 - Removed - for now removed features.
 - Fixed - for any bug fixes.
 - Security - in case of vulnerabilities.

If the heading does not yet exist under Unreleased, then add it as a 3rd heading,
with three #.


When preparing for a public release candidate add a new 2nd heading, with two #, under
Unreleased with the version number and the release date, in year-month-day
format. Then, add a link for the new version at the bottom of this document and
update the Unreleased link so that it compares against the latest release tag.


When preparing for a bug fix release create a new 2nd heading above the Fixed
heading to indicate that only the bug fixes and security fixes are in the bug fix
release.
-->

## [Unreleased]
- Added check to determine if poles were a valid projection point in ImagePolygon when generating footprint for a map projected image. [#4390](https://github.com/USGS-Astrogeology/ISIS3/issues/4390)
- Updated the LRO photometry application Lronacpho, to use by default the current 2019 photometric model (LROC_Empirical). The model's coefficients are found in the PVL file that exists in the LRO data/mission/calibration directory. If the old parameter file is provided, the old algorithm(2014) will be used. This functionality is desired for calculation comparisons. Issue: [#4512](https://github.com/USGS-Astrogeology/ISIS3/issues/4512), PR: [#4519](https://github.com/USGS-Astrogeology/ISIS3/pull/4519)
- Added a new application, framestitch, for stitching even and odd push frame images back together prior to processing in other applications. [4924](https://github.com/USGS-Astrogeology/ISIS3/issues/4924)

### Changed
- Updated the LRO calibration application Lrowaccal to add a units label to the RadiometricType keyword of the Radiometry group in the output cube label if the RadiometricType parameter is Radiance. No functionality is changed if the RadiometricType parameter is IOF. Lrowaccal has also been refactored to be callable for testing purposes. Issue: [#4939](https://github.com/USGS-Astrogeology/ISIS3/issues/4939), PR: [#4940](https://github.com/USGS-Astrogeology/ISIS3/pull/4940)

### Added
- Improved functionality of msi2isis and MsiCamera model to support new Eros dataset, including support for Gaskell's SUMSPICE files that adjust timing, pointing and spacecraft position ephemeris. [#4886](https://github.com/USGS-Astrogeology/ISIS3/issues/4886)
- Re-added and refactored the LRO photometry application lrowacphomap to be callable for testing purposes. Issue: [#4960](https://github.com/USGS-Astrogeology/ISIS3/issues/4960), PR: [#4961](https://github.com/USGS-Astrogeology/ISIS3/pull/4961)

### Deprecated

### Fixed
- Added check to determine if poles were a valid projection point in ImagePolygon when generating footprint for a map projected image. [#4390](https://github.com/USGS-Astrogeology/ISIS3/issues/4390)
- Fixed the Mars Express HRSC SRC camera and serial number to use the StartTime instead of the StartClockCount  [#4803](https://github.com/USGS-Astrogeology/ISIS3/issues/4803)
- Fixed algorithm for applying rolling shutter jitter. Matches implementation in USGSCSM.
<<<<<<< HEAD
- Fixed isis2std incorrectly outputing signed 16 bit tiff files. [#4897](https://github.com/USGS-Astrogeology/ISIS3/issues/4897)

=======
- Fixed CNetCombinePt logging functionality such that only merged points are included in the log. [#4973](https://github.com/USGS-Astrogeology/ISIS3/issues/4973)
>>>>>>> 7dc7472e

## [7.0.0] - 2022-02-11

### Changed
- Disabled SURF algorithm for findfeatures, latest version of opencv no longer provides SURF as part of the base library [#3885](https://github.com/USGS-Astrogeology/ISIS3/issues/3885)
- Changed caminfo's parameter default values for MAXEMISSION and MAXINCIDENCE to be
synchronized with footprintinit default values of the same parameters.
This corrects inconsistencies of footprint generation failing in caminfo
but passing in footprintinit. [#4651](https://github.com/USGS-Astrogeology/ISIS3/issues/4651).
- Changed the internal logic of ObliqueDataResolution() to use LocalEmission angle rather than Emission angle.
This will cause differences in output; new values will be more accurate because they use DEM rather than
ellipsoid. The cost to compute the local emissoin will increase by approximately x1.5. [#3600](https://github.com/USGS-Astrogeology/ISIS3/issues/3600)
- Changed website layout to better surface relevant documents.
[#4839](https://github.com/USGS-Astrogeology/ISIS3/pull/4839)
[#4847](https://github.com/USGS-Astrogeology/ISIS3/pull/4847)
[#4851](https://github.com/USGS-Astrogeology/ISIS3/pull/4851)
[#4852](https://github.com/USGS-Astrogeology/ISIS3/pull/4852)
[#4856](https://github.com/USGS-Astrogeology/ISIS3/pull/4856)
[#4865](https://github.com/USGS-Astrogeology/ISIS3/pull/4865)
[#4859](https://github.com/USGS-Astrogeology/ISIS3/pull/4859)
[#4872](https://github.com/USGS-Astrogeology/ISIS3/pull/4872)
[#4871](https://github.com/USGS-Astrogeology/ISIS3/pull/4871)

### Added
- Added the USECAMSTATSTBL option to caminfo. This allows caminfo to extract existing
camera statistics from the CameraStatistics Table of the input cube instead
of recalculating CameraStatistics. Updated caminfo to output all CameraStatistics
Keywords when running CAMSTATS.  [#3605](https://github.com/USGS-Astrogeology/ISIS3/issues/3605).
- Added the ability to search filenames in measure's drop down boxes in Qnet Point Editor. [#4581](https://github.com/USGS-Astrogeology/ISIS3/issues/4581)
- Added slope, local normal, and ellipsoid normal calculations to phocube. [#3635](https://github.com/USGS-Astrogeology/ISIS3/issues/3645)
- Added additional translation files for TGO CaSSiS in order to support PSA compliant labels. [#4567](https://github.com/USGS-Astrogeology/ISIS3/issues/4567)
- Added support for KaguyaTC SP Support data ingest. [#4668](https://github.com/USGS-Astrogeology/ISIS3/issues/4668)
- Added examples to the jigsaw documentation. [#4718](https://github.com/USGS-Astrogeology/ISIS3/issues/4718)
- Added ALLDNS option to phocube. [#3877](https://github.com/USGS-Astrogeology/ISIS3/issues/3877)
- Added import templates for isisimport, Cassini ISS, Cassini Vims, Kaguya TC Kaguya MI, Dawn FC, Dawn VIR, LROC NAC, LO HRC, MGS MOC, MER MI, MRO CTX, Rosetta Osiris, Viking VIS [#4606](https://github.com/USGS-Astrogeology/ISIS3/issues/4606)
- Added export templates for isisexport, LROC NAC EDR [#4606](https://github.com/USGS-Astrogeology/ISIS3/issues/4606)
- Added optional JSON data output parameter, DATA, for debugging template engine failures [#4606](https://github.com/USGS-Astrogeology/ISIS3/issues/4606)
- Added new documentatin for contributing code.
[#4859](https://github.com/USGS-Astrogeology/ISIS3/pull/4859)
[#4871](https://github.com/USGS-Astrogeology/ISIS3/pull/4871)
- Added versioning to website documentation.
[#4852](https://github.com/USGS-Astrogeology/ISIS3/pull/4852)
[#4872](https://github.com/USGS-Astrogeology/ISIS3/pull/4872)

### Deprecated
- Deprecated edrget as discussed in [#3313](https://github.com/USGS-Astrogeology/ISIS3/issues/3313).

### Fixed
- Fixed Maptrim failures when mode=both for PositiveWest longitude direction. [#4646](https://github.com/USGS-Astrogeology/ISIS3/issues/4646)
- Fixed the Vesta target name not being translated properly in dawnfc2isis. [#4638](https://github.com/USGS-Astrogeology/ISIS3/issues/4638)
- Fixed a bug where the measure residuals reported in the bundleout.txt file were incorrect. [#4655](https://github.com/USGS-Astrogeology/ISIS3/issues/4655)
- Fixed a bug where jigsaw would raise an error when solving for framing camera pointing in observation mode. [#4686](https://github.com/USGS-Astrogeology/ISIS3/issues/4686)
- Fixed slow runs of automos when the priority was BAND. [#4793](https://github.com/USGS-Astrogeology/ISIS3/pull/4793)
- Fixed qview crashing when attempting to load image DNs. [4818](https://github.com/USGS-Astrogeology/ISIS3/issues/4818)
- Fixed qnet crashing when entering an invalid image name in the measure selection box. [#4581](https://github.com/USGS-Astrogeology/ISIS3/issues/4581)
- Modified cnetcheck noLatLonCheck logic to correctly exclude ignored measures. [#4649](https://github.com/USGS-Astrogeology/ISIS3/issues/4649)
- Fixed bug where the original label was not attached to stereo HRSC images on import [#4816](https://github.com/USGS-Astrogeology/ISIS3/issues/4816)

## [6.0.0] - 2021-08-27

### Added
- Added a new application, isisimport. The application is designed to be a replacement for many of the mission/instrument specific import applications. It does not contain the templates for those applications at this time. It uses a templateing engine instead of the translation files.
- Added a new dark current correction to hical that works with the higher temperatures recent images are captured at. Use the new config file, $ISISDATA/mro/calibration/hical.0023_darkrate.conf, to enable the new dark current correction over the old dark current correction. Runs of hical without the new dark current correction will also produce an extra line in the output log indicating that the ZeroDarkRate module is disabled. [#4324](https://github.com/USGS-Astrogeology/ISIS3/issues/4324)
- Added the ability to bundle adjust CSM models in jigsaw. Use the new CSMSOLVESET, CSMSOLVETYPE, and CSMSOLVELIST arguments to specify what you solve for. [#4537](https://github.com/USGS-Astrogeology/ISIS3/pull/4537)

### Changed
- Added the ability to export footprint information from a CaSSIS ISIS Cube label to the generated output PDS4 label in tgocassisrdrgen. [#4473](https://github.com/USGS-Astrogeology/ISIS3/issues/4473)
- isisVarInit.py no longer writes a "cat" statement by default to the activate scripts which cause the ISIS version information to be written on conda activate.  This can be included in those scripts via a command line option to isisVarInit.py.  Also, a quiet option is provided to isisVarInit.py to suppress its own writing to standard out, if needed.
- Changed how the images.csv file is output in jigsaw when there are multiple models. Now each sensor model will have its own images.csv file so that column headers can all be correct. For example, a solution involving LRONAC pairs and Apollo Metric images would generate three images.csv files: LRONAC Left, LRONAC Right, and Apollo Metric. [#4324](https://github.com/USGS-Astrogeology/ISIS3/issues/4324)
- Changed the API of many Bundle utility classes as part of CSM support in jigsaw. [#4324](https://github.com/USGS-Astrogeology/ISIS3/issues/4324)

## [5.0.2] - 2021-07-30

### Fixed
- Fixed logging in FindFeatures where we were trying to get a non-existent Pvl group from the Pvl log. [#4375](https://github.com/USGS-Astrogeology/ISIS3/issues/4375)
- Fixed an Minimum|Maximum calculation error when comparing all equal data in the qview statstics tool. [#4433](https://github.com/USGS-Astrogeology/ISIS3/issues/4414)
- Fixed ISIS docs for incorrect path and -WEBHELP issues [#4510](https://github.com/USGS-Astrogeology/ISIS3/issues/4510)
- Fixed a bug where writing out updated positions for framing cameras in jigsaw caused an error. [#4545](https://github.com/USGS-Astrogeology/ISIS3/issues/4545)
- Fixed a bug where comments on BLOB labels were not written out. [#4442](https://github.com/USGS-Astrogeology/ISIS3/issues/4442)

## [5.0.1] - 2021-06-10

### Fixed
- Fixed an arccos evaluating a double close to either 1, -1 when calculating the ground azimuth in camera.cpp. [#4393](https://github.com/USGS-Astrogeology/ISIS3/issues/4393)
- Fixed hist outputs to N/A when all DNs are special pixels. [#3709](https://github.com/USGS-Astrogeology/ISIS3/issues/3709)
- Fixed SolarLon to compute from Table if cube is spiceinited. [#3703](https://github.com/USGS-Astrogeology/ISIS3/issues/3703)
- Fixed GUI alignment to be top aligned rather than centered to make parameters less ambiguous. [#3710](https://github.com/USGS-Astrogeology/ISIS3/issues/3710)
- Fixed hideal2pds bug where parameterizing for 8-bit output create 18-bit output. [#4006](https://github.com/USGS-Astrogeology/ISIS3/issues/4006)
- Fixed Thm2isis to properly use output attributes [#4213](https://github.com/USGS-Astrogeology/ISIS3/issues/4213)
- Fixed caminfo uselabel SegFault. [#4401](https://github.com/USGS-Astrogeology/ISIS3/issues/4401)

### Changed
- isisVarInit.py no longer writes a "cat" statement by default to the activate scripts which cause the ISIS version information to be written on conda activate.  This can be included in those scripts via a command line option to isisVarInit.py.  Also, a quiet option is provided to isisVarInit.py to suppress its own writing to standard out, if needed.
- Changed the name of topds4 to isisexport. The application is designed to be a replacement for many of the mission/instrument specific export applications. It uses a templateing engine instead of the translation files.


## [5.0.0] - 2021-04-01

### Added
- Added the ability to read MiMAP v3 images through mimap2isis from the Kaguya data set. [#2067](https://github.com/USGS-Astrogeology/ISIS3/issues/2067)
- The following calibration applications were updated to not require local mission-specific SPICE kernels when working with spiceinited cubes: amicacal, ctxcal, lrowaccal, moccal, mdiscal, hical, hicalbeta, vikcal, and gllssical. This makes it possible to first run spiceinit using the spice server and then run these calibration applications without ever needing to download mission-specific kernels. If spiceinit has not been run on the input cube, these apps will still require the kernels area to run. [#4303](https://github.com/USGS-Astrogeology/ISIS3/issues/4303)
- Added the new csminit application and CSM Library loading to the IsisPreferences file. Together these allow users to get CSM state strings from ISD files. Once CSM camera model support is added, these will be used to setup a Cube to use a CSM camera model.
- Added a new application, topds4, which generates an output PDS4 XML label and a PDS4-compliant ISIS Cube from an input Cube, a PDS4 label template, and optionally additional input XML, PVL, or JSON data. The Inja templating engine is used to render the output PDS4 label from the label template. [#4246](https://github.com/USGS-Astrogeology/ISIS3/pull/4246)
- Added the ability to use a Community Sensor Model (CSM) instead of an ISIS camera model. To use a CSM sensor model with a Cube run the csminit application on the Cube instead of spiceinit.

### Fixed

- Fixed relative paths not being properly converted to absolute paths in isisVarInit.py [4274](https://github.com/USGS-Astrogeology/ISIS3/issues/4274)
- Fixed issue where serial numbers for Kaguya TC and MI image could not be generated. [4235](https://github.com/USGS-Astrogeology/ISIS3/issues/4235)
- Fixed hardcoded file naming in the hijitter app dealing with output from pipeline. [#4372](https://github.com/USGS-Astrogeology/ISIS3/pull/4372)
- Fixed "About Qview" to point to website documentation. [4333](https://github.com/USGS-Astrogeology/ISIS3/issues/4333)

### Changed

- Updated the FileList object to handle files that do not contain a trailing new line character. [#4372](https://github.com/USGS-Astrogeology/ISIS3/pull/4372)
- Refactored Blob class to be used by classes that serialize to a Cube instead of inherited from. Impacted classes are GisBlob, History, ImagePolygon, OriginalLabel, OriginalXmlLabel, StrethBlob, StringBlob, and Table. [#4082](https://github.com/USGS-Astrogeology/ISIS3/issues/4082)
- Fixed hi2isis MRO:ADC_TIMING_SETTINGS label conversion issue [4290](https://github.com/USGS-Astrogeology/ISIS3/issues/4290)
- Changed csv2table to identify headers with arrays and create table fields as arrays instead of single fields for each element [3676](https://github.com/USGS-Astrogeology/ISIS3/issues/3676)

## [4.4.0] - 2021-02-11

### Added

- Added warning to ocams2isis about the model being out of date. [#4200](https://github.com/USGS-Astrogeology/ISIS3/issues/4200)
- Added documentation to lronaccal and lrowaccal to describe why there are negative DNs in I/F calibrated images. [#3860](https://github.com/USGS-Astrogeology/ISIS3/issues/3860)
- Update qview MeasureTool to add an option to calculate distances using RA/DEC and update qview to show DEC/RA rather than LAT/LON in lower-right corner [#3371](https://github.com/USGS-Astrogeology/ISIS3/issues/3371)
- Updated spiceinit so that a user can specify a shape model and use the spice web service without any errors. [#1986](https://github.com/USGS-Astrogeology/ISIS3/issues/1986)

### Fixed

- Fixed lrowaccal so required SPICE files are reported instead of continuing without them. [#4038](https://github.com/USGS-Astrogeology/ISIS3/issues/4038)
- Fixed not being able to enable USECOORDLIST argument in mappt. [#4150](https://github.com/USGS-Astrogeology/ISIS3/issues/4150)
- Fixed history entry not being added to a cube when running spiceinit with web=true. [4040](https://github.com/USGS-Astrogeology/ISIS3/issues/4040)
- Updated wavelength and bandbin values in translation files for the TGO CaSSIS BandBin group. [4147](https://github.com/USGS-Astrogeology/ISIS3/issues/4147)
- Fixed the JunoCam serialNumber translation using an old keyword. [4341](https://github.com/USGS-Astrogeology/ISIS3/issues/4341)
- Fixed map2map bug where small images would return all null image [#632](https://github.com/USGS-Astrogeology/ISIS3/issues/631)

## [4.3.0] - 2020-10-02

### Changed

 - Camera models now use the ALE library to interpolate states and orientations. Users will likely see very small changes in sensor ephemerides. These were tested and are within existing interpolation tolerances. [#2370](https://github.com/USGS-Astrogeology/ISIS3/issues/2370)
 - The isis3VarInit script is now just called isisVarInit and allows for more robust paths. [#3945](https://github.com/USGS-Astrogeology/ISIS3/pull/3945)
 - Isis2raw will now output straight to a 32bit file (no stretch) when stretch is set to None and bittype is set to 32bit. [#3878](https://github.com/USGS-Astrogeology/ISIS3/issues/3878)
 - Findimageoverlaps can now have calculations and writes happen at the same time or sequentially. [#4047](https://github.com/USGS-Astrogeology/ISIS3/pull/4047)
 - IsisPreferences has had the default path to Osirisrex updated to point to new kernels released by NAIF [#4060](https://github.com/USGS-Astrogeology/ISIS3/issues/4060)

### Fixed

 - Fixed some line scan images using the incorrect state interpolation. [#3928](https://github.com/USGS-Astrogeology/ISIS3/issues/3928)
 - The ISIS library now has the correct version suffix. [#3365](https://github.com/USGS-Astrogeology/ISIS3/issues/3365)
 - Equalizer now reports the correct equation and values used to perform the adjustment. [#3987](https://github.com/USGS-Astrogeology/ISIS3/issues/3987)
 - Map2cam now works correctly when specifying bands for input cubes. [#3856](https://github.com/USGS-Astrogeology/ISIS3/issues/3856)

 - mro/hideal2pds app now writes the correct SAMPLE_BIT_MASK values to the output label. [#3978](https://github.com/USGS-Astrogeology/ISIS3/issues/3978)

 - For Histograms in ISIS, updated the math for calculating what bin data should be placed in and the min/max values of each bin to be more intuitive. In addition, the output of hist and cnethist were changed to display the min/max values of each bin instead of the middle pixel's DN. [#3882](https://github.com/USGS-Astrogeology/ISIS3/issues/3882)

### Added

 - A Gui Helper gear was added to hist to fill in the minimum and maximum parameters with what would have been automatically calculated. [#3880](https://github.com/USGS-Astrogeology/ISIS3/issues/3880)

- Added some Python programs (in isis/scripts/) to manage the authoritative .zenodo.json file
  which contains the ISIS authors, and to generate the AUTHORS.rst file from it.


## [4.2.0] - 2020-07-27

### Added

 - Added the ability to pass a list of coordinates to mappt similar to campt. [#3872](https://github.com/USGS-Astrogeology/ISIS3/issues/3872)

## [4.1.1] - 2020-06-15

### Changed

 - stats now reports "N/A" for pixel value statistics when the input cube contains only special pixels. [#3870](https://github.com/USGS-Astrogeology/ISIS3/issues/3870)

### Fixed

 - Mosaics whose tracking band was removed but still have a tracking table no longer repeatedly raise warnings in qview [#3685](https://github.com/USGS-Astrogeology/ISIS3/issues/3685)
 - Several programs now properly close cube files between each step of a batchlist run. [#3841](https://github.com/USGS-Astrogeology/ISIS3/issues/3841) & [#3842](https://github.com/USGS-Astrogeology/ISIS3/issues/3842)
 - Fixed several projection values in exported PDS4 PolarStereographic image labels. [#3869](https://github.com/USGS-Astrogeology/ISIS3/issues/3869)
 - qview now only updates stretches when they change. This was causing significant slow-down with some data sets. [#3854](https://github.com/USGS-Astrogeology/ISIS3/issues/3854)
 - isis2ascii uses more intelligent spacing when the input cube has negative pixel values. [#3859](https://github.com/USGS-Astrogeology/ISIS3/issues/3859)

## [4.1.0] - 2020-05-07

### Added

 - Preliminary Europa Imaging System support. [#3661](https://github.com/USGS-Astrogeology/ISIS3/issues/3661)
 - Stretches can now be saved to cube files so that they always open with a specific stretch in qview and the like. [#3717](https://github.com/USGS-Astrogeology/ISIS3/issues/3717)
 - kaguyatc2isis now supports data from the JAXA online archive. [#3670](https://github.com/USGS-Astrogeology/ISIS3/issues/3670) & [#1764](https://github.com/USGS-Astrogeology/ISIS3/issues/1764)
 - hyb2onc2isis now supports data from the JAXA online archive. [#3698](https://github.com/USGS-Astrogeology/ISIS3/issues/3698)
 - Smithed kernels for Cassini ISS observations of Enceladus are now available in the data area. [#3669](https://github.com/USGS-Astrogeology/ISIS3/issues/3669)
 - cam2map now outputs NULL pixels in occluded regions when using a 2.5D DEM. [#3757](https://github.com/USGS-Astrogeology/ISIS3/issues/3757)
 - jigsaw can now be configured to solve for different parameters for different observations and/or instruments in the same solution. [#3369](https://github.com/USGS-Astrogeology/ISIS3/issues/3369)

### Changed

 - Improved vimscal for Jupiter and Saturn spectra. [#3357](https://github.com/USGS-Astrogeology/ISIS3/issues/3357)
 - Changed the environment variables that specify where the data and test data areas are located from $ISIS3DATA and $ISIS3TESTDATA to just $ISISDATA and $ISISTESTDATA. [#3727](https://github.com/USGS-Astrogeology/ISIS3/issues/3727)
 - Moved the data used by applications for things like icons, templates, and translations into the distribution. The base data area is no longer needed to run some applications. [#3727](https://github.com/USGS-Astrogeology/ISIS3/issues/3727)
 - Improved pds2isis's documentation describing how it handles special pixel values. [#3648](https://github.com/USGS-Astrogeology/ISIS3/issues/3648)
 - Improved slpmap's documentation. [#3562](https://github.com/USGS-Astrogeology/ISIS3/issues/3562)

### Fixed

 - Enlarge no correctly reports output lines and samples. [#3659](https://github.com/USGS-Astrogeology/ISIS3/issues/3659)
 - The spiceinit web server no longer errors when using ISIS4+. [#3725](https://github.com/USGS-Astrogeology/ISIS3/issues/3725)
 - Fixed how some keywords were read in hyb2onccal. [#3698](https://github.com/USGS-Astrogeology/ISIS3/issues/3698)

## [4.0.1] - 2020-03-04

### Fixed

 - Grid lines in qmos now properly update when the map projection changes. [#3573](https://github.com/USGS-Astrogeology/ISIS3/issues/3573)
 - ddd2isis now properly ingests 32-bit files. [#3715](https://github.com/USGS-Astrogeology/ISIS3/issues/3715)

## [4.0.0] - 2020-02-04

### Changed

 - Moved much of the logic in spiceinit into a new library called [ALE](https://github.com/USGS-Astrogeology/ale). [#2370](https://github.com/USGS-Astrogeology/ISIS3/issues/2370)
 - lronaccal no longer requires SPICE data available locally if it has been attached to the input cube with spiceinit. [#1790](https://github.com/USGS-Astrogeology/ISIS3/issues/1790)

### Fixed

 - qview no longer crashes when a band has only one pixel value in it. [#3323](https://github.com/USGS-Astrogeology/ISIS3/issues/3323)
 - photomet now correctly reads array valued PvlKeywords. [#3608](https://github.com/USGS-Astrogeology/ISIS3/issues/3608)

## [3.9.1] - 2019-11-19

### Changed

 - Improved hijitreg's documentation.
 - Improved camdev's documentation.
 - voy2isis is less picky about the exact instrument name.
 - photomet now raises a warning when parameters are missing.
 - makeflat and cisscal now use ISIS variables in their report files intead of absolute paths.

### Fixed

 - qmos now properly handles both PositiveWest and PositiveEast longitude domains.
 - jigsaw's bundleout.txt output file now has proper alignment in its tables.
 - cam2map no longer runs indefinitely with certain parameters.
 - marci2isis no longer writes out a cube when it fails.
 - marcical now uses the correct variable exposure time from the image label instead of a constant exposure time.

## [3.9.0] - 2019-09-27

### Added

 - Users can now specify the output bit type for hideal2pds.
 - oblique resolution is now available in qview's advanced tracking tool.
 - oblique resolution statistics are now computed in caminfo.
 - PDS4 exported image labels now have more precise ground ranges.
 - PDS4 exported TGO CaSSIS image labels now contain additional fields.
 - kerneldbgen can now take an explicit list of kernel files instead of a directory and a filter.
 - FISH shell is now nominally supported.
 - kerneldbgen now works with kernels that have an extremely large number of intervals.

### Changed

 - cisscal now matches version 3.9.1 of the IDL program.
 - cisscal also now reports the matching IDL version.
 - Improved the format of jigsaw's bundleout.txt output file.
 - cam2map now uses better buffer sizes.
 - voycal now reports all missing coefficients instead of just the first one encountered.

## [3.8.1] - 2019-08-16

### Changed

 - Dawn FC's error message no longer tells users to bother Jeff Anderson.

### Fixed

 - caminfo now properly errors when passed a projected cube.
 - Filenames with months in them are now properly translated using the host system's local instead of US English.
 - findfeatures now properly resets the input images between algorithm runs when running in multi-algorithm mode.
 - qmos no longer hangs when drawing a grid over a projected image with positive west longitude domain.

## [3.8.0] - 2019-07-29

### Changed

 - Removed some dev tools from the installation environment.

### Fixed

 - Fixed ingestion of Rosetta VIRITIS lvl2 spectra.

## [3.7.1] - 2019-05-30

### Fixed

- Paths no longer break findfeature's algorithm parameter.

## [3.7.0] - 2019-04-30

### Added

 - Added tab completion for TCSH. [#3244](https://github.com/USGS-Astrogeology/ISIS3/pull/3244)
 - shadow now reports the pixel type of the output image.
 - phocube now reports right ascensions and declination for off-body pixels.
 - tgocassismos now supports mosaic tracking. [#2636](https://github.com/USGS-Astrogeology/ISIS3/issues/2636)

### Changed

 - cnetbin2pvl now always prints out the line and sample residual, even if they are 0. [#2698](https://github.com/USGS-Astrogeology/ISIS3/issues/2698)
 - Updated spiceinit's web server to work with ISIS3.5 and later.
 - Updated tgocassisrdrgen to the latest PDS4 standards. [#2635](https://github.com/USGS-Astrogeology/ISIS3/issues/2635)

### Fixed

 - gllssi2isis now properly attaches the original label to the ingested cube when running in summing mode. [#3226](https://github.com/USGS-Astrogeology/ISIS3/pull/3226)
 - findfeatures now reports an error instead of seg faulting when it tries to invert an empty matrix. [#557](https://github.com/USGS-Astrogeology/ISIS3/issues/557)
 - jigsaw now runs to completion when a measure does not project to a ground point with apriori parameters. [#2591](https://github.com/USGS-Astrogeology/ISIS3/issues/2591)
 - findrx now properly adds a history entry. [#3150](https://github.com/USGS-Astrogeology/ISIS3/issues/3150)
 - sumspice now properly adds a history entry.
 - Fixed a memory leak when using the Bullet library to intersect DSKs.
 - pds2hideal now returns a better error when attempting to export a compressed image.
 - Fixed summing mode keyword in tgocassis2isis. [#2634](https://github.com/USGS-Astrogeology/ISIS3/issues/2634)


## [3.6.2] - 2019-02-28

### Added

 - Multi-segment DSKs are now supported. [#2632](https://github.com/USGS-Astrogeology/ISIS3/issues/2632)

<!---
Below here are link definitions that compare each version against the last
version on github. The github comparison format is
{REPO_NAME}/compare/{NEW_VERSION_TAG}...{OLD_VERSION_TAG}

The unreleased comparison should always be
{REPO_NAME}/compare/{LAST_VERSION_TAG}...HEAD
-->

[unreleased]: https://github.com/USGS-Astrogeology/ISIS3/compare/7.0.0...HEAD
[7.0.0]: https://github.com/USGS-Astrogeology/ISIS3/compare/6.0.0...7.0.0
[6.0.0]: https://github.com/USGS-Astrogeology/ISIS3/compare/5.0.2...6.0.0
[5.0.2]: https://github.com/USGS-Astrogeology/ISIS3/compare/5.0.1...5.0.2
[5.0.1]: https://github.com/USGS-Astrogeology/ISIS3/compare/5.0.0...5.0.1
[5.0.0]: https://github.com/USGS-Astrogeology/ISIS3/compare/4.4.0...5.0.0
[4.4.0]: https://github.com/USGS-Astrogeology/ISIS3/compare/4.3.0...4.4.0
[4.3.0]: https://github.com/USGS-Astrogeology/ISIS3/compare/4.2.0...4.3.0
[4.2.0]: https://github.com/USGS-Astrogeology/ISIS3/compare/4.1.1...4.2.0
[4.1.1]: https://github.com/USGS-Astrogeology/ISIS3/compare/4.1.0...4.1.1
[4.1.0]: https://github.com/USGS-Astrogeology/ISIS3/compare/4.0.1...4.1.0
[4.0.1]: https://github.com/USGS-Astrogeology/ISIS3/compare/4.0.0...4.0.1
[4.0.0]: https://github.com/USGS-Astrogeology/ISIS3/compare/3.9.1...4.0.0
[3.9.1]: https://github.com/USGS-Astrogeology/ISIS3/compare/3.9.0...3.9.1
[3.9.0]: https://github.com/USGS-Astrogeology/ISIS3/compare/3.8.1...3.9.0
[3.8.1]: https://github.com/USGS-Astrogeology/ISIS3/compare/3.8.0...3.8.1
[3.8.0]: https://github.com/USGS-Astrogeology/ISIS3/compare/3.7.1...3.8.0
[3.7.1]: https://github.com/USGS-Astrogeology/ISIS3/compare/3.7.0_0...3.7.1
[3.7.0]: https://github.com/USGS-Astrogeology/ISIS3/compare/v3.6.2...3.7.0_0
[3.6.2]: https://github.com/USGS-Astrogeology/ISIS3/compare/3.6.1...v3.6.2<|MERGE_RESOLUTION|>--- conflicted
+++ resolved
@@ -51,12 +51,9 @@
 - Added check to determine if poles were a valid projection point in ImagePolygon when generating footprint for a map projected image. [#4390](https://github.com/USGS-Astrogeology/ISIS3/issues/4390)
 - Fixed the Mars Express HRSC SRC camera and serial number to use the StartTime instead of the StartClockCount  [#4803](https://github.com/USGS-Astrogeology/ISIS3/issues/4803)
 - Fixed algorithm for applying rolling shutter jitter. Matches implementation in USGSCSM.
-<<<<<<< HEAD
 - Fixed isis2std incorrectly outputing signed 16 bit tiff files. [#4897](https://github.com/USGS-Astrogeology/ISIS3/issues/4897)
-
-=======
 - Fixed CNetCombinePt logging functionality such that only merged points are included in the log. [#4973](https://github.com/USGS-Astrogeology/ISIS3/issues/4973)
->>>>>>> 7dc7472e
+
 
 ## [7.0.0] - 2022-02-11
 

--- conflicted
+++ resolved
@@ -41,11 +41,8 @@
 - Added backplane options for SunIllumination and SurfaceObliqueDetectorResolution to phocube [#5467](https://github.com/DOI-USGS/ISIS3/issues/5467)
 
 ### Changed
-<<<<<<< HEAD
 - Isisminer has been refactored to be callable; old Makefile tests have been removed and replaced by gtests. Issue: [#5516](https://github.com/USGS-Astrogeology/ISIS3/issues/5516)
-=======
 - Photrim has been refactored to be callable; old Makefile tests have been removed and replaced by gtests. Issue: [#5581](https://github.com/USGS-Astrogeology/ISIS3/issues/5581)
->>>>>>> af8874bd
 - Bandtrim has been refactored to be callable; old Makefile tests have been removed and replaced by gtests. Issue: [#5571](https://github.com/USGS-Astrogeology/ISIS3/issues/5571)
 - Modified kaguyasp2isis to work with new (detached) data [#5436](https://github.com/DOI-USGS/ISIS3/issues/5436)
 - Added jigsaw error message for csminit'd images without csm parameters[#5486](https://github.com/DOI-USGS/ISIS3/issues/5486)

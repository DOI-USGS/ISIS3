# Changelog

All changes that impact users of this project will be documented in this file.

The format is based on [Keep a Changelog](https://keepachangelog.com/en/1.0.0/),
and this project adheres to [Semantic Versioning](https://semver.org/spec/v2.0.0.html).

<!---
This document is intended for users of the applications and API. Changes to things
like tests should not be noted in this document.

When updating this file for a PR, add an entry for your change under Unreleased
and one of the following headings:
 - Added - for new features.
 - Changed - for changes in existing functionality.
 - Deprecated - for soon-to-be removed features.
 - Removed - for now removed features.
 - Fixed - for any bug fixes.
 - Security - in case of vulnerabilities.

If the heading does not yet exist under Unreleased, then add it as a 3rd heading,
with three #.


When preparing for a public release candidate add a new 2nd heading, with two #, under
Unreleased with the version number and the release date, in year-month-day
format. Then, add a link for the new version at the bottom of this document and
update the Unreleased link so that it compares against the latest release tag.


When preparing for a bug fix release create a new 2nd heading above the Fixed
heading to indicate that only the bug fixes and security fixes are in the bug fix
release.
-->

## [Unreleased]


## [7.0.0] - 2022-02-11

### Changed
- Disabled SURF algorithm for findfeatures, latest version of opencv no longer provides SURF as part of the base library [#3885](https://github.com/USGS-Astrogeology/ISIS3/issues/3885)
- Changed caminfo's parameter default values for MAXEMISSION and MAXINCIDENCE to be
synchronized with footprintinit default values of the same parameters.
This corrects inconsistencies of footprint generation failing in caminfo
but passing in footprintinit. [#4651](https://github.com/USGS-Astrogeology/ISIS3/issues/4651).

### Added
- Added the USECAMSTATSTBL option to caminfo. This allows caminfo to extract existing
camera statistics from the CameraStatistics Table of the input cube instead
of recalculating CameraStatistics. Updated caminfo to output all CameraStatistics
Keywords when running CAMSTATS.  [#3605](https://github.com/USGS-Astrogeology/ISIS3/issues/3605).
- Added the ability to search filenames in measure's drop down boxes in Qnet Point Editor. [#4581](https://github.com/USGS-Astrogeology/ISIS3/issues/4581)
- Added slope, local normal, and ellipsoid normal calculations to phocube. [#3635](https://github.com/USGS-Astrogeology/ISIS3/issues/3645)
- Added additional translation files for TGO CaSSiS in order to support PSA compliant labels. [#4567](https://github.com/USGS-Astrogeology/ISIS3/issues/4567)
- Added support for KaguyaTC SP Support data ingest. [#4668](https://github.com/USGS-Astrogeology/ISIS3/issues/4668)
- Added examples to the jigsaw documentation. [#4718](https://github.com/USGS-Astrogeology/ISIS3/issues/4718)
- Added ALLDNS option to phocube. [#3877](https://github.com/USGS-Astrogeology/ISIS3/issues/3877)
- Added import templates for isisimport, Cassini ISS, Cassini Vims, Kaguya TC Kaguya MI, Dawn FC, Dawn VIR, LROC NAC, LO HRC, MGS MOC, MER MI, MRO CTX, Rosetta Osiris, Viking VIS [#4606](https://github.com/USGS-Astrogeology/ISIS3/issues/4606)
- Added export templates for isisexport, LROC NAC EDR [#4606](https://github.com/USGS-Astrogeology/ISIS3/issues/4606)
- Added optional JSON data output parameter, DATA, for debugging template engine failures [#4606](https://github.com/USGS-Astrogeology/ISIS3/issues/4606)

### Deprecated
- Deprecated edrget as discussed in [#3313](https://github.com/USGS-Astrogeology/ISIS3/issues/3313).

### Fixed
- Fixed Maptrim failures when mode=both for PositiveWest longitude direction. [#4646](https://github.com/USGS-Astrogeology/ISIS3/issues/4646)
- Fixed the Vesta target name not being translated properly in dawnfc2isis. [#4638](https://github.com/USGS-Astrogeology/ISIS3/issues/4638)
- Fixed a bug where the measure residuals reported in the bundleout.txt file were incorrect. [#4655](https://github.com/USGS-Astrogeology/ISIS3/issues/4655)
<<<<<<< HEAD
- Fixed a bug where jigsaw would raise an error when solving for framing camera pointing in observation mode. [#4686](https://github.com/USGS-Astrogeology/ISIS3/issues/4686)
- Fixed slow runs of automos when the priority was BAND. [#4793](https://github.com/USGS-Astrogeology/ISIS3/pull/4793)
=======
- Fuxed a bug where jigsaw would raise an error when solving for framing camera pointing in observation mode. [#4686](https://github.com/USGS-Astrogeology/ISIS3/issues/4686)
>>>>>>> 8d4b96e7

## [6.0.0] - 2021-08-27

### Added
- Added a new application, isisimport. The application is designed to be a replacement for many of the mission/instrument specific import applications. It does not contain the templates for those applications at this time. It uses a templateing engine instead of the translation files.
- Added a new dark current correction to hical that works with the higher temperatures recent images are captured at. Use the new config file, $ISISDATA/mro/calibration/hical.0023_darkrate.conf, to enable the new dark current correction over the old dark current correction. Runs of hical without the new dark current correction will also produce an extra line in the output log indicating that the ZeroDarkRate module is disabled. [#4324](https://github.com/USGS-Astrogeology/ISIS3/issues/4324)
- Added the ability to bundle adjust CSM models in jigsaw. Use the new CSMSOLVESET, CSMSOLVETYPE, and CSMSOLVELIST arguments to specify what you solve for. [#4537](https://github.com/USGS-Astrogeology/ISIS3/pull/4537)

### Changed
- Added the ability to export footprint information from a CaSSIS ISIS Cube label to the generated output PDS4 label in tgocassisrdrgen. [#4473](https://github.com/USGS-Astrogeology/ISIS3/issues/4473)
- isisVarInit.py no longer writes a "cat" statement by default to the activate scripts which cause the ISIS version information to be written on conda activate.  This can be included in those scripts via a command line option to isisVarInit.py.  Also, a quiet option is provided to isisVarInit.py to suppress its own writing to standard out, if needed.
- Changed how the images.csv file is output in jigsaw when there are multiple models. Now each sensor model will have its own images.csv file so that column headers can all be correct. For example, a solution involving LRONAC pairs and Apollo Metric images would generate three images.csv files: LRONAC Left, LRONAC Right, and Apollo Metric. [#4324](https://github.com/USGS-Astrogeology/ISIS3/issues/4324)
- Changed the API of many Bundle utility classes as part of CSM support in jigsaw. [#4324](https://github.com/USGS-Astrogeology/ISIS3/issues/4324)

## [5.0.2] - 2021-07-30

### Fixed
- Fixed logging in FindFeatures where we were trying to get a non-existent Pvl group from the Pvl log. [#4375](https://github.com/USGS-Astrogeology/ISIS3/issues/4375)
- Fixed an Minimum|Maximum calculation error when comparing all equal data in the qview statstics tool. [#4433](https://github.com/USGS-Astrogeology/ISIS3/issues/4414)
- Fixed ISIS docs for incorrect path and -WEBHELP issues [#4510](https://github.com/USGS-Astrogeology/ISIS3/issues/4510)
- Fixed a bug where writing out updated positions for framing cameras in jigsaw caused an error. [#4545](https://github.com/USGS-Astrogeology/ISIS3/issues/4545)
- Fixed a bug where comments on BLOB labels were not written out. [#4442](https://github.com/USGS-Astrogeology/ISIS3/issues/4442)

## [5.0.1] - 2021-06-10

### Fixed
- Fixed an arccos evaluating a double close to either 1, -1 when calculating the ground azimuth in camera.cpp. [#4393](https://github.com/USGS-Astrogeology/ISIS3/issues/4393)
- Fixed hist outputs to N/A when all DNs are special pixels. [#3709](https://github.com/USGS-Astrogeology/ISIS3/issues/3709)
- Fixed SolarLon to compute from Table if cube is spiceinited. [#3703](https://github.com/USGS-Astrogeology/ISIS3/issues/3703)
- Fixed GUI alignment to be top aligned rather than centered to make parameters less ambiguous. [#3710](https://github.com/USGS-Astrogeology/ISIS3/issues/3710)
- Fixed hideal2pds bug where parameterizing for 8-bit output create 18-bit output. [#4006](https://github.com/USGS-Astrogeology/ISIS3/issues/4006)
- Fixed Thm2isis to properly use output attributes [#4213](https://github.com/USGS-Astrogeology/ISIS3/issues/4213)
- Fixed caminfo uselabel SegFault. [#4401](https://github.com/USGS-Astrogeology/ISIS3/issues/4401)

### Changed
- isisVarInit.py no longer writes a "cat" statement by default to the activate scripts which cause the ISIS version information to be written on conda activate.  This can be included in those scripts via a command line option to isisVarInit.py.  Also, a quiet option is provided to isisVarInit.py to suppress its own writing to standard out, if needed.
- Changed the name of topds4 to isisexport. The application is designed to be a replacement for many of the mission/instrument specific export applications. It uses a templateing engine instead of the translation files.


## [5.0.0] - 2021-04-01

### Added
- Added the ability to read MiMAP v3 images through mimap2isis from the Kaguya data set. [#2067](https://github.com/USGS-Astrogeology/ISIS3/issues/2067)
- The following calibration applications were updated to not require local mission-specific SPICE kernels when working with spiceinited cubes: amicacal, ctxcal, lrowaccal, moccal, mdiscal, hical, hicalbeta, vikcal, and gllssical. This makes it possible to first run spiceinit using the spice server and then run these calibration applications without ever needing to download mission-specific kernels. If spiceinit has not been run on the input cube, these apps will still require the kernels area to run. [#4303](https://github.com/USGS-Astrogeology/ISIS3/issues/4303)
- Added the new csminit application and CSM Library loading to the IsisPreferences file. Together these allow users to get CSM state strings from ISD files. Once CSM camera model support is added, these will be used to setup a Cube to use a CSM camera model.
- Added a new application, topds4, which generates an output PDS4 XML label and a PDS4-compliant ISIS Cube from an input Cube, a PDS4 label template, and optionally additional input XML, PVL, or JSON data. The Inja templating engine is used to render the output PDS4 label from the label template. [#4246](https://github.com/USGS-Astrogeology/ISIS3/pull/4246)
- Added the ability to use a Community Sensor Model (CSM) instead of an ISIS camera model. To use a CSM sensor model with a Cube run the csminit application on the Cube instead of spiceinit.

### Fixed

- Fixed relative paths not being properly converted to absolute paths in isisVarInit.py [4274](https://github.com/USGS-Astrogeology/ISIS3/issues/4274)
- Fixed issue where serial numbers for Kaguya TC and MI image could not be generated. [4235](https://github.com/USGS-Astrogeology/ISIS3/issues/4235)
- Fixed hardcoded file naming in the hijitter app dealing with output from pipeline. [#4372](https://github.com/USGS-Astrogeology/ISIS3/pull/4372)
- Fixed "About Qview" to point to website documentation. [4333](https://github.com/USGS-Astrogeology/ISIS3/issues/4333)
- Fixed bug where the time bias was not being added to the ephemeris times in ckwriter. [4129](https://github.com/USGS-Astrogeology/ISIS3/issues/4129)

### Changed

- Updated the FileList object to handle files that do not contain a trailing new line character. [#4372](https://github.com/USGS-Astrogeology/ISIS3/pull/4372)
- Refactored Blob class to be used by classes that serialize to a Cube instead of inherited from. Impacted classes are GisBlob, History, ImagePolygon, OriginalLabel, OriginalXmlLabel, StrethBlob, StringBlob, and Table. [#4082](https://github.com/USGS-Astrogeology/ISIS3/issues/4082)
- Fixed hi2isis MRO:ADC_TIMING_SETTINGS label conversion issue [4290](https://github.com/USGS-Astrogeology/ISIS3/issues/4290)
- Changed csv2table to identify headers with arrays and create table fields as arrays instead of single fields for each element [3676](https://github.com/USGS-Astrogeology/ISIS3/issues/3676)

## [4.4.0] - 2021-02-11

### Added

- Added warning to ocams2isis about the model being out of date. [#4200](https://github.com/USGS-Astrogeology/ISIS3/issues/4200)
- Added documentation to lronaccal and lrowaccal to describe why there are negative DNs in I/F calibrated images. [#3860](https://github.com/USGS-Astrogeology/ISIS3/issues/3860)
- Update qview MeasureTool to add an option to calculate distances using RA/DEC and update qview to show DEC/RA rather than LAT/LON in lower-right corner [#3371](https://github.com/USGS-Astrogeology/ISIS3/issues/3371)
- Updated spiceinit so that a user can specify a shape model and use the spice web service without any errors. [#1986](https://github.com/USGS-Astrogeology/ISIS3/issues/1986)

### Fixed

- Fixed lrowaccal so required SPICE files are reported instead of continuing without them. [#4038](https://github.com/USGS-Astrogeology/ISIS3/issues/4038)
- Fixed not being able to enable USECOORDLIST argument in mappt. [#4150](https://github.com/USGS-Astrogeology/ISIS3/issues/4150)
- Fixed history entry not being added to a cube when running spiceinit with web=true. [4040](https://github.com/USGS-Astrogeology/ISIS3/issues/4040)
- Updated wavelength and bandbin values in translation files for the TGO CaSSIS BandBin group. [4147](https://github.com/USGS-Astrogeology/ISIS3/issues/4147)
- Fixed the JunoCam serialNumber translation using an old keyword. [4341](https://github.com/USGS-Astrogeology/ISIS3/issues/4341)
- Fixed map2map bug where small images would return all null image [#632](https://github.com/USGS-Astrogeology/ISIS3/issues/631)

## [4.3.0] - 2020-10-02

### Changed

 - Camera models now use the ALE library to interpolate states and orientations. Users will likely see very small changes in sensor ephemerides. These were tested and are within existing interpolation tolerances. [#2370](https://github.com/USGS-Astrogeology/ISIS3/issues/2370)
 - The isis3VarInit script is now just called isisVarInit and allows for more robust paths. [#3945](https://github.com/USGS-Astrogeology/ISIS3/pull/3945)
 - Isis2raw will now output straight to a 32bit file (no stretch) when stretch is set to None and bittype is set to 32bit. [#3878](https://github.com/USGS-Astrogeology/ISIS3/issues/3878)
 - Findimageoverlaps can now have calculations and writes happen at the same time or sequentially. [#4047](https://github.com/USGS-Astrogeology/ISIS3/pull/4047)
 - IsisPreferences has had the default path to Osirisrex updated to point to new kernels released by NAIF [#4060](https://github.com/USGS-Astrogeology/ISIS3/issues/4060)

### Fixed

 - Fixed some line scan images using the incorrect state interpolation. [#3928](https://github.com/USGS-Astrogeology/ISIS3/issues/3928)
 - The ISIS library now has the correct version suffix. [#3365](https://github.com/USGS-Astrogeology/ISIS3/issues/3365)
 - Equalizer now reports the correct equation and values used to perform the adjustment. [#3987](https://github.com/USGS-Astrogeology/ISIS3/issues/3987)
 - Map2cam now works correctly when specifying bands for input cubes. [#3856](https://github.com/USGS-Astrogeology/ISIS3/issues/3856)

 - mro/hideal2pds app now writes the correct SAMPLE_BIT_MASK values to the output label. [#3978](https://github.com/USGS-Astrogeology/ISIS3/issues/3978)

 - For Histograms in ISIS, updated the math for calculating what bin data should be placed in and the min/max values of each bin to be more intuitive. In addition, the output of hist and cnethist were changed to display the min/max values of each bin instead of the middle pixel's DN. [#3882](https://github.com/USGS-Astrogeology/ISIS3/issues/3882)

### Added

 - A Gui Helper gear was added to hist to fill in the minimum and maximum parameters with what would have been automatically calculated. [#3880](https://github.com/USGS-Astrogeology/ISIS3/issues/3880)

- Added some Python programs (in isis/scripts/) to manage the authoritative .zenodo.json file
  which contains the ISIS authors, and to generate the AUTHORS.rst file from it.


## [4.2.0] - 2020-07-27

### Added

 - Added the ability to pass a list of coordinates to mappt similar to campt. [#3872](https://github.com/USGS-Astrogeology/ISIS3/issues/3872)

## [4.1.1] - 2020-06-15

### Changed

 - stats now reports "N/A" for pixel value statistics when the input cube contains only special pixels. [#3870](https://github.com/USGS-Astrogeology/ISIS3/issues/3870)

### Fixed

 - Mosaics whose tracking band was removed but still have a tracking table no longer repeatedly raise warnings in qview [#3685](https://github.com/USGS-Astrogeology/ISIS3/issues/3685)
 - Several programs now properly close cube files between each step of a batchlist run. [#3841](https://github.com/USGS-Astrogeology/ISIS3/issues/3841) & [#3842](https://github.com/USGS-Astrogeology/ISIS3/issues/3842)
 - Fixed several projection values in exported PDS4 PolarStereographic image labels. [#3869](https://github.com/USGS-Astrogeology/ISIS3/issues/3869)
 - qview now only updates stretches when they change. This was causing significant slow-down with some data sets. [#3854](https://github.com/USGS-Astrogeology/ISIS3/issues/3854)
 - isis2ascii uses more intelligent spacing when the input cube has negative pixel values. [#3859](https://github.com/USGS-Astrogeology/ISIS3/issues/3859)

## [4.1.0] - 2020-05-07

### Added

 - Preliminary Europa Imaging System support. [#3661](https://github.com/USGS-Astrogeology/ISIS3/issues/3661)
 - Stretches can now be saved to cube files so that they always open with a specific stretch in qview and the like. [#3717](https://github.com/USGS-Astrogeology/ISIS3/issues/3717)
 - kaguyatc2isis now supports data from the JAXA online archive. [#3670](https://github.com/USGS-Astrogeology/ISIS3/issues/3670) & [#1764](https://github.com/USGS-Astrogeology/ISIS3/issues/1764)
 - hyb2onc2isis now supports data from the JAXA online archive. [#3698](https://github.com/USGS-Astrogeology/ISIS3/issues/3698)
 - Smithed kernels for Cassini ISS observations of Enceladus are now available in the data area. [#3669](https://github.com/USGS-Astrogeology/ISIS3/issues/3669)
 - cam2map now outputs NULL pixels in occluded regions when using a 2.5D DEM. [#3757](https://github.com/USGS-Astrogeology/ISIS3/issues/3757)
 - jigsaw can now be configured to solve for different parameters for different observations and/or instruments in the same solution. [#3369](https://github.com/USGS-Astrogeology/ISIS3/issues/3369)

### Changed

 - Improved vimscal for Jupiter and Saturn spectra. [#3357](https://github.com/USGS-Astrogeology/ISIS3/issues/3357)
 - Changed the environment variables that specify where the data and test data areas are located from $ISIS3DATA and $ISIS3TESTDATA to just $ISISDATA and $ISISTESTDATA. [#3727](https://github.com/USGS-Astrogeology/ISIS3/issues/3727)
 - Moved the data used by applications for things like icons, templates, and translations into the distribution. The base data area is no longer needed to run some applications. [#3727](https://github.com/USGS-Astrogeology/ISIS3/issues/3727)
 - Improved pds2isis's documentation describing how it handles special pixel values. [#3648](https://github.com/USGS-Astrogeology/ISIS3/issues/3648)
 - Improved slpmap's documentation. [#3562](https://github.com/USGS-Astrogeology/ISIS3/issues/3562)

### Fixed

 - Enlarge no correctly reports output lines and samples. [#3659](https://github.com/USGS-Astrogeology/ISIS3/issues/3659)
 - The spiceinit web server no longer errors when using ISIS4+. [#3725](https://github.com/USGS-Astrogeology/ISIS3/issues/3725)
 - Fixed how some keywords were read in hyb2onccal. [#3698](https://github.com/USGS-Astrogeology/ISIS3/issues/3698)

## [4.0.1] - 2020-03-04

### Fixed

 - Grid lines in qmos now properly update when the map projection changes. [#3573](https://github.com/USGS-Astrogeology/ISIS3/issues/3573)
 - ddd2isis now properly ingests 32-bit files. [#3715](https://github.com/USGS-Astrogeology/ISIS3/issues/3715)

## [4.0.0] - 2020-02-04

### Changed

 - Moved much of the logic in spiceinit into a new library called [ALE](https://github.com/USGS-Astrogeology/ale). [#2370](https://github.com/USGS-Astrogeology/ISIS3/issues/2370)
 - lronaccal no longer requires SPICE data available locally if it has been attached to the input cube with spiceinit. [#1790](https://github.com/USGS-Astrogeology/ISIS3/issues/1790)

### Fixed

 - qview no longer crashes when a band has only one pixel value in it. [#3323](https://github.com/USGS-Astrogeology/ISIS3/issues/3323)
 - photomet now correctly reads array valued PvlKeywords. [#3608](https://github.com/USGS-Astrogeology/ISIS3/issues/3608)

## [3.9.1] - 2019-11-19

### Changed

 - Improved hijitreg's documentation.
 - Improved camdev's documentation.
 - voy2isis is less picky about the exact instrument name.
 - photomet now raises a warning when parameters are missing.
 - makeflat and cisscal now use ISIS variables in their report files intead of absolute paths.

### Fixed

 - qmos now properly handles both PositiveWest and PositiveEast longitude domains.
 - jigsaw's bundleout.txt output file now has proper alignment in its tables.
 - cam2map no longer runs indefinitely with certain parameters.
 - marci2isis no longer writes out a cube when it fails.
 - marcical now uses the correct variable exposure time from the image label instead of a constant exposure time.

## [3.9.0] - 2019-09-27

### Added

 - Users can now specify the output bit type for hideal2pds.
 - oblique resolution is now available in qview's advanced tracking tool.
 - oblique resolution statistics are now computed in caminfo.
 - PDS4 exported image labels now have more precise ground ranges.
 - PDS4 exported TGO CaSSIS image labels now contain additional fields.
 - kerneldbgen can now take an explicit list of kernel files instead of a directory and a filter.
 - FISH shell is now nominally supported.
 - kerneldbgen now works with kernels that have an extremely large number of intervals.

### Changed

 - cisscal now matches version 3.9.1 of the IDL program.
 - cisscal also now reports the matching IDL version.
 - Improved the format of jigsaw's bundleout.txt output file.
 - cam2map now uses better buffer sizes.
 - voycal now reports all missing coefficients instead of just the first one encountered.

## [3.8.1] - 2019-08-16

### Changed

 - Dawn FC's error message no longer tells users to bother Jeff Anderson.

### Fixed

 - caminfo now properly errors when passed a projected cube.
 - Filenames with months in them are now properly translated using the host system's local instead of US English.
 - findfeatures now properly resets the input images between algorithm runs when running in multi-algorithm mode.
 - qmos no longer hangs when drawing a grid over a projected image with positive west longitude domain.

## [3.8.0] - 2019-07-29

### Changed

 - Removed some dev tools from the installation environment.

### Fixed

 - Fixed ingestion of Rosetta VIRITIS lvl2 spectra.

## [3.7.1] - 2019-05-30

### Fixed

- Paths no longer break findfeature's algorithm parameter.

## [3.7.0] - 2019-04-30

### Added

 - Added tab completion for TCSH. [#3244](https://github.com/USGS-Astrogeology/ISIS3/pull/3244)
 - shadow now reports the pixel type of the output image.
 - phocube now reports right ascensions and declination for off-body pixels.
 - tgocassismos now supports mosaic tracking. [#2636](https://github.com/USGS-Astrogeology/ISIS3/issues/2636)

### Changed

 - cnetbin2pvl now always prints out the line and sample residual, even if they are 0. [#2698](https://github.com/USGS-Astrogeology/ISIS3/issues/2698)
 - Updated spiceinit's web server to work with ISIS3.5 and later.
 - Updated tgocassisrdrgen to the latest PDS4 standards. [#2635](https://github.com/USGS-Astrogeology/ISIS3/issues/2635)

### Fixed

 - gllssi2isis now properly attaches the original label to the ingested cube when running in summing mode. [#3226](https://github.com/USGS-Astrogeology/ISIS3/pull/3226)
 - findfeatures now reports an error instead of seg faulting when it tries to invert an empty matrix. [#557](https://github.com/USGS-Astrogeology/ISIS3/issues/557)
 - jigsaw now runs to completion when a measure does not project to a ground point with apriori parameters. [#2591](https://github.com/USGS-Astrogeology/ISIS3/issues/2591)
 - findrx now properly adds a history entry. [#3150](https://github.com/USGS-Astrogeology/ISIS3/issues/3150)
 - sumspice now properly adds a history entry.
 - Fixed a memory leak when using the Bullet library to intersect DSKs.
 - pds2hideal now returns a better error when attempting to export a compressed image.
 - Fixed summing mode keyword in tgocassis2isis. [#2634](https://github.com/USGS-Astrogeology/ISIS3/issues/2634)


## [3.6.2] - 2019-02-28

### Added

 - Multi-segment DSKs are now supported. [#2632](https://github.com/USGS-Astrogeology/ISIS3/issues/2632)

<!---
Below here are link definitions that compare each version against the last
version on github. The github comparison format is
{REPO_NAME}/compare/{NEW_VERSION_TAG}...{OLD_VERSION_TAG}

The unreleased comparison should always be
{REPO_NAME}/compare/{LAST_VERSION_TAG}...HEAD
-->

[unreleased]: https://github.com/USGS-Astrogeology/ISIS3/compare/7.0.0...HEAD
[7.0.0]: https://github.com/USGS-Astrogeology/ISIS3/compare/6.0.0...7.0.0
[6.0.0]: https://github.com/USGS-Astrogeology/ISIS3/compare/5.0.2...6.0.0
[5.0.2]: https://github.com/USGS-Astrogeology/ISIS3/compare/5.0.1...5.0.2
[5.0.1]: https://github.com/USGS-Astrogeology/ISIS3/compare/5.0.0...5.0.1
[5.0.0]: https://github.com/USGS-Astrogeology/ISIS3/compare/4.4.0...5.0.0
[4.4.0]: https://github.com/USGS-Astrogeology/ISIS3/compare/4.3.0...4.4.0
[4.3.0]: https://github.com/USGS-Astrogeology/ISIS3/compare/4.2.0...4.3.0
[4.2.0]: https://github.com/USGS-Astrogeology/ISIS3/compare/4.1.1...4.2.0
[4.1.1]: https://github.com/USGS-Astrogeology/ISIS3/compare/4.1.0...4.1.1
[4.1.0]: https://github.com/USGS-Astrogeology/ISIS3/compare/4.0.1...4.1.0
[4.0.1]: https://github.com/USGS-Astrogeology/ISIS3/compare/4.0.0...4.0.1
[4.0.0]: https://github.com/USGS-Astrogeology/ISIS3/compare/3.9.1...4.0.0
[3.9.1]: https://github.com/USGS-Astrogeology/ISIS3/compare/3.9.0...3.9.1
[3.9.0]: https://github.com/USGS-Astrogeology/ISIS3/compare/3.8.1...3.9.0
[3.8.1]: https://github.com/USGS-Astrogeology/ISIS3/compare/3.8.0...3.8.1
[3.8.0]: https://github.com/USGS-Astrogeology/ISIS3/compare/3.7.1...3.8.0
[3.7.1]: https://github.com/USGS-Astrogeology/ISIS3/compare/3.7.0_0...3.7.1
[3.7.0]: https://github.com/USGS-Astrogeology/ISIS3/compare/v3.6.2...3.7.0_0
[3.6.2]: https://github.com/USGS-Astrogeology/ISIS3/compare/3.6.1...v3.6.2<|MERGE_RESOLUTION|>--- conflicted
+++ resolved
@@ -67,12 +67,9 @@
 - Fixed Maptrim failures when mode=both for PositiveWest longitude direction. [#4646](https://github.com/USGS-Astrogeology/ISIS3/issues/4646)
 - Fixed the Vesta target name not being translated properly in dawnfc2isis. [#4638](https://github.com/USGS-Astrogeology/ISIS3/issues/4638)
 - Fixed a bug where the measure residuals reported in the bundleout.txt file were incorrect. [#4655](https://github.com/USGS-Astrogeology/ISIS3/issues/4655)
-<<<<<<< HEAD
 - Fixed a bug where jigsaw would raise an error when solving for framing camera pointing in observation mode. [#4686](https://github.com/USGS-Astrogeology/ISIS3/issues/4686)
 - Fixed slow runs of automos when the priority was BAND. [#4793](https://github.com/USGS-Astrogeology/ISIS3/pull/4793)
-=======
-- Fuxed a bug where jigsaw would raise an error when solving for framing camera pointing in observation mode. [#4686](https://github.com/USGS-Astrogeology/ISIS3/issues/4686)
->>>>>>> 8d4b96e7
+
 
 ## [6.0.0] - 2021-08-27
 

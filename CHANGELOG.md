--- conflicted
+++ resolved
@@ -36,11 +36,8 @@
 ## [Unreleased]
 
 ### Changed
-<<<<<<< HEAD
 - Updated download location for Dawn source files to include updated pck from HAMO Dawn mosaic [#4001](https://github.com/USGS-Astrogeology/ISIS3/issues/4001)
-=======
 - Pinned cspice version to 67 [#5083](https://github.com/USGS-Astrogeology/ISIS3/issues/5083) 
->>>>>>> 330343e0
 
 ### Added
 

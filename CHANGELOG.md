--- conflicted
+++ resolved
@@ -38,29 +38,20 @@
 ### Changed
 - Modified tgocassisstitch to optionally allow either a outputprefix or an
   outputsuffix, both, or neither for naming convention purposes [#5125](https://github.com/USGS-Astrogeology/ISIS3/issues/5125)
-<<<<<<< HEAD
-=======
+
 - Modified tgocassisstitch to optionally allow either a outputprefix or an
   outputsuffix, both, or neither for naming convention purposes [#5125](https://github.com/USGS-Astrogeology/ISIS3/issues/5125)
->>>>>>> 6e6a5b75
 - Updated download location for Dawn source files to include updated pck from HAMO Dawn mosaic [#4001](https://github.com/USGS-Astrogeology/ISIS3/issues/4001)
 - Pinned cspice version to 67 [#5083](https://github.com/USGS-Astrogeology/ISIS3/issues/5083) 
-- Modified tgocassisstitch to optionally output naming convention as a suffix
-  rather than prefix with a new flag.
 - Changed the `rsync` related commands in the ISIS SPICE Web Service document to `downloadIsisData` command
 
 ### Added
 - Instructions on setting `channel_priority=flexible` for isis environment manually during installation [#5158](https://github.com/DOI-USGS/ISIS3/issues/5158)
 
-<<<<<<< HEAD
-=======
+
 - Added an optional cubename parameter to tgocassisstitch which lets the user
   override the timestamp style naming convention of the output cube with their
   own name; if not specified retains existing behavior [#5125](https://github.com/USGS-Astrogeology/ISIS3/issues/5125)
->>>>>>> 6e6a5b75
-- Added an optional cubename parameter which lets the user override the
-  timestamp style naming convention of the output cube with their own name; if
-  not specified retains existing behavior [#5125](https://github.com/USGS-Astrogeology/ISIS3/issues/5125)
 
 ### Deprecated
 
